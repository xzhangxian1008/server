/*****************************************************************************

Copyright (c) 1995, 2017, Oracle and/or its affiliates. All Rights Reserved.
Copyright (c) 2008, 2009 Google Inc.
Copyright (c) 2009, Percona Inc.
Copyright (c) 2013, 2017, MariaDB Corporation.

Portions of this file contain modifications contributed and copyrighted by
Google, Inc. Those modifications are gratefully acknowledged and are described
briefly in the InnoDB documentation. The contributions by Google are
incorporated with their permission, and subject to the conditions contained in
the file COPYING.Google.

Portions of this file contain modifications contributed and copyrighted
by Percona Inc.. Those modifications are
gratefully acknowledged and are described briefly in the InnoDB
documentation. The contributions by Percona Inc. are incorporated with
their permission, and subject to the conditions contained in the file
COPYING.Percona.

This program is free software; you can redistribute it and/or modify it under
the terms of the GNU General Public License as published by the Free Software
Foundation; version 2 of the License.

This program is distributed in the hope that it will be useful, but WITHOUT
ANY WARRANTY; without even the implied warranty of MERCHANTABILITY or FITNESS
FOR A PARTICULAR PURPOSE. See the GNU General Public License for more details.

You should have received a copy of the GNU General Public License along with
this program; if not, write to the Free Software Foundation, Inc.,
51 Franklin Street, Suite 500, Boston, MA 02110-1335 USA

*****************************************************************************/

/**************************************************//**
@file srv/srv0srv.cc
The database server main program

Created 10/8/1995 Heikki Tuuri
*******************************************************/

/* Dummy comment */
#include "srv0srv.h"

#include "ut0mem.h"
#include "ut0ut.h"
#include "os0proc.h"
#include "mem0mem.h"
#include "mem0pool.h"
#include "sync0sync.h"
#include "que0que.h"
#include "log0online.h"
#include "log0recv.h"
#include "pars0pars.h"
#include "usr0sess.h"
#include "lock0lock.h"
#include "trx0purge.h"
#include "ibuf0ibuf.h"
#include "buf0flu.h"
#include "buf0lru.h"
#include "btr0sea.h"
#include "dict0load.h"
#include "dict0boot.h"
#include "srv0start.h"
#include "row0mysql.h"
#include "row0log.h"
#include "ha_prototypes.h"
#include "trx0i_s.h"
#include "os0sync.h" /* for HAVE_ATOMIC_BUILTINS */
#include "srv0mon.h"
#include "ut0crc32.h"
#include "os0file.h"
#include "btr0defragment.h"
#include "mysql/plugin.h"
#include "mysql/service_thd_wait.h"
#include "fil0fil.h"
#include "fil0crypt.h"
#include "fil0pagecompress.h"
#include <my_rdtsc.h>
#include "btr0scrub.h"

/* prototypes for new functions added to ha_innodb.cc */
ibool	innobase_get_slow_log();

#ifdef WITH_WSREP
extern int wsrep_debug;
extern int wsrep_trx_is_aborting(void *thd_ptr);
#endif
/* The following counter is incremented whenever there is some user activity
in the server */
UNIV_INTERN ulint	srv_activity_count	= 0;

/* The following is the maximum allowed duration of a lock wait. */
UNIV_INTERN ulong	srv_fatal_semaphore_wait_threshold =  DEFAULT_SRV_FATAL_SEMAPHORE_TIMEOUT;

/**/
UNIV_INTERN long long	srv_kill_idle_transaction = 0;

/* How much data manipulation language (DML) statements need to be delayed,
in microseconds, in order to reduce the lagging of the purge thread. */
UNIV_INTERN ulint	srv_dml_needed_delay = 0;

UNIV_INTERN bool	srv_monitor_active;
UNIV_INTERN bool	srv_error_monitor_active;

UNIV_INTERN bool	srv_buf_dump_thread_active;

UNIV_INTERN bool	srv_dict_stats_thread_active;
<<<<<<< HEAD

UNIV_INTERN my_bool	srv_scrub_log;
=======
>>>>>>> 75b35a3b

UNIV_INTERN const char*	srv_main_thread_op_info = "";

/** Prefix used by MySQL to indicate pre-5.1 table name encoding */
const char		srv_mysql50_table_name_prefix[10] = "#mysql50#";

/* Server parameters which are read from the initfile */

/* The following three are dir paths which are catenated before file
names, where the file name itself may also contain a path */

UNIV_INTERN char*	srv_data_home	= NULL;

/** Rollback files directory, can be absolute. */
UNIV_INTERN char*	srv_undo_dir = NULL;

/** The number of tablespaces to use for rollback segments. */
UNIV_INTERN ulong	srv_undo_tablespaces = 8;

/** The number of UNDO tablespaces that are open and ready to use. */
UNIV_INTERN ulint	srv_undo_tablespaces_open = 8;

/* The number of rollback segments to use */
UNIV_INTERN ulong	srv_undo_logs = 1;

#ifdef UNIV_LOG_ARCHIVE
UNIV_INTERN char*	srv_arch_dir	= NULL;
UNIV_INTERN ulong	srv_log_arch_expire_sec	= 0;
#endif /* UNIV_LOG_ARCHIVE */

/** Set if InnoDB must operate in read-only mode. We don't do any
recovery and open all tables in RO mode instead of RW mode. We don't
sync the max trx id to disk either. */
UNIV_INTERN my_bool	srv_read_only_mode;
/** store to its own file each table created by an user; data
dictionary tables are in the system tablespace 0 */
UNIV_INTERN my_bool	srv_file_per_table;
/** The file format to use on new *.ibd files. */
UNIV_INTERN ulint	srv_file_format = 0;
/** Whether to check file format during startup.  A value of
UNIV_FORMAT_MAX + 1 means no checking ie. FALSE.  The default is to
set it to the highest format we support. */
UNIV_INTERN ulint	srv_max_file_format_at_startup = UNIV_FORMAT_MAX;
/** Set if InnoDB operates in read-only mode or innodb-force-recovery
is greater than SRV_FORCE_NO_TRX_UNDO. */
UNIV_INTERN my_bool	high_level_read_only;

#if UNIV_FORMAT_A
# error "UNIV_FORMAT_A must be 0!"
#endif

/** Place locks to records only i.e. do not use next-key locking except
on duplicate key checking and foreign key checking */
UNIV_INTERN ibool	srv_locks_unsafe_for_binlog = FALSE;
/** Sort buffer size in index creation */
UNIV_INTERN ulong	srv_sort_buf_size = 1048576;
/** Maximum modification log file size for online index creation */
UNIV_INTERN unsigned long long	srv_online_max_size;

/* If this flag is TRUE, then we will use the native aio of the
OS (provided we compiled Innobase with it in), otherwise we will
use simulated aio we build below with threads.
Currently we support native aio on windows and linux */
/* make srv_use_native_aio to be visible for other plugins */
my_bool	srv_use_native_aio = TRUE;
UNIV_INTERN my_bool	srv_numa_interleave = FALSE;

/* Default compression level if page compression is used and no compression
level is set for the table*/
UNIV_INTERN long        srv_compress_zlib_level         = 6;
/* If this flag is TRUE, then we will use fallocate(PUCH_HOLE)
to the pages */
UNIV_INTERN my_bool     srv_use_trim                    = FALSE;
/* If this flag is TRUE, then we will use posix fallocate for file extentsion */
UNIV_INTERN my_bool     srv_use_posix_fallocate         = FALSE;
/* If this flag is TRUE, then we disable doublewrite buffer */
UNIV_INTERN my_bool     srv_use_atomic_writes           = FALSE;
/* If this flag IS TRUE, then we use this algorithm for page compressing the pages */
UNIV_INTERN ulong	innodb_compression_algorithm = PAGE_ZLIB_ALGORITHM;
/* Number of threads used for multi-threaded flush */
UNIV_INTERN long srv_mtflush_threads = MTFLUSH_DEFAULT_WORKER;
/* If this flag is TRUE, then we will use multi threaded flush. */
UNIV_INTERN my_bool	srv_use_mtflush                 = FALSE;

#ifdef __WIN__
/* Windows native condition variables. We use runtime loading / function
pointers, because they are not available on Windows Server 2003 and
Windows XP/2000.

We use condition for events on Windows if possible, even if os_event
resembles Windows kernel event object well API-wise. The reason is
performance, kernel objects are heavyweights and WaitForSingleObject() is a
performance killer causing calling thread to context switch. Besides, Innodb
is preallocating large number (often millions) of os_events. With kernel event
objects it takes a big chunk out of non-paged pool, which is better suited
for tasks like IO than for storing idle event objects. */
UNIV_INTERN ibool	srv_use_native_conditions = TRUE;
#endif /* __WIN__ */

UNIV_INTERN ulint	srv_n_data_files = 0;
UNIV_INTERN char**	srv_data_file_names = NULL;
/* size in database pages */
UNIV_INTERN ulint*	srv_data_file_sizes = NULL;

/** Whether the redo log tracking is currently enabled. Note that it is
possible for the log tracker thread to be running and the tracking to be
disabled */
UNIV_INTERN my_bool	srv_track_changed_pages = FALSE;

UNIV_INTERN ulonglong	srv_max_bitmap_file_size = 100 * 1024 * 1024;

UNIV_INTERN ulonglong	srv_max_changed_pages = 0;

/** When TRUE, fake change transcations take S rather than X row locks.
    When FALSE, row locks are not taken at all. */
UNIV_INTERN my_bool	srv_fake_changes_locks = TRUE;

/* if TRUE, then we auto-extend the last data file */
UNIV_INTERN ibool	srv_auto_extend_last_data_file	= FALSE;
/* if != 0, this tells the max size auto-extending may increase the
last data file size */
UNIV_INTERN ulint	srv_last_file_size_max	= 0;
/* If the last data file is auto-extended, we add this
many pages to it at a time */
UNIV_INTERN ulong	srv_auto_extend_increment = 8;
UNIV_INTERN ulint*	srv_data_file_is_raw_partition = NULL;

/* If the following is TRUE we do not allow inserts etc. This protects
the user from forgetting the 'newraw' keyword to my.cnf */

UNIV_INTERN ibool	srv_created_new_raw	= FALSE;

UNIV_INTERN char*	srv_log_group_home_dir	= NULL;

UNIV_INTERN ulong	srv_n_log_files		= SRV_N_LOG_FILES_MAX;
/* size in database pages */
UNIV_INTERN ib_uint64_t	srv_log_file_size	= IB_UINT64_MAX;
UNIV_INTERN ib_uint64_t	srv_log_file_size_requested;
/* size in database pages */
UNIV_INTERN ulint	srv_log_buffer_size	= ULINT_MAX;
UNIV_INTERN uint	srv_flush_log_at_timeout = 1;
UNIV_INTERN ulong	srv_page_size		= UNIV_PAGE_SIZE_DEF;
UNIV_INTERN ulong	srv_page_size_shift	= UNIV_PAGE_SIZE_SHIFT_DEF;
UNIV_INTERN char	srv_use_global_flush_log_at_trx_commit	= TRUE;

/* Try to flush dirty pages so as to avoid IO bursts at
the checkpoints. */
UNIV_INTERN char	srv_adaptive_flushing	= TRUE;

UNIV_INTERN ulong	srv_show_locks_held	= 10;
UNIV_INTERN ulong	srv_show_verbose_locks	= 0;

/** Maximum number of times allowed to conditionally acquire
mutex before switching to blocking wait on the mutex */
#define MAX_MUTEX_NOWAIT	20

/** Check whether the number of failed nonblocking mutex
acquisition attempts exceeds maximum allowed value. If so,
srv_printf_innodb_monitor() will request mutex acquisition
with mutex_enter(), which will wait until it gets the mutex. */
#define MUTEX_NOWAIT(mutex_skipped)	((mutex_skipped) < MAX_MUTEX_NOWAIT)

#ifdef WITH_INNODB_DISALLOW_WRITES
UNIV_INTERN os_event_t	srv_allow_writes_event;
#endif /* WITH_INNODB_DISALLOW_WRITES */

/** The sort order table of the MySQL latin1_swedish_ci character set
collation */
UNIV_INTERN const byte*	srv_latin1_ordering;

/* use os/external memory allocator */
UNIV_INTERN my_bool	srv_use_sys_malloc	= TRUE;
/* requested size in kilobytes */
UNIV_INTERN ulint	srv_buf_pool_size	= ULINT_MAX;
/* requested number of buffer pool instances */
UNIV_INTERN ulint       srv_buf_pool_instances  = 1;
/* number of locks to protect buf_pool->page_hash */
UNIV_INTERN ulong	srv_n_page_hash_locks = 16;
/** Scan depth for LRU flush batch i.e.: number of blocks scanned*/
UNIV_INTERN ulong	srv_LRU_scan_depth	= 1024;
/** whether or not to flush neighbors of a block */
UNIV_INTERN ulong	srv_flush_neighbors	= 1;
/* previously requested size */
UNIV_INTERN ulint	srv_buf_pool_old_size;
/* current size in kilobytes */
UNIV_INTERN ulint	srv_buf_pool_curr_size	= 0;
/* dump that may % of each buffer pool during BP dump */
UNIV_INTERN ulong	srv_buf_pool_dump_pct;
/* size in bytes */
UNIV_INTERN ulint	srv_mem_pool_size	= ULINT_MAX;
UNIV_INTERN ulint	srv_lock_table_size	= ULINT_MAX;

/* Defragmentation */
UNIV_INTERN my_bool	srv_defragment = FALSE;
UNIV_INTERN uint	srv_defragment_n_pages = 7;
UNIV_INTERN uint	srv_defragment_stats_accuracy = 0;
UNIV_INTERN uint	srv_defragment_fill_factor_n_recs = 20;
UNIV_INTERN double	srv_defragment_fill_factor = 0.9;
UNIV_INTERN uint	srv_defragment_frequency =
	SRV_DEFRAGMENT_FREQUENCY_DEFAULT;
UNIV_INTERN ulonglong	srv_defragment_interval = 0;

/** Query thread preflush algorithm */
UNIV_INTERN ulong	srv_foreground_preflush
	= SRV_FOREGROUND_PREFLUSH_EXP_BACKOFF;

/** The maximum time limit for a single LRU tail flush iteration by the page
cleaner thread */
UNIV_INTERN ulint	srv_cleaner_max_lru_time = 1000;

/** The maximum time limit for a single flush list flush iteration by the page
cleaner thread */
UNIV_INTERN ulint	srv_cleaner_max_flush_time = 1000;

/** Page cleaner flush list flush batches are further divided into this chunk
size  */
UNIV_INTERN ulint	srv_cleaner_flush_chunk_size = 100;

/** Page cleaner LRU list flush batches are further divided into this chunk
size  */
UNIV_INTERN ulint	srv_cleaner_lru_chunk_size = 100;

/** If free list length is lower than this percentage of srv_LRU_scan_depth,
page cleaner LRU flushes will issue flush batches to the same instance in a
row  */
UNIV_INTERN ulint	srv_cleaner_free_list_lwm = 10;

/** If TRUE, page cleaner heuristics use evicted instead of flushed page counts
for its heuristics  */
UNIV_INTERN my_bool	srv_cleaner_eviction_factor = FALSE;

/** Page cleaner LSN age factor formula option */
UNIV_INTERN ulong	srv_cleaner_lsn_age_factor
	= SRV_CLEANER_LSN_AGE_FACTOR_HIGH_CHECKPOINT;

/** Empty free list for a query thread handling algorithm option  */
UNIV_INTERN ulong	srv_empty_free_list_algorithm
	= SRV_EMPTY_FREE_LIST_BACKOFF;

UNIV_INTERN ulong	srv_idle_flush_pct = 100;

/* This parameter is deprecated. Use srv_n_io_[read|write]_threads
instead. */
UNIV_INTERN ulint	srv_n_file_io_threads	= ULINT_MAX;
UNIV_INTERN ulint	srv_n_read_io_threads	= ULINT_MAX;
UNIV_INTERN ulint	srv_n_write_io_threads	= ULINT_MAX;

/* Switch to enable random read ahead. */
UNIV_INTERN my_bool	srv_random_read_ahead	= FALSE;

/* The log block size */
UNIV_INTERN ulint	srv_log_block_size	= 0;

/* User settable value of the number of pages that must be present
in the buffer cache and accessed sequentially for InnoDB to trigger a
readahead request. */
UNIV_INTERN ulong	srv_read_ahead_threshold	= 56;

#ifdef UNIV_LOG_ARCHIVE
UNIV_INTERN bool		srv_log_archive_on;
UNIV_INTERN bool		srv_archive_recovery;
UNIV_INTERN ib_uint64_t	srv_archive_recovery_limit_lsn;
#endif /* UNIV_LOG_ARCHIVE */

/* This parameter is used to throttle the number of insert buffers that are
merged in a batch. By increasing this parameter on a faster disk you can
possibly reduce the number of I/O operations performed to complete the
merge operation. The value of this parameter is used as is by the
background loop when the system is idle (low load), on a busy system
the parameter is scaled down by a factor of 4, this is to avoid putting
a heavier load on the I/O sub system. */

UNIV_INTERN ulong	srv_insert_buffer_batch_size = 20;

UNIV_INTERN char*	srv_file_flush_method_str = NULL;
UNIV_INTERN ulint	srv_unix_file_flush_method = SRV_UNIX_FSYNC;
UNIV_INTERN ulint	srv_win_file_flush_method = SRV_WIN_IO_UNBUFFERED;

UNIV_INTERN ulint	srv_max_n_open_files	  = 300;

/* Number of IO operations per second the server can do */
UNIV_INTERN ulong	srv_io_capacity         = 200;
UNIV_INTERN ulong	srv_max_io_capacity     = 400;

/* The InnoDB main thread tries to keep the ratio of modified pages
in the buffer pool to all database pages in the buffer pool smaller than
the following number. But it is not guaranteed that the value stays below
that during a time of heavy update/insert activity. */

UNIV_INTERN double	srv_max_buf_pool_modified_pct	= 75.0;
UNIV_INTERN double	srv_max_dirty_pages_pct_lwm	= 50.0;

/* This is the percentage of log capacity at which adaptive flushing,
if enabled, will kick in. */
UNIV_INTERN double	srv_adaptive_flushing_lwm	= 10.0;

/* Number of iterations over which adaptive flushing is averaged. */
UNIV_INTERN ulong	srv_flushing_avg_loops		= 30;

/* The tid of the cleaner thread */
UNIV_INTERN os_tid_t	srv_cleaner_tid;

/* The tid of the LRU manager thread */
UNIV_INTERN os_tid_t	srv_lru_manager_tid;

/* The tids of the purge threads */
UNIV_INTERN os_tid_t	srv_purge_tids[SRV_MAX_N_PURGE_THREADS];

/* The tids of the I/O threads */
UNIV_INTERN os_tid_t	srv_io_tids[SRV_MAX_N_IO_THREADS];

/* The tid of the master thread */
UNIV_INTERN os_tid_t	srv_master_tid;

/* The relative scheduling priority of the cleaner and LRU manager threads */
UNIV_INTERN ulint	srv_sched_priority_cleaner	= 19;

/* The relative scheduling priority of the purge threads */
UNIV_INTERN ulint	srv_sched_priority_purge	= 19;

/* The relative scheduling priority of the I/O threads */
UNIV_INTERN ulint	srv_sched_priority_io		= 19;

/* The relative scheduling priority of the master thread */
UNIV_INTERN ulint	srv_sched_priority_master	= 19;

/* The relative priority of the current thread.  If 0, low priority; if 1, high
priority.  */
UNIV_INTERN UNIV_THREAD_LOCAL ulint srv_current_thread_priority = 0;

/* The relative priority of the purge coordinator and worker threads.  */
UNIV_INTERN my_bool	srv_purge_thread_priority	= FALSE;

/* The relative priority of the I/O threads.  */
UNIV_INTERN my_bool	srv_io_thread_priority		= FALSE;

/* The relative priority of the cleaner thread.  */
UNIV_INTERN my_bool	srv_cleaner_thread_priority	= FALSE;

/* The relative priority of the master thread.  */
UNIV_INTERN my_bool	srv_master_thread_priority	= FALSE;

/* The number of purge threads to use.*/
UNIV_INTERN ulong	srv_n_purge_threads;

/* the number of pages to purge in one batch */
UNIV_INTERN ulong	srv_purge_batch_size = 20;

/* Internal setting for "innodb_stats_method". Decides how InnoDB treats
NULL value when collecting statistics. By default, it is set to
SRV_STATS_NULLS_EQUAL(0), ie. all NULL value are treated equal */
UNIV_INTERN ulong srv_innodb_stats_method = SRV_STATS_NULLS_EQUAL;

UNIV_INTERN srv_stats_t	srv_stats;

/* structure to pass status variables to MySQL */
UNIV_INTERN export_var_t export_vars;

/** Normally 0. When nonzero, skip some phases of crash recovery,
starting from SRV_FORCE_IGNORE_CORRUPT, so that data can be recovered
by SELECT or mysqldump. When this is nonzero, we do not allow any user
modifications to the data. */
UNIV_INTERN ulong	srv_force_recovery;

/** Print all user-level transactions deadlocks to mysqld stderr */

UNIV_INTERN my_bool	srv_print_all_deadlocks = FALSE;

/* Produce a stacktrace on long semaphore wait */
UNIV_INTERN my_bool     srv_use_stacktrace = FALSE;

/** Enable INFORMATION_SCHEMA.innodb_cmp_per_index */
UNIV_INTERN my_bool	srv_cmp_per_index_enabled = FALSE;

/* If the following is set to 1 then we do not run purge and insert buffer
merge to completion before shutdown. If it is set to 2, do not even flush the
buffer pool to data files at the shutdown: we effectively 'crash'
InnoDB (but lose no committed transactions). */
UNIV_INTERN ulint	srv_fast_shutdown	= 0;

/* Generate a innodb_status.<pid> file */
UNIV_INTERN ibool	srv_innodb_status	= FALSE;

/* Optimize prefix index queries to skip cluster index lookup when possible */
/* Enables or disables this prefix optimization.  Disabled by default. */
UNIV_INTERN my_bool	srv_prefix_index_cluster_optimization = 0;

/* When estimating number of different key values in an index, sample
this many index pages, there are 2 ways to calculate statistics:
* persistent stats that are calculated by ANALYZE TABLE and saved
  in the innodb database.
* quick transient stats, that are used if persistent stats for the given
  table/index are not found in the innodb database */
UNIV_INTERN unsigned long long	srv_stats_transient_sample_pages = 8;
UNIV_INTERN my_bool		srv_stats_persistent = TRUE;
UNIV_INTERN my_bool		srv_stats_include_delete_marked = FALSE;
UNIV_INTERN unsigned long long	srv_stats_persistent_sample_pages = 20;
UNIV_INTERN my_bool		srv_stats_auto_recalc = TRUE;

/* The number of rows modified before we calculate new statistics (default 0
= current limits) */
UNIV_INTERN unsigned long long srv_stats_modified_counter = 0;

/* Enable traditional statistic calculation based on number of configured
pages default true. */
UNIV_INTERN my_bool	srv_stats_sample_traditional = TRUE;

UNIV_INTERN ibool	srv_use_doublewrite_buf	= TRUE;

/** doublewrite buffer is 1MB is size i.e.: it can hold 128 16K pages.
The following parameter is the size of the buffer that is used for
batch flushing i.e.: LRU flushing and flush_list flushing. The rest
of the pages are used for single page flushing. */
UNIV_INTERN ulong	srv_doublewrite_batch_size	= 120;

UNIV_INTERN ulong	srv_replication_delay		= 0;

UNIV_INTERN bool	srv_apply_log_only;

UNIV_INTERN bool	srv_backup_mode;
UNIV_INTERN bool	srv_close_files;
UNIV_INTERN bool	srv_xtrabackup;

UNIV_INTERN ulong	srv_pass_corrupt_table = 0; /* 0:disable 1:enable */

UNIV_INTERN ulong	srv_log_checksum_algorithm =
	SRV_CHECKSUM_ALGORITHM_INNODB;

/*-------------------------------------------*/
#ifdef HAVE_MEMORY_BARRIER
/* No idea to wait long with memory barriers */
UNIV_INTERN ulong	srv_n_spin_wait_rounds	= 15;
#else
UNIV_INTERN ulong	srv_n_spin_wait_rounds	= 30;
#endif
UNIV_INTERN ulong	srv_spin_wait_delay	= 6;
UNIV_INTERN ibool	srv_priority_boost	= TRUE;

#ifdef UNIV_DEBUG
UNIV_INTERN ibool	srv_print_thread_releases	= FALSE;
UNIV_INTERN ibool	srv_print_lock_waits		= FALSE;
UNIV_INTERN ibool	srv_print_buf_io		= FALSE;
UNIV_INTERN ibool	srv_print_log_io		= FALSE;
UNIV_INTERN ibool	srv_print_latch_waits		= FALSE;
#endif /* UNIV_DEBUG */

static ulint		srv_n_rows_inserted_old		= 0;
static ulint		srv_n_rows_updated_old		= 0;
static ulint		srv_n_rows_deleted_old		= 0;
static ulint		srv_n_rows_read_old		= 0;
static ulint		srv_n_system_rows_inserted_old	= 0;
static ulint		srv_n_system_rows_updated_old	= 0;
static ulint		srv_n_system_rows_deleted_old	= 0;
static ulint		srv_n_system_rows_read_old	= 0;

UNIV_INTERN ulint	srv_truncated_status_writes	= 0;
UNIV_INTERN ulint	srv_available_undo_logs         = 0;

UNIV_INTERN ib_uint64_t srv_page_compression_saved      = 0;
UNIV_INTERN ib_uint64_t srv_page_compression_trim_sect512       = 0;
UNIV_INTERN ib_uint64_t srv_page_compression_trim_sect4096      = 0;
UNIV_INTERN ib_uint64_t srv_index_pages_written         = 0;
UNIV_INTERN ib_uint64_t srv_non_index_pages_written     = 0;
UNIV_INTERN ib_uint64_t srv_pages_page_compressed       = 0;
UNIV_INTERN ib_uint64_t srv_page_compressed_trim_op     = 0;
UNIV_INTERN ib_uint64_t srv_page_compressed_trim_op_saved     = 0;
UNIV_INTERN ib_uint64_t srv_index_page_decompressed     = 0;

/* Ensure status variables are on separate cache lines */

#ifdef __powerpc__
#define CACHE_LINE_SIZE 128
#else
#define CACHE_LINE_SIZE 64
#endif
#define CACHE_ALIGNED MY_ATTRIBUTE((aligned (CACHE_LINE_SIZE)))

UNIV_INTERN byte
counters_pad_start[CACHE_LINE_SIZE] MY_ATTRIBUTE((unused)) = {0};

UNIV_INTERN ulint		srv_read_views_memory CACHE_ALIGNED	= 0;
UNIV_INTERN ulint		srv_descriptors_memory CACHE_ALIGNED	= 0;

UNIV_INTERN byte
counters_pad_end[CACHE_LINE_SIZE] MY_ATTRIBUTE((unused)) = {0};

/* Set the following to 0 if you want InnoDB to write messages on
stderr on startup/shutdown. */
UNIV_INTERN ibool	srv_print_verbose_log		= TRUE;
UNIV_INTERN my_bool	srv_print_innodb_monitor	= FALSE;
UNIV_INTERN my_bool	srv_print_innodb_lock_monitor	= FALSE;
UNIV_INTERN ibool	srv_print_innodb_tablespace_monitor = FALSE;
UNIV_INTERN ibool	srv_print_innodb_table_monitor = FALSE;

/** If this flag is set tables without primary key are not allowed */
UNIV_INTERN my_bool	srv_force_primary_key		= FALSE;

/* Array of English strings describing the current state of an
i/o handler thread */

UNIV_INTERN const char* srv_io_thread_op_info[SRV_MAX_N_IO_THREADS];
UNIV_INTERN const char* srv_io_thread_function[SRV_MAX_N_IO_THREADS];

UNIV_INTERN time_t	srv_last_monitor_time;

static ib_mutex_t	srv_innodb_monitor_mutex;

/* Mutex for locking srv_monitor_file. Not created if srv_read_only_mode */
UNIV_INTERN ib_mutex_t	srv_monitor_file_mutex;

#ifdef UNIV_PFS_MUTEX
# ifndef HAVE_ATOMIC_BUILTINS
/* Key to register server_mutex with performance schema */
UNIV_INTERN mysql_pfs_key_t	server_mutex_key;
# endif /* !HAVE_ATOMIC_BUILTINS */
/** Key to register srv_innodb_monitor_mutex with performance schema */
UNIV_INTERN mysql_pfs_key_t	srv_innodb_monitor_mutex_key;
/** Key to register srv_monitor_file_mutex with performance schema */
UNIV_INTERN mysql_pfs_key_t	srv_monitor_file_mutex_key;
/** Key to register srv_dict_tmpfile_mutex with performance schema */
UNIV_INTERN mysql_pfs_key_t	srv_dict_tmpfile_mutex_key;
/** Key to register the mutex with performance schema */
UNIV_INTERN mysql_pfs_key_t	srv_misc_tmpfile_mutex_key;
/** Key to register srv_sys_t::mutex with performance schema */
UNIV_INTERN mysql_pfs_key_t	srv_sys_mutex_key;
/** Key to register srv_sys_t::tasks_mutex with performance schema */
UNIV_INTERN mysql_pfs_key_t	srv_sys_tasks_mutex_key;
#endif /* UNIV_PFS_MUTEX */

/** Temporary file for innodb monitor output */
UNIV_INTERN FILE*	srv_monitor_file;
/** Mutex for locking srv_dict_tmpfile. Not created if srv_read_only_mode.
This mutex has a very high rank; threads reserving it should not
be holding any InnoDB latches. */
UNIV_INTERN ib_mutex_t	srv_dict_tmpfile_mutex;
/** Temporary file for output from the data dictionary */
UNIV_INTERN FILE*	srv_dict_tmpfile;
/** Mutex for locking srv_misc_tmpfile. Not created if srv_read_only_mode.
This mutex has a very low rank; threads reserving it should not
acquire any further latches or sleep before releasing this one. */
UNIV_INTERN ib_mutex_t	srv_misc_tmpfile_mutex;
/** Temporary file for miscellanous diagnostic output */
UNIV_INTERN FILE*	srv_misc_tmpfile;

UNIV_INTERN ulint	srv_main_thread_process_no	= 0;
UNIV_INTERN ulint	srv_main_thread_id		= 0;

/* The following counts are used by the srv_master_thread. */

/** Iterations of the loop bounded by 'srv_active' label. */
static ulint		srv_main_active_loops		= 0;
/** Iterations of the loop bounded by the 'srv_idle' label. */
static ulint		srv_main_idle_loops		= 0;
/** Iterations of the loop bounded by the 'srv_shutdown' label. */
static ulint		srv_main_shutdown_loops		= 0;
/** Log writes involving flush. */
static ulint		srv_log_writes_and_flush	= 0;

/* This is only ever touched by the master thread. It records the
time when the last flush of log file has happened. The master
thread ensures that we flush the log files at least once per
second. */
static time_t	srv_last_log_flush_time;

/** Enable semaphore request instrumentation */
UNIV_INTERN my_bool 	srv_instrument_semaphores = FALSE;

/* Interval in seconds at which various tasks are performed by the
master thread when server is active. In order to balance the workload,
we should try to keep intervals such that they are not multiple of
each other. For example, if we have intervals for various tasks
defined as 5, 10, 15, 60 then all tasks will be performed when
current_time % 60 == 0 and no tasks will be performed when
current_time % 5 != 0. */

# define	SRV_MASTER_CHECKPOINT_INTERVAL		(7)
# define	SRV_MASTER_PURGE_INTERVAL		(10)
#ifdef MEM_PERIODIC_CHECK
# define	SRV_MASTER_MEM_VALIDATE_INTERVAL	(13)
#endif /* MEM_PERIODIC_CHECK */
# define	SRV_MASTER_DICT_LRU_INTERVAL		(47)

/** Buffer pool dump status frequence in percentages */
UNIV_INTERN ulong srv_buf_dump_status_frequency = 0;

/** Acquire the system_mutex. */
#define srv_sys_mutex_enter() do {			\
	mutex_enter(&srv_sys.mutex);			\
} while (0)

/** Test if the system mutex is owned. */
#define srv_sys_mutex_own() (mutex_own(&srv_sys.mutex)	\
			     && !srv_read_only_mode)

/** Release the system mutex. */
#define srv_sys_mutex_exit() do {			\
	mutex_exit(&srv_sys.mutex);			\
} while (0)

#define fetch_lock_wait_timeout(trx)			\
	((trx)->lock.allowed_to_wait			\
	 ? thd_lock_wait_timeout((trx)->mysql_thd)	\
	 : 0)

/** Simulate compression failures. */
UNIV_INTERN uint srv_simulate_comp_failures = 0;

/*
	IMPLEMENTATION OF THE SERVER MAIN PROGRAM
	=========================================

There is the following analogue between this database
server and an operating system kernel:

DB concept			equivalent OS concept
----------			---------------------
transaction		--	process;

query thread		--	thread;

lock			--	semaphore;

kernel			--	kernel;

query thread execution:
(a) without lock mutex
reserved		--	process executing in user mode;
(b) with lock mutex reserved
			--	process executing in kernel mode;

The server has several backgroind threads all running at the same
priority as user threads. It periodically checks if here is anything
happening in the server which requires intervention of the master
thread. Such situations may be, for example, when flushing of dirty
blocks is needed in the buffer pool or old version of database rows
have to be cleaned away (purged). The user can configure a separate
dedicated purge thread(s) too, in which case the master thread does not
do any purging.

The threads which we call user threads serve the queries of the MySQL
server. They run at normal priority.

When there is no activity in the system, also the master thread
suspends itself to wait for an event making the server totally silent.

There is still one complication in our server design. If a
background utility thread obtains a resource (e.g., mutex) needed by a user
thread, and there is also some other user activity in the system,
the user thread may have to wait indefinitely long for the
resource, as the OS does not schedule a background thread if
there is some other runnable user thread. This problem is called
priority inversion in real-time programming.

One solution to the priority inversion problem would be to keep record
of which thread owns which resource and in the above case boost the
priority of the background thread so that it will be scheduled and it
can release the resource.  This solution is called priority inheritance
in real-time programming.  A drawback of this solution is that the overhead
of acquiring a mutex increases slightly, maybe 0.2 microseconds on a 100
MHz Pentium, because the thread has to call os_thread_get_curr_id.  This may
be compared to 0.5 microsecond overhead for a mutex lock-unlock pair. Note
that the thread cannot store the information in the resource , say mutex,
itself, because competing threads could wipe out the information if it is
stored before acquiring the mutex, and if it stored afterwards, the
information is outdated for the time of one machine instruction, at least.
(To be precise, the information could be stored to lock_word in mutex if
the machine supports atomic swap.)

The above solution with priority inheritance may become actual in the
future, currently we do not implement any priority twiddling solution.
Our general aim is to reduce the contention of all mutexes by making
them more fine grained.

The thread table contains information of the current status of each
thread existing in the system, and also the event semaphores used in
suspending the master thread and utility threads when they have nothing
to do.  The thread table can be seen as an analogue to the process table
in a traditional Unix implementation. */

/** The server system struct */
struct srv_sys_t{
	ib_mutex_t	tasks_mutex;		/*!< variable protecting the
						tasks queue */
	UT_LIST_BASE_NODE_T(que_thr_t)
			tasks;			/*!< task queue */

	ib_mutex_t	mutex;			/*!< variable protecting the
						fields below. */
	ulint		n_sys_threads;		/*!< size of the sys_threads
						array */

	srv_slot_t	sys_threads[32 + 1];	/*!< server thread table;
						os_event_set() and
						os_event_reset() on
						sys_threads[]->event are
						covered by srv_sys_t::mutex */

	ulint		n_threads_active[SRV_MASTER + 1];
						/*!< number of threads active
						in a thread class */

	srv_stats_t::ulint_ctr_1_t
			activity_count;		/*!< For tracking server
						activity */
	srv_stats_t::ulint_ctr_1_t
			ibuf_merge_activity_count;/*!< For tracking change
						buffer merge activity, a subset
						of overall server activity */
};

#ifndef HAVE_ATOMIC_BUILTINS
/** Mutex protecting some server global variables. */
UNIV_INTERN ib_mutex_t	server_mutex;
#endif /* !HAVE_ATOMIC_BUILTINS */

static srv_sys_t	srv_sys;

/** Event to signal srv_monitor_thread. Not protected by a mutex.
Set after setting srv_print_innodb_monitor. */
UNIV_INTERN os_event_t	srv_monitor_event;

/** Event to signal the shutdown of srv_error_monitor_thread.
Not protected by a mutex. */
UNIV_INTERN os_event_t	srv_error_event;

/** Event for waking up buf_dump_thread. Not protected by a mutex.
Set on shutdown or by buf_dump_start() or buf_load_start(). */
UNIV_INTERN os_event_t	srv_buf_dump_event;

/** The buffer pool dump/load file name */
UNIV_INTERN char*	srv_buf_dump_filename;

/** Boolean config knobs that tell InnoDB to dump the buffer pool at shutdown
and/or load it during startup. */
UNIV_INTERN char	srv_buffer_pool_dump_at_shutdown = FALSE;
UNIV_INTERN char	srv_buffer_pool_load_at_startup = FALSE;

/** Slot index in the srv_sys.sys_threads array for the purge thread. */
static const ulint	SRV_PURGE_SLOT	= 1;

/** Slot index in the srv_sys.sys_threads array for the master thread. */
static const ulint	SRV_MASTER_SLOT = 0;

UNIV_INTERN os_event_t	srv_checkpoint_completed_event;

UNIV_INTERN os_event_t	srv_redo_log_tracked_event;

/** Whether the redo log tracker thread has been started. Does not take into
account whether the tracking is currently enabled (see srv_track_changed_pages
for that) */
UNIV_INTERN bool	srv_redo_log_thread_started = false;

/*********************************************************************//**
Prints counters for work done by srv_master_thread. */
static
void
srv_print_master_thread_info(
/*=========================*/
	FILE  *file)    /* in: output stream */
{
	fprintf(file, "srv_master_thread loops: %lu srv_active, "
		"%lu srv_shutdown, %lu srv_idle\n",
		srv_main_active_loops,
		srv_main_shutdown_loops,
		srv_main_idle_loops);
	fprintf(file, "srv_master_thread log flush and writes: %lu\n",
		srv_log_writes_and_flush);
}

/*********************************************************************//**
Sets the info describing an i/o thread current state. */
UNIV_INTERN
void
srv_set_io_thread_op_info(
/*======================*/
	ulint		i,	/*!< in: the 'segment' of the i/o thread */
	const char*	str)	/*!< in: constant char string describing the
				state */
{
	ut_a(i < SRV_MAX_N_IO_THREADS);

	srv_io_thread_op_info[i] = str;
}

/*********************************************************************//**
Resets the info describing an i/o thread current state. */
UNIV_INTERN
void
srv_reset_io_thread_op_info()
/*=========================*/
{
	for (ulint i = 0; i < UT_ARR_SIZE(srv_io_thread_op_info); ++i) {
		srv_io_thread_op_info[i] = "not started yet";
	}
}

#ifdef UNIV_DEBUG
/*********************************************************************//**
Validates the type of a thread table slot.
@return TRUE if ok */
static
ibool
srv_thread_type_validate(
/*=====================*/
	srv_thread_type	type)	/*!< in: thread type */
{
	switch (type) {
	case SRV_NONE:
		break;
	case SRV_WORKER:
	case SRV_PURGE:
	case SRV_MASTER:
		return(TRUE);
	}
	ut_error;
	return(FALSE);
}
#endif /* UNIV_DEBUG */

/*********************************************************************//**
Gets the type of a thread table slot.
@return thread type */
static
srv_thread_type
srv_slot_get_type(
/*==============*/
	const srv_slot_t*	slot)	/*!< in: thread slot */
{
	srv_thread_type	type = slot->type;
	ut_ad(srv_thread_type_validate(type));
	return(type);
}

/*********************************************************************//**
Reserves a slot in the thread table for the current thread.
@return	reserved slot */
static
srv_slot_t*
srv_reserve_slot(
/*=============*/
	srv_thread_type	type)	/*!< in: type of the thread */
{
	srv_slot_t*	slot = 0;

	srv_sys_mutex_enter();

	ut_ad(srv_thread_type_validate(type));

	switch (type) {
	case SRV_MASTER:
		slot = &srv_sys.sys_threads[SRV_MASTER_SLOT];
		break;

	case SRV_PURGE:
		slot = &srv_sys.sys_threads[SRV_PURGE_SLOT];
		break;

	case SRV_WORKER:
		/* Find an empty slot, skip the master and purge slots. */
		for (slot = &srv_sys.sys_threads[2];
		     slot->in_use;
		     ++slot) {

			ut_a(slot < &srv_sys.sys_threads[
				     srv_sys.n_sys_threads]);
		}
		break;

	case SRV_NONE:
		ut_error;
	}

	ut_a(!slot->in_use);

	slot->in_use = TRUE;
	slot->suspended = FALSE;
	slot->type = type;

	ut_ad(srv_slot_get_type(slot) == type);

	++srv_sys.n_threads_active[type];

	srv_sys_mutex_exit();

	return(slot);
}

/*********************************************************************//**
Suspends the calling thread to wait for the event in its thread slot.
@return the current signal count of the event. */
static
ib_int64_t
srv_suspend_thread_low(
/*===================*/
	srv_slot_t*	slot)	/*!< in/out: thread slot */
{
	ut_ad(!srv_read_only_mode);
	ut_ad(srv_sys_mutex_own());

	ut_ad(slot->in_use);

	srv_thread_type	type = srv_slot_get_type(slot);

	switch (type) {
	case SRV_NONE:
		ut_error;

	case SRV_MASTER:
		/* We have only one master thread and it
		should be the first entry always. */
		ut_a(srv_sys.n_threads_active[type] == 1);
		break;

	case SRV_PURGE:
		/* We have only one purge coordinator thread
		and it should be the second entry always. */
		ut_a(srv_sys.n_threads_active[type] == 1);
		break;

	case SRV_WORKER:
		ut_a(srv_n_purge_threads > 1);
		ut_a(srv_sys.n_threads_active[type] > 0);
		break;
	}

	ut_a(!slot->suspended);
	slot->suspended = TRUE;

	ut_a(srv_sys.n_threads_active[type] > 0);

	srv_sys.n_threads_active[type]--;

	return(os_event_reset(slot->event));
}

/*********************************************************************//**
Suspends the calling thread to wait for the event in its thread slot.
@return the current signal count of the event. */
static
ib_int64_t
srv_suspend_thread(
/*===============*/
	srv_slot_t*	slot)	/*!< in/out: thread slot */
{
	srv_sys_mutex_enter();

	ib_int64_t	sig_count = srv_suspend_thread_low(slot);

	srv_sys_mutex_exit();

	return(sig_count);
}

/** Resume the calling thread.
@param[in,out]	slot		thread slot
@param[in]	sig_count	signal count (if wait)
@param[in]	wait		whether to wait for the event
@param[in]	timeout_usec	timeout in microseconds (0=infinite)
@return	whether the wait timed out */
static
bool
srv_resume_thread(srv_slot_t* slot, ib_int64_t sig_count = 0, bool wait = true,
		  ulint timeout_usec = 0)
{
	bool	timeout;

	ut_ad(!srv_read_only_mode);
	ut_ad(slot->in_use);
	ut_ad(slot->suspended);

	if (!wait) {
		timeout = false;
	} else if (timeout_usec) {
		timeout = OS_SYNC_TIME_EXCEEDED == os_event_wait_time_low(
			slot->event, timeout_usec, sig_count);
	} else {
		timeout = false;
		os_event_wait_low(slot->event, sig_count);
	}

	srv_sys_mutex_enter();
	ut_ad(slot->in_use);
	ut_ad(slot->suspended);

	slot->suspended = FALSE;
	++srv_sys.n_threads_active[slot->type];
	srv_sys_mutex_exit();
	return(timeout);
}

/** Ensure that a given number of threads of the type given are running
(or are already terminated).
@param[in]	type	thread type
@param[in]	n	number of threads that have to run */
void
srv_release_threads(enum srv_thread_type type, ulint n)
{
	ulint	running;

	ut_ad(srv_thread_type_validate(type));
	ut_ad(n > 0);

	do {
		running = 0;

		srv_sys_mutex_enter();

		for (ulint i = 0; i < srv_sys.n_sys_threads; i++) {
			srv_slot_t*	slot = &srv_sys.sys_threads[i];

			if (!slot->in_use || srv_slot_get_type(slot) != type) {
				continue;
			} else if (!slot->suspended) {
				if (++running >= n) {
					break;
				}
				continue;
			}

			switch (type) {
			case SRV_NONE:
				ut_error;

			case SRV_MASTER:
				/* We have only one master thread and it
				should be the first entry always. */
				ut_a(n == 1);
				ut_a(i == SRV_MASTER_SLOT);
				ut_a(srv_sys.n_threads_active[type] == 0);
				break;

			case SRV_PURGE:
				/* We have only one purge coordinator thread
				and it should be the second entry always. */
				ut_a(n == 1);
				ut_a(i == SRV_PURGE_SLOT);
				ut_a(srv_n_purge_threads > 0);
				ut_a(srv_sys.n_threads_active[type] == 0);
				break;

			case SRV_WORKER:
				ut_a(srv_n_purge_threads > 1);
				ut_a(srv_sys.n_threads_active[type]
				     < srv_n_purge_threads - 1);
				break;
			}

			os_event_set(slot->event);
		}

		srv_sys_mutex_exit();
	} while (running && running < n);
}

/*********************************************************************//**
Release a thread's slot. */
static
void
srv_free_slot(
/*==========*/
	srv_slot_t*	slot)	/*!< in/out: thread slot */
{
	srv_sys_mutex_enter();

	/* Mark the thread as inactive. */
	srv_suspend_thread_low(slot);
	/* Free the slot for reuse. */
	ut_ad(slot->in_use);
	slot->in_use = FALSE;

	srv_sys_mutex_exit();
}

/*********************************************************************//**
Initializes the server. */
UNIV_INTERN
void
srv_init(void)
/*==========*/
{
#ifndef HAVE_ATOMIC_BUILTINS
	mutex_create(server_mutex_key, &server_mutex, SYNC_ANY_LATCH);
#endif /* !HAVE_ATOMIC_BUILTINS */

	mutex_create(srv_innodb_monitor_mutex_key,
		     &srv_innodb_monitor_mutex, SYNC_NO_ORDER_CHECK);

	srv_sys.n_sys_threads = srv_read_only_mode
		? 0
		: srv_n_purge_threads + 1/* purge coordinator */;

	if (!srv_read_only_mode) {

		mutex_create(srv_sys_mutex_key, &srv_sys.mutex, SYNC_THREADS);

		mutex_create(srv_sys_tasks_mutex_key,
			     &srv_sys.tasks_mutex, SYNC_ANY_LATCH);

		for (ulint i = 0; i < srv_sys.n_sys_threads; ++i) {
			srv_slot_t*	slot = &srv_sys.sys_threads[i];

			slot->event = os_event_create();

			ut_a(slot->event);
		}

		srv_error_event = os_event_create();

		srv_monitor_event = os_event_create();

		srv_buf_dump_event = os_event_create();

		srv_checkpoint_completed_event = os_event_create();

		srv_redo_log_tracked_event = os_event_create();

		if (srv_track_changed_pages) {
			os_event_set(srv_redo_log_tracked_event);
		}
	}

	/* page_zip_stat_per_index_mutex is acquired from:
	1. page_zip_compress() (after SYNC_FSP)
	2. page_zip_decompress()
	3. i_s_cmp_per_index_fill_low() (where SYNC_DICT is acquired)
	4. innodb_cmp_per_index_update(), no other latches
	since we do not acquire any other latches while holding this mutex,
	it can have very low level. We pick SYNC_ANY_LATCH for it. */

	mutex_create(
		page_zip_stat_per_index_mutex_key,
		&page_zip_stat_per_index_mutex, SYNC_ANY_LATCH);

	/* Create dummy indexes for infimum and supremum records */

	dict_ind_init();

	srv_conc_init();
#ifdef WITH_INNODB_DISALLOW_WRITES
	/* Writes have to be enabled on init or else we hang. Thus, we
	always set the event here regardless of innobase_disallow_writes.
	That flag will always be 0 at this point because it isn't settable
	via my.cnf or command line arg. */
	srv_allow_writes_event = os_event_create();
	os_event_set(srv_allow_writes_event);
#endif /* WITH_INNODB_DISALLOW_WRITES */

	/* Initialize some INFORMATION SCHEMA internal structures */
	trx_i_s_cache_init(trx_i_s_cache);

	ut_crc32_init();

	dict_mem_init();
}

/*********************************************************************//**
Frees the data structures created in srv_init(). */
UNIV_INTERN
void
srv_free(void)
/*==========*/
{
	srv_conc_free();

	if (!srv_read_only_mode) {

		for (ulint i = 0; i < srv_sys.n_sys_threads; i++)
			os_event_free(srv_sys.sys_threads[i].event);

		os_event_free(srv_error_event);
		srv_error_event = NULL;
		os_event_free(srv_monitor_event);
		srv_monitor_event = NULL;
		os_event_free(srv_buf_dump_event);
		srv_buf_dump_event = NULL;
		os_event_free(srv_checkpoint_completed_event);
		srv_checkpoint_completed_event = NULL;
		os_event_free(srv_redo_log_tracked_event);
		srv_redo_log_tracked_event = NULL;
		mutex_free(&srv_sys.mutex);
		mutex_free(&srv_sys.tasks_mutex);
	}

#ifdef WITH_INNODB_DISALLOW_WRITES
	os_event_free(srv_allow_writes_event);
	srv_allow_writes_event = NULL;
#endif /* WITH_INNODB_DISALLOW_WRITES */

#ifndef HAVE_ATOMIC_BUILTINS
	mutex_free(&server_mutex);
#endif
	mutex_free(&srv_innodb_monitor_mutex);
	mutex_free(&page_zip_stat_per_index_mutex);

	trx_i_s_cache_free(trx_i_s_cache);

	/* This is needed for Mariabackup. */
	memset(&srv_sys, 0, sizeof srv_sys);
}

/*********************************************************************//**
Initializes the synchronization primitives, memory system, and the thread
local storage. */
UNIV_INTERN
void
srv_general_init(void)
/*==================*/
{
	ut_mem_init();
	/* Reset the system variables in the recovery module. */
	recv_sys_var_init();
	os_sync_init();
	sync_init();
	mem_init(srv_mem_pool_size);
	que_init();
	row_mysql_init();
}

/*********************************************************************//**
Normalizes init parameter values to use units we use inside InnoDB. */
static
void
srv_normalize_init_values(void)
/*===========================*/
{
	ulint	n;
	ulint	i;

	n = srv_n_data_files;

	for (i = 0; i < n; i++) {
		srv_data_file_sizes[i] = srv_data_file_sizes[i]
			* ((1024 * 1024) / UNIV_PAGE_SIZE);
	}

	srv_last_file_size_max = srv_last_file_size_max
		* ((1024 * 1024) / UNIV_PAGE_SIZE);

	srv_log_file_size = srv_log_file_size / UNIV_PAGE_SIZE;

	srv_log_buffer_size = srv_log_buffer_size / UNIV_PAGE_SIZE;

	srv_lock_table_size = 5 * (srv_buf_pool_size / UNIV_PAGE_SIZE);
}

/*********************************************************************//**
Boots the InnoDB server. */
UNIV_INTERN
void
srv_boot(void)
/*==========*/
{
	/* Transform the init parameter values given by MySQL to
	use units we use inside InnoDB: */

	srv_normalize_init_values();

	/* Initialize synchronization primitives, memory management, and thread
	local storage */

	srv_general_init();

	/* Initialize this module */

	srv_init();
	srv_mon_create();
}

/******************************************************************//**
Refreshes the values used to calculate per-second averages. */
static
void
srv_refresh_innodb_monitor_stats(void)
/*==================================*/
{
	mutex_enter(&srv_innodb_monitor_mutex);

	srv_last_monitor_time = time(NULL);

	os_aio_refresh_stats();

	btr_cur_n_sea_old = btr_cur_n_sea;
	btr_cur_n_non_sea_old = btr_cur_n_non_sea;

	log_refresh_stats();

	buf_refresh_io_stats_all();

	srv_n_rows_inserted_old = srv_stats.n_rows_inserted;
	srv_n_rows_updated_old = srv_stats.n_rows_updated;
	srv_n_rows_deleted_old = srv_stats.n_rows_deleted;
	srv_n_rows_read_old = srv_stats.n_rows_read;

	srv_n_system_rows_inserted_old = srv_stats.n_system_rows_inserted;
	srv_n_system_rows_updated_old = srv_stats.n_system_rows_updated;
	srv_n_system_rows_deleted_old = srv_stats.n_system_rows_deleted;
	srv_n_system_rows_read_old = srv_stats.n_system_rows_read;

	mutex_exit(&srv_innodb_monitor_mutex);
}

/******************************************************************//**
Outputs to a file the output of the InnoDB Monitor.
@return FALSE if not all information printed
due to failure to obtain necessary mutex */
UNIV_INTERN
ibool
srv_printf_innodb_monitor(
/*======================*/
	FILE*	file,		/*!< in: output stream */
	ibool	nowait,		/*!< in: whether to wait for the
				lock_sys_t:: mutex */
	ulint*	trx_start_pos,	/*!< out: file position of the start of
				the list of active transactions */
	ulint*	trx_end)	/*!< out: file position of the end of
				the list of active transactions */
{
	double	time_elapsed;
	time_t	current_time;
	ulint	n_reserved;
	ibool	ret;

	ulong	btr_search_sys_constant;
	ulong	btr_search_sys_variable;
	ulint	lock_sys_subtotal;
	ulint	recv_sys_subtotal;

	ulint	i;
	trx_t*	trx;

	mutex_enter(&srv_innodb_monitor_mutex);

	current_time = time(NULL);

	/* We add 0.001 seconds to time_elapsed to prevent division
	by zero if two users happen to call SHOW ENGINE INNODB STATUS at the
	same time */

	time_elapsed = difftime(current_time, srv_last_monitor_time)
		+ 0.001;

	srv_last_monitor_time = time(NULL);

	fputs("\n=====================================\n", file);

	ut_print_timestamp(file);
	fprintf(file,
		" INNODB MONITOR OUTPUT\n"
		"=====================================\n"
		"Per second averages calculated from the last %lu seconds\n",
		(ulong) time_elapsed);

	fputs("-----------------\n"
	      "BACKGROUND THREAD\n"
	      "-----------------\n", file);
	srv_print_master_thread_info(file);

	fputs("----------\n"
	      "SEMAPHORES\n"
	      "----------\n", file);
	sync_print(file);

	/* Conceptually, srv_innodb_monitor_mutex has a very high latching
	order level in sync0sync.h, while dict_foreign_err_mutex has a very
	low level 135. Therefore we can reserve the latter mutex here without
	a danger of a deadlock of threads. */

	if (!recv_recovery_on) {

		mutex_enter(&dict_foreign_err_mutex);

		if (!srv_read_only_mode
		    && ftell(dict_foreign_err_file) != 0L) {
			fputs("------------------------\n"
			      "LATEST FOREIGN KEY ERROR\n"
			      "------------------------\n", file);
			ut_copy_file(file, dict_foreign_err_file);
		}

		mutex_exit(&dict_foreign_err_mutex);
	}

	/* Only if lock_print_info_summary proceeds correctly,
	before we call the lock_print_info_all_transactions
	to print all the lock information. IMPORTANT NOTE: This
	function acquires the lock mutex on success. */
	ret = recv_recovery_on ? FALSE : lock_print_info_summary(file, nowait);

	if (ret) {
		if (trx_start_pos) {
			long	t = ftell(file);
			if (t < 0) {
				*trx_start_pos = ULINT_UNDEFINED;
			} else {
				*trx_start_pos = (ulint) t;
			}
		}

		/* NOTE: If we get here then we have the lock mutex. This
		function will release the lock mutex that we acquired when
		we called the lock_print_info_summary() function earlier. */

		lock_print_info_all_transactions(file);

		if (trx_end) {
			long	t = ftell(file);
			if (t < 0) {
				*trx_end = ULINT_UNDEFINED;
			} else {
				*trx_end = (ulint) t;
			}
		}
	}

	fputs("--------\n"
	      "FILE I/O\n"
	      "--------\n", file);
	os_aio_print(file);

	if (!recv_recovery_on) {

		fputs("-------------------------------------\n"
		      "INSERT BUFFER AND ADAPTIVE HASH INDEX\n"
		      "-------------------------------------\n", file);
		ibuf_print(file);
	}


	fprintf(file,
		"%.2f hash searches/s, %.2f non-hash searches/s\n",
		(btr_cur_n_sea - btr_cur_n_sea_old)
		/ time_elapsed,
		(btr_cur_n_non_sea - btr_cur_n_non_sea_old)
		/ time_elapsed);
	btr_cur_n_sea_old = btr_cur_n_sea;
	btr_cur_n_non_sea_old = btr_cur_n_non_sea;

	if (!recv_recovery_on) {

		fputs("---\n"
		      "LOG\n"
		      "---\n", file);
		log_print(file);
	}

	fputs("----------------------\n"
	      "BUFFER POOL AND MEMORY\n"
	      "----------------------\n", file);
	fprintf(file,
			"Total memory allocated " ULINTPF
			"; in additional pool allocated " ULINTPF "\n",
			ut_total_allocated_memory,
			mem_pool_get_reserved(mem_comm_pool));

	fprintf(file,
		"Total memory allocated by read views " ULINTPF "\n",
		os_atomic_increment_ulint(&srv_read_views_memory, 0));

	/* Calculate AHI constant and variable memory allocations */

	btr_search_sys_constant = 0;
	btr_search_sys_variable = 0;

	ut_ad(btr_search_sys->hash_tables);

	for (i = 0; i < btr_search_index_num; i++) {
		hash_table_t* ht = btr_search_sys->hash_tables[i];

		ut_ad(ht);
		ut_ad(ht->heap);

		/* Multiple mutexes/heaps are currently never used for adaptive
		hash index tables. */
		ut_ad(!ht->n_sync_obj);
		ut_ad(!ht->heaps);

		btr_search_sys_variable += mem_heap_get_size(ht->heap);
		btr_search_sys_constant += ht->n_cells * sizeof(hash_cell_t);
	}

	lock_sys_subtotal = 0;
	if (trx_sys) {
		mutex_enter(&trx_sys->mutex);
		trx = UT_LIST_GET_FIRST(trx_sys->mysql_trx_list);
		while (trx) {
			lock_sys_subtotal
				+= ((trx->lock.lock_heap)
				    ? mem_heap_get_size(trx->lock.lock_heap)
				    : 0);
			trx = UT_LIST_GET_NEXT(mysql_trx_list, trx);
		}
		mutex_exit(&trx_sys->mutex);
	}

	recv_sys_subtotal = ((recv_sys && recv_sys->addr_hash)
			? mem_heap_get_size(recv_sys->heap) : 0);

	fprintf(file,
			"Internal hash tables (constant factor + variable factor)\n"
			"    Adaptive hash index %lu \t(%lu + " ULINTPF ")\n"
			"    Page hash           %lu (buffer pool 0 only)\n"
			"    Dictionary cache    %lu \t(%lu + " ULINTPF ")\n"
			"    File system         %lu \t(%lu + " ULINTPF ")\n"
			"    Lock system         %lu \t(%lu + " ULINTPF ")\n"
			"    Recovery system     %lu \t(%lu + " ULINTPF ")\n",

			btr_search_sys_constant + btr_search_sys_variable,
			btr_search_sys_constant,
			btr_search_sys_variable,

			(ulong) (buf_pool_from_array(0)->page_hash->n_cells * sizeof(hash_cell_t)),

			(ulong) (dict_sys ? ((dict_sys->table_hash->n_cells
						+ dict_sys->table_id_hash->n_cells
						) * sizeof(hash_cell_t)
					+ dict_sys->size) : 0),
			(ulong) (dict_sys ? ((dict_sys->table_hash->n_cells
							+ dict_sys->table_id_hash->n_cells
							) * sizeof(hash_cell_t)) : 0),
			dict_sys ? (dict_sys->size) : 0,

			(ulong) (fil_system_hash_cells() * sizeof(hash_cell_t)
					+ fil_system_hash_nodes()),
			(ulong) (fil_system_hash_cells() * sizeof(hash_cell_t)),
			fil_system_hash_nodes(),

			(ulong) ((lock_sys ? (lock_sys->rec_hash->n_cells * sizeof(hash_cell_t)) : 0)
					+ lock_sys_subtotal),
			(ulong) (lock_sys ? (lock_sys->rec_hash->n_cells * sizeof(hash_cell_t)) : 0),
			lock_sys_subtotal,

			(ulong) (((recv_sys && recv_sys->addr_hash)
						? (recv_sys->addr_hash->n_cells * sizeof(hash_cell_t)) : 0)
					+ recv_sys_subtotal),
			(ulong) ((recv_sys && recv_sys->addr_hash)
					? (recv_sys->addr_hash->n_cells * sizeof(hash_cell_t)) : 0),
			recv_sys_subtotal);


	fprintf(file, "Dictionary memory allocated " ULINTPF "\n",
		dict_sys ? dict_sys->size : 0);

	buf_print_io(file);

	fputs("--------------\n"
	      "ROW OPERATIONS\n"
	      "--------------\n", file);
	fprintf(file, "%ld queries inside InnoDB, %lu queries in queue\n",
		(long) srv_conc_get_active_threads(),
		srv_conc_get_waiting_threads());

	mutex_enter(&trx_sys->mutex);

	fprintf(file, "%lu read views open inside InnoDB\n",
		UT_LIST_GET_LEN(trx_sys->view_list));

	fprintf(file, "%lu RW transactions active inside InnoDB\n",
		UT_LIST_GET_LEN(trx_sys->rw_trx_list));

	fprintf(file, "%lu RO transactions active inside InnoDB\n",
		UT_LIST_GET_LEN(trx_sys->ro_trx_list));

	fprintf(file, "%lu out of %lu descriptors used\n",
		trx_sys->descr_n_used, trx_sys->descr_n_max);

	if (UT_LIST_GET_LEN(trx_sys->view_list)) {
		read_view_t*	view = UT_LIST_GET_LAST(trx_sys->view_list);

		if (view) {
			fprintf(file, "---OLDEST VIEW---\n");
			read_view_print(file, view);
			fprintf(file, "-----------------\n");
		}
	}

	mutex_exit(&trx_sys->mutex);

	n_reserved = fil_space_get_n_reserved_extents(0);
	if (n_reserved > 0) {
		fprintf(file,
			"%lu tablespace extents now reserved for"
			" B-tree split operations\n",
			(ulong) n_reserved);
	}

#ifdef UNIV_LINUX
	fprintf(file, "Main thread process no. %lu, id %lu, state: %s\n",
		(ulong) srv_main_thread_process_no,
		(ulong) srv_main_thread_id,
		srv_main_thread_op_info);
#else
	fprintf(file, "Main thread id %lu, state: %s\n",
		(ulong) srv_main_thread_id,
		srv_main_thread_op_info);
#endif
	fprintf(file,
		"Number of rows inserted " ULINTPF
		", updated " ULINTPF ", deleted " ULINTPF
		", read " ULINTPF "\n",
		(ulint) srv_stats.n_rows_inserted,
		(ulint) srv_stats.n_rows_updated,
		(ulint) srv_stats.n_rows_deleted,
		(ulint) srv_stats.n_rows_read);
	fprintf(file,
		"%.2f inserts/s, %.2f updates/s,"
		" %.2f deletes/s, %.2f reads/s\n",
		((ulint) srv_stats.n_rows_inserted - srv_n_rows_inserted_old)
		/ time_elapsed,
		((ulint) srv_stats.n_rows_updated - srv_n_rows_updated_old)
		/ time_elapsed,
		((ulint) srv_stats.n_rows_deleted - srv_n_rows_deleted_old)
		/ time_elapsed,
		((ulint) srv_stats.n_rows_read - srv_n_rows_read_old)
		/ time_elapsed);
	fprintf(file,
		"Number of system rows inserted " ULINTPF
		", updated " ULINTPF ", deleted " ULINTPF
		", read " ULINTPF "\n",
		(ulint) srv_stats.n_system_rows_inserted,
		(ulint) srv_stats.n_system_rows_updated,
		(ulint) srv_stats.n_system_rows_deleted,
		(ulint) srv_stats.n_system_rows_read);
	fprintf(file,
		"%.2f inserts/s, %.2f updates/s,"
		" %.2f deletes/s, %.2f reads/s\n",
		((ulint) srv_stats.n_system_rows_inserted
		 - srv_n_system_rows_inserted_old) / time_elapsed,
		((ulint) srv_stats.n_system_rows_updated
		 - srv_n_system_rows_updated_old) / time_elapsed,
		((ulint) srv_stats.n_system_rows_deleted
		 - srv_n_system_rows_deleted_old) / time_elapsed,
		((ulint) srv_stats.n_system_rows_read
		 - srv_n_system_rows_read_old) / time_elapsed);
	srv_n_rows_inserted_old = srv_stats.n_rows_inserted;
	srv_n_rows_updated_old = srv_stats.n_rows_updated;
	srv_n_rows_deleted_old = srv_stats.n_rows_deleted;
	srv_n_rows_read_old = srv_stats.n_rows_read;
	srv_n_system_rows_inserted_old = srv_stats.n_system_rows_inserted;
	srv_n_system_rows_updated_old = srv_stats.n_system_rows_updated;
	srv_n_system_rows_deleted_old = srv_stats.n_system_rows_deleted;
	srv_n_system_rows_read_old = srv_stats.n_system_rows_read;

	fputs("----------------------------\n"
	      "END OF INNODB MONITOR OUTPUT\n"
	      "============================\n", file);
	mutex_exit(&srv_innodb_monitor_mutex);
	fflush(file);

#ifndef DBUG_OFF
	srv_debug_monitor_printed = true;
#endif

	return(ret);
}

/******************************************************************//**
Function to pass InnoDB status variables to MySQL */
UNIV_INTERN
void
srv_export_innodb_status(void)
/*==========================*/
{
	buf_pool_stat_t		stat;
	buf_pools_list_size_t	buf_pools_list_size;
	ulint			LRU_len;
	ulint			free_len;
	ulint			flush_list_len;
	ulint			mem_adaptive_hash, mem_dictionary;
	read_view_t*		oldest_view;
	ulint			i;
	fil_crypt_stat_t	crypt_stat;
	btr_scrub_stat_t	scrub_stat;

	buf_get_total_stat(&stat);
	buf_get_total_list_len(&LRU_len, &free_len, &flush_list_len);
	buf_get_total_list_size_in_bytes(&buf_pools_list_size);
	if (!srv_read_only_mode) {
		fil_crypt_total_stat(&crypt_stat);
		btr_scrub_total_stat(&scrub_stat);
	}

	mem_adaptive_hash = 0;

	ut_ad(btr_search_sys->hash_tables);

	for (i = 0; i < btr_search_index_num; i++) {
		hash_table_t*	ht = btr_search_sys->hash_tables[i];

		ut_ad(ht);
		ut_ad(ht->heap);
		/* Multiple mutexes/heaps are currently never used for adaptive
		hash index tables. */
		ut_ad(!ht->n_sync_obj);
		ut_ad(!ht->heaps);

		mem_adaptive_hash += mem_heap_get_size(ht->heap);
		mem_adaptive_hash += ht->n_cells * sizeof(hash_cell_t);
	}

	mem_dictionary = (dict_sys ? ((dict_sys->table_hash->n_cells
					+ dict_sys->table_id_hash->n_cells
				      ) * sizeof(hash_cell_t)
				+ dict_sys->size) : 0);

	mutex_enter(&srv_innodb_monitor_mutex);

	export_vars.innodb_data_pending_reads =
		ulint(MONITOR_VALUE(MONITOR_OS_PENDING_READS));

	export_vars.innodb_data_pending_writes =
		ulint(MONITOR_VALUE(MONITOR_OS_PENDING_WRITES));

	export_vars.innodb_data_pending_fsyncs =
		fil_n_pending_log_flushes
		+ fil_n_pending_tablespace_flushes;
	export_vars.innodb_adaptive_hash_hash_searches
		= btr_cur_n_sea;
	export_vars.innodb_adaptive_hash_non_hash_searches
		= btr_cur_n_non_sea;
	export_vars.innodb_background_log_sync
		= srv_log_writes_and_flush;

	export_vars.innodb_data_fsyncs = os_n_fsyncs;

	export_vars.innodb_data_read = srv_stats.data_read;

	export_vars.innodb_data_reads = os_n_file_reads;

	export_vars.innodb_data_writes = os_n_file_writes;

	export_vars.innodb_data_written = srv_stats.data_written;

	export_vars.innodb_buffer_pool_read_requests = stat.n_page_gets;

	export_vars.innodb_buffer_pool_write_requests =
		srv_stats.buf_pool_write_requests;

	export_vars.innodb_buffer_pool_wait_free =
		srv_stats.buf_pool_wait_free;

	export_vars.innodb_buffer_pool_pages_flushed =
		srv_stats.buf_pool_flushed;

	export_vars.innodb_buffer_pool_reads = srv_stats.buf_pool_reads;

	export_vars.innodb_buffer_pool_read_ahead_rnd =
		stat.n_ra_pages_read_rnd;

	export_vars.innodb_buffer_pool_read_ahead =
		stat.n_ra_pages_read;

	export_vars.innodb_buffer_pool_read_ahead_evicted =
		stat.n_ra_pages_evicted;

	export_vars.innodb_buffer_pool_pages_LRU_flushed =
		stat.buf_lru_flush_page_count;

	export_vars.innodb_buffer_pool_pages_data = LRU_len;

	export_vars.innodb_buffer_pool_bytes_data =
		buf_pools_list_size.LRU_bytes
		+ buf_pools_list_size.unzip_LRU_bytes;

	export_vars.innodb_buffer_pool_pages_dirty = flush_list_len;

	export_vars.innodb_buffer_pool_bytes_dirty =
		buf_pools_list_size.flush_list_bytes;

	export_vars.innodb_buffer_pool_pages_free = free_len;

	export_vars.innodb_deadlocks = srv_stats.lock_deadlock_count;

#ifdef UNIV_DEBUG
	export_vars.innodb_buffer_pool_pages_latched =
		buf_get_latched_pages_number();
#endif /* UNIV_DEBUG */
	export_vars.innodb_buffer_pool_pages_total = buf_pool_get_n_pages();

	export_vars.innodb_buffer_pool_pages_misc =
		buf_pool_get_n_pages() - LRU_len - free_len;

	export_vars.innodb_buffer_pool_pages_made_young
		= stat.n_pages_made_young;
	export_vars.innodb_buffer_pool_pages_made_not_young
		= stat.n_pages_not_made_young;
	export_vars.innodb_buffer_pool_pages_old = 0;
	for (i = 0; i < srv_buf_pool_instances; i++) {
		buf_pool_t*	buf_pool = buf_pool_from_array(i);
		export_vars.innodb_buffer_pool_pages_old
			+= buf_pool->LRU_old_len;
	}
	export_vars.innodb_checkpoint_age
		= (log_sys->lsn - log_sys->last_checkpoint_lsn);
	export_vars.innodb_checkpoint_max_age
		= log_sys->max_checkpoint_age;
	export_vars.innodb_history_list_length
		= trx_sys->rseg_history_len;
	ibuf_export_ibuf_status(
			&export_vars.innodb_ibuf_size,
			&export_vars.innodb_ibuf_free_list,
			&export_vars.innodb_ibuf_segment_size,
			&export_vars.innodb_ibuf_merges,
			&export_vars.innodb_ibuf_merged_inserts,
			&export_vars.innodb_ibuf_merged_delete_marks,
			&export_vars.innodb_ibuf_merged_deletes,
			&export_vars.innodb_ibuf_discarded_inserts,
			&export_vars.innodb_ibuf_discarded_delete_marks,
			&export_vars.innodb_ibuf_discarded_deletes);
	export_vars.innodb_lsn_current
		= log_sys->lsn;
	export_vars.innodb_lsn_flushed
		= log_sys->flushed_to_disk_lsn;
	export_vars.innodb_lsn_last_checkpoint
		= log_sys->last_checkpoint_lsn;
	export_vars.innodb_master_thread_active_loops
		= srv_main_active_loops;
	export_vars.innodb_master_thread_idle_loops
		= srv_main_idle_loops;
	export_vars.innodb_max_trx_id
		= trx_sys->max_trx_id;
	export_vars.innodb_mem_adaptive_hash
		= mem_adaptive_hash;
	export_vars.innodb_mem_dictionary
		= mem_dictionary;
	export_vars.innodb_mem_total
		= ut_total_allocated_memory;
	export_vars.innodb_mutex_os_waits
		= mutex_os_wait_count;
	export_vars.innodb_mutex_spin_rounds
		= mutex_spin_round_count;
	export_vars.innodb_mutex_spin_waits
		= mutex_spin_wait_count;
	export_vars.innodb_s_lock_os_waits
		= rw_lock_stats.rw_s_os_wait_count;
	export_vars.innodb_s_lock_spin_rounds
		= rw_lock_stats.rw_s_spin_round_count;
	export_vars.innodb_s_lock_spin_waits
		= rw_lock_stats.rw_s_spin_wait_count;
	export_vars.innodb_x_lock_os_waits
		= rw_lock_stats.rw_x_os_wait_count;
	export_vars.innodb_x_lock_spin_rounds
		= rw_lock_stats.rw_x_spin_round_count;
	export_vars.innodb_x_lock_spin_waits
		= rw_lock_stats.rw_x_spin_wait_count;

	oldest_view = UT_LIST_GET_LAST(trx_sys->view_list);
	export_vars.innodb_oldest_view_low_limit_trx_id
		= oldest_view ? oldest_view->low_limit_id : 0;

	export_vars.innodb_purge_trx_id = purge_sys->limit.trx_no;
	export_vars.innodb_purge_undo_no = purge_sys->limit.undo_no;
	export_vars.innodb_current_row_locks
		= lock_sys->rec_num;

#ifdef HAVE_ATOMIC_BUILTINS
	export_vars.innodb_have_atomic_builtins = 1;
#else
	export_vars.innodb_have_atomic_builtins = 0;
#endif
	export_vars.innodb_page_size = UNIV_PAGE_SIZE;

	export_vars.innodb_log_waits = srv_stats.log_waits;

	export_vars.innodb_os_log_written = srv_stats.os_log_written;

	export_vars.innodb_os_log_fsyncs = fil_n_log_flushes;

	export_vars.innodb_os_log_pending_fsyncs = fil_n_pending_log_flushes;

	export_vars.innodb_os_log_pending_writes =
		srv_stats.os_log_pending_writes;

	export_vars.innodb_log_write_requests = srv_stats.log_write_requests;

	export_vars.innodb_log_writes = srv_stats.log_writes;

	export_vars.innodb_dblwr_pages_written =
		srv_stats.dblwr_pages_written;

	export_vars.innodb_dblwr_writes = srv_stats.dblwr_writes;

	export_vars.innodb_pages_created = stat.n_pages_created;

	export_vars.innodb_pages_read = stat.n_pages_read;
	export_vars.innodb_page0_read = srv_stats.page0_read;

	export_vars.innodb_pages_written = stat.n_pages_written;

	export_vars.innodb_row_lock_waits = srv_stats.n_lock_wait_count;

	export_vars.innodb_row_lock_current_waits =
		srv_stats.n_lock_wait_current_count;

	export_vars.innodb_row_lock_time = srv_stats.n_lock_wait_time / 1000;

	if (srv_stats.n_lock_wait_count > 0) {

		export_vars.innodb_row_lock_time_avg = (ulint)
			(srv_stats.n_lock_wait_time
			 / 1000 / srv_stats.n_lock_wait_count);

	} else {
		export_vars.innodb_row_lock_time_avg = 0;
	}

	export_vars.innodb_row_lock_time_max =
		lock_sys->n_lock_max_wait_time / 1000;

	export_vars.innodb_rows_read = srv_stats.n_rows_read;

	export_vars.innodb_rows_inserted = srv_stats.n_rows_inserted;

	export_vars.innodb_rows_updated = srv_stats.n_rows_updated;

	export_vars.innodb_rows_deleted = srv_stats.n_rows_deleted;

	export_vars.innodb_system_rows_read = srv_stats.n_system_rows_read;

	export_vars.innodb_system_rows_inserted =
		srv_stats.n_system_rows_inserted;

	export_vars.innodb_system_rows_updated =
		srv_stats.n_system_rows_updated;

	export_vars.innodb_system_rows_deleted =
		srv_stats.n_system_rows_deleted;

	export_vars.innodb_num_open_files = fil_n_file_opened;

	export_vars.innodb_truncated_status_writes =
		srv_truncated_status_writes;

	export_vars.innodb_available_undo_logs = srv_available_undo_logs;
	export_vars.innodb_read_views_memory
		= os_atomic_increment_ulint(&srv_read_views_memory, 0);
	export_vars.innodb_descriptors_memory
		= os_atomic_increment_ulint(&srv_descriptors_memory, 0);

	export_vars.innodb_page_compression_saved = srv_stats.page_compression_saved;
	export_vars.innodb_page_compression_trim_sect512 = srv_stats.page_compression_trim_sect512;
	export_vars.innodb_page_compression_trim_sect4096 = srv_stats.page_compression_trim_sect4096;
	export_vars.innodb_index_pages_written = srv_stats.index_pages_written;
	export_vars.innodb_non_index_pages_written = srv_stats.non_index_pages_written;
	export_vars.innodb_pages_page_compressed = srv_stats.pages_page_compressed;
	export_vars.innodb_page_compressed_trim_op = srv_stats.page_compressed_trim_op;
	export_vars.innodb_page_compressed_trim_op_saved = srv_stats.page_compressed_trim_op_saved;
	export_vars.innodb_pages_page_decompressed = srv_stats.pages_page_decompressed;
	export_vars.innodb_pages_page_compression_error = srv_stats.pages_page_compression_error;
	export_vars.innodb_pages_decrypted = srv_stats.pages_decrypted;
	export_vars.innodb_pages_encrypted = srv_stats.pages_encrypted;

	export_vars.innodb_defragment_compression_failures =
		btr_defragment_compression_failures;
	export_vars.innodb_defragment_failures = btr_defragment_failures;
	export_vars.innodb_defragment_count = btr_defragment_count;

	export_vars.innodb_onlineddl_rowlog_rows = onlineddl_rowlog_rows;
	export_vars.innodb_onlineddl_rowlog_pct_used = onlineddl_rowlog_pct_used;
	export_vars.innodb_onlineddl_pct_progress = onlineddl_pct_progress;

#ifdef UNIV_DEBUG
	rw_lock_s_lock(&purge_sys->latch);
	trx_id_t	done_trx_no	= purge_sys->done.trx_no;
	trx_id_t	up_limit_id	= purge_sys->view
		? purge_sys->view->up_limit_id
		: 0;
	rw_lock_s_unlock(&purge_sys->latch);

	mutex_enter(&trx_sys->mutex);
	trx_id_t	max_trx_id	= trx_sys->rw_max_trx_id;
	mutex_exit(&trx_sys->mutex);

	if (!done_trx_no || max_trx_id < done_trx_no - 1) {
		export_vars.innodb_purge_trx_id_age = 0;
	} else {
		export_vars.innodb_purge_trx_id_age =
			(ulint) (max_trx_id - done_trx_no + 1);
	}

	if (!up_limit_id
	    || max_trx_id < up_limit_id) {
		export_vars.innodb_purge_view_trx_id_age = 0;
	} else {
		export_vars.innodb_purge_view_trx_id_age =
			(ulint) (max_trx_id - up_limit_id);
	}
#endif /* UNIV_DEBUG */

	export_vars.innodb_sec_rec_cluster_reads =
		srv_stats.n_sec_rec_cluster_reads;
	export_vars.innodb_sec_rec_cluster_reads_avoided =
		srv_stats.n_sec_rec_cluster_reads_avoided;

	if (!srv_read_only_mode) {
	export_vars.innodb_encryption_rotation_pages_read_from_cache =
		crypt_stat.pages_read_from_cache;
	export_vars.innodb_encryption_rotation_pages_read_from_disk =
		crypt_stat.pages_read_from_disk;
	export_vars.innodb_encryption_rotation_pages_modified =
		crypt_stat.pages_modified;
	export_vars.innodb_encryption_rotation_pages_flushed =
		crypt_stat.pages_flushed;
	export_vars.innodb_encryption_rotation_estimated_iops =
		crypt_stat.estimated_iops;
	export_vars.innodb_encryption_key_requests =
		srv_stats.n_key_requests;
	export_vars.innodb_key_rotation_list_length =
		srv_stats.key_rotation_list_length;

	export_vars.innodb_scrub_page_reorganizations =
		scrub_stat.page_reorganizations;
	export_vars.innodb_scrub_page_splits =
		scrub_stat.page_splits;
	export_vars.innodb_scrub_page_split_failures_underflow =
		scrub_stat.page_split_failures_underflow;
	export_vars.innodb_scrub_page_split_failures_out_of_filespace =
		scrub_stat.page_split_failures_out_of_filespace;
	export_vars.innodb_scrub_page_split_failures_missing_index =
		scrub_stat.page_split_failures_missing_index;
	export_vars.innodb_scrub_page_split_failures_unknown =
		scrub_stat.page_split_failures_unknown;
	}

	mutex_exit(&srv_innodb_monitor_mutex);
}

#ifndef DBUG_OFF
/** false before InnoDB monitor has been printed at least once, true
afterwards */
bool	srv_debug_monitor_printed	= false;
#endif

/*********************************************************************//**
A thread which prints the info output by various InnoDB monitors.
@return	a dummy parameter */
extern "C" UNIV_INTERN
os_thread_ret_t
DECLARE_THREAD(srv_monitor_thread)(void*)
{
	ib_int64_t	sig_count;
	double		time_elapsed;
	time_t		current_time;
	time_t		last_table_monitor_time;
	time_t		last_tablespace_monitor_time;
	time_t		last_monitor_time;
	ulint		mutex_skipped;
	ibool		last_srv_print_monitor;

	ut_ad(!srv_read_only_mode);

#ifdef UNIV_DEBUG_THREAD_CREATION
	fprintf(stderr, "Lock timeout thread starts, id %lu\n",
		os_thread_pf(os_thread_get_curr_id()));
#endif /* UNIV_DEBUG_THREAD_CREATION */

#ifdef UNIV_PFS_THREAD
	pfs_register_thread(srv_monitor_thread_key);
#endif /* UNIV_PFS_THREAD */

	srv_last_monitor_time = ut_time();
	last_table_monitor_time = ut_time();
	last_tablespace_monitor_time = ut_time();
	last_monitor_time = ut_time();
	mutex_skipped = 0;
	last_srv_print_monitor = srv_print_innodb_monitor;
loop:
	/* Wake up every 5 seconds to see if we need to print
	monitor information or if signalled at shutdown. */

	sig_count = os_event_reset(srv_monitor_event);

	os_event_wait_time_low(srv_monitor_event, 5000000, sig_count);

	current_time = ut_time();

	time_elapsed = difftime(current_time, last_monitor_time);

	if (time_elapsed > 15) {
		last_monitor_time = ut_time();

		if (srv_print_innodb_monitor) {
			/* Reset mutex_skipped counter everytime
			srv_print_innodb_monitor changes. This is to
			ensure we will not be blocked by lock_sys->mutex
			for short duration information printing,
			such as requested by sync_array_print_long_waits() */
			if (!last_srv_print_monitor) {
				mutex_skipped = 0;
				last_srv_print_monitor = TRUE;
			}

			if (!srv_printf_innodb_monitor(stderr,
						MUTEX_NOWAIT(mutex_skipped),
						NULL, NULL)) {
				mutex_skipped++;
			} else {
				/* Reset the counter */
				mutex_skipped = 0;
			}
		} else {
			last_srv_print_monitor = FALSE;
		}


		/* We don't create the temp files or associated
		mutexes in read-only-mode */

		if (!srv_read_only_mode && srv_innodb_status) {
			mutex_enter(&srv_monitor_file_mutex);
			rewind(srv_monitor_file);
			if (!srv_printf_innodb_monitor(srv_monitor_file,
						MUTEX_NOWAIT(mutex_skipped),
						NULL, NULL)) {
				mutex_skipped++;
			} else {
				mutex_skipped = 0;
			}

			os_file_set_eof(srv_monitor_file);
			mutex_exit(&srv_monitor_file_mutex);
		}

		if (srv_print_innodb_tablespace_monitor
		    && difftime(current_time,
				last_tablespace_monitor_time) > 60) {
			last_tablespace_monitor_time = ut_time();

			fputs("========================"
			      "========================\n",
			      stderr);

			ut_print_timestamp(stderr);

			fputs(" INNODB TABLESPACE MONITOR OUTPUT\n"
			      "========================"
			      "========================\n",
			      stderr);

			fsp_print(0);
			fputs("Validating tablespace\n", stderr);
			fsp_validate(0);
			fputs("Validation ok\n"
			      "---------------------------------------\n"
			      "END OF INNODB TABLESPACE MONITOR OUTPUT\n"
			      "=======================================\n",
			      stderr);
		}

		if (srv_print_innodb_table_monitor
		    && difftime(current_time, last_table_monitor_time) > 60) {

			last_table_monitor_time = ut_time();

			fprintf(stderr, "Warning: %s\n",
				DEPRECATED_MSG_INNODB_TABLE_MONITOR);

			fputs("===========================================\n",
			      stderr);

			ut_print_timestamp(stderr);

			fputs(" INNODB TABLE MONITOR OUTPUT\n"
			      "===========================================\n",
			      stderr);
			dict_print();

			fputs("-----------------------------------\n"
			      "END OF INNODB TABLE MONITOR OUTPUT\n"
			      "==================================\n",
			      stderr);

			fprintf(stderr, "Warning: %s\n",
				DEPRECATED_MSG_INNODB_TABLE_MONITOR);
		}
	}

	if (srv_shutdown_state != SRV_SHUTDOWN_NONE) {
		goto exit_func;
	}

	if (srv_print_innodb_monitor
	    || srv_print_innodb_lock_monitor
	    || srv_print_innodb_tablespace_monitor
	    || srv_print_innodb_table_monitor) {
		goto loop;
	}

	goto loop;

exit_func:
	srv_monitor_active = false;

	/* We count the number of threads in os_thread_exit(). A created
	thread should always use that to exit and not use return() to exit. */

	os_thread_exit(NULL);

	OS_THREAD_DUMMY_RETURN;
}

/*********************************************************************//**
A thread which prints warnings about semaphore waits which have lasted
too long. These can be used to track bugs which cause hangs.
Note: In order to make sync_arr_wake_threads_if_sema_free work as expected,
we should avoid waiting any mutexes in this function!
@return	a dummy parameter */
extern "C" UNIV_INTERN
os_thread_ret_t
DECLARE_THREAD(srv_error_monitor_thread)(void*)
{
	/* number of successive fatal timeouts observed */
	ulint		fatal_cnt	= 0;
	lsn_t		old_lsn;
	lsn_t		new_lsn;
	ib_int64_t	sig_count;
	/* longest waiting thread for a semaphore */
	os_thread_id_t	waiter		= os_thread_get_curr_id();
	os_thread_id_t	old_waiter	= waiter;
	/* the semaphore that is being waited for */
	const void*	sema		= NULL;
	const void*	old_sema	= NULL;

	ut_ad(!srv_read_only_mode);

	old_lsn = srv_start_lsn;

#ifdef UNIV_DEBUG_THREAD_CREATION
	fprintf(stderr, "Error monitor thread starts, id %lu\n",
		os_thread_pf(os_thread_get_curr_id()));
#endif /* UNIV_DEBUG_THREAD_CREATION */

#ifdef UNIV_PFS_THREAD
	pfs_register_thread(srv_error_monitor_thread_key);
#endif /* UNIV_PFS_THREAD */

loop:
	/* Try to track a strange bug reported by Harald Fuchs and others,
	where the lsn seems to decrease at times */

	if (log_peek_lsn(&new_lsn)) {
		if (new_lsn < old_lsn) {
			ut_print_timestamp(stderr);
			fprintf(stderr,
				"  InnoDB: Error: old log sequence number " LSN_PF
				" was greater\n"
				"InnoDB: than the new log sequence number " LSN_PF "!\n"
				"InnoDB: Please submit a bug report"
				" to http://bugs.mysql.com\n",
				old_lsn, new_lsn);
			ut_ad(0);
		}

		old_lsn = new_lsn;
	}

	if (difftime(time(NULL), srv_last_monitor_time) > 60) {
		/* We referesh InnoDB Monitor values so that averages are
		printed from at most 60 last seconds */

		srv_refresh_innodb_monitor_stats();
	}

	/* Update the statistics collected for deciding LRU
	eviction policy. */
	buf_LRU_stat_update();

	/* In case mutex_exit is not a memory barrier, it is
	theoretically possible some threads are left waiting though
	the semaphore is already released. Wake up those threads: */

	sync_arr_wake_threads_if_sema_free();

	if (sync_array_print_long_waits(&waiter, &sema)
	    && sema == old_sema && os_thread_eq(waiter, old_waiter)) {
#if defined(WITH_WSREP) && defined(WITH_INNODB_DISALLOW_WRITES)
	  if (srv_allow_writes_event->is_set()) {
#endif /* WITH_WSREP */
		fatal_cnt++;
#if defined(WITH_WSREP) && defined(WITH_INNODB_DISALLOW_WRITES)
	  } else {
		fprintf(stderr,
			"WSREP: avoiding InnoDB self crash due to long "
			"semaphore wait of  > %lu seconds\n"
			"Server is processing SST donor operation, "
			"fatal_cnt now: %lu",
			(ulong) srv_fatal_semaphore_wait_threshold, fatal_cnt);
	  }
#endif /* WITH_WSREP */
		if (fatal_cnt > 10) {

			fprintf(stderr,
				"InnoDB: Error: semaphore wait has lasted"
				" > %lu seconds\n"
				"InnoDB: We intentionally crash the server,"
				" because it appears to be hung.\n",
				(ulong) srv_fatal_semaphore_wait_threshold);

			ut_error;
		}
	} else {
		fatal_cnt = 0;
		old_waiter = waiter;
		old_sema = sema;
	}

	/* Flush stderr so that a database user gets the output
	to possible MySQL error file */

	fflush(stderr);

	sig_count = os_event_reset(srv_error_event);

	os_event_wait_time_low(srv_error_event, 1000000, sig_count);

	if (srv_shutdown_state == SRV_SHUTDOWN_NONE) {

		goto loop;
	}

	srv_error_monitor_active = false;

	/* We count the number of threads in os_thread_exit(). A created
	thread should always use that to exit and not use return() to exit. */

	os_thread_exit(NULL);

	OS_THREAD_DUMMY_RETURN;
}

/******************************************************************//**
Increment the server activity count. */
UNIV_INTERN
void
srv_inc_activity_count(
/*===================*/
	bool ibuf_merge_activity)	/*!< whether this activity bump
					is caused by the background
					change buffer merge */
{
	srv_sys.activity_count.inc();
	if (ibuf_merge_activity)
		srv_sys.ibuf_merge_activity_count.inc();
}

/**********************************************************************//**
Check whether any background thread is active. If so return the thread
type.
@return SRV_NONE if all are suspended or have exited, thread
type if any are still active. */
UNIV_INTERN
srv_thread_type
srv_get_active_thread_type(void)
/*============================*/
{
	srv_thread_type ret = SRV_NONE;

	if (srv_read_only_mode) {
		return(SRV_NONE);
	}

	srv_sys_mutex_enter();

	for (ulint i = SRV_WORKER; i <= SRV_MASTER; ++i) {
		if (srv_sys.n_threads_active[i] != 0) {
			ret = static_cast<srv_thread_type>(i);
			break;
		}
	}

	srv_sys_mutex_exit();

	/* Check only on shutdown. */
	if (ret == SRV_NONE
	    && srv_shutdown_state != SRV_SHUTDOWN_NONE
	    && trx_purge_state() != PURGE_STATE_DISABLED
	    && trx_purge_state() != PURGE_STATE_EXIT) {

		ret = SRV_PURGE;
	}

	return(ret);
}

/******************************************************************//**
A thread which follows the redo log and outputs the changed page bitmap.
@return a dummy value */
extern "C" UNIV_INTERN
os_thread_ret_t
DECLARE_THREAD(srv_redo_log_follow_thread)(
/*=======================================*/
	void*	arg MY_ATTRIBUTE((unused)))	/*!< in: a dummy parameter
						     required by
						     os_thread_create */
{
	ut_ad(!srv_read_only_mode);

#ifdef UNIV_DEBUG_THREAD_CREATION
	fprintf(stderr, "Redo log follower thread starts, id %lu\n",
		os_thread_pf(os_thread_get_curr_id()));
#endif

#ifdef UNIV_PFS_THREAD
	pfs_register_thread(srv_log_tracking_thread_key);
#endif

	my_thread_init();
	srv_redo_log_thread_started = true;

	do {
		os_event_wait(srv_checkpoint_completed_event);
		os_event_reset(srv_checkpoint_completed_event);

		if (srv_track_changed_pages
		    && srv_shutdown_state < SRV_SHUTDOWN_LAST_PHASE) {
			if (!log_online_follow_redo_log()) {
				/* TODO: sync with I_S log tracking status? */
				ib_logf(IB_LOG_LEVEL_ERROR,
					"log tracking bitmap write failed, "
					"stopping log tracking thread!");
				break;
			}
			os_event_set(srv_redo_log_tracked_event);
		}

	} while (srv_shutdown_state < SRV_SHUTDOWN_LAST_PHASE);

	log_online_read_shutdown();
	os_event_set(srv_redo_log_tracked_event);

	my_thread_end();
	os_thread_exit(NULL);

	OS_THREAD_DUMMY_RETURN;
}

/*************************************************************//**
Removes old archived transaction log files.
Both parameters couldn't be provided at the same time */
dberr_t
purge_archived_logs(
	time_t	before_date,		/*!< in: all files modified
					before timestamp should be removed */
	lsn_t	before_no)		/*!< in: files with this number in name
					and earler should be removed */
{
	log_group_t*	group = UT_LIST_GET_FIRST(log_sys->log_groups);

	os_file_dir_t	dir;
	os_file_stat_t	fileinfo;
	char		archived_log_filename[OS_FILE_MAX_PATH];
	char		namegen[OS_FILE_MAX_PATH];
	ulint		dirnamelen;

	if (srv_arch_dir) {
		dir = os_file_opendir(srv_arch_dir, FALSE);
		if (!dir) {
			ib_logf(IB_LOG_LEVEL_WARN,
				"opening archived log directory %s failed. "
				"Purge archived logs are not available",
				srv_arch_dir);
			/* failed to open directory */
			return(DB_ERROR);
		}
	} else {
		/* log archive directory is not specified */
		return(DB_ERROR);
	}

	dirnamelen = strlen(srv_arch_dir);

	memcpy(archived_log_filename, srv_arch_dir, dirnamelen);
	if (dirnamelen &&
		archived_log_filename[dirnamelen - 1] != SRV_PATH_SEPARATOR) {
		archived_log_filename[dirnamelen++] = SRV_PATH_SEPARATOR;
	}

	memset(&fileinfo, 0, sizeof(fileinfo));
	while(!os_file_readdir_next_file(srv_arch_dir, dir,
				&fileinfo) ) {
		if (strncmp(fileinfo.name,
			IB_ARCHIVED_LOGS_PREFIX, IB_ARCHIVED_LOGS_PREFIX_LEN)) {
			continue;
		}
		if (dirnamelen + strlen(fileinfo.name) + 2 > OS_FILE_MAX_PATH)
			continue;

		snprintf(archived_log_filename + dirnamelen,
			 OS_FILE_MAX_PATH - dirnamelen - 1,
				"%s", fileinfo.name);

		if (before_no) {
			ib_uint64_t log_file_no = strtoull(fileinfo.name +
					IB_ARCHIVED_LOGS_PREFIX_LEN,
					NULL, 10);
			if (log_file_no == 0 || before_no <= log_file_no) {
				continue;
			}
		} else {
			fileinfo.mtime = 0;
			if (os_file_get_status(archived_log_filename,
					&fileinfo, false) != DB_SUCCESS ||
					fileinfo.mtime == 0) {
				continue;
			}

			if (before_date == 0 || fileinfo.mtime > before_date) {
				continue;
			}
		}

		/* We are going to delete archived file. Acquire log_sys->mutex
		to make sure that we are the only who try to delete file. This
		also prevents log system from using this file. Do not delete
		file if it is currently in progress of writting or have
		pending IO. This is enforced by checking:
		  1. fil_space_contains_node.
		  2. group->archived_offset % group->file_size != 0, i.e. 
		     there is archive in progress and we are going to delete it.
		This covers 3 cases:
		  a. Usual case when we have one archive in progress,
		     both 1 and 2 are TRUE
		  b. When we have more then 1 archive in fil_space,
		     this can happen when flushed LSN range crosses file
		     boundary
		  c. When we have empty fil_space, but existing file will be
		     opened once archiving operation is requested. This usually
		     happens on startup.
		*/

		mutex_enter(&log_sys->mutex);

		log_archived_file_name_gen(namegen, sizeof(namegen),
					   group->id, group->archived_file_no);

		if (fil_space_contains_node(group->archive_space_id,
					    archived_log_filename) ||
		    (group->archived_offset % group->file_size != 0 &&
		     strcmp(namegen, archived_log_filename) == 0)) {

			mutex_exit(&log_sys->mutex);
			continue;
		}

		if (!os_file_delete_if_exists(innodb_file_data_key,
					     archived_log_filename)) {

			ib_logf(IB_LOG_LEVEL_WARN,
				"can't delete archived log file %s.",
				archived_log_filename);

			mutex_exit(&log_sys->mutex);
			os_file_closedir(dir);

			return(DB_ERROR);
		}

		mutex_exit(&log_sys->mutex);
	}

	os_file_closedir(dir);

	return(DB_SUCCESS);
}

/*******************************************************************//**
Tells the InnoDB server that there has been activity in the database
and wakes up the master thread if it is suspended (not sleeping). Used
in the MySQL interface. Note that there is a small chance that the master
thread stays suspended (we do not protect our operation with the
srv_sys_t->mutex, for performance reasons). */
UNIV_INTERN
void
srv_active_wake_master_thread(void)
/*===============================*/
{
	if (srv_read_only_mode) {
		return;
	}

	ut_ad(!srv_sys_mutex_own());

	srv_inc_activity_count();

	if (srv_sys.n_threads_active[SRV_MASTER] == 0) {
		srv_slot_t*	slot;

		srv_sys_mutex_enter();

		slot = &srv_sys.sys_threads[SRV_MASTER_SLOT];

		/* Only if the master thread has been started. */

		if (slot->in_use) {
			ut_a(srv_slot_get_type(slot) == SRV_MASTER);
			os_event_set(slot->event);
		}

		srv_sys_mutex_exit();
	}
}

/*******************************************************************//**
Tells the purge thread that there has been activity in the database
and wakes up the purge thread if it is suspended (not sleeping).  Note
that there is a small chance that the purge thread stays suspended
(we do not protect our check with the srv_sys_t:mutex and the
purge_sys->latch, for performance reasons). */
UNIV_INTERN
void
srv_wake_purge_thread_if_not_active(void)
/*=====================================*/
{
	ut_ad(!srv_sys_mutex_own());

	if (purge_sys->state == PURGE_STATE_RUN
	    && srv_sys.n_threads_active[SRV_PURGE] == 0) {

		srv_release_threads(SRV_PURGE, 1);
	}
}

/*******************************************************************//**
Wakes up the master thread if it is suspended or being suspended. */
UNIV_INTERN
void
srv_wake_master_thread(void)
/*========================*/
{
	ut_ad(!srv_sys_mutex_own());

	srv_inc_activity_count();

	srv_release_threads(SRV_MASTER, 1);
}

/*******************************************************************//**
Get current server activity count. We don't hold srv_sys::mutex while
reading this value as it is only used in heuristics.
@return activity count. */
UNIV_INTERN
ulint
srv_get_activity_count(void)
/*========================*/
{
	return(srv_sys.activity_count);
}

/** Get current server ibuf merge activity count.
@return ibuf merge activity count */
static
ulint
srv_get_ibuf_merge_activity_count(void)
{
	return(srv_sys.ibuf_merge_activity_count);
}

/*******************************************************************//**
Check if there has been any activity. Considers background change buffer
merge as regular server activity unless a non-default
old_ibuf_merge_activity_count value is passed, in which case the merge will be
treated as keeping server idle.
@return FALSE if no change in activity counter. */
UNIV_INTERN
ibool
srv_check_activity(
/*===============*/
	ulint		old_activity_count,	/*!< in: old activity count */
						/*!< old change buffer merge
						activity count, or
						ULINT_UNDEFINED */
	ulint		old_ibuf_merge_activity_count)
{
	ulint	new_activity_count = srv_sys.activity_count;
	if (old_ibuf_merge_activity_count == ULINT_UNDEFINED)
		return(new_activity_count != old_activity_count);

	/* If we care about ibuf merge activity, then the server is considered
	idle if all activity, if any, was due to ibuf merge. */
	ulint	new_ibuf_merge_activity_count
		= srv_sys.ibuf_merge_activity_count;

	ut_ad(new_ibuf_merge_activity_count <= new_activity_count);
	ut_ad(new_ibuf_merge_activity_count >= old_ibuf_merge_activity_count);
	ut_ad(new_activity_count >= old_activity_count);

	ulint	ibuf_merge_activity_delta =
		new_ibuf_merge_activity_count - old_ibuf_merge_activity_count;
	ulint	activity_delta = new_activity_count - old_activity_count;

	return (activity_delta > ibuf_merge_activity_delta);
}

/********************************************************************//**
The master thread is tasked to ensure that flush of log file happens
once every second in the background. This is to ensure that not more
than one second of trxs are lost in case of crash when
innodb_flush_logs_at_trx_commit != 1 */
static
void
srv_sync_log_buffer_in_background(void)
/*===================================*/
{
	time_t	current_time = time(NULL);

	srv_main_thread_op_info = "flushing log";
	if (difftime(current_time, srv_last_log_flush_time)
	    >= srv_flush_log_at_timeout) {
		log_buffer_sync_in_background(TRUE);
		srv_last_log_flush_time = current_time;
		srv_log_writes_and_flush++;
	}
}

/********************************************************************//**
Make room in the table cache by evicting an unused table.
@return number of tables evicted. */
static
ulint
srv_master_evict_from_table_cache(
/*==============================*/
	ulint	pct_check)	/*!< in: max percent to check */
{
	ulint	n_tables_evicted = 0;

	rw_lock_x_lock(&dict_operation_lock);

	dict_mutex_enter_for_mysql();

	n_tables_evicted = dict_make_room_in_cache(
		innobase_get_table_cache_size(), pct_check);

	dict_mutex_exit_for_mysql();

	rw_lock_x_unlock(&dict_operation_lock);

	return(n_tables_evicted);
}

/*********************************************************************//**
This function prints progress message every 60 seconds during server
shutdown, for any activities that master thread is pending on. */
static
void
srv_shutdown_print_master_pending(
/*==============================*/
	ib_time_t*	last_print_time,	/*!< last time the function
						print the message */
	ulint		n_tables_to_drop,	/*!< number of tables to
						be dropped */
	ulint		n_bytes_merged)		/*!< number of change buffer
						just merged */
{
	ib_time_t	current_time;
	double		time_elapsed;

	current_time = ut_time();
	time_elapsed = ut_difftime(current_time, *last_print_time);

	if (time_elapsed > 60) {
		*last_print_time = current_time;

		if (n_tables_to_drop) {
			ut_print_timestamp(stderr);
			fprintf(stderr, "  InnoDB: Waiting for "
				"%lu table(s) to be dropped\n",
				(ulong) n_tables_to_drop);
		}

		/* Check change buffer merge, we only wait for change buffer
		merge if it is a slow shutdown */
		if (!srv_fast_shutdown && n_bytes_merged) {
			ut_print_timestamp(stderr);
			fprintf(stderr, "  InnoDB: Waiting for change "
				"buffer merge to complete\n"
				"  InnoDB: number of bytes of change buffer "
				"just merged:  %lu\n",
				n_bytes_merged);
		}
	}
}

/*********************************************************************//**
Perform the tasks that the master thread is supposed to do when the
server is active. There are two types of tasks. The first category is
of such tasks which are performed at each inovcation of this function.
We assume that this function is called roughly every second when the
server is active. The second category is of such tasks which are
performed at some interval e.g.: purge, dict_LRU cleanup etc. */
static
void
srv_master_do_active_tasks(void)
/*============================*/
{
	ib_time_t	cur_time = ut_time();
	ullint		counter_time = ut_time_us(NULL);
	ulint		n_evicted = 0;

	/* First do the tasks that we are suppose to do at each
	invocation of this function. */

	++srv_main_active_loops;

	MONITOR_INC(MONITOR_MASTER_ACTIVE_LOOPS);

	/* ALTER TABLE in MySQL requires on Unix that the table handler
	can drop tables lazily after there no longer are SELECT
	queries to them. */
	srv_main_thread_op_info = "doing background drop tables";
	row_drop_tables_for_mysql_in_background();
	MONITOR_INC_TIME_IN_MICRO_SECS(
		MONITOR_SRV_BACKGROUND_DROP_TABLE_MICROSECOND, counter_time);

	if (srv_shutdown_state != SRV_SHUTDOWN_NONE) {
		return;
	}

	/* make sure that there is enough reusable space in the redo
	log files */
	srv_main_thread_op_info = "checking free log space";
	log_free_check();

	/* Do an ibuf merge */
	srv_main_thread_op_info = "doing insert buffer merge";
	counter_time = ut_time_us(NULL);
	ibuf_merge_in_background(false);
	MONITOR_INC_TIME_IN_MICRO_SECS(
		MONITOR_SRV_IBUF_MERGE_MICROSECOND, counter_time);

	/* Flush logs if needed */
	srv_main_thread_op_info = "flushing log";
	srv_sync_log_buffer_in_background();
	MONITOR_INC_TIME_IN_MICRO_SECS(
		MONITOR_SRV_LOG_FLUSH_MICROSECOND, counter_time);

	/* Now see if various tasks that are performed at defined
	intervals need to be performed. */

#ifdef MEM_PERIODIC_CHECK
	/* Check magic numbers of every allocated mem block once in
	SRV_MASTER_MEM_VALIDATE_INTERVAL seconds */
	if (cur_time % SRV_MASTER_MEM_VALIDATE_INTERVAL == 0) {
		mem_validate_all_blocks();
		MONITOR_INC_TIME_IN_MICRO_SECS(
			MONITOR_SRV_MEM_VALIDATE_MICROSECOND, counter_time);
	}
#endif
	if (srv_shutdown_state != SRV_SHUTDOWN_NONE) {
		return;
	}

	if (cur_time % SRV_MASTER_DICT_LRU_INTERVAL == 0) {
		srv_main_thread_op_info = "enforcing dict cache limit";
		n_evicted = srv_master_evict_from_table_cache(50);
		MONITOR_INC_VALUE(
			MONITOR_SRV_DICT_LRU_EVICT_COUNT_ACTIVE, n_evicted);
		MONITOR_INC_TIME_IN_MICRO_SECS(
			MONITOR_SRV_DICT_LRU_MICROSECOND, counter_time);
	}

	if (srv_shutdown_state != SRV_SHUTDOWN_NONE) {
		return;
	}

	/* Make a new checkpoint */
	if (cur_time % SRV_MASTER_CHECKPOINT_INTERVAL == 0) {
		srv_main_thread_op_info = "making checkpoint";
		log_checkpoint(TRUE, FALSE, TRUE);
		MONITOR_INC_TIME_IN_MICRO_SECS(
			MONITOR_SRV_CHECKPOINT_MICROSECOND, counter_time);
	}
}

/*********************************************************************//**
Perform the tasks that the master thread is supposed to do whenever the
server is idle. We do check for the server state during this function
and if the server has entered the shutdown phase we may return from
the function without completing the required tasks.
Note that the server can move to active state when we are executing this
function but we don't check for that as we are suppose to perform more
or less same tasks when server is active. */
static
void
srv_master_do_idle_tasks(void)
/*==========================*/
{
	ullint	counter_time;
	ulint	n_evicted = 0;

	++srv_main_idle_loops;

	MONITOR_INC(MONITOR_MASTER_IDLE_LOOPS);


	/* ALTER TABLE in MySQL requires on Unix that the table handler
	can drop tables lazily after there no longer are SELECT
	queries to them. */
	counter_time = ut_time_us(NULL);
	srv_main_thread_op_info = "doing background drop tables";
	row_drop_tables_for_mysql_in_background();
	MONITOR_INC_TIME_IN_MICRO_SECS(
		MONITOR_SRV_BACKGROUND_DROP_TABLE_MICROSECOND,
			 counter_time);

	if (srv_shutdown_state != SRV_SHUTDOWN_NONE) {
		return;
	}

	/* make sure that there is enough reusable space in the redo
	log files */
	srv_main_thread_op_info = "checking free log space";
	log_free_check();

	/* Do an ibuf merge */
	counter_time = ut_time_us(NULL);
	srv_main_thread_op_info = "doing insert buffer merge";
	ibuf_merge_in_background(true);
	MONITOR_INC_TIME_IN_MICRO_SECS(
		MONITOR_SRV_IBUF_MERGE_MICROSECOND, counter_time);

	if (srv_shutdown_state != SRV_SHUTDOWN_NONE) {
		return;
	}

	srv_main_thread_op_info = "enforcing dict cache limit";
	n_evicted = srv_master_evict_from_table_cache(100);
        MONITOR_INC_VALUE(
                MONITOR_SRV_DICT_LRU_EVICT_COUNT_IDLE, n_evicted);
	MONITOR_INC_TIME_IN_MICRO_SECS(
		MONITOR_SRV_DICT_LRU_MICROSECOND, counter_time);

	/* Flush logs if needed */
	srv_sync_log_buffer_in_background();
	MONITOR_INC_TIME_IN_MICRO_SECS(
		MONITOR_SRV_LOG_FLUSH_MICROSECOND, counter_time);

	if (srv_shutdown_state != SRV_SHUTDOWN_NONE) {
		return;
	}

	/* Make a new checkpoint */
	srv_main_thread_op_info = "making checkpoint";
	log_checkpoint(TRUE, FALSE, TRUE);
	MONITOR_INC_TIME_IN_MICRO_SECS(MONITOR_SRV_CHECKPOINT_MICROSECOND,
				       counter_time);

	if (srv_shutdown_state > 0) {
		return;
	}

	if (srv_log_arch_expire_sec) {
		srv_main_thread_op_info = "purging archived logs";
		purge_archived_logs(ut_time() - srv_log_arch_expire_sec,
				0);
	}
}

/** Perform shutdown tasks.
@param[in]	ibuf_merge	whether to complete the change buffer merge */
static
void
srv_shutdown(bool ibuf_merge)
{
	ulint		n_bytes_merged	= 0;
	ulint		n_tables_to_drop;
	ib_time_t	now = ut_time();

	do {
		ut_ad(!srv_read_only_mode);
		ut_ad(srv_shutdown_state == SRV_SHUTDOWN_CLEANUP);
		++srv_main_shutdown_loops;

		/* FIXME: Remove the background DROP TABLE queue; it is not
		crash-safe and breaks ACID. */
		srv_main_thread_op_info = "doing background drop tables";
		n_tables_to_drop = row_drop_tables_for_mysql_in_background();

		if (ibuf_merge) {
			srv_main_thread_op_info = "checking free log space";
			log_free_check();
			srv_main_thread_op_info = "doing insert buffer merge";
			n_bytes_merged = ibuf_merge_in_background(true);

			/* Flush logs if needed */
			srv_sync_log_buffer_in_background();
		}

		/* Print progress message every 60 seconds during shutdown */
		if (srv_print_verbose_log) {
			srv_shutdown_print_master_pending(
				&now, n_tables_to_drop, n_bytes_merged);
		}
	} while (n_bytes_merged || n_tables_to_drop);
}

/*********************************************************************//**
Puts master thread to sleep. At this point we are using polling to
service various activities. Master thread sleeps for one second before
checking the state of the server again */
static
void
srv_master_sleep(void)
/*==================*/
{
	srv_main_thread_op_info = "sleeping";
	os_thread_sleep(1000000);
	srv_main_thread_op_info = "";
}

/*********************************************************************//**
The master thread controlling the server.
@return	a dummy parameter */
extern "C" UNIV_INTERN
os_thread_ret_t
DECLARE_THREAD(srv_master_thread)(
/*==============================*/
	void*	arg MY_ATTRIBUTE((unused)))
			/*!< in: a dummy parameter required by
			os_thread_create */
{
	my_thread_init();

	srv_slot_t*	slot;
	ulint		old_activity_count = srv_get_activity_count();
	ulint		old_ibuf_merge_activity_count
		= srv_get_ibuf_merge_activity_count();

	ut_ad(!srv_read_only_mode);

	srv_master_tid = os_thread_get_tid();

	os_thread_set_priority(srv_master_tid, srv_sched_priority_master);

#ifdef UNIV_DEBUG_THREAD_CREATION
	fprintf(stderr, "Master thread starts, id %lu\n",
		os_thread_pf(os_thread_get_curr_id()));
#endif /* UNIV_DEBUG_THREAD_CREATION */

#ifdef UNIV_PFS_THREAD
	pfs_register_thread(srv_master_thread_key);
#endif /* UNIV_PFS_THREAD */

	srv_main_thread_process_no = os_proc_get_number();
	srv_main_thread_id = os_thread_pf(os_thread_get_curr_id());

	slot = srv_reserve_slot(SRV_MASTER);
	ut_a(slot == srv_sys.sys_threads);

loop:
	if (srv_force_recovery >= SRV_FORCE_NO_BACKGROUND) {
		goto suspend_thread;
	}

	while (srv_shutdown_state == SRV_SHUTDOWN_NONE) {

		srv_master_sleep();

		MONITOR_INC(MONITOR_MASTER_THREAD_SLEEP);

		srv_current_thread_priority = srv_master_thread_priority;

		if (srv_check_activity(old_activity_count,
				       old_ibuf_merge_activity_count)) {

			old_activity_count = srv_get_activity_count();
			old_ibuf_merge_activity_count
				= srv_get_ibuf_merge_activity_count();
			srv_master_do_active_tasks();
		} else {
			srv_master_do_idle_tasks();
		}
	}

suspend_thread:
	switch (srv_shutdown_state) {
	case SRV_SHUTDOWN_NONE:
		break;
	case SRV_SHUTDOWN_FLUSH_PHASE:
	case SRV_SHUTDOWN_LAST_PHASE:
		ut_ad(0);
		/* fall through */
	case SRV_SHUTDOWN_EXIT_THREADS:
		/* srv_init_abort() must have been invoked */
	case SRV_SHUTDOWN_CLEANUP:
		if (srv_shutdown_state == SRV_SHUTDOWN_CLEANUP
		    && srv_fast_shutdown < 2) {
			srv_shutdown(srv_fast_shutdown == 0);
		}
		srv_suspend_thread(slot);
		my_thread_end();
		os_thread_exit(NULL);
	}

	srv_main_thread_op_info = "suspending";

	srv_suspend_thread(slot);

	/* DO NOT CHANGE THIS STRING. innobase_start_or_create_for_mysql()
	waits for database activity to die down when converting < 4.1.x
	databases, and relies on this string being exactly as it is. InnoDB
	manual also mentions this string in several places. */
	srv_main_thread_op_info = "waiting for server activity";

	srv_resume_thread(slot);
	goto loop;
}

/** Check if purge should stop.
@param[in]	n_purged	pages purged in the last batch
@return whether purge should exit */
static
bool
srv_purge_should_exit(ulint n_purged)
{
	ut_ad(srv_shutdown_state == SRV_SHUTDOWN_NONE
	      || srv_shutdown_state == SRV_SHUTDOWN_CLEANUP);

	if (srv_undo_sources) {
		return(false);
	}
	if (srv_fast_shutdown) {
		return(true);
	}
	/* Slow shutdown was requested. */
	if (n_purged) {
		/* The previous round still did some work. */
		return(false);
	}
	/* Exit if there are no active transactions to roll back. */
	return(trx_sys_any_active_transactions() == 0);
}

/*********************************************************************//**
Fetch and execute a task from the work queue.
@return	true if a task was executed */
static
bool
srv_task_execute(void)
/*==================*/
{
	que_thr_t*	thr = NULL;

	ut_ad(!srv_read_only_mode);
	ut_a(srv_force_recovery < SRV_FORCE_NO_BACKGROUND);

	mutex_enter(&srv_sys.tasks_mutex);

	if (UT_LIST_GET_LEN(srv_sys.tasks) > 0) {

		thr = UT_LIST_GET_FIRST(srv_sys.tasks);

		ut_a(que_node_get_type(thr->child) == QUE_NODE_PURGE);

		UT_LIST_REMOVE(queue, srv_sys.tasks, thr);
	}

	mutex_exit(&srv_sys.tasks_mutex);

	if (thr != NULL) {

		que_run_threads(thr);

		os_atomic_inc_ulint(
			&purge_sys->bh_mutex, &purge_sys->n_completed, 1);

		srv_inc_activity_count();
	}

	return(thr != NULL);
}

static ulint purge_tid_i = 0;

/*********************************************************************//**
Worker thread that reads tasks from the work queue and executes them.
@return	a dummy parameter */
extern "C" UNIV_INTERN
os_thread_ret_t
DECLARE_THREAD(srv_worker_thread)(
/*==============================*/
	void*	arg MY_ATTRIBUTE((unused)))	/*!< in: a dummy parameter
						required by os_thread_create */
{
	my_thread_init();

	srv_slot_t*	slot;
	ulint		tid_i = os_atomic_increment_ulint(&purge_tid_i, 1);

	ut_ad(tid_i < srv_n_purge_threads);
	ut_ad(!srv_read_only_mode);
	ut_a(srv_force_recovery < SRV_FORCE_NO_BACKGROUND);

	srv_purge_tids[tid_i] = os_thread_get_tid();
	os_thread_set_priority(srv_purge_tids[tid_i],
			       srv_sched_priority_purge);

#ifdef UNIV_DEBUG_THREAD_CREATION
	ut_print_timestamp(stderr);
	fprintf(stderr, " InnoDB: worker thread starting, id %lu\n",
		os_thread_pf(os_thread_get_curr_id()));
#endif /* UNIV_DEBUG_THREAD_CREATION */

	slot = srv_reserve_slot(SRV_WORKER);

	ut_a(srv_n_purge_threads > 1);

	srv_sys_mutex_enter();

	ut_a(srv_sys.n_threads_active[SRV_WORKER] < srv_n_purge_threads);

	srv_sys_mutex_exit();

	/* We need to ensure that the worker threads exit after the
	purge coordinator thread. Otherwise the purge coordinaor can
	end up waiting forever in trx_purge_wait_for_workers_to_complete() */

	do {
		srv_suspend_thread(slot);
		srv_resume_thread(slot);

		srv_current_thread_priority = srv_purge_thread_priority;

		if (srv_task_execute()) {

			/* If there are tasks in the queue, wakeup
			the purge coordinator thread. */

			srv_wake_purge_thread_if_not_active();
		}

		/* Note: we are checking the state without holding the
		purge_sys->latch here. */
	} while (purge_sys->state != PURGE_STATE_EXIT);

	srv_free_slot(slot);

	rw_lock_x_lock(&purge_sys->latch);

	ut_a(!purge_sys->running);
	ut_a(purge_sys->state == PURGE_STATE_EXIT);
	ut_a(srv_shutdown_state > SRV_SHUTDOWN_NONE);

	rw_lock_x_unlock(&purge_sys->latch);

#ifdef UNIV_DEBUG_THREAD_CREATION
	ut_print_timestamp(stderr);
	fprintf(stderr, " InnoDB: Purge worker thread exiting, id %lu\n",
		os_thread_pf(os_thread_get_curr_id()));
#endif /* UNIV_DEBUG_THREAD_CREATION */

	my_thread_end();
	/* We count the number of threads in os_thread_exit(). A created
	thread should always use that to exit and not use return() to exit. */
	os_thread_exit(NULL);

	OS_THREAD_DUMMY_RETURN;	/* Not reached, avoid compiler warning */
}

/*********************************************************************//**
Do the actual purge operation.
@return length of history list before the last purge batch. */
static
ulint
srv_do_purge(
/*=========*/
	ulint		n_threads,	/*!< in: number of threads to use */
	ulint*		n_total_purged)	/*!< in/out: total pages purged */
{
	ulint		n_pages_purged;

	static ulint	count = 0;
	static ulint	n_use_threads = 0;
	static ulint	rseg_history_len = 0;
	ulint		old_activity_count = srv_get_activity_count();

	ut_a(n_threads > 0);
	ut_ad(!srv_read_only_mode);

	/* Purge until there are no more records to purge and there is
	no change in configuration or server state. If the user has
	configured more than one purge thread then we treat that as a
	pool of threads and only use the extra threads if purge can't
	keep up with updates. */

	if (n_use_threads == 0) {
		n_use_threads = n_threads;
	}

	do {
		srv_current_thread_priority = srv_purge_thread_priority;

		if (trx_sys->rseg_history_len > rseg_history_len
		    || (srv_max_purge_lag > 0
			&& rseg_history_len > srv_max_purge_lag)) {

			/* History length is now longer than what it was
			when we took the last snapshot. Use more threads. */

			if (n_use_threads < n_threads) {
				++n_use_threads;
			}

		} else if (srv_check_activity(old_activity_count)
			   && n_use_threads > 1) {

			/* History length same or smaller since last snapshot,
			use fewer threads. */

			--n_use_threads;

			old_activity_count = srv_get_activity_count();
		}

		/* Ensure that the purge threads are less than what
		was configured. */

		ut_a(n_use_threads > 0);
		ut_a(n_use_threads <= n_threads);

		/* Take a snapshot of the history list before purge. */
		if ((rseg_history_len = trx_sys->rseg_history_len) == 0) {
			break;
		}

		n_pages_purged = trx_purge(
			n_use_threads, srv_purge_batch_size,
			(++count % TRX_SYS_N_RSEGS) == 0);

		*n_total_purged += n_pages_purged;

	} while (!srv_purge_should_exit(n_pages_purged)
		 && n_pages_purged > 0
		 && purge_sys->state == PURGE_STATE_RUN);

	return(rseg_history_len);
}

/*********************************************************************//**
Suspend the purge coordinator thread. */
static
void
srv_purge_coordinator_suspend(
/*==========================*/
	srv_slot_t*	slot,			/*!< in/out: Purge coordinator
						thread slot */
	ulint		rseg_history_len)	/*!< in: history list length
						before last purge */
{
	ut_ad(!srv_read_only_mode);
	ut_a(slot->type == SRV_PURGE);

	bool		stop = false;

	/** Maximum wait time on the purge event, in micro-seconds. */
	static const ulint SRV_PURGE_MAX_TIMEOUT = 10000;

	ib_int64_t	sig_count = srv_suspend_thread(slot);

	do {
		rw_lock_x_lock(&purge_sys->latch);

		purge_sys->running = false;

		rw_lock_x_unlock(&purge_sys->latch);

		/* We don't wait right away on the the non-timed wait because
		we want to signal the thread that wants to suspend purge. */
		const bool wait = stop
			|| rseg_history_len <= trx_sys->rseg_history_len;
		const bool timeout = srv_resume_thread(
			slot, sig_count, wait,
			stop ? 0 : SRV_PURGE_MAX_TIMEOUT);

		sig_count = srv_suspend_thread(slot);

		rw_lock_x_lock(&purge_sys->latch);

		stop = (srv_shutdown_state == SRV_SHUTDOWN_NONE
			&& purge_sys->state == PURGE_STATE_STOP);

		if (!stop) {
			ut_a(purge_sys->n_stop == 0);
			purge_sys->running = true;

			if (timeout
			    && rseg_history_len == trx_sys->rseg_history_len
			    && trx_sys->rseg_history_len < 5000) {
				/* No new records were added since the
				wait started. Simply wait for new
				records. The magic number 5000 is an
				approximation for the case where we
				have cached UNDO log records which
				prevent truncate of the UNDO
				segments. */
				stop = true;
			}
		} else {
			ut_a(purge_sys->n_stop > 0);

			/* Signal that we are suspended. */
			os_event_set(purge_sys->event);
		}

		rw_lock_x_unlock(&purge_sys->latch);
	} while (stop && srv_undo_sources);

	srv_resume_thread(slot, 0, false);
}

/*********************************************************************//**
Purge coordinator thread that schedules the purge tasks.
@return	a dummy parameter */
extern "C" UNIV_INTERN
os_thread_ret_t
DECLARE_THREAD(srv_purge_coordinator_thread)(
/*=========================================*/
	void*	arg MY_ATTRIBUTE((unused)))	/*!< in: a dummy parameter
						required by os_thread_create */
{
	my_thread_init();

	srv_slot_t*	slot;
	ulint           n_total_purged = ULINT_UNDEFINED;

	ut_ad(!srv_read_only_mode);
	ut_a(srv_n_purge_threads >= 1);
	ut_a(trx_purge_state() == PURGE_STATE_INIT);
	ut_a(srv_force_recovery < SRV_FORCE_NO_BACKGROUND);

	srv_purge_tids[0] = os_thread_get_tid();
	os_thread_set_priority(srv_purge_tids[0], srv_sched_priority_purge);

	rw_lock_x_lock(&purge_sys->latch);

	purge_sys->running = true;
	purge_sys->state = PURGE_STATE_RUN;

	rw_lock_x_unlock(&purge_sys->latch);

#ifdef UNIV_PFS_THREAD
	pfs_register_thread(srv_purge_thread_key);
#endif /* UNIV_PFS_THREAD */

#ifdef UNIV_DEBUG_THREAD_CREATION
	ut_print_timestamp(stderr);
	fprintf(stderr, " InnoDB: Purge coordinator thread created, id %lu\n",
		os_thread_pf(os_thread_get_curr_id()));
#endif /* UNIV_DEBUG_THREAD_CREATION */

	slot = srv_reserve_slot(SRV_PURGE);

	ulint	rseg_history_len = trx_sys->rseg_history_len;

	do {
		/* If there are no records to purge or the last
		purge didn't purge any records then wait for activity. */

		if (srv_shutdown_state == SRV_SHUTDOWN_NONE
		    && srv_undo_sources
		    && (purge_sys->state == PURGE_STATE_STOP
			|| n_total_purged == 0)) {

			srv_purge_coordinator_suspend(slot, rseg_history_len);
		}

		ut_ad(!slot->suspended);

		if (srv_purge_should_exit(n_total_purged)) {
			break;
		}

		n_total_purged = 0;

		srv_current_thread_priority = srv_purge_thread_priority;

		rseg_history_len = srv_do_purge(
			srv_n_purge_threads, &n_total_purged);

		srv_inc_activity_count();
	} while (!srv_purge_should_exit(n_total_purged));

	/* The task queue should always be empty, independent of fast
	shutdown state. */
	ut_a(srv_get_task_queue_length() == 0);

	srv_free_slot(slot);

	/* Note that we are shutting down. */
	rw_lock_x_lock(&purge_sys->latch);

	purge_sys->state = PURGE_STATE_EXIT;

	purge_sys->running = false;

	rw_lock_x_unlock(&purge_sys->latch);

#ifdef UNIV_DEBUG_THREAD_CREATION
	ut_print_timestamp(stderr);
	fprintf(stderr, " InnoDB: Purge coordinator exiting, id %lu\n",
		os_thread_pf(os_thread_get_curr_id()));
#endif /* UNIV_DEBUG_THREAD_CREATION */

	/* Ensure that all the worker threads quit. */
	if (srv_n_purge_threads > 1) {
		srv_release_threads(SRV_WORKER, srv_n_purge_threads - 1);
	}

	my_thread_end();
	/* We count the number of threads in os_thread_exit(). A created
	thread should always use that to exit and not use return() to exit. */
	os_thread_exit(NULL);

	OS_THREAD_DUMMY_RETURN;	/* Not reached, avoid compiler warning */
}

/**********************************************************************//**
Enqueues a task to server task queue and releases a worker thread, if there
is a suspended one. */
UNIV_INTERN
void
srv_que_task_enqueue_low(
/*=====================*/
	que_thr_t*	thr)	/*!< in: query thread */
{
	ut_ad(!srv_read_only_mode);
	mutex_enter(&srv_sys.tasks_mutex);

	UT_LIST_ADD_LAST(queue, srv_sys.tasks, thr);

	mutex_exit(&srv_sys.tasks_mutex);

	srv_release_threads(SRV_WORKER, 1);
}

/**********************************************************************//**
Get count of tasks in the queue.
@return number of tasks in queue  */
UNIV_INTERN
ulint
srv_get_task_queue_length(void)
/*===========================*/
{
	ulint	n_tasks;

	ut_ad(!srv_read_only_mode);

	mutex_enter(&srv_sys.tasks_mutex);

	n_tasks = UT_LIST_GET_LEN(srv_sys.tasks);

	mutex_exit(&srv_sys.tasks_mutex);

	return(n_tasks);
}

/** Wake up the purge threads. */
UNIV_INTERN
void
srv_purge_wakeup()
{
	ut_ad(!srv_read_only_mode);

	if (srv_force_recovery < SRV_FORCE_NO_BACKGROUND) {

		srv_release_threads(SRV_PURGE, 1);

		if (srv_n_purge_threads > 1) {
			ulint	n_workers = srv_n_purge_threads - 1;

			srv_release_threads(SRV_WORKER, n_workers);
		}
	}
}

/** Check whether given space id is undo tablespace id
@param[in]	space_id	space id to check
@return true if it is undo tablespace else false. */
bool
srv_is_undo_tablespace(
	ulint	space_id)
{
	if (srv_undo_space_id_start == 0) {
		return (false);
	}

	return(space_id >= srv_undo_space_id_start
	       && space_id < (srv_undo_space_id_start
			      + srv_undo_tablespaces_open));
}<|MERGE_RESOLUTION|>--- conflicted
+++ resolved
@@ -106,11 +106,8 @@
 UNIV_INTERN bool	srv_buf_dump_thread_active;
 
 UNIV_INTERN bool	srv_dict_stats_thread_active;
-<<<<<<< HEAD
 
 UNIV_INTERN my_bool	srv_scrub_log;
-=======
->>>>>>> 75b35a3b
 
 UNIV_INTERN const char*	srv_main_thread_op_info = "";
 
