/* Copyright (C) Olivier Bertrand 2004 - 2014

  This program is free software; you can redistribute it and/or modify
  it under the terms of the GNU General Public License as published by
  the Free Software Foundation; version 2 of the License.

  This program is distributed in the hope that it will be useful,
  but WITHOUT ANY WARRANTY; without even the implied warranty of
  MERCHANTABILITY or FITNESS FOR A PARTICULAR PURPOSE.  See the
  GNU General Public License for more details.

  You should have received a copy of the GNU General Public License
  along with this program; if not, write to the Free Software
  Foundation, Inc., 59 Temple Place, Suite 330, Boston, MA  02111-1307  USA */

/**
  @file ha_connect.cc

  @brief
  The ha_connect engine is a stubbed storage engine that enables to create tables
  based on external data. Principally they are based on plain files of many
  different types, but also on collections of such files, collection of tables,
  local or remote MySQL/MariaDB tables retrieved via MySQL API,
  ODBC tables retrieving data from other DBMS having an ODBC server, and even
  virtual tables.

  @details
  ha_connect will let you create/open/delete tables, the created table can be
  done specifying an already existing file, the drop table command will just
  suppress the table definition but not the eventual data file.
  Indexes are not supported for all table types but data can be inserted,
  updated or deleted.

  You can enable the CONNECT storage engine in your build by doing the
  following during your build process:<br> ./configure
  --with-connect-storage-engine

  You can install the CONNECT handler as all other storage handlers.

  Once this is done, MySQL will let you create tables with:<br>
  CREATE TABLE <table name> (...) ENGINE=CONNECT;

  The example storage engine does not use table locks. It
  implements an example "SHARE" that is inserted into a hash by table
  name. This is not used yet.

  Please read the object definition in ha_connect.h before reading the rest
  of this file.

  @note
  This MariaDB CONNECT handler is currently an adaptation of the XDB handler
  that was written for MySQL version 4.1.2-alpha. Its overall design should
  be enhanced in the future to meet MariaDB requirements.

  @note
  It was written also from the Brian's ha_example handler and contains parts
  of it that are there, such as table and system  variables.

  @note
  When you create an CONNECT table, the MySQL Server creates a table .frm
  (format) file in the database directory, using the table name as the file
  name as is customary with MySQL.
  For file based tables, if a file name is not specified, this is an inward
  table. An empty file is made in the current data directory that you can
  populate later like for other engine tables. This file modified on ALTER
  and is deleted when dropping the table.
  If a file name is specified, this in an outward table. The specified file
  will be used as representing the table data and will not be modified or
  deleted on command such as ALTER or DROP.
  To get an idea of what occurs, here is an example select that would do
  a scan of an entire table:

  @code
  ha-connect::open
  ha_connect::store_lock
  ha_connect::external_lock
  ha_connect::info
  ha_connect::rnd_init
  ha_connect::extra
  ENUM HA_EXTRA_CACHE        Cache record in HA_rrnd()
  ha_connect::rnd_next
  ha_connect::rnd_next
  ha_connect::rnd_next
  ha_connect::rnd_next
  ha_connect::rnd_next
  ha_connect::rnd_next
  ha_connect::rnd_next
  ha_connect::rnd_next
  ha_connect::rnd_next
  ha_connect::extra
  ENUM HA_EXTRA_NO_CACHE     End caching of records (def)
  ha_connect::external_lock
  ha_connect::extra
  ENUM HA_EXTRA_RESET        Reset database to after open
  @endcode

  Here you see that the connect storage engine has 9 rows called before
  rnd_next signals that it has reached the end of its data. Calls to
  ha_connect::extra() are hints as to what will be occuring to the request.

  Happy use!<br>
    -Olivier
*/

#ifdef USE_PRAGMA_IMPLEMENTATION
#pragma implementation        // gcc: Class implementation
#endif

#define MYSQL_SERVER 1
#define DONT_DEFINE_VOID
//#include "sql_partition.h"
#include "sql_class.h"
#include "create_options.h"
#include "mysql_com.h"
#include "field.h"
#include "sql_parse.h"
#include "sql_base.h"
#include <sys/stat.h>
#if defined(NEW_WAY)
#include "sql_table.h"
#endif   // NEW_WAY
#undef  OFFSET

#define NOPARSE
#if defined(UNIX)
#include "osutil.h"
#endif   // UNIX
#include "global.h"
#include "plgdbsem.h"
#if defined(ODBC_SUPPORT)
#include "odbccat.h"
#endif   // ODBC_SUPPORT
#if defined(MYSQL_SUPPORT)
#include "xtable.h"
#include "tabmysql.h"
#endif   // MYSQL_SUPPORT
#include "filamdbf.h"
#include "tabxcl.h"
#include "tabfmt.h"
#include "reldef.h"
#include "tabcol.h"
#include "xindex.h"
#if defined(WIN32)
#include <io.h>
#include "tabwmi.h"
#endif   // WIN32
#include "connect.h"
#include "user_connect.h"
#include "ha_connect.h"
#include "mycat.h"
#include "myutil.h"
#include "preparse.h"
#include "inihandl.h"
#if defined(LIBXML2_SUPPORT)
#include "libdoc.h"
#endif   // LIBXML2_SUPPORT
#include "taboccur.h"
#include "tabpivot.h"

#define my_strupr(p)    my_caseup_str(default_charset_info, (p));
#define my_strlwr(p)    my_casedn_str(default_charset_info, (p));
#define my_stricmp(a,b) my_strcasecmp(default_charset_info, (a), (b))


/***********************************************************************/
/*  Initialize the ha_connect static members.                          */
/***********************************************************************/
#define SZCONV 8192
#define SZWORK 67108864            // Default work area size 64M
#define SZWMIN 4194304             // Minimum work area size  4M

extern "C" {
       char  version[]= "Version 1.02.0002 March 16, 2014";

#if defined(XMSG)
       char  msglang[];            // Default message language
#endif
       int  trace= 0;              // The general trace value
       int  xconv= 0;              // The type conversion option
       int  zconv= SZCONV;         // The text conversion size
} // extern "C"

#if defined(XMAP)
       bool xmap= false;
#endif   // XMAP

       uint worksize= SZWORK;
ulong  ha_connect::num= 0;
//int  DTVAL::Shift= 0;

/* CONNECT system variables */
static int     xtrace= 0;
static int     conv_size= SZCONV;
static uint    work_size= SZWORK;
static ulong   type_conv= 0;
#if defined(XMAP)
static my_bool indx_map= 0;
#endif   // XMAP

/***********************************************************************/
/*  Utility functions.                                                 */
/***********************************************************************/
PQRYRES OEMColumns(PGLOBAL g, PTOS topt, char *tab, char *db, bool info);
void PushWarning(PGLOBAL g, THD *thd, int level);

static PCONNECT GetUser(THD *thd, PCONNECT xp);
static PGLOBAL  GetPlug(THD *thd, PCONNECT& lxp);

static handler *connect_create_handler(handlerton *hton,
                                   TABLE_SHARE *table,
                                   MEM_ROOT *mem_root);

static int connect_assisted_discovery(handlerton *hton, THD* thd,
                                      TABLE_SHARE *table_s,
                                      HA_CREATE_INFO *info);

static void update_connect_xtrace(MYSQL_THD thd,
                                  struct st_mysql_sys_var *var,
                                  void *var_ptr, const void *save)
{
  xtrace= *(int *)var_ptr= *(int *)save;
} // end of update_connect_xtrace

static void update_connect_zconv(MYSQL_THD thd,
                                  struct st_mysql_sys_var *var,
                                  void *var_ptr, const void *save)
{
  zconv= *(int *)var_ptr= *(int *)save;
} // end of update_connect_zconv

static void update_connect_xconv(MYSQL_THD thd,
                                 struct st_mysql_sys_var *var,
                                 void *var_ptr, const void *save)
{
  xconv= (int)(*(ulong *)var_ptr= *(ulong *)save);
} // end of update_connect_xconv

static void update_connect_worksize(MYSQL_THD thd,
                                 struct st_mysql_sys_var *var,
                                 void *var_ptr, const void *save)
{
  worksize= (uint)(*(ulong *)var_ptr= *(ulong *)save);
} // end of update_connect_worksize

#if defined(XMAP)
static void update_connect_xmap(MYSQL_THD thd,
                                struct st_mysql_sys_var *var,
                                void *var_ptr, const void *save)
{
  xmap= (bool)(*(my_bool *)var_ptr= *(my_bool *)save);
} // end of update_connect_xmap
#endif   // XMAP

/***********************************************************************/
/*  The CONNECT handlerton object.                                     */
/***********************************************************************/
handlerton *connect_hton;

/**
  CREATE TABLE option list (table options)

  These can be specified in the CREATE TABLE:
  CREATE TABLE ( ... ) {...here...}
*/
ha_create_table_option connect_table_option_list[]=
{
  HA_TOPTION_STRING("TABLE_TYPE", type),
  HA_TOPTION_STRING("FILE_NAME", filename),
  HA_TOPTION_STRING("XFILE_NAME", optname),
//HA_TOPTION_STRING("CONNECT_STRING", connect),
  HA_TOPTION_STRING("TABNAME", tabname),
  HA_TOPTION_STRING("TABLE_LIST", tablist),
  HA_TOPTION_STRING("DBNAME", dbname),
  HA_TOPTION_STRING("SEP_CHAR", separator),
  HA_TOPTION_STRING("QCHAR", qchar),
  HA_TOPTION_STRING("MODULE", module),
  HA_TOPTION_STRING("SUBTYPE", subtype),
  HA_TOPTION_STRING("CATFUNC", catfunc),
  HA_TOPTION_STRING("SRCDEF", srcdef),
  HA_TOPTION_STRING("COLIST", colist),
  HA_TOPTION_STRING("OPTION_LIST", oplist),
  HA_TOPTION_STRING("DATA_CHARSET", data_charset),
  HA_TOPTION_NUMBER("LRECL", lrecl, 0, 0, INT_MAX32, 1),
  HA_TOPTION_NUMBER("BLOCK_SIZE", elements, 0, 0, INT_MAX32, 1),
//HA_TOPTION_NUMBER("ESTIMATE", estimate, 0, 0, INT_MAX32, 1),
  HA_TOPTION_NUMBER("MULTIPLE", multiple, 0, 0, 2, 1),
  HA_TOPTION_NUMBER("HEADER", header, 0, 0, 3, 1),
  HA_TOPTION_NUMBER("QUOTED", quoted, (ulonglong) -1, 0, 3, 1),
  HA_TOPTION_NUMBER("ENDING", ending, (ulonglong) -1, 0, INT_MAX32, 1),
  HA_TOPTION_NUMBER("COMPRESS", compressed, 0, 0, 2, 1),
//HA_TOPTION_BOOL("COMPRESS", compressed, 0),
  HA_TOPTION_BOOL("MAPPED", mapped, 0),
  HA_TOPTION_BOOL("HUGE", huge, 0),
  HA_TOPTION_BOOL("SPLIT", split, 0),
  HA_TOPTION_BOOL("READONLY", readonly, 0),
  HA_TOPTION_BOOL("SEPINDEX", sepindex, 0),
  HA_TOPTION_END
};


/**
  CREATE TABLE option list (field options)

  These can be specified in the CREATE TABLE per field:
  CREATE TABLE ( field ... {...here...}, ... )
*/
ha_create_table_option connect_field_option_list[]=
{
  HA_FOPTION_NUMBER("FLAG", offset, (ulonglong) -1, 0, INT_MAX32, 1),
  HA_FOPTION_NUMBER("MAX_DIST", freq, 0, 0, INT_MAX32, 1), // BLK_INDX
  HA_FOPTION_NUMBER("DISTRIB", opt, 0, 0, 2, 1),  // used for BLK_INDX
  HA_FOPTION_NUMBER("FIELD_LENGTH", fldlen, 0, 0, INT_MAX32, 1),
  HA_FOPTION_STRING("DATE_FORMAT", dateformat),
  HA_FOPTION_STRING("FIELD_FORMAT", fieldformat),
  HA_FOPTION_STRING("SPECIAL", special),
  HA_FOPTION_END
};

/*
  CREATE TABLE option list (index options)

  These can be specified in the CREATE TABLE per index:
  CREATE TABLE ( field ..., .., INDEX .... *here*, ... )
*/
ha_create_table_option connect_index_option_list[]=
{
  HA_IOPTION_BOOL("DYN", kindx, 0),
  HA_IOPTION_BOOL("MAPPED", mapped, 0),
};

/***********************************************************************/
/*  Push G->Message as a MySQL warning.                                */
/***********************************************************************/
bool PushWarning(PGLOBAL g, PTDBASE tdbp, int level)
{
  PHC    phc;
  THD   *thd;
  MYCAT *cat= (MYCAT*)tdbp->GetDef()->GetCat();

  if (!cat || !(phc= cat->GetHandler()) || !phc->GetTable() ||
      !(thd= (phc->GetTable())->in_use))
    return true;

  PushWarning(g, thd, level);
  return false;
} // end of PushWarning

void PushWarning(PGLOBAL g, THD *thd, int level)
  {
  if (thd) {
    Sql_condition::enum_warning_level wlvl;

    wlvl= (Sql_condition::enum_warning_level)level;
    push_warning(thd, wlvl, 0, g->Message);
  } else
    htrc("%s\n", g->Message);

  } // end of PushWarning

#ifdef HAVE_PSI_INTERFACE
static PSI_mutex_key con_key_mutex_CONNECT_SHARE_mutex;

static PSI_mutex_info all_connect_mutexes[]=
{
  { &con_key_mutex_CONNECT_SHARE_mutex, "CONNECT_SHARE::mutex", 0}
};

static void init_connect_psi_keys()
{
  const char* category= "connect";
  int count;

  if (PSI_server == NULL)
    return;

  count= array_elements(all_connect_mutexes);
  PSI_server->register_mutex(category, all_connect_mutexes, count);
}
#else
static void init_connect_psi_keys() {}
#endif


DllExport LPCSTR PlugSetPath(LPSTR to, LPCSTR name, LPCSTR dir)
{
  const char *res= PlugSetPath(to, mysql_data_home, name, dir);
  return res;
}


/**
  @brief
  If frm_error() is called then we will use this to determine
  the file extensions that exist for the storage engine. This is also
  used by the default rename_table and delete_table method in
  handler.cc.

  For engines that have two file name extentions (separate meta/index file
  and data file), the order of elements is relevant. First element of engine
  file name extentions array should be meta/index file extention. Second
  element - data file extention. This order is assumed by
  prepare_for_repair() when REPAIR TABLE ... USE_FRM is issued.

  @see
  rename_table method in handler.cc and
  delete_table method in handler.cc
*/
static const char *ha_connect_exts[]= {
  ".dos", ".fix", ".csv", ".bin", ".fmt", ".dbf", ".xml", ".ini", ".vec",
  ".dnx", ".fnx", ".bnx", ".vnx", ".dbx", ".dop", ".fop", ".bop", ".vop",
  NULL};

/**
  @brief
  Plugin initialization
*/
static int connect_init_func(void *p)
{
  DBUG_ENTER("connect_init_func");

  sql_print_information("CONNECT: %s", version);

  // xtrace is now a system variable
  trace= xtrace;

#ifdef LIBXML2_SUPPORT
  XmlInitParserLib();
#endif   // LIBXML2_SUPPORT

  init_connect_psi_keys();

  connect_hton= (handlerton *)p;
  connect_hton->state=   SHOW_OPTION_YES;
  connect_hton->create=  connect_create_handler;
  connect_hton->flags=   HTON_TEMPORARY_NOT_SUPPORTED | HTON_NO_PARTITION;
  connect_hton->table_options= connect_table_option_list;
  connect_hton->field_options= connect_field_option_list;
  connect_hton->tablefile_extensions= ha_connect_exts;
  connect_hton->discover_table_structure= connect_assisted_discovery;

  if (xtrace)
    sql_print_information("connect_init: hton=%p", p);

  DTVAL::SetTimeShift();      // Initialize time zone shift once for all
  DBUG_RETURN(0);
}


/**
  @brief
  Plugin clean up
*/
static int connect_done_func(void *p)
{
  int error= 0;
  PCONNECT pc, pn;
  DBUG_ENTER("connect_done_func");

#ifdef LIBXML2_SUPPORT
  XmlCleanupParserLib();
#endif   // LIBXML2_SUPPORT

#if !defined(WIN32)
//PROFILE_End();                Causes signal 11
#endif   // !WIN32

  for (pc= user_connect::to_users; pc; pc= pn) {
    if (pc->g)
      PlugCleanup(pc->g, true);

    pn= pc->next;
    delete pc;
    } // endfor pc

  DBUG_RETURN(error);
}


/**
  @brief
  Example of simple lock controls. The "share" it creates is a
  structure we will pass to each example handler. Do you have to have
  one of these? Well, you have pieces that are used for locking, and
  they are needed to function.
*/

CONNECT_SHARE *ha_connect::get_share()
{
  CONNECT_SHARE *tmp_share;
  lock_shared_ha_data();
  if (!(tmp_share= static_cast<CONNECT_SHARE*>(get_ha_share_ptr())))
  {
    tmp_share= new CONNECT_SHARE;
    if (!tmp_share)
      goto err;
    mysql_mutex_init(con_key_mutex_CONNECT_SHARE_mutex,
                     &tmp_share->mutex, MY_MUTEX_INIT_FAST);
    set_ha_share_ptr(static_cast<Handler_share*>(tmp_share));
  }
err:
  unlock_shared_ha_data();
  return tmp_share;
}


static handler* connect_create_handler(handlerton *hton,
                                   TABLE_SHARE *table,
                                   MEM_ROOT *mem_root)
{
  handler *h= new (mem_root) ha_connect(hton, table);

  if (xtrace)
    htrc("New CONNECT %p, table: %s\n",
                         h, table ? table->table_name.str : "<null>");

  return h;
} // end of connect_create_handler

/****************************************************************************/
/*  ha_connect constructor.                                                 */
/****************************************************************************/
ha_connect::ha_connect(handlerton *hton, TABLE_SHARE *table_arg)
       :handler(hton, table_arg)
{
  hnum= ++num;
  xp= (table) ? GetUser(ha_thd(), NULL) : NULL;
  if (xp)
    xp->SetHandler(this);
  tdbp= NULL;
  sdvalin= NULL;
  sdvalout= NULL;
  xmod= MODE_ANY;
  istable= false;
//*tname= '\0';
  bzero((char*) &xinfo, sizeof(XINFO));
  valid_info= false;
  valid_query_id= 0;
  creat_query_id= (table && table->in_use) ? table->in_use->query_id : 0;
  stop= false;
  alter= false;
  mrr= false;
  indexing= -1;
  locked= 0;
  data_file_name= NULL;
  index_file_name= NULL;
  enable_activate_all_index= 0;
  int_table_flags= (HA_NO_TRANSACTIONS | HA_NO_PREFIX_CHAR_KEYS);
  ref_length= sizeof(int);
  share= NULL;
  tshp= NULL;
} // end of ha_connect constructor


/****************************************************************************/
/*  ha_connect destructor.                                                  */
/****************************************************************************/
ha_connect::~ha_connect(void)
{
  if (xtrace)
    htrc("Delete CONNECT %p, table: %s, xp=%p count=%d\n", this,
                         table ? table->s->table_name.str : "<null>",
                         xp, xp ? xp->count : 0);

  if (xp) {
    PCONNECT p;

    xp->count--;

    for (p= user_connect::to_users; p; p= p->next)
      if (p == xp)
        break;

    if (p && !p->count) {
      if (p->next)
        p->next->previous= p->previous;

      if (p->previous)
        p->previous->next= p->next;
      else
        user_connect::to_users= p->next;

      } // endif p

    if (!xp->count) {
      PlugCleanup(xp->g, true);
      delete xp;
      } // endif count

    } // endif xp

} // end of ha_connect destructor


/****************************************************************************/
/*  Get a pointer to the user of this handler.                              */
/****************************************************************************/
static PCONNECT GetUser(THD *thd, PCONNECT xp)
{
  const char *dbn= NULL;

  if (!thd)
    return NULL;

  if (xp && thd == xp->thdp)
    return xp;

  for (xp= user_connect::to_users; xp; xp= xp->next)
    if (thd == xp->thdp)
      break;

  if (!xp) {
    xp= new user_connect(thd, dbn);

    if (xp->user_init()) {
      delete xp;
      xp= NULL;
      } // endif user_init

  } else
    xp->count++;

  return xp;
} // end of GetUser


/****************************************************************************/
/*  Get the global pointer of the user of this handler.                     */
/****************************************************************************/
static PGLOBAL GetPlug(THD *thd, PCONNECT& lxp)
{
  lxp= GetUser(thd, lxp);
  return (lxp) ? lxp->g : NULL;
} // end of GetPlug

/****************************************************************************/
/*  Get the implied table type.                                             */
/****************************************************************************/
TABTYPE ha_connect::GetRealType(PTOS pos)
{
  TABTYPE type;
  
  if (pos || (pos= GetTableOptionStruct(table))) {
    type= GetTypeID(pos->type);

    if (type == TAB_UNDEF)
      type= pos->srcdef ? TAB_MYSQL : pos->tabname ? TAB_PRX : TAB_DOS;

  } else
    type= TAB_UNDEF;

  return type;
} // end of GetRealType

/** @brief
  This is a list of flags that indicate what functionality the storage
  engine implements. The current table flags are documented in handler.h
*/
ulonglong ha_connect::table_flags() const
{
  ulonglong   flags= HA_CAN_VIRTUAL_COLUMNS | HA_REC_NOT_IN_SEQ |
                     HA_NO_AUTO_INCREMENT | HA_NO_PREFIX_CHAR_KEYS |
//                   HA_BINLOG_ROW_CAPABLE | HA_BINLOG_STMT_CAPABLE |
                     HA_PARTIAL_COLUMN_READ | HA_FILE_BASED |
//                   HA_NULL_IN_KEY |    not implemented yet
//                   HA_FAST_KEY_READ |  causes error when sorting (???)
                     HA_NO_TRANSACTIONS | HA_DUPLICATE_KEY_NOT_IN_ORDER |
                     HA_NO_BLOBS | HA_MUST_USE_TABLE_CONDITION_PUSHDOWN;
  ha_connect *hp= (ha_connect*)this;
  PTOS        pos= hp->GetTableOptionStruct(table);

  if (pos) {
    TABTYPE type= hp->GetRealType(pos);
<<<<<<< HEAD

    if (IsFileType(type))
      flags|= HA_FILE_BASED;

=======
    
>>>>>>> 213ecbbb
    if (IsExactType(type))
      flags|= (HA_HAS_RECORDS | HA_STATS_RECORDS_IS_EXACT);

    // No data change on ALTER for outward tables
    if (!IsFileType(type) || hp->FileExists(pos->filename))
      flags|= HA_NO_COPY_ON_ALTER;

    } // endif pos

  return flags;
} // end of table_flags

/****************************************************************************/
/*  Return the value of an option specified in the option list.             */
/****************************************************************************/
char *GetListOption(PGLOBAL g, const char *opname,
                               const char *oplist, const char *def)
{
  char  key[16], val[256];
  char *pk, *pv, *pn;
  char *opval= (char*) def;
  int   n;

  for (pk= (char*)oplist; pk; pk= ++pn) {
    pn= strchr(pk, ',');
    pv= strchr(pk, '=');

    if (pv && (!pn || pv < pn)) {
      n= pv - pk;
      memcpy(key, pk, n);
      key[n]= 0;
      pv++;

      if (pn) {
        n= pn - pv;
        memcpy(val, pv, n);
        val[n]= 0;
      } else
        strcpy(val, pv);

    } else {
      if (pn) {
        n= min(pn - pk, 15);
        memcpy(key, pk, n);
        key[n]= 0;
      } else
        strcpy(key, pk);

      val[0]= 0;
    } // endif pv

    if (!stricmp(opname, key)) {
      opval= (char*)PlugSubAlloc(g, NULL, strlen(val) + 1);
      strcpy(opval, val);
      break;
    } else if (!pn)
      break;

    } // endfor pk

  return opval;
} // end of GetListOption

/****************************************************************************/
/*  Return the table option structure.                                      */
/****************************************************************************/
PTOS ha_connect::GetTableOptionStruct(TABLE *tab)
{
  return (tshp) ? tshp->option_struct :
    (tab) ? tab->s->option_struct : NULL;
} // end of GetTableOptionStruct

/****************************************************************************/
/*  Return the value of a string option or NULL if not specified.           */
/****************************************************************************/
char *ha_connect::GetStringOption(char *opname, char *sdef)
{
  char *opval= NULL;
  PTOS  options= GetTableOptionStruct(table);

  if (!options)
    ;
  else if (!stricmp(opname, "Type"))
    opval= (char*)options->type;
  else if (!stricmp(opname, "Filename"))
    opval= (char*)options->filename;
  else if (!stricmp(opname, "Optname"))
    opval= (char*)options->optname;
  else if (!stricmp(opname, "Tabname"))
    opval= (char*)options->tabname;
  else if (!stricmp(opname, "Tablist"))
    opval= (char*)options->tablist;
  else if (!stricmp(opname, "Database") ||
           !stricmp(opname, "DBname"))
    opval= (char*)options->dbname;
  else if (!stricmp(opname, "Separator"))
    opval= (char*)options->separator;
  else if (!stricmp(opname, "Connect"))
    opval= (tshp) ? tshp->connect_string.str : table->s->connect_string.str;
  else if (!stricmp(opname, "Qchar"))
    opval= (char*)options->qchar;
  else if (!stricmp(opname, "Module"))
    opval= (char*)options->module;
  else if (!stricmp(opname, "Subtype"))
    opval= (char*)options->subtype;
  else if (!stricmp(opname, "Catfunc"))
    opval= (char*)options->catfunc;
  else if (!stricmp(opname, "Srcdef"))
    opval= (char*)options->srcdef;
  else if (!stricmp(opname, "Colist"))
    opval= (char*)options->colist;
  else if (!stricmp(opname, "Data_charset"))
    opval= (char*)options->data_charset;
  else if (!stricmp(opname, "Query_String"))
    opval= thd_query_string(table->in_use)->str;

  if (!opval && options && options->oplist)
    opval= GetListOption(xp->g, opname, options->oplist);

  if (!opval) {
    if (sdef && !strcmp(sdef, "*")) {
      // Return the handler default value
      if (!stricmp(opname, "Dbname") || !stricmp(opname, "Database"))
        opval= (char*)GetDBName(NULL);    // Current database
      else if (!stricmp(opname, "Type"))  // Default type
        opval= (!options) ? NULL :
               (options->srcdef)  ? (char*)"MYSQL" :
               (options->tabname) ? (char*)"PROXY" : (char*)"DOS";
      else if (!stricmp(opname, "User"))  // Connected user
        opval= (char *) "root";
      else if (!stricmp(opname, "Host"))  // Connected user host
        opval= (char *) "localhost";
      else
        opval= sdef;                      // Caller default

    } else
      opval= sdef;                        // Caller default

    } // endif !opval

  return opval;
} // end of GetStringOption

/****************************************************************************/
/*  Return the value of a Boolean option or bdef if not specified.          */
/****************************************************************************/
bool ha_connect::GetBooleanOption(char *opname, bool bdef)
{
  bool  opval= bdef;
  char *pv;
  PTOS  options= GetTableOptionStruct(table);

  if (!stricmp(opname, "View"))
    opval= (tshp) ? tshp->is_view : table->s->is_view;
  else if (!options)
    ;
  else if (!stricmp(opname, "Mapped"))
    opval= options->mapped;
  else if (!stricmp(opname, "Huge"))
    opval= options->huge;
//else if (!stricmp(opname, "Compressed"))
//  opval= options->compressed;
  else if (!stricmp(opname, "Split"))
    opval= options->split;
  else if (!stricmp(opname, "Readonly"))
    opval= options->readonly;
  else if (!stricmp(opname, "SepIndex"))
    opval= options->sepindex;
  else if (options->oplist)
    if ((pv= GetListOption(xp->g, opname, options->oplist)))
      opval= (!*pv || *pv == 'y' || *pv == 'Y' || atoi(pv) != 0);

  return opval;
} // end of GetBooleanOption

/****************************************************************************/
/*  Set the value of the opname option (does not work for oplist options)   */
/*  Currently used only to set the Sepindex value.                          */
/****************************************************************************/
bool ha_connect::SetBooleanOption(char *opname, bool b)
{
  PTOS options= GetTableOptionStruct(table);

  if (!options)
    return true;

  if (!stricmp(opname, "SepIndex"))
    options->sepindex= b;
  else
    return true;

  return false;
} // end of SetBooleanOption

/****************************************************************************/
/*  Return the value of an integer option or NO_IVAL if not specified.      */
/****************************************************************************/
int ha_connect::GetIntegerOption(char *opname)
{
  ulonglong opval= NO_IVAL;
  char     *pv;
  PTOS      options= GetTableOptionStruct(table);

  if (!options)
    ;
  else if (!stricmp(opname, "Lrecl"))
    opval= options->lrecl;
  else if (!stricmp(opname, "Elements"))
    opval= options->elements;
  else if (!stricmp(opname, "Estimate"))
//  opval= options->estimate;
    opval= (int)table->s->max_rows;
  else if (!stricmp(opname, "Avglen"))
    opval= (int)table->s->avg_row_length;
  else if (!stricmp(opname, "Multiple"))
    opval= options->multiple;
  else if (!stricmp(opname, "Header"))
    opval= options->header;
  else if (!stricmp(opname, "Quoted"))
    opval= options->quoted;
  else if (!stricmp(opname, "Ending"))
    opval= options->ending;
  else if (!stricmp(opname, "Compressed"))
    opval= (options->compressed);

  if (opval == (ulonglong)NO_IVAL && options && options->oplist)
    if ((pv= GetListOption(xp->g, opname, options->oplist)))
      opval= CharToNumber(pv, strlen(pv), ULONGLONG_MAX, true);

  return (int)opval;
} // end of GetIntegerOption

/****************************************************************************/
/*  Set the value of the opname option (does not work for oplist options)   */
/*  Currently used only to set the Lrecl value.                             */
/****************************************************************************/
bool ha_connect::SetIntegerOption(char *opname, int n)
{
  PTOS options= GetTableOptionStruct(table);

  if (!options)
    return true;

  if (!stricmp(opname, "Lrecl"))
    options->lrecl= n;
  else if (!stricmp(opname, "Elements"))
    options->elements= n;
//else if (!stricmp(opname, "Estimate"))
//  options->estimate= n;
  else if (!stricmp(opname, "Multiple"))
    options->multiple= n;
  else if (!stricmp(opname, "Header"))
    options->header= n;
  else if (!stricmp(opname, "Quoted"))
    options->quoted= n;
  else if (!stricmp(opname, "Ending"))
    options->ending= n;
  else if (!stricmp(opname, "Compressed"))
    options->compressed= n;
  else
    return true;
//else if (options->oplist)
//  SetListOption(opname, options->oplist, n);

  return false;
} // end of SetIntegerOption

/****************************************************************************/
/*  Return a field option structure.                                        */
/****************************************************************************/
PFOS ha_connect::GetFieldOptionStruct(Field *fdp)
{
  return fdp->option_struct;
} // end of GetFildOptionStruct

/****************************************************************************/
/*  Returns the column description structure used to make the column.       */
/****************************************************************************/
void *ha_connect::GetColumnOption(PGLOBAL g, void *field, PCOLINFO pcf)
{
  const char *cp;
  char   *chset, v;
  ha_field_option_struct *fop;
  Field*  fp;
  Field* *fldp;

  // Double test to be on the safe side
  if (!table)
    return NULL;

  // Find the column to describe
  if (field) {
    fldp= (Field**)field;
    fldp++;
  } else
    fldp= (tshp) ? tshp->field : table->field;

  if (!fldp || !(fp= *fldp))
    return NULL;

  // Get the CONNECT field options structure
  fop= GetFieldOptionStruct(fp);
  pcf->Flags= 0;

  // Now get column information
  pcf->Name= (char*)fp->field_name;

  if (fop && fop->special) {
    pcf->Fieldfmt= (char*)fop->special;
    pcf->Flags= U_SPECIAL;
    return fldp;
    } // endif special

  pcf->Scale= 0;
  pcf->Opt= (fop) ? (int)fop->opt : 0;

  if ((pcf->Length= fp->field_length) < 0)
    pcf->Length= 256;            // BLOB?

  pcf->Precision= pcf->Length;

  if (fop) {
    pcf->Offset= (int)fop->offset;
    pcf->Freq= (int)fop->freq;
    pcf->Datefmt= (char*)fop->dateformat;
    pcf->Fieldfmt= (char*)fop->fieldformat;
  } else {
    pcf->Offset= -1;
    pcf->Freq= 0;
    pcf->Datefmt= NULL;
    pcf->Fieldfmt= NULL;
  } // endif fop

  chset = (char *)fp->charset()->name;
  v = (!strcmp(chset, "binary")) ? 'B' : 0;

  switch (fp->type()) {
    case MYSQL_TYPE_BLOB:
    case MYSQL_TYPE_VARCHAR:
    case MYSQL_TYPE_VAR_STRING:
      pcf->Flags |= U_VAR;
      /* no break */
    default:
      pcf->Type= MYSQLtoPLG(fp->type(), &v);
      break;
    } // endswitch SQL type

  switch (pcf->Type) {
    case TYPE_STRING:
      // Do something for case
      cp= fp->charset()->name;

      // Find if collation name ends by _ci
      if (!strcmp(cp + strlen(cp) - 3, "_ci")) {
        pcf->Scale= 1;     // Case insensitive
        pcf->Opt= 0;       // Prevent index opt until it is safe
        } // endif ci

      break;
    case TYPE_DOUBLE:
      pcf->Scale= max(min(fp->decimals(), ((unsigned)pcf->Length - 2)), 0);
      break;
    case TYPE_DECIM:
      pcf->Precision= ((Field_new_decimal*)fp)->precision;
      pcf->Scale= fp->decimals();
      break;
    case TYPE_DATE:
      // Field_length is only used for DATE columns
      if (fop && fop->fldlen)
        pcf->Length= (int)fop->fldlen;
      else {
        int len;

        if (pcf->Datefmt) {
          // Find the (max) length produced by the date format
          char    buf[256];
          PGLOBAL g= GetPlug(table->in_use, xp);
          PDTP    pdtp= MakeDateFormat(g, pcf->Datefmt, false, true, 0);
          struct tm datm;
          bzero(&datm, sizeof(datm));
          datm.tm_mday= 12;
          datm.tm_mon= 11;
          datm.tm_year= 112;
          len= strftime(buf, 256, pdtp->OutFmt, &datm);
        } else
          len= 0;

        // 11 is for signed numeric representation of the date
        pcf->Length= (len) ? len : 11;
        } // endelse

      break;
    default:
      break;
    } // endswitch type

  if (fp->flags & UNSIGNED_FLAG)
    pcf->Flags |= U_UNSIGNED;

  if (fp->flags & ZEROFILL_FLAG)
    pcf->Flags |= U_ZEROFILL;

  // This is used to skip null bit
  if (fp->real_maybe_null())
    pcf->Flags |= U_NULLS;

  // Mark virtual columns as such
  if (fp->vcol_info && !fp->stored_in_db)
    pcf->Flags |= U_VIRTUAL;

  pcf->Key= 0;   // Not used when called from MySQL

  // Get the comment if any
  if (fp->comment.str && fp->comment.length) {
    pcf->Remark= (char*)PlugSubAlloc(g, NULL, fp->comment.length + 1);
    memcpy(pcf->Remark, fp->comment.str, fp->comment.length);
    pcf->Remark[fp->comment.length]= 0;
  } else
    pcf->Remark= NULL;

  return fldp;
} // end of GetColumnOption

/****************************************************************************/
/*  Returns the index description structure used to make the index.         */
/****************************************************************************/
PIXDEF ha_connect::GetIndexInfo(TABLE_SHARE *s)
{
  char    *name, *pn;
  bool     unique;
  PIXDEF   xdp, pxd=NULL, toidx= NULL;
  PKPDEF   kpp, pkp;
  KEY      kp;
  PGLOBAL& g= xp->g;

  if (!s)
    s= table->s;

  for (int n= 0; (unsigned)n < s->keynames.count; n++) {
    if (xtrace)
      htrc("Getting created index %d info\n", n + 1);

    // Find the index to describe
    kp= s->key_info[n];

    // Now get index information
    pn= (char*)s->keynames.type_names[n];
    name= (char*)PlugSubAlloc(g, NULL, strlen(pn) + 1);
    strcpy(name, pn);    // This is probably unuseful
    unique= (kp.flags & 1) != 0;
    pkp= NULL;

    // Allocate the index description block
    xdp= new(g) INDEXDEF(name, unique, n);

    // Get the the key parts info
    for (int k= 0; (unsigned)k < kp.user_defined_key_parts; k++) {
      pn= (char*)kp.key_part[k].field->field_name;
      name= (char*)PlugSubAlloc(g, NULL, strlen(pn) + 1);
      strcpy(name, pn);    // This is probably unuseful

      // Allocate the key part description block
      kpp= new(g) KPARTDEF(name, k + 1);
      kpp->SetKlen(kp.key_part[k].length);

#if 0             // NIY
    // Index on auto increment column can be an XXROW index
    if (kp.key_part[k].field->flags & AUTO_INCREMENT_FLAG &&
        kp.uder_defined_key_parts == 1) {
      char   *type= GetStringOption("Type", "DOS");
      TABTYPE typ= GetTypeID(type);

      xdp->SetAuto(IsTypeFixed(typ));
      } // endif AUTO_INCREMENT
#endif // 0

      if (pkp)
        pkp->SetNext(kpp);
      else
        xdp->SetToKeyParts(kpp);

      pkp= kpp;
      } // endfor k

    xdp->SetNParts(kp.user_defined_key_parts);

    if (pxd)
      pxd->SetNext(xdp);
    else
      toidx= xdp;

    pxd= xdp;
    } // endfor n

  return toidx;
} // end of GetIndexInfo

const char *ha_connect::GetDBName(const char* name)
{
  return (name) ? name : table->s->db.str;
} // end of GetDBName

const char *ha_connect::GetTableName(void)
{
  return (tshp) ? tshp->table_name.str : table->s->table_name.str;
} // end of GetTableName

#if 0
/****************************************************************************/
/*  Returns the column real or special name length of a field.              */
/****************************************************************************/
int ha_connect::GetColNameLen(Field *fp)
{
  int n;
  PFOS fop= GetFieldOptionStruct(fp);

  // Now get the column name length
  if (fop && fop->special)
    n= strlen(fop->special) + 1;
  else
    n= strlen(fp->field_name);

  return n;
} // end of GetColNameLen

/****************************************************************************/
/*  Returns the column real or special name of a field.                     */
/****************************************************************************/
char *ha_connect::GetColName(Field *fp)
{
  PFOS fop= GetFieldOptionStruct(fp);

  return (fop && fop->special) ? fop->special : (char*)fp->field_name;
} // end of GetColName

/****************************************************************************/
/*  Adds the column real or special name of a field to a string.            */
/****************************************************************************/
void ha_connect::AddColName(char *cp, Field *fp)
{
  PFOS fop= GetFieldOptionStruct(fp);

  // Now add the column name
  if (fop && fop->special)
    // The prefix * mark the column as "special"
    strcat(strcpy(cp, "*"), strupr(fop->special));
  else
    strcpy(cp, (char*)fp->field_name);

} // end of AddColName
#endif // 0

/****************************************************************************/
/*  Get the table description block of a CONNECT table.                     */
/****************************************************************************/
PTDB ha_connect::GetTDB(PGLOBAL g)
{
  const char *table_name;
  PTDB        tp;

  // Double test to be on the safe side
  if (!g || !table)
    return NULL;

  table_name= GetTableName();

  if (!xp->CheckQuery(valid_query_id) && tdbp
                      && !stricmp(tdbp->GetName(), table_name)
                      && (tdbp->GetMode() == xmod
                       || tdbp->GetAmType() == TYPE_AM_XML)) {
    tp= tdbp;
//  tp->SetMode(xmod);
  } else if ((tp= CntGetTDB(g, table_name, xmod, this))) {
    valid_query_id= xp->last_query_id;
    tp->SetMode(xmod);
  } else
    htrc("GetTDB: %s\n", g->Message);

  return tp;
} // end of GetTDB

/****************************************************************************/
/*  Open a CONNECT table, restricting column list if cols is true.          */
/****************************************************************************/
int ha_connect::OpenTable(PGLOBAL g, bool del)
{
  bool  rc= false;
  char *c1= NULL, *c2=NULL;

  // Double test to be on the safe side
  if (!g || !table) {
    htrc("OpenTable logical error; g=%p table=%p\n", g, table);
    return HA_ERR_INITIALIZATION;
    } // endif g

  if (!(tdbp= GetTDB(g)))
    return RC_FX;
  else if (tdbp->IsReadOnly())
    switch (xmod) {
      case MODE_WRITE:
      case MODE_INSERT:
      case MODE_UPDATE:
      case MODE_DELETE:
        strcpy(g->Message, MSG(READ_ONLY));
        return HA_ERR_TABLE_READONLY;
      default:
        break;
      } // endswitch xmode

  if (xmod != MODE_INSERT || tdbp->GetAmType() == TYPE_AM_ODBC
                          || tdbp->GetAmType() == TYPE_AM_MYSQL) {
    // Get the list of used fields (columns)
    char        *p;
    unsigned int k1, k2, n1, n2;
    Field*      *field;
    Field*       fp;
    MY_BITMAP   *map= (xmod == MODE_INSERT) ? table->write_set : table->read_set;
    MY_BITMAP   *ump= (xmod == MODE_UPDATE) ? table->write_set : NULL;

    k1= k2= 0;
    n1= n2= 1;         // 1 is space for final null character

    for (field= table->field; fp= *field; field++) {
      if (bitmap_is_set(map, fp->field_index)) {
        n1+= (strlen(fp->field_name) + 1);
        k1++;
        } // endif

      if (ump && bitmap_is_set(ump, fp->field_index)) {
        n2+= (strlen(fp->field_name) + 1);
        k2++;
        } // endif

      } // endfor field

    if (k1) {
      p= c1= (char*)PlugSubAlloc(g, NULL, n1);

      for (field= table->field; fp= *field; field++)
        if (bitmap_is_set(map, fp->field_index)) {
          strcpy(p, (char*)fp->field_name);
          p+= (strlen(p) + 1);
          } // endif used field

      *p= '\0';          // mark end of list
      } // endif k1

    if (k2) {
      p= c2= (char*)PlugSubAlloc(g, NULL, n2);

      for (field= table->field; fp= *field; field++)
        if (bitmap_is_set(ump, fp->field_index)) {
          strcpy(p, (char*)fp->field_name);
          p+= (strlen(p) + 1);
          } // endif used field

      *p= '\0';          // mark end of list
      } // endif k2

    } // endif xmod

  // Open the table
  if (!(rc= CntOpenTable(g, tdbp, xmod, c1, c2, del, this))) {
    istable= true;
//  strmake(tname, table_name, sizeof(tname)-1);

    // We may be in a create index query
    if (xmod == MODE_ANY && *tdbp->GetName() != '#') {
      // The current indexes
      PIXDEF oldpix= GetIndexInfo();
      } // endif xmod

  } else
    htrc("OpenTable: %s\n", g->Message);

  if (rc) {
    tdbp= NULL;
    valid_info= false;
    } // endif rc

  return (rc) ? HA_ERR_INITIALIZATION : 0;
} // end of OpenTable


/****************************************************************************/
/*  IsOpened: returns true if the table is already opened.                  */
/****************************************************************************/
bool ha_connect::IsOpened(void)
{
  return (!xp->CheckQuery(valid_query_id) && tdbp
                                          && tdbp->GetUse() == USE_OPEN);
} // end of IsOpened


/****************************************************************************/
/*  Close a CONNECT table.                                                  */
/****************************************************************************/
int ha_connect::CloseTable(PGLOBAL g)
{
  int rc= CntCloseTable(g, tdbp);
  tdbp= NULL;
  sdvalin=NULL;
  sdvalout=NULL;
  valid_info= false;
  indexing= -1;
  return rc;
} // end of CloseTable


/***********************************************************************/
/*  Make a pseudo record from current row values. Specific to MySQL.   */
/***********************************************************************/
int ha_connect::MakeRecord(char *buf)
{
  char          *p, *fmt, val[32];
  int            rc= 0;
  Field*        *field;
  Field         *fp;
  my_bitmap_map *org_bitmap;
  CHARSET_INFO  *charset= tdbp->data_charset();
//MY_BITMAP      readmap;
  MY_BITMAP     *map;
  PVAL           value;
  PCOL           colp= NULL;
  DBUG_ENTER("ha_connect::MakeRecord");

  if (xtrace > 1)
    htrc("Maps: read=%08X write=%08X vcol=%08X defr=%08X defw=%08X\n",
            *table->read_set->bitmap, *table->write_set->bitmap,
            *table->vcol_set->bitmap,
            *table->def_read_set.bitmap, *table->def_write_set.bitmap);

  // Avoid asserts in field::store() for columns that are not updated
  org_bitmap= dbug_tmp_use_all_columns(table, table->write_set);

  // This is for variable_length rows
  memset(buf, 0, table->s->null_bytes);

  // When sorting read_set selects all columns, so we use def_read_set
  map= (MY_BITMAP *)&table->def_read_set;

  // Make the pseudo record from field values
  for (field= table->field; *field && !rc; field++) {
    fp= *field;

    if (fp->vcol_info && !fp->stored_in_db)
      continue;            // This is a virtual column

    if (bitmap_is_set(map, fp->field_index) || alter) {
      // This is a used field, fill the buffer with value
      for (colp= tdbp->GetColumns(); colp; colp= colp->GetNext())
        if ((!mrr || colp->GetKcol()) &&
            !stricmp(colp->GetName(), (char*)fp->field_name))
          break;

      if (!colp) {
        if (mrr)
          continue;

        htrc("Column %s not found\n", fp->field_name);
        dbug_tmp_restore_column_map(table->write_set, org_bitmap);
        DBUG_RETURN(HA_ERR_WRONG_IN_RECORD);
        } // endif colp

      value= colp->GetValue();
      p= NULL;

      // All this was better optimized
      if (!value->IsNull()) {
        switch (value->GetType()) {
          case TYPE_DATE:
            if (!sdvalout)
              sdvalout= AllocateValue(xp->g, TYPE_STRING, 20);

            switch (fp->type()) {
              case MYSQL_TYPE_DATE:
                fmt= "%Y-%m-%d";
                break;
              case MYSQL_TYPE_TIME:
                fmt= "%H:%M:%S";
                break;
              case MYSQL_TYPE_YEAR:
                fmt= "%Y";
                break;
              default:
                fmt= "%Y-%m-%d %H:%M:%S";
                break;
              } // endswitch type

            // Get date in the format required by MySQL fields
            value->FormatValue(sdvalout, fmt);
            p= sdvalout->GetCharValue();
            rc= fp->store(p, strlen(p), charset, CHECK_FIELD_WARN);
            break;
          case TYPE_STRING:
          case TYPE_DECIM:
            p= value->GetCharString(val);
            charset= tdbp->data_charset();
            rc= fp->store(p, strlen(p), charset, CHECK_FIELD_WARN);
            break;
          case TYPE_DOUBLE:
            rc= fp->store(value->GetFloatValue());
            break;
          default:
            rc= fp->store(value->GetBigintValue(), value->IsUnsigned());
            break;
          } // endswitch Type

<<<<<<< HEAD
        if (p) {
          if (fp->store(p, strlen(p), charset, CHECK_FIELD_WARN)) {
            // Avoid "error" on null fields
            if (value->GetIntValue())
              rc= HA_ERR_WRONG_IN_RECORD;

            DBUG_PRINT("MakeRecord", ("%s", p));
            } // endif store

        } else
          if (fp->store(value->GetFloatValue())) {
//          rc= HA_ERR_WRONG_IN_RECORD;   a Warning was ignored
            char buf[128];
            THD *thd= ha_thd();

            sprintf(buf, "Out of range value for column '%s' at row %ld",
              fp->field_name,
              thd->get_stmt_da()->current_row_for_warning());
=======
        // Store functions returns 1 on overflow and -1 on fatal error
        if (rc > 0) {
          char buf[128];
          THD *thd= ha_thd();

          sprintf(buf, "Out of range value %s for column '%s' at row %ld",
            value->GetCharString(val),
            fp->field_name, 
            thd->get_stmt_da()->current_row_for_warning());
>>>>>>> 213ecbbb

          push_warning(thd, Sql_condition::WARN_LEVEL_WARN, 0, buf);
          DBUG_PRINT("MakeRecord", ("%s", buf));
          rc= 0;
        } else if (rc < 0)
          rc= HA_ERR_WRONG_IN_RECORD;

        fp->set_notnull();
      } else
        fp->set_null();

      } // endif bitmap

    } // endfor field

  // This is copied from ha_tina and is necessary to avoid asserts
  dbug_tmp_restore_column_map(table->write_set, org_bitmap);
  DBUG_RETURN(rc);
} // end of MakeRecord


/***********************************************************************/
/*  Set row values from a MySQL pseudo record. Specific to MySQL.      */
/***********************************************************************/
int ha_connect::ScanRecord(PGLOBAL g, uchar *buf)
{
  char    attr_buffer[1024];
  char    data_buffer[1024];
  char   *fmt;
  int     rc= 0;
  PCOL    colp;
  PVAL    value;
  Field  *fp;
  PTDBASE tp= (PTDBASE)tdbp;
  String  attribute(attr_buffer, sizeof(attr_buffer),
                    table->s->table_charset);
  my_bitmap_map *bmap= dbug_tmp_use_all_columns(table, table->read_set);
  const CHARSET_INFO *charset= tdbp->data_charset();
  String  data_charset_value(data_buffer, sizeof(data_buffer),  charset);

  // Scan the pseudo record for field values and set column values
  for (Field **field=table->field ; *field ; field++) {
    fp= *field;

    if ((fp->vcol_info && !fp->stored_in_db) ||
         fp->option_struct->special)
      continue;            // Is a virtual column possible here ???

    if ((xmod == MODE_INSERT && tdbp->GetAmType() != TYPE_AM_MYSQL
                             && tdbp->GetAmType() != TYPE_AM_ODBC) ||
        bitmap_is_set(table->write_set, fp->field_index)) {
      for (colp= tp->GetSetCols(); colp; colp= colp->GetNext())
        if (!stricmp(colp->GetName(), fp->field_name))
          break;

      if (!colp) {
        htrc("Column %s not found\n", fp->field_name);
        rc= HA_ERR_WRONG_IN_RECORD;
        goto err;
      } else
        value= colp->GetValue();

      // This is a used field, fill the value from the row buffer
      // All this could be better optimized
      if (fp->is_null()) {
        if (colp->IsNullable())
          value->SetNull(true);

        value->Reset();
      } else switch (value->GetType()) {
        case TYPE_DOUBLE:
          value->SetValue(fp->val_real());
          break;
        case TYPE_DATE:
          if (!sdvalin)
            sdvalin= (DTVAL*)AllocateValue(xp->g, TYPE_DATE, 19);

          // Get date in the format produced by MySQL fields
          switch (fp->type()) {
            case MYSQL_TYPE_DATE:
              fmt= "YYYY-MM-DD";
              break;
            case MYSQL_TYPE_TIME:
              fmt= "hh:mm:ss";
              break;
            case MYSQL_TYPE_YEAR:
              fmt= "YYYY";
              break;
            default:
              fmt= "YYYY-MM-DD hh:mm:ss";
            } // endswitch type

          ((DTVAL*)sdvalin)->SetFormat(g, fmt, strlen(fmt));
          fp->val_str(&attribute);
          sdvalin->SetValue_psz(attribute.c_ptr_safe());
          value->SetValue_pval(sdvalin);
          break;
        default:
          fp->val_str(&attribute);

          if (charset != &my_charset_bin) {
            // Convert from SQL field charset to DATA_CHARSET
            uint cnv_errors;

            data_charset_value.copy(attribute.ptr(), attribute.length(),
                                    attribute.charset(), charset, &cnv_errors);
            value->SetValue_psz(data_charset_value.c_ptr_safe());
          } else
            value->SetValue_psz(attribute.c_ptr_safe());

          break;
        } // endswitch Type

#ifdef NEWCHANGE
    } else if (xmod == MODE_UPDATE) {
      PCOL cp;

      for (cp= tp->GetColumns(); cp; cp= cp->GetNext())
        if (!stricmp(colp->GetName(), cp->GetName()))
          break;

      if (!cp) {
        rc= HA_ERR_WRONG_IN_RECORD;
        goto err;
        } // endif cp

      value->SetValue_pval(cp->GetValue());
    } else // mode Insert
      value->Reset();
#else
    } // endif bitmap_is_set
#endif

    } // endfor field

 err:
  dbug_tmp_restore_column_map(table->read_set, bmap);
  return rc;
} // end of ScanRecord


/***********************************************************************/
/*  Check change in index column. Specific to MySQL.                   */
/*  Should be elaborated to check for real changes.                    */
/***********************************************************************/
int ha_connect::CheckRecord(PGLOBAL g, const uchar *oldbuf, uchar *newbuf)
{
  return ScanRecord(g, newbuf);
} // end of dummy CheckRecord


/***********************************************************************/
/*  Return the string representing an operator.                        */
/***********************************************************************/
const char *ha_connect::GetValStr(OPVAL vop, bool neg)
{
  const char *val;

  switch (vop) {
    case OP_EQ:
      val= " = ";
      break;
    case OP_NE:
      val= " <> ";
      break;
    case OP_GT:
      val= " > ";
      break;
    case OP_GE:
      val= " >= ";
      break;
    case OP_LT:
      val= " < ";
      break;
    case OP_LE:
      val= " <= ";
      break;
    case OP_IN:
      val= (neg) ? " NOT IN (" : " IN (";
      break;
    case OP_NULL:
      val= (neg) ? " IS NOT NULL" : " IS NULL";
      break;
    case OP_LIKE:
      val= " LIKE ";
      break;
    case OP_XX:
      val= (neg) ? " NOT BETWEEN " : " BETWEEN ";
      break;
    case OP_EXIST:
      val= (neg) ? " NOT EXISTS " : " EXISTS ";
      break;
    case OP_AND:
      val= " AND ";
      break;
    case OP_OR:
      val= " OR ";
      break;
    case OP_NOT:
      val= " NOT ";
      break;
    case OP_CNC:
      val= " || ";
      break;
    case OP_ADD:
      val= " + ";
      break;
    case OP_SUB:
      val= " - ";
      break;
    case OP_MULT:
      val= " * ";
      break;
    case OP_DIV:
      val= " / ";
      break;
    default:
      val= " ? ";
      break;
    } /* endswitch */

  return val;
} // end of GetValStr


/***********************************************************************/
/*  Check the WHERE condition and return a CONNECT filter.             */
/***********************************************************************/
PFIL ha_connect::CondFilter(PGLOBAL g, Item *cond)
{
  unsigned int i;
  bool  ismul= false;
  OPVAL vop= OP_XX;
  PFIL  filp= NULL;

  if (!cond)
    return NULL;

  if (xtrace)
    htrc("Cond type=%d\n", cond->type());

  if (cond->type() == COND::COND_ITEM) {
    PFIL       fp;
    Item_cond *cond_item= (Item_cond *)cond;

    if (xtrace)
      htrc("Cond: Ftype=%d name=%s\n", cond_item->functype(),
                                       cond_item->func_name());

    switch (cond_item->functype()) {
      case Item_func::COND_AND_FUNC: vop= OP_AND; break;
      case Item_func::COND_OR_FUNC:  vop= OP_OR;  break;
      default: return NULL;
      } // endswitch functype

    List<Item>* arglist= cond_item->argument_list();
    List_iterator<Item> li(*arglist);
    Item *subitem;

    for (i= 0; i < arglist->elements; i++)
      if ((subitem= li++)) {
        if (!(fp= CondFilter(g, subitem))) {
          if (vop == OP_OR)
            return NULL;
        } else
          filp= (filp) ? MakeFilter(g, filp, vop, fp) : fp;

      } else
        return NULL;

  } else if (cond->type() == COND::FUNC_ITEM) {
    unsigned int i;
    bool       iscol, neg= FALSE;
    PCOL       colp[2]= {NULL,NULL};
    PPARM      pfirst= NULL, pprec= NULL;
    POPER      pop;
    Item_func *condf= (Item_func *)cond;
    Item*     *args= condf->arguments();

    if (xtrace)
      htrc("Func type=%d argnum=%d\n", condf->functype(),
                                         condf->argument_count());

    switch (condf->functype()) {
      case Item_func::EQUAL_FUNC:
      case Item_func::EQ_FUNC: vop= OP_EQ;  break;
      case Item_func::NE_FUNC: vop= OP_NE;  break;
      case Item_func::LT_FUNC: vop= OP_LT;  break;
      case Item_func::LE_FUNC: vop= OP_LE;  break;
      case Item_func::GE_FUNC: vop= OP_GE;  break;
      case Item_func::GT_FUNC: vop= OP_GT;  break;
      case Item_func::IN_FUNC: vop= OP_IN;
      case Item_func::BETWEEN:
        ismul= true;
        neg= ((Item_func_opt_neg *)condf)->negated;
        break;
      default: return NULL;
      } // endswitch functype

    pop= (POPER)PlugSubAlloc(g, NULL, sizeof(OPER));
    pop->Name= NULL;
    pop->Val=vop;
    pop->Mod= 0;

    if (condf->argument_count() < 2)
      return NULL;

    for (i= 0; i < condf->argument_count(); i++) {
      if (xtrace)
        htrc("Argtype(%d)=%d\n", i, args[i]->type());

      if (i >= 2 && !ismul) {
        if (xtrace)
          htrc("Unexpected arg for vop=%d\n", vop);

        continue;
        } // endif i

      if ((iscol= args[i]->type() == COND::FIELD_ITEM)) {
        Item_field *pField= (Item_field *)args[i];

        // IN and BETWEEN clauses should be col VOP list
        if (i && ismul)
          return NULL;

        if (pField->field->table != table ||
            !(colp[i]= tdbp->ColDB(g, (PSZ)pField->field->field_name, 0)))
          return NULL;  // Column does not belong to this table

        if (xtrace) {
          htrc("Field index=%d\n", pField->field->field_index);
          htrc("Field name=%s\n", pField->field->field_name);
          } // endif xtrace

      } else {
        char    buff[256];
        String *res, tmp(buff, sizeof(buff), &my_charset_bin);
        Item_basic_constant *pval= (Item_basic_constant *)args[i];
        PPARM pp= (PPARM)PlugSubAlloc(g, NULL, sizeof(PARM));

        // IN and BETWEEN clauses should be col VOP list
        if (!i && (ismul))
          return NULL;

        if ((res= pval->val_str(&tmp)) == NULL)
          return NULL;                      // To be clarified

        switch (args[i]->real_type()) {
          case COND::STRING_ITEM:
            pp->Type= TYPE_STRING;
            pp->Value= PlugSubAlloc(g, NULL, res->length() + 1);
            strncpy((char*)pp->Value, res->ptr(), res->length() + 1);
            break;
          case COND::INT_ITEM:
            pp->Type= TYPE_INT;
            pp->Value= PlugSubAlloc(g, NULL, sizeof(int));
            *((int*)pp->Value)= (int)pval->val_int();
            break;
          case COND::DATE_ITEM:
            pp->Type= TYPE_DATE;
            pp->Value= PlugSubAlloc(g, NULL, sizeof(int));
            *((int*)pp->Value)= (int)pval->val_int_from_date();
            break;
          case COND::REAL_ITEM:
            pp->Type= TYPE_DOUBLE;
            pp->Value= PlugSubAlloc(g, NULL, sizeof(double));
            *((double*)pp->Value)= pval->val_real();
            break;
          case COND::DECIMAL_ITEM:
            pp->Type= TYPE_DOUBLE;
            pp->Value= PlugSubAlloc(g, NULL, sizeof(double));
            *((double*)pp->Value)= pval->val_real_from_decimal();
            break;
          case COND::CACHE_ITEM:    // Possible ???
          case COND::NULL_ITEM:     // TODO: handle this
          default:
            return NULL;
          } // endswitch type

        if (xtrace)
          htrc("Value=%.*s\n", res->length(), res->ptr());

        // Append the value to the argument list
        if (pprec)
          pprec->Next= pp;
        else
          pfirst= pp;

        pp->Domain= i;
        pp->Next= NULL;
        pprec= pp;
      } // endif type

      } // endfor i

    filp= MakeFilter(g, colp, pop, pfirst, neg);
  } else {
    if (xtrace)
      htrc("Unsupported condition\n");

    return NULL;
  } // endif's type

  return filp;
} // end of CondFilter

/***********************************************************************/
/*  Check the WHERE condition and return a MYSQL/ODBC/WQL filter.      */
/***********************************************************************/
PCFIL ha_connect::CheckCond(PGLOBAL g, PCFIL filp, AMT tty, Item *cond)
{
  char *body= filp->Body;
  unsigned int i;
  bool  ismul= false, x= (tty == TYPE_AM_MYX || tty == TYPE_AM_XDBC);
  OPVAL vop= OP_XX;

  if (!cond)
    return NULL;

  if (xtrace)
    htrc("Cond type=%d\n", cond->type());

  if (cond->type() == COND::COND_ITEM) {
    char      *p1, *p2;
    Item_cond *cond_item= (Item_cond *)cond;

    if (x)
      return NULL;

    if (xtrace)
      htrc("Cond: Ftype=%d name=%s\n", cond_item->functype(),
                                         cond_item->func_name());

    switch (cond_item->functype()) {
      case Item_func::COND_AND_FUNC: vop= OP_AND; break;
      case Item_func::COND_OR_FUNC:  vop= OP_OR;  break;
      default: return NULL;
      } // endswitch functype

    List<Item>* arglist= cond_item->argument_list();
    List_iterator<Item> li(*arglist);
    Item *subitem;

    p1= body + strlen(body);
    strcpy(p1, "(");
    p2= p1 + 1;

    for (i= 0; i < arglist->elements; i++)
      if ((subitem= li++)) {
        if (!CheckCond(g, filp, tty, subitem)) {
          if (vop == OP_OR)
            return NULL;
          else
            *p2= 0;

        } else {
          p1= p2 + strlen(p2);
          strcpy(p1, GetValStr(vop, FALSE));
          p2= p1 + strlen(p1);
        } // endif CheckCond

      } else
        return NULL;

    if (*p1 != '(')
      strcpy(p1, ")");
    else
      return NULL;

  } else if (cond->type() == COND::FUNC_ITEM) {
    unsigned int i;
//  int   n;
    bool       iscol, neg= FALSE;
    Item_func *condf= (Item_func *)cond;
    Item*     *args= condf->arguments();

    if (xtrace)
      htrc("Func type=%d argnum=%d\n", condf->functype(),
                                         condf->argument_count());

//  neg= condf->

    switch (condf->functype()) {
      case Item_func::EQUAL_FUNC:
      case Item_func::EQ_FUNC: vop= OP_EQ;  break;
      case Item_func::NE_FUNC: vop= OP_NE;  break;
      case Item_func::LT_FUNC: vop= OP_LT;  break;
      case Item_func::LE_FUNC: vop= OP_LE;  break;
      case Item_func::GE_FUNC: vop= OP_GE;  break;
      case Item_func::GT_FUNC: vop= OP_GT;  break;
      case Item_func::IN_FUNC: vop= OP_IN;
      case Item_func::BETWEEN:
        ismul= true;
        neg= ((Item_func_opt_neg *)condf)->negated;
        break;
      default: return NULL;
      } // endswitch functype

    if (condf->argument_count() < 2)
      return NULL;
    else if (ismul && tty == TYPE_AM_WMI)
      return NULL;        // Not supported by WQL

    if (x && (neg || !(vop == OP_EQ || vop == OP_IN)))
      return NULL;

    for (i= 0; i < condf->argument_count(); i++) {
      if (xtrace)
        htrc("Argtype(%d)=%d\n", i, args[i]->type());

      if (i >= 2 && !ismul) {
        if (xtrace)
          htrc("Unexpected arg for vop=%d\n", vop);

        continue;
        } // endif i

      if ((iscol= args[i]->type() == COND::FIELD_ITEM)) {
        const char *fnm;
        ha_field_option_struct *fop;
        Item_field *pField= (Item_field *)args[i];

        if (x && i)
          return NULL;

        if (pField->field->table != table)
          return NULL;  // Field does not belong to this table
        else
          fop= GetFieldOptionStruct(pField->field);

        if (fop && fop->special) {
          if (tty == TYPE_AM_TBL && !stricmp(fop->special, "TABID"))
            fnm= "TABID";
          else if (tty == TYPE_AM_PLG)
            fnm= fop->special;
          else
            return NULL;

        } else if (tty == TYPE_AM_TBL)
          return NULL;
        else
          fnm= pField->field->field_name;

        if (xtrace) {
          htrc("Field index=%d\n", pField->field->field_index);
          htrc("Field name=%s\n", pField->field->field_name);
          } // endif xtrace

        // IN and BETWEEN clauses should be col VOP list
        if (i && ismul)
          return NULL;

        strcat(body, fnm);
      } else if (args[i]->type() == COND::FUNC_ITEM) {
        if (tty == TYPE_AM_MYSQL) {
          if (!CheckCond(g, filp, tty, args[i]))
            return NULL;

        } else
          return NULL;

      } else {
        char    buff[256];
        String *res, tmp(buff, sizeof(buff), &my_charset_bin);
        Item_basic_constant *pval= (Item_basic_constant *)args[i];

        switch (args[i]->real_type()) {
          case COND::STRING_ITEM:
          case COND::INT_ITEM:
          case COND::REAL_ITEM:
          case COND::NULL_ITEM:
          case COND::DECIMAL_ITEM:
          case COND::DATE_ITEM:
          case COND::CACHE_ITEM:
            break;
          default:
            return NULL;
          } // endswitch type

        if ((res= pval->val_str(&tmp)) == NULL)
          return NULL;                      // To be clarified

        if (xtrace)
          htrc("Value=%.*s\n", res->length(), res->ptr());

        // IN and BETWEEN clauses should be col VOP list
        if (!i && (x || ismul))
          return NULL;

        if (!x) {
          // Append the value to the filter
          if (args[i]->field_type() == MYSQL_TYPE_VARCHAR)
            strcat(strcat(strcat(body, "'"), res->ptr()), "'");
          else
            strncat(body, res->ptr(), res->length());

        } else {
          if (args[i]->field_type() == MYSQL_TYPE_VARCHAR) {
            // Add the command to the list
            PCMD *ncp, cmdp= new(g) CMD(g, (char*)res->ptr());

            for (ncp= &filp->Cmds; *ncp; ncp= &(*ncp)->Next) ;

            *ncp= cmdp;
          } else
            return NULL;

        } // endif x

      } // endif

      if (!x) {
        if (!i)
          strcat(body, GetValStr(vop, neg));
        else if (vop == OP_XX && i == 1)
          strcat(body, " AND ");
        else if (vop == OP_IN)
          strcat(body, (i == condf->argument_count() - 1) ? ")" : ",");

        } // endif x

      } // endfor i

    if (x)
      filp->Op= vop;

  } else {
    if (xtrace)
      htrc("Unsupported condition\n");

    return NULL;
  } // endif's type

  return filp;
} // end of CheckCond


 /**
   Push condition down to the table handler.

   @param  cond   Condition to be pushed. The condition tree must not be
                  modified by the caller.

   @return
     The 'remainder' condition that caller must use to filter out records.
     NULL means the handler will not return rows that do not match the
     passed condition.

   @note
     CONNECT handles the filtering only for table types that construct
     an SQL or WQL query, but still leaves it to MySQL because only some
     parts of the filter may be relevant.
     The first suballocate finds the position where the string will be
     constructed in the sarea. The second one does make the suballocation
     with the proper length.
 */
const COND *ha_connect::cond_push(const COND *cond)
{
  DBUG_ENTER("ha_connect::cond_push");

  if (tdbp) {
    PGLOBAL& g= xp->g;
    AMT      tty= tdbp->GetAmType();
    bool     x= (tty == TYPE_AM_MYX || tty == TYPE_AM_XDBC);
    bool     b= (tty == TYPE_AM_WMI || tty == TYPE_AM_ODBC  ||
                 tty == TYPE_AM_TBL || tty == TYPE_AM_MYSQL ||
                 tty == TYPE_AM_PLG || x);

    if (b) {
      PCFIL    filp= (PCFIL)PlugSubAlloc(g, NULL, sizeof(CONDFIL));

      filp->Body= (char*)PlugSubAlloc(g, NULL, (x) ? 128 : 0);
      *filp->Body= 0;
      filp->Op= OP_XX;
      filp->Cmds= NULL;

      if (CheckCond(g, filp, tty, (Item *)cond)) {
        if (xtrace)
          htrc("cond_push: %s\n", filp->Body);

        if (!x)
          PlugSubAlloc(g, NULL, strlen(filp->Body) + 1);
        else
          cond= NULL;             // Does this work?

        tdbp->SetCondFil(filp);
      } else if (x && cond)
        tdbp->SetCondFil(filp);   // Wrong filter

    } else
      tdbp->SetFilter(CondFilter(g, (Item *)cond));

    } // endif tdbp

  // Let MySQL do the filtering
  DBUG_RETURN(cond);
} // end of cond_push

/**
  Number of rows in table. It will only be called if
  (table_flags() & (HA_HAS_RECORDS | HA_STATS_RECORDS_IS_EXACT)) != 0
*/
ha_rows ha_connect::records()
{
  if (!valid_info)
    info(HA_STATUS_VARIABLE);

  if (tdbp && tdbp->Cardinality(NULL))
    return stats.records;
  else
    return HA_POS_ERROR;

} // end of records


/**
  Return an error message specific to this handler.

  @param error  error code previously returned by handler
  @param buf    pointer to String where to add error message

  @return
    Returns true if this is a temporary error
*/
bool ha_connect::get_error_message(int error, String* buf)
{
  DBUG_ENTER("ha_connect::get_error_message");

  if (xp && xp->g) {
    PGLOBAL g= xp->g;
    char    msg[3072];         // MAX_STR * 3
    uint    dummy_errors;
    uint32  len= copy_and_convert(msg, strlen(g->Message) * 3,
                               system_charset_info,
                               g->Message, strlen(g->Message),
                               &my_charset_latin1,
                               &dummy_errors);

    if (trace)
      htrc("GEM(%u): %s\n", len, g->Message);

    msg[len]= '\0';
    buf->copy(msg, (uint)strlen(msg), system_charset_info);
  } else
    buf->copy("Cannot retrieve msg", 19, system_charset_info);

  DBUG_RETURN(false);
} // end of get_error_message


/**
  @brief
  Used for opening tables. The name will be the name of the file.

  @details
  A table is opened when it needs to be opened; e.g. when a request comes in
  for a SELECT on the table (tables are not open and closed for each request,
  they are cached).

  Called from handler.cc by handler::ha_open(). The server opens all tables by
  calling ha_open() which then calls the handler specific open().

  @note
  For CONNECT no open can be done here because field information is not yet
  updated. >>>>> TO BE CHECKED <<<<<
  (Thread information could be get by using 'ha_thd')

  @see
  handler::ha_open() in handler.cc
*/
int ha_connect::open(const char *name, int mode, uint test_if_locked)
{
  int rc= 0;
  DBUG_ENTER("ha_connect::open");

  if (xtrace)
     htrc("open: name=%s mode=%d test=%u\n", name, mode, test_if_locked);

  if (!(share= get_share()))
    DBUG_RETURN(1);

  thr_lock_data_init(&share->lock,&lock,NULL);

  // Try to get the user if possible
  xp= GetUser(ha_thd(), xp);
  PGLOBAL g= (xp) ? xp->g : NULL;

  // Try to set the database environment
  if (g) {
    rc= (CntCheckDB(g, this, name)) ? (-2) : 0;

    if (g->Mrr) {
      // This should only happen for the mrr secondary handler
      mrr= true;
      g->Mrr= false;
    } else
      mrr= false;

  } else
    rc= HA_ERR_INTERNAL_ERROR;

  DBUG_RETURN(rc);
} // end of open

/**
  @brief
  Make the indexes for this table
*/
int ha_connect::optimize(THD* thd, HA_CHECK_OPT* check_opt)
{
  int      rc= 0;
  PGLOBAL& g= xp->g;
  PDBUSER  dup= PlgGetUser(g);

  // Ignore error on the opt file
  dup->Check &= ~CHK_OPT;
  tdbp= GetTDB(g);
  dup->Check |= CHK_OPT;

  if (tdbp) {
    bool b= ((PTDBASE)tdbp)->GetDef()->Indexable();

    if ((rc= ((PTDBASE)tdbp)->ResetTableOpt(g, true, b))) {
      if (rc == RC_INFO) {
        push_warning(thd, Sql_condition::WARN_LEVEL_WARN, 0, g->Message);
        rc= 0;
      } else
        rc= HA_ERR_INTERNAL_ERROR;

      } // endif rc

  } else
    rc= HA_ERR_INTERNAL_ERROR;

  return rc;
} // end of optimize

/**
  @brief
  Closes a table.

  @details
  Called from sql_base.cc, sql_select.cc, and table.cc. In sql_select.cc it is
  only used to close up temporary tables or during the process where a
  temporary table is converted over to being a myisam table.

  For sql_base.cc look at close_data_tables().

  @see
  sql_base.cc, sql_select.cc and table.cc
*/
int ha_connect::close(void)
{
  int rc= 0;
  DBUG_ENTER("ha_connect::close");

  // If this is called by a later query, the table may have
  // been already closed and the tdbp is not valid anymore.
  if (tdbp && xp->last_query_id == valid_query_id)
    rc= CloseTable(xp->g);

  DBUG_RETURN(rc);
} // end of close


/**
  @brief
  write_row() inserts a row. No extra() hint is given currently if a bulk load
  is happening. buf() is a byte array of data. You can use the field
  information to extract the data from the native byte array type.

    @details
  Example of this would be:
    @code
  for (Field **field=table->field ; *field ; field++)
  {
    ...
  }
    @endcode

  See ha_tina.cc for an example of extracting all of the data as strings.
  ha_berekly.cc has an example of how to store it intact by "packing" it
  for ha_berkeley's own native storage type.

  See the note for update_row() on auto_increments and timestamps. This
  case also applies to write_row().

  Called from item_sum.cc, item_sum.cc, sql_acl.cc, sql_insert.cc,
  sql_insert.cc, sql_select.cc, sql_table.cc, sql_udf.cc, and sql_update.cc.

    @see
  item_sum.cc, item_sum.cc, sql_acl.cc, sql_insert.cc,
  sql_insert.cc, sql_select.cc, sql_table.cc, sql_udf.cc and sql_update.cc
*/
int ha_connect::write_row(uchar *buf)
{
  int      rc= 0;
  PGLOBAL& g= xp->g;
  DBUG_ENTER("ha_connect::write_row");

  // This is not tested yet
  if (xmod == MODE_ALTER)
    xmod= MODE_INSERT;

  // Open the table if it was not opened yet (locked)
  if (!IsOpened() || xmod != tdbp->GetMode()) {
    if (IsOpened())
      CloseTable(g);

    if ((rc= OpenTable(g)))
      DBUG_RETURN(rc);

    } // endif isopened

  if (tdbp->GetMode() == MODE_ANY)
    DBUG_RETURN(0);

#if 0                // AUTO_INCREMENT NIY
  if (table->next_number_field && buf == table->record[0]) {
    int error;

    if ((error= update_auto_increment()))
      return error;

    } // endif nex_number_field
#endif // 0

  // Set column values from the passed pseudo record
  if ((rc= ScanRecord(g, buf)))
    DBUG_RETURN(rc);

  // Return result code from write operation
  if (CntWriteRow(g, tdbp)) {
    DBUG_PRINT("write_row", ("%s", g->Message));
    htrc("write_row: %s\n", g->Message);
    rc= HA_ERR_INTERNAL_ERROR;
    } // endif RC

  DBUG_RETURN(rc);
} // end of write_row


/**
  @brief
  Yes, update_row() does what you expect, it updates a row. old_data will have
  the previous row record in it, while new_data will have the newest data in it.
  Keep in mind that the server can do updates based on ordering if an ORDER BY
  clause was used. Consecutive ordering is not guaranteed.

    @details
  Currently new_data will not have an updated auto_increament record, or
  and updated timestamp field. You can do these for example by doing:
    @code
  if (table->timestamp_field_type & TIMESTAMP_AUTO_SET_ON_UPDATE)
    table->timestamp_field->set_time();
  if (table->next_number_field && record == table->record[0])
    update_auto_increment();
    @endcode

  Called from sql_select.cc, sql_acl.cc, sql_update.cc, and sql_insert.cc.

    @see
  sql_select.cc, sql_acl.cc, sql_update.cc and sql_insert.cc
*/
int ha_connect::update_row(const uchar *old_data, uchar *new_data)
{
  int      rc= 0;
  PGLOBAL& g= xp->g;
  DBUG_ENTER("ha_connect::update_row");

  if (xtrace > 1)
    htrc("update_row: old=%s new=%s\n", old_data, new_data);

  // Check values for possible change in indexed column
  if ((rc= CheckRecord(g, old_data, new_data)))
    return rc;

  if (CntUpdateRow(g, tdbp)) {
    DBUG_PRINT("update_row", ("%s", g->Message));
    htrc("update_row CONNECT: %s\n", g->Message);
    rc= HA_ERR_INTERNAL_ERROR;
    } // endif RC

  DBUG_RETURN(rc);
} // end of update_row


/**
  @brief
  This will delete a row. buf will contain a copy of the row to be deleted.
  The server will call this right after the current row has been called (from
  either a previous rnd_nexT() or index call).

  @details
  If you keep a pointer to the last row or can access a primary key it will
  make doing the deletion quite a bit easier. Keep in mind that the server does
  not guarantee consecutive deletions. ORDER BY clauses can be used.

  Called in sql_acl.cc and sql_udf.cc to manage internal table
  information.  Called in sql_delete.cc, sql_insert.cc, and
  sql_select.cc. In sql_select it is used for removing duplicates
  while in insert it is used for REPLACE calls.

  @see
  sql_acl.cc, sql_udf.cc, sql_delete.cc, sql_insert.cc and sql_select.cc
*/
int ha_connect::delete_row(const uchar *buf)
{
  int rc= 0;
  DBUG_ENTER("ha_connect::delete_row");

  if (CntDeleteRow(xp->g, tdbp, false)) {
    rc= HA_ERR_INTERNAL_ERROR;
    htrc("delete_row CONNECT: %s\n", xp->g->Message);
    } // endif DeleteRow

  DBUG_RETURN(rc);
} // end of delete_row


/****************************************************************************/
/*  We seem to come here at the begining of an index use.                   */
/****************************************************************************/
int ha_connect::index_init(uint idx, bool sorted)
{
  int rc;
  PGLOBAL& g= xp->g;
  DBUG_ENTER("index_init");

  if (xtrace)
    htrc("index_init: this=%p idx=%u sorted=%d\n", this, idx, sorted);

  if ((rc= rnd_init(0)))
    return rc;

  if (locked == 2) {
    // Indexes are not updated in lock write mode
    active_index= MAX_KEY;
    indexing= 0;
    DBUG_RETURN(0);
    } // endif locked

  indexing= CntIndexInit(g, tdbp, (signed)idx);

  if (indexing <= 0) {
    DBUG_PRINT("index_init", ("%s", g->Message));
    htrc("index_init CONNECT: %s\n", g->Message);
    active_index= MAX_KEY;
    rc= HA_ERR_INTERNAL_ERROR;
  } else {
    if (((PTDBDOX)tdbp)->To_Kindex->GetNum_K()) {
      if (((PTDBASE)tdbp)->GetFtype() != RECFM_NAF)
        ((PTDBDOX)tdbp)->GetTxfp()->ResetBuffer(g);

      active_index= idx;
    } else        // Void table
      indexing= 0;

    rc= 0;
  } // endif indexing

  if (xtrace)
    htrc("index_init: rc=%d indexing=%d active_index=%d\n",
            rc, indexing, active_index);

  DBUG_RETURN(rc);
} // end of index_init

/****************************************************************************/
/*  We seem to come here at the end of an index use.                        */
/****************************************************************************/
int ha_connect::index_end()
{
  DBUG_ENTER("index_end");
  active_index= MAX_KEY;
  ds_mrr.dsmrr_close();
  DBUG_RETURN(rnd_end());
} // end of index_end


/****************************************************************************/
/*  This is internally called by all indexed reading functions.             */
/****************************************************************************/
int ha_connect::ReadIndexed(uchar *buf, OPVAL op, const uchar *key, uint key_len)
{
  int rc;

//statistic_increment(ha_read_key_count, &LOCK_status);

  switch (CntIndexRead(xp->g, tdbp, op, key, (int)key_len, mrr)) {
    case RC_OK:
      xp->fnd++;
      rc= MakeRecord((char*)buf);
      break;
    case RC_EF:         // End of file
      rc= HA_ERR_END_OF_FILE;
      break;
    case RC_NF:         // Not found
      xp->nfd++;
      rc= (op == OP_SAME) ? HA_ERR_END_OF_FILE : HA_ERR_KEY_NOT_FOUND;
      break;
    default:          // Read error
      DBUG_PRINT("ReadIndexed", ("%s", xp->g->Message));
      htrc("ReadIndexed: %s\n", xp->g->Message);
      rc= HA_ERR_INTERNAL_ERROR;
      break;
    } // endswitch RC

  if (xtrace > 1)
    htrc("ReadIndexed: op=%d rc=%d\n", op, rc);

  table->status= (rc == RC_OK) ? 0 : STATUS_NOT_FOUND;
  return rc;
} // end of ReadIndexed


#ifdef NOT_USED
/**
  @brief
  Positions an index cursor to the index specified in the handle. Fetches the
  row if available. If the key value is null, begin at the first key of the
  index.
*/
int ha_connect::index_read_map(uchar *buf, const uchar *key,
                               key_part_map keypart_map __attribute__((unused)),
                               enum ha_rkey_function find_flag
                               __attribute__((unused)))
{
  DBUG_ENTER("ha_connect::index_read");
  DBUG_RETURN(HA_ERR_WRONG_COMMAND);
}
#endif // NOT_USED


/****************************************************************************/
/*  This is called by handler::index_read_map.                              */
/****************************************************************************/
int ha_connect::index_read(uchar * buf, const uchar * key, uint key_len,
                           enum ha_rkey_function find_flag)
{
  int rc;
  OPVAL op= OP_XX;
  DBUG_ENTER("ha_connect::index_read");

  switch(find_flag) {
    case HA_READ_KEY_EXACT:   op= OP_EQ; break;
    case HA_READ_AFTER_KEY:   op= OP_GT; break;
    case HA_READ_KEY_OR_NEXT: op= OP_GE; break;
    default: DBUG_RETURN(-1);      break;
    } // endswitch find_flag

  if (xtrace > 1)
    htrc("%p index_read: op=%d\n", this, op);

  if (indexing > 0)
    rc= ReadIndexed(buf, op, key, key_len);
  else
    rc= HA_ERR_INTERNAL_ERROR;

  DBUG_RETURN(rc);
} // end of index_read


/**
  @brief
  Used to read forward through the index.
*/
int ha_connect::index_next(uchar *buf)
{
  int rc;
  DBUG_ENTER("ha_connect::index_next");
  //statistic_increment(ha_read_next_count, &LOCK_status);

  if (indexing > 0)
    rc= ReadIndexed(buf, OP_NEXT);
  else if (!indexing)
    rc= rnd_next(buf);
  else
    rc= HA_ERR_INTERNAL_ERROR;

  DBUG_RETURN(rc);
} // end of index_next


/**
  @brief
  Used to read backwards through the index.
*/
int ha_connect::index_prev(uchar *buf)
{
  DBUG_ENTER("ha_connect::index_prev");
  int rc;

  if (indexing > 0) {
    rc= ReadIndexed(buf, OP_PREV);
  } else
    rc= HA_ERR_WRONG_COMMAND;

  DBUG_RETURN(rc);
} // end of index_prev


/**
  @brief
  index_first() asks for the first key in the index.

    @details
  Called from opt_range.cc, opt_sum.cc, sql_handler.cc, and sql_select.cc.

    @see
  opt_range.cc, opt_sum.cc, sql_handler.cc and sql_select.cc
*/
int ha_connect::index_first(uchar *buf)
{
  int rc;
  DBUG_ENTER("ha_connect::index_first");

  if (indexing > 0)
    rc= ReadIndexed(buf, OP_FIRST);
  else if (indexing < 0)
    rc= HA_ERR_INTERNAL_ERROR;
  else if (CntRewindTable(xp->g, tdbp)) {
    table->status= STATUS_NOT_FOUND;
    rc= HA_ERR_INTERNAL_ERROR;
  } else
    rc= rnd_next(buf);

  DBUG_RETURN(rc);
} // end of index_first


/**
  @brief
  index_last() asks for the last key in the index.

    @details
  Called from opt_range.cc, opt_sum.cc, sql_handler.cc, and sql_select.cc.

    @see
  opt_range.cc, opt_sum.cc, sql_handler.cc and sql_select.cc
*/
int ha_connect::index_last(uchar *buf)
{
  DBUG_ENTER("ha_connect::index_last");
  int rc;

  if (indexing <= 0) {
    rc= HA_ERR_INTERNAL_ERROR;
  } else
    rc= ReadIndexed(buf, OP_LAST);

  DBUG_RETURN(rc);
}


/****************************************************************************/
/*  This is called to get more rows having the same index value.            */
/****************************************************************************/
int ha_connect::index_next_same(uchar *buf, const uchar *key, uint keylen)
{
  int rc;
  DBUG_ENTER("ha_connect::index_next_same");
//statistic_increment(ha_read_next_count, &LOCK_status);

  if (!indexing)
    rc= rnd_next(buf);
  else if (indexing > 0)
    rc= ReadIndexed(buf, OP_SAME);
  else
    rc= HA_ERR_INTERNAL_ERROR;

  DBUG_RETURN(rc);
} // end of index_next_same


/**
  @brief
  rnd_init() is called when the system wants the storage engine to do a table
  scan. See the example in the introduction at the top of this file to see when
  rnd_init() is called.

    @details
  Called from filesort.cc, records.cc, sql_handler.cc, sql_select.cc, sql_table.cc,
  and sql_update.cc.

    @note
  We always call open and extern_lock/start_stmt before comming here.

    @see
  filesort.cc, records.cc, sql_handler.cc, sql_select.cc, sql_table.cc and sql_update.cc
*/
int ha_connect::rnd_init(bool scan)
{
  int     rc;
  PGLOBAL g= ((table && table->in_use) ? GetPlug(table->in_use, xp) :
              (xp) ? xp->g : NULL);
  DBUG_ENTER("ha_connect::rnd_init");

  // This is not tested yet
  if (xmod == MODE_ALTER) {
    xmod= MODE_READ;
    alter= 1;
    } // endif xmod

  if (xtrace)
    htrc("rnd_init: this=%p scan=%d xmod=%d alter=%d\n",
            this, scan, xmod, alter);

  if (!g || !table || xmod == MODE_INSERT)
    DBUG_RETURN(HA_ERR_INITIALIZATION);

  // Do not close the table if it was opened yet (locked?)
  if (IsOpened()) {
    if (tdbp->OpenDB(g))      // Rewind table
      DBUG_RETURN(HA_ERR_INTERNAL_ERROR);
    else
      DBUG_RETURN(0);

  } else if (xp->CheckQuery(valid_query_id))
    tdbp= NULL;       // Not valid anymore

  // When updating, to avoid skipped update, force the table
  // handler to retrieve write-only fields to be able to compare
  // records and detect data change.
  if (xmod == MODE_UPDATE)
    bitmap_union(table->read_set, table->write_set);

  if ((rc= OpenTable(g, xmod == MODE_DELETE)))
    DBUG_RETURN(rc);

  xp->nrd= xp->fnd= xp->nfd= 0;
  xp->tb1= my_interval_timer();
  DBUG_RETURN(0);
} // end of rnd_init

/**
  @brief
  Not described.

  @note
  The previous version said:
  Stop scanning of table. Note that this may be called several times during
  execution of a sub select.
  =====> This has been moved to external lock to avoid closing subselect tables.
*/
int ha_connect::rnd_end()
{
  int rc= 0;
  DBUG_ENTER("ha_connect::rnd_end");

  // If this is called by a later query, the table may have
  // been already closed and the tdbp is not valid anymore.
//  if (tdbp && xp->last_query_id == valid_query_id)
//    rc= CloseTable(xp->g);

  ds_mrr.dsmrr_close();
  DBUG_RETURN(rc);
} // end of rnd_end


/**
  @brief
  This is called for each row of the table scan. When you run out of records
  you should return HA_ERR_END_OF_FILE. Fill buff up with the row information.
  The Field structure for the table is the key to getting data into buf
  in a manner that will allow the server to understand it.

    @details
  Called from filesort.cc, records.cc, sql_handler.cc, sql_select.cc, sql_table.cc,
  and sql_update.cc.

    @see
  filesort.cc, records.cc, sql_handler.cc, sql_select.cc, sql_table.cc and sql_update.cc
*/
int ha_connect::rnd_next(uchar *buf)
{
  int rc;
  DBUG_ENTER("ha_connect::rnd_next");
//statistic_increment(ha_read_rnd_next_count, &LOCK_status);

  if (tdbp->GetMode() == MODE_ANY) {
    // We will stop on next read
    if (!stop) {
      stop= true;
      DBUG_RETURN(RC_OK);
    } else
      DBUG_RETURN(HA_ERR_END_OF_FILE);

    } // endif Mode

  switch (CntReadNext(xp->g, tdbp)) {
    case RC_OK:
      rc= MakeRecord((char*)buf);
      break;
    case RC_EF:         // End of file
      rc= HA_ERR_END_OF_FILE;
      break;
    case RC_NF:         // Not found
      rc= HA_ERR_RECORD_DELETED;
      break;
    default:            // Read error
      htrc("rnd_next CONNECT: %s\n", xp->g->Message);
      rc= (records()) ? HA_ERR_INTERNAL_ERROR : HA_ERR_END_OF_FILE;
      break;
    } // endswitch RC

  if (xtrace > 1 && (rc || !(xp->nrd++ % 16384))) {
    ulonglong tb2= my_interval_timer();
    double elapsed= (double) (tb2 - xp->tb1) / 1000000000ULL;
    DBUG_PRINT("rnd_next", ("rc=%d nrd=%u fnd=%u nfd=%u sec=%.3lf\n",
                             rc, (uint)xp->nrd, (uint)xp->fnd,
                             (uint)xp->nfd, elapsed));
    htrc("rnd_next: rc=%d nrd=%u fnd=%u nfd=%u sec=%.3lf\n",
                             rc, (uint)xp->nrd, (uint)xp->fnd,
                             (uint)xp->nfd, elapsed);
    xp->tb1= tb2;
    xp->fnd= xp->nfd= 0;
    } // endif nrd

  table->status= (!rc) ? 0 : STATUS_NOT_FOUND;
  DBUG_RETURN(rc);
} // end of rnd_next


/**
  @brief
  position() is called after each call to rnd_next() if the data needs
  to be ordered. You can do something like the following to store
  the position:
    @code
  my_store_ptr(ref, ref_length, current_position);
    @endcode

    @details
  The server uses ref to store data. ref_length in the above case is
  the size needed to store current_position. ref is just a byte array
  that the server will maintain. If you are using offsets to mark rows, then
  current_position should be the offset. If it is a primary key like in
  BDB, then it needs to be a primary key.

  Called from filesort.cc, sql_select.cc, sql_delete.cc, and sql_update.cc.

    @see
  filesort.cc, sql_select.cc, sql_delete.cc and sql_update.cc
*/
void ha_connect::position(const uchar *record)
{
  DBUG_ENTER("ha_connect::position");
//if (((PTDBASE)tdbp)->GetDef()->Indexable())
    my_store_ptr(ref, ref_length, (my_off_t)((PTDBASE)tdbp)->GetRecpos());
  DBUG_VOID_RETURN;
} // end of position


/**
  @brief
  This is like rnd_next, but you are given a position to use
  to determine the row. The position will be of the type that you stored in
  ref. You can use my_get_ptr(pos,ref_length) to retrieve whatever key
  or position you saved when position() was called.

    @details
  Called from filesort.cc, records.cc, sql_insert.cc, sql_select.cc, and sql_update.cc.

    @note
  Is this really useful? It was never called even when sorting.

    @see
  filesort.cc, records.cc, sql_insert.cc, sql_select.cc and sql_update.cc
*/
int ha_connect::rnd_pos(uchar *buf, uchar *pos)
{
  int     rc;
  PTDBASE tp= (PTDBASE)tdbp;
  DBUG_ENTER("ha_connect::rnd_pos");

  if (!tp->SetRecpos(xp->g, (int)my_get_ptr(pos, ref_length)))
    rc= rnd_next(buf);
  else
    rc= HA_ERR_KEY_NOT_FOUND;

  DBUG_RETURN(rc);
} // end of rnd_pos


/**
  @brief
  ::info() is used to return information to the optimizer. See my_base.h for
  the complete description.

    @details
  Currently this table handler doesn't implement most of the fields really needed.
  SHOW also makes use of this data.

  You will probably want to have the following in your code:
    @code
  if (records < 2)
    records= 2;
    @endcode
  The reason is that the server will optimize for cases of only a single
  record. If, in a table scan, you don't know the number of records, it
  will probably be better to set records to two so you can return as many
  records as you need. Along with records, a few more variables you may wish
  to set are:
    records
    deleted
    data_file_length
    index_file_length
    delete_length
    check_time
  Take a look at the public variables in handler.h for more information.

  Called in filesort.cc, ha_heap.cc, item_sum.cc, opt_sum.cc, sql_delete.cc,
  sql_delete.cc, sql_derived.cc, sql_select.cc, sql_select.cc, sql_select.cc,
  sql_select.cc, sql_select.cc, sql_show.cc, sql_show.cc, sql_show.cc, sql_show.cc,
  sql_table.cc, sql_union.cc, and sql_update.cc.

    @see
  filesort.cc, ha_heap.cc, item_sum.cc, opt_sum.cc, sql_delete.cc, sql_delete.cc,
  sql_derived.cc, sql_select.cc, sql_select.cc, sql_select.cc, sql_select.cc,
  sql_select.cc, sql_show.cc, sql_show.cc, sql_show.cc, sql_show.cc, sql_table.cc,
  sql_union.cc and sql_update.cc
*/
int ha_connect::info(uint flag)
{
  bool    pure= false;
  PGLOBAL g= GetPlug((table) ? table->in_use : NULL, xp);

  DBUG_ENTER("ha_connect::info");

  if (xtrace)
    htrc("%p In info: flag=%u valid_info=%d\n", this, flag, valid_info);

  if (!valid_info) {
    // tdbp must be available to get updated info
    if (xp->CheckQuery(valid_query_id) || !tdbp) {
      PDBUSER dup= PlgGetUser(g);
      PCATLG  cat= (dup) ? dup->Catalog : NULL;

      if (xmod == MODE_ANY || xmod == MODE_ALTER) {
        // Pure info, not a query
        pure= true;
        xp->CheckCleanup();
        } // endif xmod

      // This is necessary for getting file length
      if (cat && table)
        cat->SetDataPath(g, table->s->db.str);
      else
        return HA_ERR_INTERNAL_ERROR;           // Should never happen

      tdbp= GetTDB(g);
      } // endif tdbp

    valid_info= CntInfo(g, tdbp, &xinfo);
    } // endif valid_info

  if (flag & HA_STATUS_VARIABLE) {
    stats.records= xinfo.records;
    stats.deleted= 0;
    stats.data_file_length= xinfo.data_file_length;
    stats.index_file_length= 0;
    stats.delete_length= 0;
    stats.check_time= 0;
    stats.mean_rec_length= xinfo.mean_rec_length;
    } // endif HA_STATUS_VARIABLE

  if (flag & HA_STATUS_CONST) {
    // This is imported from the previous handler and must be reconsidered
    stats.max_data_file_length= 4294967295;
    stats.max_index_file_length= 4398046510080;
    stats.create_time= 0;
    data_file_name= xinfo.data_file_name;
    index_file_name= NULL;
//  sortkey= (uint) - 1;           // Table is not sorted
    ref_length= sizeof(int);      // Pointer size to row
    table->s->db_options_in_use= 03;
    stats.block_size= 1024;
    table->s->keys_in_use.set_prefix(table->s->keys);
    table->s->keys_for_keyread= table->s->keys_in_use;
//  table->s->keys_for_keyread.subtract(table->s->read_only_keys);
    table->s->db_record_offset= 0;
    } // endif HA_STATUS_CONST

  if (flag & HA_STATUS_ERRKEY) {
    errkey= 0;
    } // endif HA_STATUS_ERRKEY

  if (flag & HA_STATUS_TIME)
    stats.update_time= 0;

  if (flag & HA_STATUS_AUTO)
    stats.auto_increment_value= 1;

  if (tdbp && pure)
    CloseTable(g);        // Not used anymore

  DBUG_RETURN(0);
} // end of info


/**
  @brief
  extra() is called whenever the server wishes to send a hint to
  the storage engine. The myisam engine implements the most hints.
  ha_innodb.cc has the most exhaustive list of these hints.

  @note
  This is not yet implemented for CONNECT.

  @see
  ha_innodb.cc
*/
int ha_connect::extra(enum ha_extra_function operation)
{
  DBUG_ENTER("ha_connect::extra");
  DBUG_RETURN(0);
} // end of extra


/**
  @brief
  Used to delete all rows in a table, including cases of truncate and cases where
  the optimizer realizes that all rows will be removed as a result of an SQL statement.

    @details
  Called from item_sum.cc by Item_func_group_concat::clear(),
  Item_sum_count_distinct::clear(), and Item_func_group_concat::clear().
  Called from sql_delete.cc by mysql_delete().
  Called from sql_select.cc by JOIN::reinit().
  Called from sql_union.cc by st_select_lex_unit::exec().

    @see
  Item_func_group_concat::clear(), Item_sum_count_distinct::clear() and
  Item_func_group_concat::clear() in item_sum.cc;
  mysql_delete() in sql_delete.cc;
  JOIN::reinit() in sql_select.cc and
  st_select_lex_unit::exec() in sql_union.cc.
*/
int ha_connect::delete_all_rows()
{
  int     rc= 0;
  PGLOBAL g= xp->g;
  DBUG_ENTER("ha_connect::delete_all_rows");

  if (tdbp && tdbp->GetUse() == USE_OPEN &&
      tdbp->GetAmType() != TYPE_AM_XML &&
      ((PTDBASE)tdbp)->GetFtype() != RECFM_NAF)
    // Close and reopen the table so it will be deleted
    rc= CloseTable(g);

  if (!(rc= OpenTable(g))) {
    if (CntDeleteRow(g, tdbp, true)) {
      htrc("%s\n", g->Message);
      rc= HA_ERR_INTERNAL_ERROR;
      } // endif

    } // endif rc

  DBUG_RETURN(rc);
} // end of delete_all_rows


bool ha_connect::check_privileges(THD *thd, PTOS options, char *dbn)
{
  const char *db= (dbn && *dbn) ? dbn : NULL;
  TABTYPE     type=GetRealType(options);

  switch (type) {
    case TAB_UNDEF:
//  case TAB_CATLG:
    case TAB_PLG:
    case TAB_JCT:
    case TAB_DMY:
    case TAB_NIY:
      my_printf_error(ER_UNKNOWN_ERROR,
                      "Unsupported table type %s", MYF(0), options->type);
      return true;

    case TAB_DOS:
    case TAB_FIX:
    case TAB_BIN:
    case TAB_CSV:
    case TAB_FMT:
    case TAB_DBF:
    case TAB_XML:
    case TAB_INI:
    case TAB_VEC:
      if (options->filename && *options->filename) {
        char *s, path[FN_REFLEN], dbpath[FN_REFLEN];
#if defined(WIN32)
        s= "\\";
#else   // !WIN32
        s= "/";
#endif  // !WIN32
        strcpy(dbpath, mysql_real_data_home);

        if (db)
          strcat(strcat(dbpath, db), s);

        (void) fn_format(path, options->filename, dbpath, "",
                         MY_RELATIVE_PATH | MY_UNPACK_FILENAME);

        if (!is_secure_file_path(path)) {
          my_error(ER_OPTION_PREVENTS_STATEMENT, MYF(0), "--secure-file-priv");
          return true;
          } // endif path

      } else
        return false;

      /* Fall through to check FILE_ACL */
    case TAB_ODBC:
    case TAB_MYSQL:
    case TAB_DIR:
    case TAB_MAC:
    case TAB_WMI:
    case TAB_OEM:
      return check_access(thd, FILE_ACL, db, NULL, NULL, 0, 0);

    // This is temporary until a solution is found
    case TAB_TBL:
    case TAB_XCL:
    case TAB_PRX:
    case TAB_OCCUR:
    case TAB_PIVOT:
      return false;
    } // endswitch type

  my_printf_error(ER_UNKNOWN_ERROR, "check_privileges failed", MYF(0));
  return true;
} // end of check_privileges

// Check that two indexes are equivalent
bool ha_connect::IsSameIndex(PIXDEF xp1, PIXDEF xp2)
{
  bool   b= true;
  PKPDEF kp1, kp2;

  if (stricmp(xp1->Name, xp2->Name))
    b= false;
  else if (xp1->Nparts  != xp2->Nparts  ||
           xp1->MaxSame != xp2->MaxSame ||
           xp1->Unique  != xp2->Unique)
    b= false;
  else for (kp1= xp1->ToKeyParts, kp2= xp2->ToKeyParts;
            b && (kp1 || kp2);
            kp1= kp1->Next, kp2= kp2->Next)
    if (!kp1 || !kp2)
      b= false;
    else if (stricmp(kp1->Name, kp2->Name))
      b= false;
    else if (kp1->Klen != kp2->Klen)
      b= false;

  return b;
} // end of IsSameIndex

MODE ha_connect::CheckMode(PGLOBAL g, THD *thd,
                           MODE newmode, bool *chk, bool *cras)
{
  if ((trace= xtrace)) {
    LEX_STRING *query_string= thd_query_string(thd);
    htrc("%p check_mode: cmdtype=%d\n", this, thd_sql_command(thd));
    htrc("Cmd=%.*s\n", (int) query_string->length, query_string->str);
    } // endif xtrace

  // Next code is temporarily replaced until sql_command is set
  stop= false;

  if (newmode == MODE_WRITE) {
    switch (thd_sql_command(thd)) {
      case SQLCOM_LOCK_TABLES:
        locked= 2;
      case SQLCOM_CREATE_TABLE:
      case SQLCOM_INSERT:
      case SQLCOM_LOAD:
      case SQLCOM_INSERT_SELECT:
        newmode= MODE_INSERT;
        break;
//    case SQLCOM_REPLACE:
//    case SQLCOM_REPLACE_SELECT:
//      newmode= MODE_UPDATE;               // To be checked
//      break;
      case SQLCOM_DELETE:
      case SQLCOM_DELETE_MULTI:
      case SQLCOM_TRUNCATE:
        newmode= MODE_DELETE;
        break;
      case SQLCOM_UPDATE:
      case SQLCOM_UPDATE_MULTI:
        newmode= MODE_UPDATE;
        break;
      case SQLCOM_SELECT:
      case SQLCOM_OPTIMIZE:
        newmode= MODE_READ;
        break;
      case SQLCOM_DROP_TABLE:
      case SQLCOM_RENAME_TABLE:
        newmode= MODE_ANY;
        break;
      case SQLCOM_DROP_INDEX:
      case SQLCOM_CREATE_INDEX:
        newmode= MODE_ANY;
//      stop= true;
        break;
      case SQLCOM_CREATE_VIEW:
      case SQLCOM_DROP_VIEW:
        newmode= MODE_ANY;
        break;
      case SQLCOM_ALTER_TABLE:
        newmode= MODE_ALTER;
        break;
      default:
        htrc("Unsupported sql_command=%d", thd_sql_command(thd));
        strcpy(g->Message, "CONNECT Unsupported command");
        my_message(ER_NOT_ALLOWED_COMMAND, g->Message, MYF(0));
        newmode= MODE_ERROR;
        break;
      } // endswitch newmode

  } else if (newmode == MODE_READ) {
    switch (thd_sql_command(thd)) {
      case SQLCOM_CREATE_TABLE:
        *chk= true;
        *cras= true;
      case SQLCOM_INSERT:
      case SQLCOM_LOAD:
      case SQLCOM_INSERT_SELECT:
//    case SQLCOM_REPLACE:
//    case SQLCOM_REPLACE_SELECT:
      case SQLCOM_DELETE:
      case SQLCOM_DELETE_MULTI:
      case SQLCOM_TRUNCATE:
      case SQLCOM_UPDATE:
      case SQLCOM_UPDATE_MULTI:
      case SQLCOM_SELECT:
      case SQLCOM_OPTIMIZE:
        break;
      case SQLCOM_LOCK_TABLES:
        locked= 1;
        break;
      case SQLCOM_DROP_INDEX:
      case SQLCOM_CREATE_INDEX:
        *chk= true;
//      stop= true;
      case SQLCOM_DROP_TABLE:
      case SQLCOM_RENAME_TABLE:
        newmode= MODE_ANY;
        break;
      case SQLCOM_CREATE_VIEW:
      case SQLCOM_DROP_VIEW:
        newmode= MODE_ANY;
        break;
      case SQLCOM_ALTER_TABLE:
        *chk= true;
        newmode= MODE_ALTER;
        break;
      default:
        htrc("Unsupported sql_command=%d", thd_sql_command(thd));
        strcpy(g->Message, "CONNECT Unsupported command");
        my_message(ER_NOT_ALLOWED_COMMAND, g->Message, MYF(0));
        newmode= MODE_ERROR;
        break;
      } // endswitch newmode

  } // endif's newmode

  if (xtrace)
    htrc("New mode=%d\n", newmode);

  return newmode;
} // end of check_mode

int ha_connect::start_stmt(THD *thd, thr_lock_type lock_type)
{
  int     rc= 0;
  bool    chk=false, cras= false;
  MODE    newmode;
  PGLOBAL g= GetPlug(thd, xp);
  DBUG_ENTER("ha_connect::start_stmt");

  // Action will depend on lock_type
  switch (lock_type) {
    case TL_WRITE_ALLOW_WRITE:
    case TL_WRITE_CONCURRENT_INSERT:
    case TL_WRITE_DELAYED:
    case TL_WRITE_DEFAULT:
    case TL_WRITE_LOW_PRIORITY:
    case TL_WRITE:
    case TL_WRITE_ONLY:
      newmode= MODE_WRITE;
      break;
    case TL_READ:
    case TL_READ_WITH_SHARED_LOCKS:
    case TL_READ_HIGH_PRIORITY:
    case TL_READ_NO_INSERT:
    case TL_READ_DEFAULT:
      newmode= MODE_READ;
      break;
    case TL_UNLOCK:
    default:
      newmode= MODE_ANY;
      break;
    } // endswitch mode

  xmod= CheckMode(g, thd, newmode, &chk, &cras);
  DBUG_RETURN((xmod == MODE_ERROR) ? HA_ERR_INTERNAL_ERROR : 0);
} // end of start_stmt

/**
  @brief
  This create a lock on the table. If you are implementing a storage engine
  that can handle transacations look at ha_berkely.cc to see how you will
  want to go about doing this. Otherwise you should consider calling flock()
  here. Hint: Read the section "locking functions for mysql" in lock.cc to understand
  this.

    @details
  Called from lock.cc by lock_external() and unlock_external(). Also called
  from sql_table.cc by copy_data_between_tables().

    @note
  Following what we did in the MySQL XDB handler, we use this call to actually
  physically open the table. This could be reconsider when finalizing this handler
  design, which means we have a better understanding of what MariaDB does.

    @see
  lock.cc by lock_external() and unlock_external() in lock.cc;
  the section "locking functions for mysql" in lock.cc;
  copy_data_between_tables() in sql_table.cc.
*/
int ha_connect::external_lock(THD *thd, int lock_type)
{
  int     rc= 0;
  bool    xcheck=false, cras= false;
  MODE    newmode;
  PTOS    options= GetTableOptionStruct(table);
  PGLOBAL g= GetPlug(thd, xp);
  DBUG_ENTER("ha_connect::external_lock");

  DBUG_ASSERT(thd == current_thd);

  if (xtrace)
    htrc("external_lock: this=%p thd=%p xp=%p g=%p lock_type=%d\n",
            this, thd, xp, g, lock_type);

  if (!g)
    DBUG_RETURN(HA_ERR_INTERNAL_ERROR);

  // Action will depend on lock_type
  switch (lock_type) {
    case F_WRLCK:
      newmode= MODE_WRITE;
      break;
    case F_RDLCK:
      newmode= MODE_READ;
      break;
    case F_UNLCK:
    default:
      newmode= MODE_ANY;
      break;
    } // endswitch mode

  if (newmode == MODE_ANY) {
    int sqlcom= thd_sql_command(thd);

    // This is unlocking, do it by closing the table
    if (xp->CheckQueryID() && sqlcom != SQLCOM_UNLOCK_TABLES
                           && sqlcom != SQLCOM_LOCK_TABLES
                           && sqlcom != SQLCOM_DROP_TABLE) {
      sprintf(g->Message, "external_lock: unexpected command %d", sqlcom);
      push_warning(thd, Sql_condition::WARN_LEVEL_WARN, 0, g->Message);
      DBUG_RETURN(0);
    } else if (g->Xchk) {
      if (!tdbp) {
        if (!(tdbp= GetTDB(g)))
          DBUG_RETURN(HA_ERR_INTERNAL_ERROR);
        else if (!((PTDBASE)tdbp)->GetDef()->Indexable()) {
          sprintf(g->Message, "external_lock: Table %s is not indexable", tdbp->GetName());
//        DBUG_RETURN(HA_ERR_INTERNAL_ERROR);  causes assert error
          push_warning(thd, Sql_condition::WARN_LEVEL_WARN, 0, g->Message);
          DBUG_RETURN(0);
          } // endif Indexable

        bool    oldsep= ((PCHK)g->Xchk)->oldsep;
        bool    newsep= ((PCHK)g->Xchk)->newsep;
        PTDBDOS tdp= (PTDBDOS)tdbp;

        PDOSDEF ddp= (PDOSDEF)tdp->GetDef();
        PIXDEF  xp, xp1, xp2, drp=NULL, adp= NULL;
        PIXDEF  oldpix= ((PCHK)g->Xchk)->oldpix;
        PIXDEF  newpix= ((PCHK)g->Xchk)->newpix;
        PIXDEF *xlst, *xprc;

        ddp->SetIndx(oldpix);

        if (oldsep != newsep) {
          // All indexes have to be remade
          ddp->DeleteIndexFile(g, NULL);
          oldpix= NULL;
          ddp->SetIndx(NULL);
          SetBooleanOption("Sepindex", newsep);
        } else if (newsep) {
          // Make the list of dropped indexes
          xlst= &drp; xprc= &oldpix;

          for (xp2= oldpix; xp2; xp2= xp) {
            for (xp1= newpix; xp1; xp1= xp1->Next)
              if (IsSameIndex(xp1, xp2))
                break;        // Index not to drop

            xp= xp2->GetNext();

            if (!xp1) {
              *xlst= xp2;
              *xprc= xp;
              *(xlst= &xp2->Next)= NULL;
            } else
              xprc= &xp2->Next;

            } // endfor xp2

          if (drp) {
            // Here we erase the index files
            ddp->DeleteIndexFile(g, drp);
            } // endif xp1

        } else if (oldpix) {
          // TODO: optimize the case of just adding new indexes
          if (!newpix)
            ddp->DeleteIndexFile(g, NULL);

          oldpix= NULL;     // To remake all indexes
          ddp->SetIndx(NULL);
        } // endif sepindex

        // Make the list of new created indexes
        xlst= &adp; xprc= &newpix;

        for (xp1= newpix; xp1; xp1= xp) {
          for (xp2= oldpix; xp2; xp2= xp2->Next)
            if (IsSameIndex(xp1, xp2))
              break;        // Index already made

          xp= xp1->Next;

          if (!xp2) {
            *xlst= xp1;
            *xprc= xp;
            *(xlst= &xp1->Next)= NULL;
          } else
            xprc= &xp1->Next;

          } // endfor xp1

        if (adp)
          // Here we do make the new indexes
          if (tdp->MakeIndex(g, adp, true) == RC_FX) {
            // Make it a warning to avoid crash
            push_warning(thd, Sql_condition::WARN_LEVEL_WARN,
                              0, g->Message);
            rc= 0;
            } // endif MakeIndex

        } // endif Tdbp

      } // endelse Xchk

    if (CloseTable(g)) {
      // This is an error while builing index
      // Make it a warning to avoid crash
      push_warning(thd, Sql_condition::WARN_LEVEL_WARN, 0, g->Message);
      rc= 0;
      } // endif Close

    locked= 0;
    DBUG_RETURN(rc);
    } // endif MODE_ANY

  DBUG_ASSERT(table && table->s);

  if (check_privileges(thd, options, table->s->db.str)) {
    strcpy(g->Message, "This operation requires the FILE privilege");
    htrc("%s\n", g->Message);
    DBUG_RETURN(HA_ERR_INTERNAL_ERROR);
    } // endif check_privileges

  // Table mode depends on the query type
  newmode= CheckMode(g, thd, newmode, &xcheck, &cras);

  if (newmode == MODE_ERROR)
    DBUG_RETURN(HA_ERR_INTERNAL_ERROR);

  // If this is the start of a new query, cleanup the previous one
  if (xp->CheckCleanup()) {
    tdbp= NULL;
    valid_info= false;
    } // endif CheckCleanup

#if 0
  if (xcheck) {
    // This must occur after CheckCleanup
    if (!g->Xchk) {
      g->Xchk= new(g) XCHK;
      ((PCHK)g->Xchk)->oldsep= GetBooleanOption("Sepindex", false);
      ((PCHK)g->Xchk)->oldpix= GetIndexInfo();
      } // endif Xchk

  } else
    g->Xchk= NULL;
#endif // 0

  if (cras)
    g->Createas= 1;       // To tell created table to ignore FLAG

  if (xtrace) {
#if 0
    htrc("xcheck=%d cras=%d\n", xcheck, cras);

    if (xcheck)
      htrc("oldsep=%d oldpix=%p\n",
              ((PCHK)g->Xchk)->oldsep, ((PCHK)g->Xchk)->oldpix);
#endif // 0
    htrc("Calling CntCheckDB db=%s cras=%d\n", GetDBName(NULL), cras);
    } // endif xtrace

  // Set or reset the good database environment
  if (CntCheckDB(g, this, GetDBName(NULL))) {
    htrc("%p external_lock: %s\n", this, g->Message);
    rc= HA_ERR_INTERNAL_ERROR;
  // This can NOT be called without open called first, but
  // the table can have been closed since then
  } else if (!tdbp || xp->CheckQuery(valid_query_id) || xmod != newmode) {
    if (tdbp) {
      // If this is called by a later query, the table may have
      // been already closed and the tdbp is not valid anymore.
      if (xp->last_query_id == valid_query_id)
        rc= CloseTable(g);
      else
        tdbp= NULL;

      } // endif tdbp

    xmod= newmode;

    // Delay open until used fields are known
  } // endif tdbp

  if (xtrace)
    htrc("external_lock: rc=%d\n", rc);

  DBUG_RETURN(rc);
} // end of external_lock


/**
  @brief
  The idea with handler::store_lock() is: The statement decides which locks
  should be needed for the table. For updates/deletes/inserts we get WRITE
  locks, for SELECT... we get read locks.

    @details
  Before adding the lock into the table lock handler (see thr_lock.c),
  mysqld calls store lock with the requested locks. Store lock can now
  modify a write lock to a read lock (or some other lock), ignore the
  lock (if we don't want to use MySQL table locks at all), or add locks
  for many tables (like we do when we are using a MERGE handler).

  Berkeley DB, for example, changes all WRITE locks to TL_WRITE_ALLOW_WRITE
  (which signals that we are doing WRITES, but are still allowing other
  readers and writers).

  When releasing locks, store_lock() is also called. In this case one
  usually doesn't have to do anything.

  In some exceptional cases MySQL may send a request for a TL_IGNORE;
  This means that we are requesting the same lock as last time and this
  should also be ignored. (This may happen when someone does a flush
  table when we have opened a part of the tables, in which case mysqld
  closes and reopens the tables and tries to get the same locks at last
  time). In the future we will probably try to remove this.

  Called from lock.cc by get_lock_data().

    @note
  In this method one should NEVER rely on table->in_use, it may, in fact,
  refer to a different thread! (this happens if get_lock_data() is called
  from mysql_lock_abort_for_thread() function)

    @see
  get_lock_data() in lock.cc
*/
THR_LOCK_DATA **ha_connect::store_lock(THD *thd,
                                       THR_LOCK_DATA **to,
                                       enum thr_lock_type lock_type)
{
  if (lock_type != TL_IGNORE && lock.type == TL_UNLOCK)
    lock.type=lock_type;
  *to++ = &lock;
  return to;
}


/**
  Searches for a pointer to the last occurrence of  the
  character c in the string src.
  Returns true on failure, false on success.
*/
static bool
strnrchr(LEX_CSTRING *ls, const char *src, size_t length, int c)
{
  const char *srcend, *s;
  for (s= srcend= src + length; s > src; s--)
  {
    if (s[-1] == c)
    {
      ls->str= s;
      ls->length= srcend - s;
      return false;
    }
  }
  return true;
}


/**
  Split filename into database and table name.
*/
static bool
filename_to_dbname_and_tablename(const char *filename,
                                 char *database, size_t database_size,
                                 char *table, size_t table_size)
{
#if defined(WIN32)
  char slash= '\\';
#else   // !WIN32
  char slash= '/';
#endif  // !WIN32
  LEX_CSTRING d, t;
  size_t length= strlen(filename);

  /* Find filename - the rightmost directory part */
  if (strnrchr(&t, filename, length, slash) || t.length + 1 > table_size)
    return true;
  memcpy(table, t.str, t.length);
  table[t.length]= '\0';
  if (!(length-= t.length))
    return true;

  length--; /* Skip slash */

  /* Find database name - the second rightmost directory part */
  if (strnrchr(&d, filename, length, slash) || d.length + 1 > database_size)
    return true;
  memcpy(database, d.str, d.length);
  database[d.length]= '\0';
  return false;
} // end of filename_to_dbname_and_tablename

/**
  @brief
  Used to delete or rename a table. By the time delete_table() has been
  called all opened references to this table will have been closed
  (and your globally shared references released) ===> too bad!!!
  The variable name will just be the name of the table.
  You will need to remove or rename any files you have created at
  this point.

    @details
  If you do not implement this, the default delete_table() is called from
  handler.cc and it will delete all files with the file extensions returned
  by bas_ext().

  Called from handler.cc by delete_table and ha_create_table(). Only used
  during create if the table_flag HA_DROP_BEFORE_CREATE was specified for
  the storage engine.

    @see
  delete_table and ha_create_table() in handler.cc
*/
int ha_connect::delete_or_rename_table(const char *name, const char *to)
{
  DBUG_ENTER("ha_connect::delete_or_rename_table");
  char db[128], tabname[128];
  int  rc= 0;
  bool ok= false;
  THD *thd= current_thd;
  int  sqlcom= thd_sql_command(thd);

  if (xtrace) {
    if (to)
      htrc("rename_table: this=%p thd=%p sqlcom=%d from=%s to=%s\n",
              this, thd, sqlcom, name, to);
    else
      htrc("delete_table: this=%p thd=%p sqlcom=%d name=%s\n",
              this, thd, sqlcom, name);

    } // endif xtrace

  if (to && (filename_to_dbname_and_tablename(to, db, sizeof(db),
                                             tabname, sizeof(tabname))
      || (*tabname == '#' && sqlcom == SQLCOM_CREATE_INDEX)))
    DBUG_RETURN(0);

  if (filename_to_dbname_and_tablename(name, db, sizeof(db),
                                       tabname, sizeof(tabname))
      || (*tabname == '#' && sqlcom == SQLCOM_CREATE_INDEX))
    DBUG_RETURN(0);

  // If a temporary file exists, all the tests below were passed
  // successfully when making it, so they are not needed anymore
  // in particular because they sometimes cause DBUG_ASSERT crash.
  if (*tabname != '#') {
    // We have to retrieve the information about this table options.
    ha_table_option_struct *pos;
    char         key[MAX_DBKEY_LENGTH];
    uint         key_length;
    TABLE_SHARE *share;

    key_length= tdc_create_key(key, db, tabname);

    // share contains the option struct that we need
    if (!(share= alloc_table_share(db, tabname, key, key_length)))
      DBUG_RETURN(rc);

#if 0
    if (*tabname == '#') {
      // These are in ???? charset after renaming
      char *p= strchr(share->path.str, '@');
      strcpy(p, share->table_name.str);
      share->path.length= strlen(share->path.str);
      share->normalized_path.length= share->path.length;
      } // endif tabname
#endif // 0

    // Get the share info from the .frm file
    if (!open_table_def(thd, share)) {
      // Now we can work
      if ((pos= share->option_struct)) {
        if (check_privileges(thd, pos, db))
          rc= HA_ERR_INTERNAL_ERROR;         // ???
        else
          if (IsFileType(GetRealType(pos)) && !pos->filename)
            ok= true;

        } // endif pos

    } else       // Avoid infamous DBUG_ASSERT
      thd->get_stmt_da()->reset_diagnostics_area();

    free_table_share(share);
  } else              // Temporary file
    ok= true;

  if (ok) {
    // Let the base handler do the job
    if (to)
      rc= handler::rename_table(name, to);
    else if ((rc= handler::delete_table(name)) == ENOENT)
      rc= 0;        // No files is not an error for CONNECT

    } // endif ok

  DBUG_RETURN(rc);
} // end of delete_or_rename_table

int ha_connect::delete_table(const char *name)
{
  return delete_or_rename_table(name, NULL);
} // end of delete_table

int ha_connect::rename_table(const char *from, const char *to)
{
  return delete_or_rename_table(from, to);
} // end of rename_table

/**
  @brief
  Given a starting key and an ending key, estimate the number of rows that
  will exist between the two keys.

  @details
  end_key may be empty, in which case determine if start_key matches any rows.

  Called from opt_range.cc by check_quick_keys().

  @see
  check_quick_keys() in opt_range.cc
*/
ha_rows ha_connect::records_in_range(uint inx, key_range *min_key,
                                               key_range *max_key)
{
  ha_rows rows;
  DBUG_ENTER("ha_connect::records_in_range");

  if (indexing < 0 || inx != active_index)
    index_init(inx, false);

  if (xtrace)
    htrc("records_in_range: inx=%d indexing=%d\n", inx, indexing);

  if (indexing > 0) {
    int          nval;
    uint         len[2];
    const uchar *key[2];
    bool         incl[2];
    key_part_map kmap[2];

    key[0]= (min_key) ? min_key->key : NULL;
    key[1]= (max_key) ? max_key->key : NULL;
    len[0]= (min_key) ? min_key->length : 0;
    len[1]= (max_key) ? max_key->length : 0;
    incl[0]= (min_key) ? (min_key->flag == HA_READ_KEY_EXACT) : false;
    incl[1]= (max_key) ? (max_key->flag == HA_READ_AFTER_KEY) : false;
    kmap[0]= (min_key) ? min_key->keypart_map : 0;
    kmap[1]= (max_key) ? max_key->keypart_map : 0;

    if ((nval= CntIndexRange(xp->g, tdbp, key, len, incl, kmap)) < 0)
      rows= HA_POS_ERROR;
    else
      rows= (ha_rows)nval;

  } else if (indexing < 0)
    rows= HA_POS_ERROR;
  else
    rows= 100000000;        // Don't use missing index

  DBUG_RETURN(rows);
} // end of records_in_range

/**
  Convert an ISO-8859-1 column name to UTF-8
*/
static char *encode(PGLOBAL g, char *cnm)
  {
  char  *buf= (char*)PlugSubAlloc(g, NULL, strlen(cnm) * 3);
  uint   dummy_errors;
  uint32 len= copy_and_convert(buf, strlen(cnm) * 3,
                               &my_charset_utf8_general_ci,
                               cnm, strlen(cnm),
                               &my_charset_latin1,
                               &dummy_errors);
  buf[len]= '\0';
  return buf;
  } // end of Encode

/**
  Store field definition for create.

  @return
    Return 0 if ok
*/
#if defined(NEW_WAY)
static bool add_fields(PGLOBAL g,
                       THD *thd,
                       Alter_info *alter_info,
                       char *name,
                       int typ, int len, int dec,
                       uint type_modifier,
                       char *rem,
//                     CHARSET_INFO *cs,
//                     void *vcolinfo,
//                     engine_option_value *create_options,
                       int flg,
                       bool dbf,
                       char v)
{
  register Create_field *new_field;
  char *length, *decimals= NULL;
  enum_field_types type;
//Virtual_column_info *vcol_info= (Virtual_column_info *)vcolinfo;
  engine_option_value *crop;
  LEX_STRING *comment;
  LEX_STRING *field_name;

  DBUG_ENTER("ha_connect::add_fields");

  if (len) {
    if (!v && typ == TYPE_STRING && len > 255)
      v= 'V';     // Change CHAR to VARCHAR

    length= (char*)PlugSubAlloc(g, NULL, 8);
    sprintf(length, "%d", len);

    if (typ == TYPE_DOUBLE) {
      decimals= (char*)PlugSubAlloc(g, NULL, 8);
      sprintf(decimals, "%d", min(dec, (min(len, 31) - 1)));
      } // endif dec

  } else
    length= NULL;

  if (!rem)
    rem= "";

  type= PLGtoMYSQL(typ, dbf, v);
  comment= thd->make_lex_string(rem, strlen(rem));
  field_name= thd->make_lex_string(name, strlen(name));

  switch (v) {
    case 'Z': type_modifier|= ZEROFILL_FLAG;
    case 'U': type_modifier|= UNSIGNED_FLAG; break;
    } // endswitch v

  if (flg) {
    engine_option_value *start= NULL, *end= NULL;
    LEX_STRING *flag= thd->make_lex_string("flag", 4);

    crop= new(thd->mem_root) engine_option_value(*flag, (ulonglong)flg,
                                                 &start, &end, thd->mem_root);
  } else
    crop= NULL;

  if (check_string_char_length(field_name, "", NAME_CHAR_LEN,
                               system_charset_info, 1)) {
    my_error(ER_TOO_LONG_IDENT, MYF(0), field_name->str); /* purecov: inspected */
    DBUG_RETURN(1);       /* purecov: inspected */
    } // endif field_name

  if (!(new_field= new Create_field()) ||
        new_field->init(thd, field_name->str, type, length, decimals,
                        type_modifier, NULL, NULL, comment, NULL,
                        NULL, NULL, 0, NULL, crop, true))
    DBUG_RETURN(1);

  alter_info->create_list.push_back(new_field);
  DBUG_RETURN(0);
} // end of add_fields
#else   // !NEW_WAY
static bool add_field(String *sql, const char *field_name, int typ,
                      int len, int dec, uint tm, const char *rem,
                      char *dft, char *xtra, int flag, bool dbf, char v)
{
  char var = (len > 255) ? 'V' : v;
  bool error= false;
  const char *type= PLGtoMYSQLtype(typ, dbf, var);

  error|= sql->append('`');
  error|= sql->append(field_name);
  error|= sql->append("` ");
  error|= sql->append(type);

  if (len && typ != TYPE_DATE) {
    error|= sql->append('(');
    error|= sql->append_ulonglong(len);

    if (!strcmp(type, "DOUBLE")) {
      error|= sql->append(',');
      // dec must be < len and < 31
      error|= sql->append_ulonglong(min(dec, (min(len, 31) - 1)));
    } else if (dec > 0 && !strcmp(type, "DECIMAL")) {
      error|= sql->append(',');
      // dec must be < len
      error|= sql->append_ulonglong(min(dec, len - 1));
    } // endif dec

    error|= sql->append(')');
    } // endif len

  if (v == 'U')
    error|= sql->append(" UNSIGNED");
  else if (v == 'Z')
    error|= sql->append(" ZEROFILL");

  if (tm)
    error|= sql->append(STRING_WITH_LEN(" NOT NULL"), system_charset_info);

  if (dft && *dft) {
    error|= sql->append(" DEFAULT ");

    if (!IsTypeNum(typ)) {
      error|= sql->append("'");
      error|= sql->append_for_single_quote(dft, strlen(dft));
      error|= sql->append("'");
    } else
      error|= sql->append(dft);

    } // endif dft

  if (xtra && *xtra) {
    error|= sql->append(" ");
    error|= sql->append(xtra);
    } // endif rem

  if (rem && *rem) {
    error|= sql->append(" COMMENT '");
    error|= sql->append_for_single_quote(rem, strlen(rem));
    error|= sql->append("'");
    } // endif rem

  if (flag) {
    error|= sql->append(" FLAG=");
    error|= sql->append_ulonglong(flag);
    } // endif flag

  error|= sql->append(',');
  return error;
} // end of add_field
#endif  // !NEW_WAY

/**
  Initialise the table share with the new columns.

  @return
    Return 0 if ok
*/
#if defined(NEW_WAY)
//static bool sql_unusable_for_discovery(THD *thd, const char *sql);

static int init_table_share(THD *thd,
                            TABLE_SHARE *table_s,
                            HA_CREATE_INFO *create_info,
                            Alter_info *alter_info)
{
  KEY         *not_used_1;
  uint         not_used_2;
  int          rc= 0;
  handler     *file;
  LEX_CUSTRING frm= {0,0};

  DBUG_ENTER("init_table_share");

#if 0
  ulonglong saved_mode= thd->variables.sql_mode;
  CHARSET_INFO *old_cs= thd->variables.character_set_client;
  Parser_state parser_state;
  char *sql_copy;
  LEX *old_lex;
  Query_arena *arena, backup;
  LEX tmp_lex;

  /*
    Ouch. Parser may *change* the string it's working on.
    Currently (2013-02-26) it is used to permanently disable
    conditional comments.
    Anyway, let's copy the caller's string...
  */
  if (!(sql_copy= thd->strmake(sql, sql_length)))
    DBUG_RETURN(HA_ERR_OUT_OF_MEM);

  if (parser_state.init(thd, sql_copy, sql_length))
    DBUG_RETURN(HA_ERR_OUT_OF_MEM);

  thd->variables.sql_mode= MODE_NO_ENGINE_SUBSTITUTION | MODE_NO_DIR_IN_CREATE;
  thd->variables.character_set_client= system_charset_info;
  old_lex= thd->lex;
  thd->lex= &tmp_lex;

  arena= thd->stmt_arena;

  if (arena->is_conventional())
    arena= 0;
  else
    thd->set_n_backup_active_arena(arena, &backup);

  lex_start(thd);

  if ((error= parse_sql(thd, & parser_state, NULL)))
    goto ret;

  if (table_s->sql_unusable_for_discovery(thd, NULL)) {
    my_error(ER_SQL_DISCOVER_ERROR, MYF(0), plugin_name(db_plugin)->str,
             db.str, table_name.str, sql_copy);
    goto ret;
    } // endif unusable

  thd->lex->create_info.db_type= plugin_data(db_plugin, handlerton *);

  if (tabledef_version.str)
    thd->lex->create_info.tabledef_version= tabledef_version;
#endif // 0

  tmp_disable_binlog(thd);

  file= mysql_create_frm_image(thd, table_s->db.str, table_s->table_name.str,
                               create_info, alter_info, C_ORDINARY_CREATE,
                               &not_used_1, &not_used_2, &frm);
  if (file)
    delete file;
  else
    rc= OPEN_FRM_CORRUPTED;

  if (!rc && frm.str) {
    table_s->option_list= 0;     // cleanup existing options ...
    table_s->option_struct= 0;   // ... if it's an assisted discovery
    rc= table_s->init_from_binary_frm_image(thd, true, frm.str, frm.length);
    } // endif frm

//ret:
  my_free(const_cast<uchar*>(frm.str));
  reenable_binlog(thd);
#if 0
  lex_end(thd->lex);
  thd->lex= old_lex;
  if (arena)
    thd->restore_active_arena(arena, &backup);
  thd->variables.sql_mode= saved_mode;
  thd->variables.character_set_client= old_cs;
#endif // 0

  if (thd->is_error() || rc) {
    thd->clear_error();
    my_error(ER_NO_SUCH_TABLE, MYF(0), table_s->db.str,
                                       table_s->table_name.str);
    DBUG_RETURN(HA_ERR_NOT_A_TABLE);
  } else
    DBUG_RETURN(0);

} // end of init_table_share
#else   // !NEW_WAY
static int init_table_share(THD* thd,
                            TABLE_SHARE *table_s,
                            HA_CREATE_INFO *create_info,
//                          char *dsn,
                            String *sql)
{
  bool oom= false;
  PTOS topt= table_s->option_struct;

  sql->length(sql->length()-1); // remove the trailing comma
  sql->append(')');

  for (ha_create_table_option *opt= connect_table_option_list;
       opt->name; opt++) {
    ulonglong   vull;
    const char *vstr;

    switch (opt->type) {
      case HA_OPTION_TYPE_ULL:
        vull= *(ulonglong*)(((char*)topt) + opt->offset);

        if (vull != opt->def_value) {
          oom|= sql->append(' ');
          oom|= sql->append(opt->name);
          oom|= sql->append('=');
          oom|= sql->append_ulonglong(vull);
          } // endif vull

        break;
      case HA_OPTION_TYPE_STRING:
        vstr= *(char**)(((char*)topt) + opt->offset);

        if (vstr) {
          oom|= sql->append(' ');
          oom|= sql->append(opt->name);
          oom|= sql->append("='");
          oom|= sql->append_for_single_quote(vstr, strlen(vstr));
          oom|= sql->append('\'');
          } // endif vstr

        break;
      case HA_OPTION_TYPE_BOOL:
        vull= *(bool*)(((char*)topt) + opt->offset);

        if (vull != opt->def_value) {
          oom|= sql->append(' ');
          oom|= sql->append(opt->name);
          oom|= sql->append('=');
          oom|= sql->append(vull ? "ON" : "OFF");
          } // endif vull

        break;
      default: // no enums here, good :)
        break;
      } // endswitch type

    if (oom)
      return HA_ERR_OUT_OF_MEM;

    } // endfor opt

  if (create_info->connect_string.length) {
//if (dsn) {
    oom|= sql->append(' ');
    oom|= sql->append("CONNECTION='");
    oom|= sql->append_for_single_quote(create_info->connect_string.str,
                                       create_info->connect_string.length);
//  oom|= sql->append_for_single_quote(dsn, strlen(dsn));
    oom|= sql->append('\'');

    if (oom)
      return HA_ERR_OUT_OF_MEM;

    } // endif string

  if (create_info->default_table_charset) {
    oom|= sql->append(' ');
    oom|= sql->append("CHARSET=");
    oom|= sql->append(create_info->default_table_charset->csname);

    if (oom)
      return HA_ERR_OUT_OF_MEM;

    } // endif charset

  if (xtrace)
    htrc("s_init: %.*s\n", sql->length(), sql->ptr());

  return table_s->init_from_sql_statement_string(thd, true,
                                                 sql->ptr(), sql->length());
} // end of init_table_share
#endif  // !NEW_WAY

// Add an option to the create_info option list
static void add_option(THD* thd, HA_CREATE_INFO *create_info,
                       const char *opname, const char *opval)
{
#if defined(NEW_WAY)
  LEX_STRING *opn= thd->make_lex_string(opname, strlen(opname));
  LEX_STRING *val= thd->make_lex_string(opval, strlen(opval));
  engine_option_value *pov, **start= &create_info->option_list, *end= NULL;

  for (pov= *start; pov; pov= pov->next)
    end= pov;

  pov= new(thd->mem_root) engine_option_value(*opn, *val, false, start, &end);
#endif   // NEW_WAY
} // end of add_option

// Used to check whether a MYSQL table is created on itself
static bool CheckSelf(PGLOBAL g, TABLE_SHARE *s, const char *host,
                      const char *db, char *tab, const char *src, int port)
{
  if (src)
    return false;
  else if (host && stricmp(host, "localhost") && strcmp(host, "127.0.0.1"))
    return false;
  else if (db && stricmp(db, s->db.str))
    return false;
  else if (tab && stricmp(tab, s->table_name.str))
    return false;
  else if (port && port != (signed)GetDefaultPort())
    return false;

  strcpy(g->Message, "This MySQL table is defined on itself");
  return true;
} // end of CheckSelf

/**
  @brief
  connect_assisted_discovery() is called when creating a table with no columns.

  @details
  When assisted discovery is used the .frm file have not already been
  created. You can overwrite some definitions at this point but the
  main purpose of it is to define the columns for some table types.

  @note
  this function is no more called in case of CREATE .. SELECT
*/
static int connect_assisted_discovery(handlerton *hton, THD* thd,
                                      TABLE_SHARE *table_s,
                                      HA_CREATE_INFO *create_info)
{
  char        v, spc= ',', qch= 0;
  const char *fncn= "?";
  const char *user, *fn, *db, *host, *pwd, *sep, *tbl, *src;
<<<<<<< HEAD
  const char *col, *ocl, *rnk, *pic, *fcl;
  char       *tab, *dsn, *shm;
=======
  const char *col, *ocl, *rnk, *pic, *fcl, *skc;
  char       *tab, *dsn, *shm; 
>>>>>>> 213ecbbb
#if defined(WIN32)
  char       *nsp= NULL, *cls= NULL;
#endif   // WIN32
  int         port= 0, hdr= 0, mxr __attribute__((unused))= 0, mxe= 0, rc= 0;
  int         cop __attribute__((unused)) = 0;
  uint        tm, fnc= FNC_NO, supfnc= (FNC_NO | FNC_COL);
  bool        bif, ok= false, dbf= false;
  TABTYPE     ttp= TAB_UNDEF;
  PQRYRES     qrp= NULL;
  PCOLRES     crp;
  PCONNECT    xp= NULL;
  PGLOBAL     g= GetPlug(thd, xp);
  PDBUSER     dup= PlgGetUser(g);
  PCATLG      cat= (dup) ? dup->Catalog : NULL;
  PTOS        topt= table_s->option_struct;
#if defined(NEW_WAY)
//CHARSET_INFO *cs;
  Alter_info  alter_info;
#else   // !NEW_WAY
  char        buf[1024];
  String      sql(buf, sizeof(buf), system_charset_info);

  sql.copy(STRING_WITH_LEN("CREATE TABLE whatever ("), system_charset_info);
#endif  // !NEW_WAY

  if (!g)
    return HA_ERR_INTERNAL_ERROR;

  user= host= pwd= tbl= src= col= ocl= pic= fcl= skc= rnk= dsn= NULL;

  // Get the useful create options
  ttp= GetTypeID(topt->type);
  fn=  topt->filename;
  tab= (char*)topt->tabname;
  src= topt->srcdef;
  db=  topt->dbname;
  fncn= topt->catfunc;
  fnc= GetFuncID(fncn);
  sep= topt->separator;
  spc= (!sep || !strcmp(sep, "\\t")) ? '\t' : *sep;
  qch= topt->qchar ? *topt->qchar : (signed)topt->quoted >= 0 ? '"' : 0;
  hdr= (int)topt->header;
  tbl= topt->tablist;
  col= topt->colist;

  if (topt->oplist) {
    host= GetListOption(g, "host", topt->oplist, "localhost");
    user= GetListOption(g, "user", topt->oplist, "root");
    // Default value db can come from the DBNAME=xxx option.
    db= GetListOption(g, "database", topt->oplist, db);
    col= GetListOption(g, "colist", topt->oplist, col);
    ocl= GetListOption(g, "occurcol", topt->oplist, NULL);
    pic= GetListOption(g, "pivotcol", topt->oplist, NULL);
    fcl= GetListOption(g, "fnccol", topt->oplist, NULL);
    skc= GetListOption(g, "skipcol", topt->oplist, NULL);
    rnk= GetListOption(g, "rankcol", topt->oplist, NULL);
    pwd= GetListOption(g, "password", topt->oplist);
#if defined(WIN32)
    nsp= GetListOption(g, "namespace", topt->oplist);
    cls= GetListOption(g, "class", topt->oplist);
#endif   // WIN32
    port= atoi(GetListOption(g, "port", topt->oplist, "0"));
    mxr= atoi(GetListOption(g,"maxres", topt->oplist, "0"));
    mxe= atoi(GetListOption(g,"maxerr", topt->oplist, "0"));
#if defined(PROMPT_OK)
    cop= atoi(GetListOption(g, "checkdsn", topt->oplist, "0"));
#endif   // PROMPT_OK
  } else {
    host= "localhost";
    user= "root";
  } // endif option_list

  if (!(shm= (char*)db))
    db= table_s->db.str;                     // Default value

  // Check table type
  if (ttp == TAB_UNDEF) {
    topt->type= (src) ? "MYSQL" : (tab) ? "PROXY" : "DOS";
    ttp= GetTypeID(topt->type);
    sprintf(g->Message, "No table_type. Was set to %s", topt->type);
    push_warning(thd, Sql_condition::WARN_LEVEL_WARN, 0, g->Message);
    add_option(thd, create_info, "table_type", topt->type);
  } else if (ttp == TAB_NIY) {
    sprintf(g->Message, "Unsupported table type %s", topt->type);
    my_message(ER_UNKNOWN_ERROR, g->Message, MYF(0));
    return HA_ERR_INTERNAL_ERROR;
  } // endif ttp

  if (!tab) {
    if (ttp == TAB_TBL) {
      // Make tab the first table of the list
      char *p;

      if (!tbl) {
        strcpy(g->Message, "Missing table list");
        my_message(ER_UNKNOWN_ERROR, g->Message, MYF(0));
        return HA_ERR_INTERNAL_ERROR;
        } // endif tbl

      tab= (char*)PlugSubAlloc(g, NULL, strlen(tbl) + 1);
      strcpy(tab, tbl);

      if ((p= strchr(tab, ',')))
        *p= 0;

      if ((p=strchr(tab, '.'))) {
        *p= 0;
        db= tab;
        tab= p + 1;
        } // endif p

    } else if (ttp != TAB_ODBC || !(fnc & (FNC_TABLE | FNC_COL)))
      tab= table_s->table_name.str;              // Default value

#if defined(NEW_WAY)
//  add_option(thd, create_info, "tabname", tab);
#endif   // NEW_WAY
    } // endif tab

  switch (ttp) {
#if defined(ODBC_SUPPORT)
    case TAB_ODBC:
      dsn= create_info->connect_string.str;

      if (fnc & (FNC_DSN | FNC_DRIVER)) {
        ok= true;
#if defined(PROMPT_OK)
      } else if (!stricmp(thd->main_security_ctx.host, "localhost")
                && cop == 1) {
        if ((dsn = ODBCCheckConnection(g, dsn, cop)) != NULL) {
          thd->make_lex_string(&create_info->connect_string, dsn, strlen(dsn));
          ok= true;
          } // endif dsn
#endif   // PROMPT_OK

      } else if (!dsn)
        sprintf(g->Message, "Missing %s connection string", topt->type);
      else
        ok= true;

      supfnc |= (FNC_TABLE | FNC_DSN | FNC_DRIVER);
      break;
#endif   // ODBC_SUPPORT
    case TAB_DBF:
      dbf= true;
      // Passthru
    case TAB_CSV:
      if (!fn && fnc != FNC_NO)
        sprintf(g->Message, "Missing %s file name", topt->type);
      else
        ok= true;

      break;
#if defined(MYSQL_SUPPORT)
    case TAB_MYSQL:
      ok= true;

      if (create_info->connect_string.str) {
        int     len= create_info->connect_string.length;
        PMYDEF  mydef= new(g) MYSQLDEF();

        dsn= (char*)PlugSubAlloc(g, NULL, len + 1);
        strncpy(dsn, create_info->connect_string.str, len);
        dsn[len]= 0;
        mydef->SetName(create_info->alias);
        mydef->SetCat(cat);

        if (!mydef->ParseURL(g, dsn, false)) {
          if (mydef->GetHostname())
            host= mydef->GetHostname();

          if (mydef->GetUsername())
            user= mydef->GetUsername();

          if (mydef->GetPassword())
            pwd=  mydef->GetPassword();

          if (mydef->GetDatabase())
            db= mydef->GetDatabase();

          if (mydef->GetTabname())
            tab= mydef->GetTabname();

          if (mydef->GetPortnumber())
            port= mydef->GetPortnumber();

        } else
          ok= false;

      } else if (!user)
        user= "root";

      if (CheckSelf(g, table_s, host, db, tab, src, port))
        ok= false;

      break;
#endif   // MYSQL_SUPPORT
#if defined(WIN32)
    case TAB_WMI:
      ok= true;
      break;
#endif   // WIN32
    case TAB_PIVOT:
      supfnc= FNC_NO;
    case TAB_PRX:
    case TAB_TBL:
    case TAB_XCL:
    case TAB_OCCUR:
      if (!src && !stricmp(tab, create_info->alias) &&
         (!db || !stricmp(db, table_s->db.str)))
        sprintf(g->Message, "A %s table cannot refer to itself", topt->type);
      else
        ok= true;

      break;
    case TAB_OEM:
      if (topt->module && topt->subtype)
        ok= true;
      else
        strcpy(g->Message, "Missing OEM module or subtype");

      break;
    default:
      sprintf(g->Message, "Cannot get column info for table type %s", topt->type);
      break;
    } // endif ttp

  // Check for supported catalog function
  if (ok && !(supfnc & fnc)) {
    sprintf(g->Message, "Unsupported catalog function %s for table type %s",
                        fncn, topt->type);
    ok= false;
    } // endif supfnc

  if (src && fnc != FNC_NO) {
    strcpy(g->Message, "Cannot make catalog table from srcdef");
    ok= false;
    } // endif src

  if (ok) {
    char   *cnm, *rem, *dft, *xtra;
    int     i, len, prec, dec, typ, flg;

    if (cat)
      cat->SetDataPath(g, table_s->db.str);
    else
      return HA_ERR_INTERNAL_ERROR;           // Should never happen

    if (src && ttp != TAB_PIVOT && ttp != TAB_ODBC) {
      qrp= SrcColumns(g, host, db, user, pwd, src, port);

      if (qrp && ttp == TAB_OCCUR)
        if (OcrSrcCols(g, qrp, col, ocl, rnk)) {
          my_message(ER_UNKNOWN_ERROR, g->Message, MYF(0));
          return HA_ERR_INTERNAL_ERROR;
          } // endif OcrSrcCols

    } else switch (ttp) {
      case TAB_DBF:
        qrp= DBFColumns(g, fn, fnc == FNC_COL);
        break;
#if defined(ODBC_SUPPORT)
      case TAB_ODBC:
        switch (fnc) {
          case FNC_NO:
          case FNC_COL:
            if (src) {
              qrp= ODBCSrcCols(g, dsn, (char*)src);
              src= NULL;     // for next tests
            } else
              qrp= ODBCColumns(g, dsn, shm, tab, NULL, mxr, fnc == FNC_COL);

            break;
          case FNC_TABLE:
            qrp= ODBCTables(g, dsn, shm, tab, mxr, true);
            break;
          case FNC_DSN:
            qrp= ODBCDataSources(g, mxr, true);
            break;
          case FNC_DRIVER:
            qrp= ODBCDrivers(g, mxr, true);
            break;
          default:
            sprintf(g->Message, "invalid catfunc %s", fncn);
            break;
        } // endswitch info

        break;
#endif   // ODBC_SUPPORT
#if defined(MYSQL_SUPPORT)
      case TAB_MYSQL:
        qrp= MyColumns(g, thd, host, db, user, pwd, tab,
                       NULL, port, fnc == FNC_COL);
        break;
#endif   // MYSQL_SUPPORT
      case TAB_CSV:
        qrp= CSVColumns(g, fn, spc, qch, hdr, mxe, fnc == FNC_COL);
        break;
#if defined(WIN32)
      case TAB_WMI:
        qrp= WMIColumns(g, nsp, cls, fnc == FNC_COL);
        break;
#endif   // WIN32
      case TAB_PRX:
      case TAB_TBL:
      case TAB_XCL:
      case TAB_OCCUR:
        bif= fnc == FNC_COL;
        qrp= TabColumns(g, thd, db, tab, bif);

        if (!qrp && bif && fnc != FNC_COL)         // tab is a view
          qrp= MyColumns(g, thd, host, db, user, pwd, tab, NULL, port, false);

        if (qrp && ttp == TAB_OCCUR && fnc != FNC_COL)
          if (OcrColumns(g, qrp, col, ocl, rnk)) {
            my_message(ER_UNKNOWN_ERROR, g->Message, MYF(0));
            return HA_ERR_INTERNAL_ERROR;
            } // endif OcrColumns

        break;
      case TAB_PIVOT:
        qrp= PivotColumns(g, tab, src, pic, fcl, skc, host, db, user, pwd, port);
        break;
      case TAB_OEM:
        qrp= OEMColumns(g, topt, tab, (char*)db, fnc == FNC_COL);
        break;
      default:
        strcpy(g->Message, "System error during assisted discovery");
        break;
      } // endswitch ttp

    if (!qrp) {
      my_message(ER_UNKNOWN_ERROR, g->Message, MYF(0));
      return HA_ERR_INTERNAL_ERROR;
      } // endif qrp

    if (fnc != FNC_NO || src || ttp == TAB_PIVOT) {
      // Catalog like table
      for (crp= qrp->Colresp; !rc && crp; crp= crp->Next) {
        cnm= encode(g, crp->Name);
        typ= crp->Type;
        len= crp->Length;
        dec= crp->Prec;
        flg= crp->Flag;
        v= crp->Var;

        if (!len && typ == TYPE_STRING)
          len= 256;      // STRBLK's have 0 length

        // Now add the field
#if defined(NEW_WAY)
        rc= add_fields(g, thd, &alter_info, cnm, typ, len, dec,
                       NOT_NULL_FLAG, "", flg, dbf, v);
#else   // !NEW_WAY
        if (add_field(&sql, cnm, typ, len, dec, NOT_NULL_FLAG,
                      NULL, NULL, NULL, flg, dbf, v))
          rc= HA_ERR_OUT_OF_MEM;
#endif  // !NEW_WAY
      } // endfor crp

    } else              // Not a catalog table
      for (i= 0; !rc && i < qrp->Nblin; i++) {
        typ= len= prec= dec= 0;
        tm= NOT_NULL_FLAG;
        cnm= (char*)"noname";
        dft= xtra= NULL;
#if defined(NEW_WAY)
        rem= "";
//      cs= NULL;
#else   // !NEW_WAY
        rem= NULL;
#endif  // !NEW_WAY

        for (crp= qrp->Colresp; crp; crp= crp->Next)
          switch (crp->Fld) {
            case FLD_NAME:
              cnm= encode(g, crp->Kdata->GetCharValue(i));
              break;
            case FLD_TYPE:
              typ= crp->Kdata->GetIntValue(i);
              v = (crp->Nulls) ? crp->Nulls[i] : 0;
              break;
            case FLD_PREC:
              // PREC must be always before LENGTH
              len= prec= crp->Kdata->GetIntValue(i);
              break;
            case FLD_LENGTH:
              len= crp->Kdata->GetIntValue(i);
              break;
            case FLD_SCALE:
              dec= crp->Kdata->GetIntValue(i);
              break;
            case FLD_NULL:
              if (crp->Kdata->GetIntValue(i))
                tm= 0;               // Nullable

              break;
            case FLD_REM:
              rem= crp->Kdata->GetCharValue(i);
              break;
//          case FLD_CHARSET:
              // No good because remote table is already translated
//            if (*(csn= crp->Kdata->GetCharValue(i)))
//              cs= get_charset_by_name(csn, 0);

//            break;
            case FLD_DEFAULT:
              dft= crp->Kdata->GetCharValue(i);
              break;
            case FLD_EXTRA:
              xtra= crp->Kdata->GetCharValue(i);

              // Auto_increment is not supported yet
              if (!stricmp(xtra, "AUTO_INCREMENT"))
                xtra= NULL;

              break;
            default:
              break;                 // Ignore
            } // endswitch Fld

#if defined(ODBC_SUPPORT)
        if (ttp == TAB_ODBC) {
          int plgtyp;

          // typ must be PLG type, not SQL type
          if (!(plgtyp= TranslateSQLType(typ, dec, prec, v))) {
            sprintf(g->Message, "Unsupported SQL type %d", typ);
            my_message(ER_UNKNOWN_ERROR, g->Message, MYF(0));
            return HA_ERR_INTERNAL_ERROR;
          } else
            typ= plgtyp;

          switch (typ) {
            case TYPE_DOUBLE:
              // Some data sources do not count dec in length (prec)
              prec += (dec + 2);        // To be safe
            case TYPE_DECIM:
              break;
            default:
              dec= 0;
            } // endswitch typ

          } // endif ttp
#endif   // ODBC_SUPPORT

        // Make the arguments as required by add_fields
        if (typ == TYPE_DATE)
          prec= 0;
        else if (typ == TYPE_DOUBLE)
          prec= len;

        // Now add the field
#if defined(NEW_WAY)
        rc= add_fields(g, thd, &alter_info, cnm, typ, prec, dec,
                       tm, rem, 0, dbf, v);
#else   // !NEW_WAY
        if (add_field(&sql, cnm, typ, prec, dec, tm, rem, dft, xtra,
                      0, dbf, v))
          rc= HA_ERR_OUT_OF_MEM;
#endif  // !NEW_WAY
        } // endfor i

#if defined(NEW_WAY)
    rc= init_table_share(thd, table_s, create_info, &alter_info);
#else   // !NEW_WAY
    if (!rc)
      rc= init_table_share(thd, table_s, create_info, &sql);
//    rc= init_table_share(thd, table_s, create_info, dsn, &sql);
#endif   // !NEW_WAY

    return rc;
    } // endif ok

  my_message(ER_UNKNOWN_ERROR, g->Message, MYF(0));
  return HA_ERR_INTERNAL_ERROR;
} // end of connect_assisted_discovery

/**
  Get the database name from a qualified table name.
*/
char *ha_connect::GetDBfromName(const char *name)
{
  char *db, dbname[128], tbname[128];

  if (filename_to_dbname_and_tablename(name, dbname, sizeof(dbname),
                                             tbname, sizeof(tbname)))
    *dbname= 0;

  if (*dbname) {
    assert(xp && xp->g);
    db= (char*)PlugSubAlloc(xp->g, NULL, strlen(dbname + 1));
    strcpy(db, dbname);
  } else
    db= NULL;

  return db;
} // end of GetDBfromName


/**
  @brief
  create() is called to create a database. The variable name will have the name
  of the table.

  @details
  When create() is called you do not need to worry about
  opening the table. Also, the .frm file will have already been
  created so adjusting create_info is not necessary. You can overwrite
  the .frm file at this point if you wish to change the table
  definition, but there are no methods currently provided for doing
  so.

  Called from handle.cc by ha_create_table().

  @note
  Currently we do some checking on the create definitions and stop
  creating if an error is found. We wish we could change the table
  definition such as providing a default table type. However, as said
  above, there are no method to do so.

  @see
  ha_create_table() in handle.cc
*/

int ha_connect::create(const char *name, TABLE *table_arg,
                       HA_CREATE_INFO *create_info)
{
  int     rc= RC_OK;
  bool    dbf;
  Field* *field;
  Field  *fp;
  TABTYPE type;
  TABLE  *st= table;                       // Probably unuseful
  THD    *thd= ha_thd();
  xp= GetUser(thd, xp);
  PGLOBAL g= xp->g;

  DBUG_ENTER("ha_connect::create");
  int  sqlcom= thd_sql_command(table_arg->in_use);
  PTOS options= GetTableOptionStruct(table_arg);

  table= table_arg;         // Used by called functions

  if (xtrace)
    htrc("create: this=%p thd=%p xp=%p g=%p sqlcom=%d name=%s\n",
           this, thd, xp, g, sqlcom, GetTableName());

  // CONNECT engine specific table options:
  DBUG_ASSERT(options);
  type= GetTypeID(options->type);

  // Check table type
  if (type == TAB_UNDEF) {
    options->type= (options->srcdef)  ? "MYSQL" :
                   (options->tabname) ? "PROXY" : "DOS";
    type= GetTypeID(options->type);
    sprintf(g->Message, "No table_type. Will be set to %s", options->type);

    if (sqlcom == SQLCOM_CREATE_TABLE)
      push_warning(thd, Sql_condition::WARN_LEVEL_WARN, 0, g->Message);

  } else if (type == TAB_NIY) {
    sprintf(g->Message, "Unsupported table type %s", options->type);
    my_message(ER_UNKNOWN_ERROR, g->Message, MYF(0));
    DBUG_RETURN(HA_ERR_INTERNAL_ERROR);
  } // endif ttp

  if (check_privileges(thd, options, GetDBfromName(name)))
    DBUG_RETURN(HA_ERR_INTERNAL_ERROR);

  if (options->data_charset) {
    const CHARSET_INFO *data_charset;

    if (!(data_charset= get_charset_by_csname(options->data_charset,
                                              MY_CS_PRIMARY, MYF(0)))) {
      my_error(ER_UNKNOWN_CHARACTER_SET, MYF(0), options->data_charset);
      DBUG_RETURN(HA_ERR_INTERNAL_ERROR);
      } // endif charset

    if (type == TAB_XML && data_charset != &my_charset_utf8_general_ci) {
      my_printf_error(ER_UNKNOWN_ERROR,
                      "DATA_CHARSET='%s' is not supported for TABLE_TYPE=XML",
                        MYF(0), options->data_charset);
      DBUG_RETURN(HA_ERR_INTERNAL_ERROR);
      } // endif utf8

    } // endif charset

  if (!g) {
    rc= HA_ERR_INTERNAL_ERROR;
    DBUG_RETURN(rc);
  } else
    dbf= (GetTypeID(options->type) == TAB_DBF && !options->catfunc);

  // Can be null in ALTER TABLE
  if (create_info->alias)
    // Check whether a table is defined on itself
    switch (type) {
      case TAB_PRX:
      case TAB_XCL:
      case TAB_PIVOT:
      case TAB_OCCUR:
        if (options->srcdef) {
          strcpy(g->Message, "Cannot check looping reference");
          push_warning(thd, Sql_condition::WARN_LEVEL_WARN, 0, g->Message);
        } else if (options->tabname) {
          if (!stricmp(options->tabname, create_info->alias) &&
             (!options->dbname || !stricmp(options->dbname, table_arg->s->db.str))) {
            sprintf(g->Message, "A %s table cannot refer to itself",
                                options->type);
            my_message(ER_UNKNOWN_ERROR, g->Message, MYF(0));
            DBUG_RETURN(HA_ERR_INTERNAL_ERROR);
            } // endif tab

        } else {
          strcpy(g->Message, "Missing object table name or definition");
          my_message(ER_UNKNOWN_ERROR, g->Message, MYF(0));
          DBUG_RETURN(HA_ERR_INTERNAL_ERROR);
        } // endif tabname

      case TAB_MYSQL:
       {const char *src= options->srcdef;
        char *host, *db, *tab= (char*)options->tabname;
        int   port;

        host= GetListOption(g, "host", options->oplist, NULL);
        db= GetListOption(g, "database", options->oplist, NULL);
        port= atoi(GetListOption(g, "port", options->oplist, "0"));

        if (create_info->connect_string.str) {
          char   *dsn;
          int     len= create_info->connect_string.length;
          PMYDEF  mydef= new(g) MYSQLDEF();
          PDBUSER dup= PlgGetUser(g);
          PCATLG  cat= (dup) ? dup->Catalog : NULL;

          dsn= (char*)PlugSubAlloc(g, NULL, len + 1);
          strncpy(dsn, create_info->connect_string.str, len);
          dsn[len]= 0;
          mydef->SetName(create_info->alias);
          mydef->SetCat(cat);

          if (!mydef->ParseURL(g, dsn, false)) {
            if (mydef->GetHostname())
              host= mydef->GetHostname();

            if (mydef->GetDatabase())
              db= mydef->GetDatabase();

            if (mydef->GetTabname())
              tab= mydef->GetTabname();

            if (mydef->GetPortnumber())
              port= mydef->GetPortnumber();

          } else {
            my_message(ER_UNKNOWN_ERROR, g->Message, MYF(0));
            DBUG_RETURN(HA_ERR_INTERNAL_ERROR);
          } // endif ParseURL

          } // endif connect_string

        if (CheckSelf(g, table_arg->s, host, db, tab, src, port)) {
          my_message(ER_UNKNOWN_ERROR, g->Message, MYF(0));
          DBUG_RETURN(HA_ERR_INTERNAL_ERROR);
          } // endif CheckSelf

       }break;
      default: /* do nothing */;
        break;
     } // endswitch ttp

  if (type == TAB_XML) {
    bool  dom;                  // True: MS-DOM, False libxml2
    char *xsup= GetListOption(g, "Xmlsup", options->oplist, "*");

    // Note that if no support is specified, the default is MS-DOM
    // on Windows and libxml2 otherwise
    switch (*xsup) {
      case '*':
#if defined(WIN32)
        dom= true;
#else   // !WIN32
        dom= false;
#endif  // !WIN32
        break;
      case 'M':
      case 'D':
        dom= true;
        break;
      default:
        dom= false;
        break;
      } // endswitch xsup

#if !defined(DOMDOC_SUPPORT)
    if (dom) {
      strcpy(g->Message, "MS-DOM not supported by this version");
      xsup= NULL;
      } // endif DomDoc
#endif   // !DOMDOC_SUPPORT

#if !defined(LIBXML2_SUPPORT)
    if (!dom) {
      strcpy(g->Message, "libxml2 not supported by this version");
      xsup= NULL;
      } // endif Libxml2
#endif   // !LIBXML2_SUPPORT

    if (!xsup) {
      my_message(ER_UNKNOWN_ERROR, g->Message, MYF(0));
      rc= HA_ERR_INTERNAL_ERROR;
      DBUG_RETURN(rc);
      } // endif xsup

    } // endif type

  // Check column types
  for (field= table_arg->field; *field; field++) {
    fp= *field;

    if (fp->vcol_info && !fp->stored_in_db)
      continue;            // This is a virtual column

    if (fp->flags & AUTO_INCREMENT_FLAG) {
      strcpy(g->Message, "Auto_increment is not supported yet");
      my_message(ER_UNKNOWN_ERROR, g->Message, MYF(0));
      rc= HA_ERR_INTERNAL_ERROR;
      DBUG_RETURN(rc);
      } // endif flags

    if (fp->flags & (BLOB_FLAG | ENUM_FLAG | SET_FLAG)) {
      sprintf(g->Message, "Unsupported type for column %s",
                          fp->field_name);
      my_message(ER_UNKNOWN_ERROR, g->Message, MYF(0));
      rc= HA_ERR_INTERNAL_ERROR;
      DBUG_RETURN(rc);
      } // endif flags

    switch (fp->type()) {
      case MYSQL_TYPE_SHORT:
      case MYSQL_TYPE_LONG:
      case MYSQL_TYPE_FLOAT:
      case MYSQL_TYPE_DOUBLE:
      case MYSQL_TYPE_TIMESTAMP:
      case MYSQL_TYPE_DATE:
      case MYSQL_TYPE_TIME:
      case MYSQL_TYPE_DATETIME:
      case MYSQL_TYPE_YEAR:
      case MYSQL_TYPE_NEWDATE:
      case MYSQL_TYPE_LONGLONG:
      case MYSQL_TYPE_TINY:
      case MYSQL_TYPE_DECIMAL:
      case MYSQL_TYPE_NEWDECIMAL:
      case MYSQL_TYPE_INT24:
        break;                     // Ok
      case MYSQL_TYPE_VARCHAR:
      case MYSQL_TYPE_VAR_STRING:
      case MYSQL_TYPE_STRING:
        if (!fp->field_length) {
          sprintf(g->Message, "Unsupported 0 length for column %s",
                              fp->field_name);
          rc= HA_ERR_INTERNAL_ERROR;
          my_printf_error(ER_UNKNOWN_ERROR,
                          "Unsupported 0 length for column %s",
                          MYF(0), fp->field_name);
          DBUG_RETURN(rc);
          } // endif fp

        break;                     // To be checked
      case MYSQL_TYPE_BIT:
      case MYSQL_TYPE_NULL:
      case MYSQL_TYPE_ENUM:
      case MYSQL_TYPE_SET:
      case MYSQL_TYPE_TINY_BLOB:
      case MYSQL_TYPE_MEDIUM_BLOB:
      case MYSQL_TYPE_LONG_BLOB:
      case MYSQL_TYPE_BLOB:
      case MYSQL_TYPE_GEOMETRY:
      default:
//      fprintf(stderr, "Unsupported type column %s\n", fp->field_name);
        sprintf(g->Message, "Unsupported type for column %s",
                            fp->field_name);
        rc= HA_ERR_INTERNAL_ERROR;
        my_printf_error(ER_UNKNOWN_ERROR, "Unsupported type for column %s",
                        MYF(0), fp->field_name);
        DBUG_RETURN(rc);
        break;
      } // endswitch type

    if ((fp)->real_maybe_null() && !IsTypeNullable(type)) {
      my_printf_error(ER_UNKNOWN_ERROR,
                      "Table type %s does not support nullable columns",
                      MYF(0), options->type);
      DBUG_RETURN(HA_ERR_UNSUPPORTED);
      } // endif !nullable

    if (dbf) {
      bool b= false;

      if ((b= strlen(fp->field_name) > 10))
        sprintf(g->Message, "DBF: Column name '%s' is too long (max=10)",
                            fp->field_name);
      else if ((b= fp->field_length > 255))
        sprintf(g->Message, "DBF: Column length too big for '%s' (max=255)",
                            fp->field_name);

      if (b) {
        my_message(ER_UNKNOWN_ERROR, g->Message, MYF(0));
        rc= HA_ERR_INTERNAL_ERROR;
        DBUG_RETURN(rc);
        } // endif b

      } // endif dbf

    } // endfor field

  if ((sqlcom == SQLCOM_CREATE_TABLE || *GetTableName() == '#')
        && IsFileType(type) && !options->filename) {
    // The file name is not specified, create a default file in
    // the database directory named table_name.table_type.
    // (temporarily not done for XML because a void file causes
    // the XML parsers to report an error on the first Insert)
    char buf[256], fn[_MAX_PATH], dbpath[128], lwt[12];
    int  h;

    strcpy(buf, GetTableName());

    // Check for incompatible options
    if (options->sepindex) {
      my_message(ER_UNKNOWN_ERROR,
            "SEPINDEX is incompatible with unspecified file name",
            MYF(0));
      DBUG_RETURN(HA_ERR_UNSUPPORTED);
    } else if (GetTypeID(options->type) == TAB_VEC)
      if (!table->s->max_rows || options->split) {
        my_printf_error(ER_UNKNOWN_ERROR,
            "%s tables whose file name is unspecified cannot be split",
            MYF(0), options->type);
        DBUG_RETURN(HA_ERR_UNSUPPORTED);
      } else if (options->header == 2) {
        my_printf_error(ER_UNKNOWN_ERROR,
        "header=2 is not allowed for %s tables whose file name is unspecified",
            MYF(0), options->type);
        DBUG_RETURN(HA_ERR_UNSUPPORTED);
      } // endif's

    // Fold type to lower case
    for (int i= 0; i < 12; i++)
      if (!options->type[i]) {
        lwt[i]= 0;
        break;
      } else
        lwt[i]= tolower(options->type[i]);

    strcat(strcat(buf, "."), lwt);
    sprintf(g->Message, "No file name. Table will use %s", buf);

    if (sqlcom == SQLCOM_CREATE_TABLE)
      push_warning(thd, Sql_condition::WARN_LEVEL_WARN, 0, g->Message);

    strcat(strcat(strcpy(dbpath, "./"), table->s->db.str), "/");
    PlugSetPath(fn, buf, dbpath);

    if ((h= ::open(fn, O_CREAT | O_EXCL, 0666)) == -1) {
      if (errno == EEXIST)
        sprintf(g->Message, "Default file %s already exists", fn);
      else
        sprintf(g->Message, "Error %d creating file %s", errno, fn);

      push_warning(thd, Sql_condition::WARN_LEVEL_WARN, 0, g->Message);
    } else
      ::close(h);

    if (type == TAB_FMT || options->readonly)
      push_warning(thd, Sql_condition::WARN_LEVEL_WARN, 0,
        "Congratulation, you just created a read-only void table!");

    } // endif

  if (xtrace)
    htrc("xchk=%p createas=%d\n", g->Xchk, g->Createas);

  // To check whether indices have to be made or remade
  if (!g->Xchk) {
    PIXDEF xdp;

    // We should be in CREATE TABLE or ALTER_TABLE
    if (sqlcom != SQLCOM_CREATE_TABLE && sqlcom != SQLCOM_ALTER_TABLE)
      push_warning(thd, Sql_condition::WARN_LEVEL_WARN, 0,
        "Wrong command in create, please contact CONNECT team");

    if (sqlcom == SQLCOM_ALTER_TABLE && g->Alchecked == 0 &&
        (!IsFileType(type) || FileExists(options->filename))) {
      // This is an ALTER to CONNECT from another engine.
      // It cannot be accepted because the table data would be lost
      // except when the target file does not exist.
      strcpy(g->Message, "Operation denied. Table data would be lost.");
      my_message(ER_UNKNOWN_ERROR, g->Message, MYF(0));
      DBUG_RETURN(HA_ERR_INTERNAL_ERROR);
      } // endif outward

    // Get the index definitions
    if (xdp= GetIndexInfo()) {
      if (GetIndexType(type) == 1) {
        PDBUSER dup= PlgGetUser(g);
        PCATLG  cat= (dup) ? dup->Catalog : NULL;

        if (cat) {
          cat->SetDataPath(g, table_arg->s->db.str);

          if ((rc= optimize(table->in_use, NULL))) {
            htrc("Create rc=%d %s\n", rc, g->Message);
            my_message(ER_UNKNOWN_ERROR, g->Message, MYF(0));
            rc= HA_ERR_INTERNAL_ERROR;
          } else
            CloseTable(g);

          } // endif cat
<<<<<<< HEAD

      } else {
=======
    
      } else if (!GetIndexType(type)) {
>>>>>>> 213ecbbb
        sprintf(g->Message, "Table type %s is not indexable", options->type);
        my_message(ER_UNKNOWN_ERROR, g->Message, MYF(0));
        rc= HA_ERR_UNSUPPORTED;
      } // endif Indexable

      } // endif xdp

  } else {
    // This should not happen anymore with indexing new way
    my_message(ER_UNKNOWN_ERROR,
               "CONNECT index modification should be in-place", MYF(0));
    DBUG_RETURN(HA_ERR_UNSUPPORTED);
#if 0
    PIXDEF xdp= GetIndexInfo();
    PCHK   xcp= (PCHK)g->Xchk;

    if (xdp) {
      if (!IsTypeIndexable(type)) {
        g->Xchk= NULL;
        sprintf(g->Message, "Table type %s is not indexable", options->type);
        my_message(ER_UNKNOWN_ERROR, g->Message, MYF(0));
        rc= HA_ERR_INTERNAL_ERROR;
      } else {
        xcp->newpix= xdp;
        xcp->newsep= GetBooleanOption("Sepindex", false);
      } // endif Indexable

    } else if (!xcp->oldpix)
      g->Xchk= NULL;

    if (xtrace && g->Xchk)
      htrc("oldsep=%d newsep=%d oldpix=%p newpix=%p\n",
              xcp->oldsep, xcp->newsep, xcp->oldpix, xcp->newpix);

//  if (g->Xchk &&
//      (sqlcom != SQLCOM_CREATE_INDEX && sqlcom != SQLCOM_DROP_INDEX)) {
    if (g->Xchk) {
      PIXDEF xp1, xp2;
      bool   b= false;        // true if index changes

      if (xcp->oldsep == xcp->newsep) {
        for (xp1= xcp->newpix, xp2= xcp->oldpix;
             xp1 || xp2;
             xp1= xp1->Next, xp2= xp2->Next)
          if (!xp1 || !xp2 || !IsSameIndex(xp1, xp2)) {
            b= true;
            break;
            } // endif xp1

      } else
        b= true;

      if (!b)
        g->Xchk= NULL;

#if 0
      if (b) {
        // CONNECT does not support indexing via ALTER TABLE
        my_message(ER_UNKNOWN_ERROR,
           "CONNECT does not support index modification via ALTER TABLE",
           MYF(0));
        DBUG_RETURN(HA_ERR_UNSUPPORTED);
        } // endif b
#endif // 0

      } // endif Xchk

#endif // 0
  } // endif Xchk

  table= st;
  DBUG_RETURN(rc);
} // end of create

/**
  Used to check whether a file based outward table can be populated by
  an ALTER TABLE command. The conditions are:
  - file does not exist or is void
  - user has file privilege
*/
bool ha_connect::FileExists(const char *fn)
{
  if (!fn || !*fn)
    return false;

  if (table) {
    char *s, filename[_MAX_PATH], path[128];
    int   n;
    struct stat info;

    if (check_access(ha_thd(), FILE_ACL, table->s->db.str,
                     NULL, NULL, 0, 0))
      return true;

#if defined(WIN32)
    s= "\\";
#else   // !WIN32
    s= "/";
#endif  // !WIN32

    strcat(strcat(strcat(strcpy(path, "."), s), table->s->db.str), s);
    PlugSetPath(filename, fn, path);
    n= stat(filename, &info);

    if (n < 0) {
      if (errno != ENOENT) {
        char buf[_MAX_PATH + 20];

        sprintf(buf, "Error %d for file %s", errno, filename);
        push_warning(table->in_use, Sql_condition::WARN_LEVEL_WARN, 0, buf);
        return true;
      } else
        return false;

    } else
      return (info.st_size) ? true : false;

    } // endif table

  return true;
} // end of FileExists

// Called by SameString and NoFieldOptionChange
bool ha_connect::CheckString(const char *str1, const char *str2)
{
  bool  b1= (!str1 || !*str1), b2= (!str2 || !*str2);

  if (b1 && b2)
    return true;
  else if ((b1 && !b2) || (!b1 && b2) || stricmp(str1, str2))
    return false;

  return true;
} // end of CheckString

/**
  check whether a string option have changed
  */
bool ha_connect::SameString(TABLE *tab, char *opn)
{
  char *str1, *str2;

  tshp= tab->s;                 // The altered table
  str1= GetStringOption(opn);
  tshp= NULL;
  str2= GetStringOption(opn);
  return CheckString(str1, str2);
} // end of SameString

/**
  check whether a Boolean option have changed
  */
bool ha_connect::SameBool(TABLE *tab, char *opn)
{
  bool b1, b2;

  tshp= tab->s;                 // The altered table
  b1= GetBooleanOption(opn, false);
  tshp= NULL;
  b2= GetBooleanOption(opn, false);
  return (b1 == b2);
} // end of SameBool

/**
  check whether an integer option have changed
  */
bool ha_connect::SameInt(TABLE *tab, char *opn)
{
  int i1, i2;

  tshp= tab->s;                 // The altered table
  i1= GetIntegerOption(opn);
  tshp= NULL;
  i2= GetIntegerOption(opn);

  if (!stricmp(opn, "lrecl"))
    return (i1 == i2 || !i1 || !i2);
  else if (!stricmp(opn, "ending"))
    return (i1 == i2 || i1 <= 0 || i2 <= 0);
  else
    return (i1 == i2);

} // end of SameInt

/**
  check whether a field option have changed
  */
bool ha_connect::NoFieldOptionChange(TABLE *tab)
{
  bool rc= true;
  ha_field_option_struct *fop1, *fop2;
  Field* *fld1= table->s->field;
  Field* *fld2= tab->s->field;

  for (; rc && *fld1 && *fld2; fld1++, fld2++) {
    fop1= (*fld1)->option_struct;
    fop2= (*fld2)->option_struct;

    rc= (fop1->offset == fop2->offset &&
         fop1->fldlen == fop2->fldlen &&
         CheckString(fop1->dateformat, fop2->dateformat) &&
         CheckString(fop1->fieldformat, fop2->fieldformat) &&
         CheckString(fop1->special, fop2->special));
    } // endfor fld

  return rc;
} // end of NoFieldOptionChange

 /**
    Check if a storage engine supports a particular alter table in-place

    @param    altered_table     TABLE object for new version of table.
    @param    ha_alter_info     Structure describing changes to be done
                                by ALTER TABLE and holding data used
                                during in-place alter.

    @retval   HA_ALTER_ERROR                  Unexpected error.
    @retval   HA_ALTER_INPLACE_NOT_SUPPORTED  Not supported, must use copy.
    @retval   HA_ALTER_INPLACE_EXCLUSIVE_LOCK Supported, but requires X lock.
    @retval   HA_ALTER_INPLACE_SHARED_LOCK_AFTER_PREPARE
                                              Supported, but requires SNW lock
                                              during main phase. Prepare phase
                                              requires X lock.
    @retval   HA_ALTER_INPLACE_SHARED_LOCK    Supported, but requires SNW lock.
    @retval   HA_ALTER_INPLACE_NO_LOCK_AFTER_PREPARE
                                              Supported, concurrent reads/writes
                                              allowed. However, prepare phase
                                              requires X lock.
    @retval   HA_ALTER_INPLACE_NO_LOCK        Supported, concurrent
                                              reads/writes allowed.

    @note The default implementation uses the old in-place ALTER API
    to determine if the storage engine supports in-place ALTER or not.

    @note Called without holding thr_lock.c lock.
 */
enum_alter_inplace_result
ha_connect::check_if_supported_inplace_alter(TABLE *altered_table,
                                          Alter_inplace_info *ha_alter_info)
{
  DBUG_ENTER("check_if_supported_alter");

  bool            idx= false, outward= false;
  THD            *thd= ha_thd();
  int             sqlcom= thd_sql_command(thd);
  TABTYPE         newtyp, type= TAB_UNDEF;
  HA_CREATE_INFO *create_info= ha_alter_info->create_info;
//PTOS            pos= GetTableOptionStruct(table);
  PTOS            newopt, oldopt;
  xp= GetUser(thd, xp);
  PGLOBAL         g= xp->g;

  if (!g || !table) {
    my_message(ER_UNKNOWN_ERROR, "Cannot check ALTER operations", MYF(0));
    DBUG_RETURN(HA_ALTER_ERROR);
    } // endif Xchk

  newopt= altered_table->s->option_struct;
  oldopt= table->s->option_struct;

  // If this is the start of a new query, cleanup the previous one
  if (xp->CheckCleanup()) {
    tdbp= NULL;
    valid_info= false;
    } // endif CheckCleanup

  g->Alchecked= 1;       // Tested in create
  g->Xchk= NULL;
  type= GetRealType(oldopt);
  newtyp= GetRealType(newopt);

  // No copy algorithm for outward tables
  outward= (!IsFileType(type) || (oldopt->filename && *oldopt->filename));

  // Index operations
  Alter_inplace_info::HA_ALTER_FLAGS index_operations=
    Alter_inplace_info::ADD_INDEX |
    Alter_inplace_info::DROP_INDEX |
    Alter_inplace_info::ADD_UNIQUE_INDEX |
    Alter_inplace_info::DROP_UNIQUE_INDEX |
    Alter_inplace_info::ADD_PK_INDEX |
    Alter_inplace_info::DROP_PK_INDEX;

  Alter_inplace_info::HA_ALTER_FLAGS inplace_offline_operations=
    Alter_inplace_info::ALTER_COLUMN_EQUAL_PACK_LENGTH |
    Alter_inplace_info::ALTER_COLUMN_NAME |
    Alter_inplace_info::ALTER_COLUMN_DEFAULT |
    Alter_inplace_info::CHANGE_CREATE_OPTION |
    Alter_inplace_info::ALTER_RENAME | index_operations;

  if (ha_alter_info->handler_flags & index_operations ||
      !SameString(altered_table, "optname") ||
      !SameBool(altered_table, "sepindex")) {
    if (GetIndexType(type) == 1) {
      g->Xchk= new(g) XCHK;
      PCHK xcp= (PCHK)g->Xchk;
  
      xcp->oldpix= GetIndexInfo(table->s);
      xcp->newpix= GetIndexInfo(altered_table->s);
      xcp->oldsep= GetBooleanOption("sepindex", false);
      xcp->oldsep= xcp->SetName(g, GetStringOption("optname"));
      tshp= altered_table->s;
      xcp->newsep= GetBooleanOption("sepindex", false);
      xcp->newsep= xcp->SetName(g, GetStringOption("optname"));
      tshp= NULL;
  
      if (xtrace && g->Xchk)
        htrc(
          "oldsep=%d newsep=%d oldopn=%s newopn=%s oldpix=%p newpix=%p\n",
                xcp->oldsep, xcp->newsep, 
                SVP(xcp->oldopn), SVP(xcp->newopn), 
                xcp->oldpix, xcp->newpix);
  
      if (sqlcom == SQLCOM_ALTER_TABLE)
        idx= true;
      else
        DBUG_RETURN(HA_ALTER_INPLACE_EXCLUSIVE_LOCK);

    } else if (!GetIndexType(type)) {
      sprintf(g->Message, "Table type %s is not indexable", oldopt->type);
      my_message(ER_UNKNOWN_ERROR, g->Message, MYF(0));
      DBUG_RETURN(HA_ALTER_ERROR);
<<<<<<< HEAD
     } // endif Indexable

    g->Xchk= new(g) XCHK;
    PCHK xcp= (PCHK)g->Xchk;

    xcp->oldpix= GetIndexInfo(table->s);
    xcp->newpix= GetIndexInfo(altered_table->s);
    xcp->oldsep= GetBooleanOption("sepindex", false);
    xcp->oldsep= xcp->SetName(g, GetStringOption("optname"));
    tshp= altered_table->s;
    xcp->newsep= GetBooleanOption("sepindex", false);
    xcp->newsep= xcp->SetName(g, GetStringOption("optname"));
    tshp= NULL;

    if (xtrace && g->Xchk)
      htrc(
        "oldsep=%d newsep=%d oldopn=%s newopn=%s oldpix=%p newpix=%p\n",
              xcp->oldsep, xcp->newsep,
              SVP(xcp->oldopn), SVP(xcp->newopn),
              xcp->oldpix, xcp->newpix);

    if (sqlcom == SQLCOM_ALTER_TABLE)
      idx= true;
    else
      DBUG_RETURN(HA_ALTER_INPLACE_EXCLUSIVE_LOCK);
=======
    } // endif index type
>>>>>>> 213ecbbb

    } // endif index operation

  if (!SameString(altered_table, "filename")) {
    if (!outward) {
      // Conversion to outward table is only allowed for file based
      // tables whose file does not exist.
      tshp= altered_table->s;
      char *fn= GetStringOption("filename");
      tshp= NULL;

      if (FileExists(fn)) {
        strcpy(g->Message, "Operation denied. Table data would be lost.");
        my_message(ER_UNKNOWN_ERROR, g->Message, MYF(0));
        DBUG_RETURN(HA_ALTER_ERROR);
      } else
        goto fin;

    } else
      goto fin;

    } // endif filename

  /* Is there at least one operation that requires copy algorithm? */
  if (ha_alter_info->handler_flags & ~inplace_offline_operations)
    goto fin;

  /*
    ALTER TABLE tbl_name CONVERT TO CHARACTER SET .. and
    ALTER TABLE table_name DEFAULT CHARSET = .. most likely
    change column charsets and so not supported in-place through
    old API.

    Changing of PACK_KEYS, MAX_ROWS and ROW_FORMAT options were
    not supported as in-place operations in old API either.
  */
  if (create_info->used_fields & (HA_CREATE_USED_CHARSET |
                                  HA_CREATE_USED_DEFAULT_CHARSET |
                                  HA_CREATE_USED_PACK_KEYS |
                                  HA_CREATE_USED_MAX_ROWS) ||
      (table->s->row_type != create_info->row_type))
    goto fin;

#if 0
  uint table_changes= (ha_alter_info->handler_flags &
                       Alter_inplace_info::ALTER_COLUMN_EQUAL_PACK_LENGTH) ?
    IS_EQUAL_PACK_LENGTH : IS_EQUAL_YES;

  if (table->file->check_if_incompatible_data(create_info, table_changes)
      == COMPATIBLE_DATA_YES)
    DBUG_RETURN(HA_ALTER_INPLACE_EXCLUSIVE_LOCK);
#endif // 0

  // This was in check_if_incompatible_data
  if (NoFieldOptionChange(altered_table) &&
      type == newtyp &&
      SameInt(altered_table, "lrecl") &&
      SameInt(altered_table, "elements") &&
      SameInt(altered_table, "header") &&
      SameInt(altered_table, "quoted") &&
      SameInt(altered_table, "ending") &&
      SameInt(altered_table, "compressed"))
    DBUG_RETURN(HA_ALTER_INPLACE_EXCLUSIVE_LOCK);

fin:
  if (idx) {
    // Indexing is only supported inplace
    my_message(ER_ALTER_OPERATION_NOT_SUPPORTED,
      "Alter operations not supported together by CONNECT", MYF(0));
    DBUG_RETURN(HA_ALTER_ERROR);
  } else if (outward) {
    push_warning(thd, Sql_condition::WARN_LEVEL_WARN, 0,
      "This is an outward table, table data were not modified.");
    DBUG_RETURN(HA_ALTER_INPLACE_EXCLUSIVE_LOCK);
  } else
    DBUG_RETURN(HA_ALTER_INPLACE_NOT_SUPPORTED);

} // end of check_if_supported_inplace_alter


/**
  check_if_incompatible_data() called if ALTER TABLE can't detect otherwise
  if new and old definition are compatible

  @details If there are no other explicit signs like changed number of
  fields this function will be called by compare_tables()
  (sql/sql_tables.cc) to decide should we rewrite whole table or only .frm
  file.

  @note: This function is no more called by check_if_supported_inplace_alter
*/

bool ha_connect::check_if_incompatible_data(HA_CREATE_INFO *info,
                                        uint table_changes)
{
  DBUG_ENTER("ha_connect::check_if_incompatible_data");
  // TO DO: really implement and check it.
  push_warning(ha_thd(), Sql_condition::WARN_LEVEL_WARN, 0,
      "Unexpected call to check_if_incompatible_data.");
  DBUG_RETURN(COMPATIBLE_DATA_NO);
} // end of check_if_incompatible_data

/****************************************************************************
 * CONNECT MRR implementation: use DS-MRR
   This is just copied from myisam
 ***************************************************************************/

int ha_connect::multi_range_read_init(RANGE_SEQ_IF *seq, void *seq_init_param,
                                     uint n_ranges, uint mode,
                                     HANDLER_BUFFER *buf)
{
  return ds_mrr.dsmrr_init(this, seq, seq_init_param, n_ranges, mode, buf);
} // end of multi_range_read_init

int ha_connect::multi_range_read_next(range_id_t *range_info)
{
  return ds_mrr.dsmrr_next(range_info);
} // end of multi_range_read_next

ha_rows ha_connect::multi_range_read_info_const(uint keyno, RANGE_SEQ_IF *seq,
                                               void *seq_init_param,
                                               uint n_ranges, uint *bufsz,
                                               uint *flags, Cost_estimate *cost)
{
  /*
    This call is here because there is no location where this->table would
    already be known.
    TODO: consider moving it into some per-query initialization call.
  */
  ds_mrr.init(this, table);

  // MMR is implemented for "local" file based tables only
  if (!IsFileType(GetRealType(GetTableOptionStruct(table))))
    *flags|= HA_MRR_USE_DEFAULT_IMPL;

  ha_rows rows= ds_mrr.dsmrr_info_const(keyno, seq, seq_init_param, n_ranges,
                                        bufsz, flags, cost);
  xp->g->Mrr= !(*flags & HA_MRR_USE_DEFAULT_IMPL);
  return rows;
} // end of multi_range_read_info_const

ha_rows ha_connect::multi_range_read_info(uint keyno, uint n_ranges, uint keys,
                                         uint key_parts, uint *bufsz,
                                         uint *flags, Cost_estimate *cost)
{
  ds_mrr.init(this, table);

  // MMR is implemented for "local" file based tables only
  if (!IsFileType(GetRealType(GetTableOptionStruct(table))))
    *flags|= HA_MRR_USE_DEFAULT_IMPL;

  ha_rows rows= ds_mrr.dsmrr_info(keyno, n_ranges, keys, key_parts, bufsz,
                                  flags, cost);
  xp->g->Mrr= !(*flags & HA_MRR_USE_DEFAULT_IMPL);
  return rows;
} // end of multi_range_read_info


int ha_connect::multi_range_read_explain_info(uint mrr_mode, char *str,
                                             size_t size)
{
  return ds_mrr.dsmrr_explain_info(mrr_mode, str, size);
} // end of multi_range_read_explain_info

/* CONNECT MRR implementation ends */

#if 0
// Does this make sens for CONNECT?
Item *ha_connect::idx_cond_push(uint keyno_arg, Item* idx_cond_arg)
{
  pushed_idx_cond_keyno= keyno_arg;
  pushed_idx_cond= idx_cond_arg;
  in_range_check_pushed_down= TRUE;
  if (active_index == pushed_idx_cond_keyno)
    mi_set_index_cond_func(file, handler_index_cond_check, this);
  return NULL;
}
#endif // 0


struct st_mysql_storage_engine connect_storage_engine=
{ MYSQL_HANDLERTON_INTERFACE_VERSION };

// Tracing: 0 no, 1 yes, >1 more tracing
static MYSQL_SYSVAR_INT(xtrace, xtrace,
       PLUGIN_VAR_RQCMDARG, "Console trace value.",
       NULL, update_connect_xtrace, 0, 0, INT_MAX, 1);

// Size used when converting TEXT columns to VARCHAR
static MYSQL_SYSVAR_INT(conv_size, conv_size,
       PLUGIN_VAR_RQCMDARG, "Size used when converting TEXT columns.",
       NULL, update_connect_zconv, SZCONV, 0, 65500, 1);

/**
  Type conversion:
    no:   Unsupported types -> TYPE_ERROR
    yes:  TEXT -> VARCHAR
    skip: skip unsupported type columns in Discovery
*/
const char *xconv_names[]=
{
  "NO", "YES", "SKIP", NullS
};

TYPELIB xconv_typelib=
{
  array_elements(xconv_names) - 1, "xconv_typelib",
  xconv_names, NULL
};

static MYSQL_SYSVAR_ENUM(
  type_conv,                       // name
  type_conv,                       // varname
  PLUGIN_VAR_RQCMDARG,             // opt
  "Unsupported types conversion.", // comment
  NULL,                            // check
  update_connect_xconv,            // update function
  0,                               // def (no)
  &xconv_typelib);                 // typelib

#if defined(XMAP)
// Using file mapping for indexes if true
static MYSQL_SYSVAR_BOOL(indx_map, indx_map, PLUGIN_VAR_RQCMDARG,
       "Using file mapping for indexes",
       NULL, update_connect_xmap, 0);
#endif   // XMAP

// Size used for g->Sarea_Size
static MYSQL_SYSVAR_UINT(work_size, work_size,
       PLUGIN_VAR_RQCMDARG, "Size of the CONNECT work area.",
       NULL, update_connect_worksize, SZWORK, SZWMIN, UINT_MAX, 1);

static struct st_mysql_sys_var* connect_system_variables[]= {
  MYSQL_SYSVAR(xtrace),
  MYSQL_SYSVAR(conv_size),
  MYSQL_SYSVAR(type_conv),
#if defined(XMAP)
  MYSQL_SYSVAR(indx_map),
#endif   // XMAP
  MYSQL_SYSVAR(work_size),
  NULL
};

maria_declare_plugin(connect)
{
  MYSQL_STORAGE_ENGINE_PLUGIN,
  &connect_storage_engine,
  "CONNECT",
  "Olivier Bertrand",
  "Management of External Data (SQL/MED), including many file formats",
  PLUGIN_LICENSE_GPL,
  connect_init_func,                            /* Plugin Init */
  connect_done_func,                            /* Plugin Deinit */
  0x0103,                                       /* version number (1.03) */
  NULL,                                         /* status variables */
  connect_system_variables,                     /* system variables */
  "1.03",                                       /* string version */
  MariaDB_PLUGIN_MATURITY_BETA                  /* maturity */
}
maria_declare_plugin_end;<|MERGE_RESOLUTION|>--- conflicted
+++ resolved
@@ -670,14 +670,10 @@
 
   if (pos) {
     TABTYPE type= hp->GetRealType(pos);
-<<<<<<< HEAD
 
     if (IsFileType(type))
       flags|= HA_FILE_BASED;
 
-=======
-    
->>>>>>> 213ecbbb
     if (IsExactType(type))
       flags|= (HA_HAS_RECORDS | HA_STATS_RECORDS_IS_EXACT);
 
@@ -1486,26 +1482,6 @@
             break;
           } // endswitch Type
 
-<<<<<<< HEAD
-        if (p) {
-          if (fp->store(p, strlen(p), charset, CHECK_FIELD_WARN)) {
-            // Avoid "error" on null fields
-            if (value->GetIntValue())
-              rc= HA_ERR_WRONG_IN_RECORD;
-
-            DBUG_PRINT("MakeRecord", ("%s", p));
-            } // endif store
-
-        } else
-          if (fp->store(value->GetFloatValue())) {
-//          rc= HA_ERR_WRONG_IN_RECORD;   a Warning was ignored
-            char buf[128];
-            THD *thd= ha_thd();
-
-            sprintf(buf, "Out of range value for column '%s' at row %ld",
-              fp->field_name,
-              thd->get_stmt_da()->current_row_for_warning());
-=======
         // Store functions returns 1 on overflow and -1 on fatal error
         if (rc > 0) {
           char buf[128];
@@ -1515,7 +1491,6 @@
             value->GetCharString(val),
             fp->field_name, 
             thd->get_stmt_da()->current_row_for_warning());
->>>>>>> 213ecbbb
 
           push_warning(thd, Sql_condition::WARN_LEVEL_WARN, 0, buf);
           DBUG_PRINT("MakeRecord", ("%s", buf));
@@ -4374,13 +4349,8 @@
   char        v, spc= ',', qch= 0;
   const char *fncn= "?";
   const char *user, *fn, *db, *host, *pwd, *sep, *tbl, *src;
-<<<<<<< HEAD
-  const char *col, *ocl, *rnk, *pic, *fcl;
-  char       *tab, *dsn, *shm;
-=======
   const char *col, *ocl, *rnk, *pic, *fcl, *skc;
   char       *tab, *dsn, *shm; 
->>>>>>> 213ecbbb
 #if defined(WIN32)
   char       *nsp= NULL, *cls= NULL;
 #endif   // WIN32
@@ -5301,13 +5271,8 @@
             CloseTable(g);
 
           } // endif cat
-<<<<<<< HEAD
-
-      } else {
-=======
     
       } else if (!GetIndexType(type)) {
->>>>>>> 213ecbbb
         sprintf(g->Message, "Table type %s is not indexable", options->type);
         my_message(ER_UNKNOWN_ERROR, g->Message, MYF(0));
         rc= HA_ERR_UNSUPPORTED;
@@ -5630,35 +5595,7 @@
       sprintf(g->Message, "Table type %s is not indexable", oldopt->type);
       my_message(ER_UNKNOWN_ERROR, g->Message, MYF(0));
       DBUG_RETURN(HA_ALTER_ERROR);
-<<<<<<< HEAD
-     } // endif Indexable
-
-    g->Xchk= new(g) XCHK;
-    PCHK xcp= (PCHK)g->Xchk;
-
-    xcp->oldpix= GetIndexInfo(table->s);
-    xcp->newpix= GetIndexInfo(altered_table->s);
-    xcp->oldsep= GetBooleanOption("sepindex", false);
-    xcp->oldsep= xcp->SetName(g, GetStringOption("optname"));
-    tshp= altered_table->s;
-    xcp->newsep= GetBooleanOption("sepindex", false);
-    xcp->newsep= xcp->SetName(g, GetStringOption("optname"));
-    tshp= NULL;
-
-    if (xtrace && g->Xchk)
-      htrc(
-        "oldsep=%d newsep=%d oldopn=%s newopn=%s oldpix=%p newpix=%p\n",
-              xcp->oldsep, xcp->newsep,
-              SVP(xcp->oldopn), SVP(xcp->newopn),
-              xcp->oldpix, xcp->newpix);
-
-    if (sqlcom == SQLCOM_ALTER_TABLE)
-      idx= true;
-    else
-      DBUG_RETURN(HA_ALTER_INPLACE_EXCLUSIVE_LOCK);
-=======
     } // endif index type
->>>>>>> 213ecbbb
 
     } // endif index operation
 
