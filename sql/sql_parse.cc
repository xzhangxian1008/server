/* Copyright (c) 2000, 2013, Oracle and/or its affiliates.
   Copyright (c) 2008, 2013, Monty Program Ab

   This program is free software; you can redistribute it and/or modify
   it under the terms of the GNU General Public License as published by
   the Free Software Foundation; version 2 of the License.

   This program is distributed in the hope that it will be useful,
   but WITHOUT ANY WARRANTY; without even the implied warranty of
   MERCHANTABILITY or FITNESS FOR A PARTICULAR PURPOSE.  See the
   GNU General Public License for more details.

   You should have received a copy of the GNU General Public License
   along with this program; if not, write to the Free Software
   Foundation, Inc., 51 Franklin St, Fifth Floor, Boston, MA  02110-1301  USA */

#define MYSQL_LEX 1
#include "my_global.h"
#include "sql_priv.h"
#include "unireg.h"                    // REQUIRED: for other includes
#include "sql_parse.h"        // sql_kill, *_precheck, *_prepare
#include "lock.h"             // try_transactional_lock,
                              // check_transactional_lock,
                              // set_handler_table_locks,
                              // lock_global_read_lock,
                              // make_global_read_lock_block_commit
#include "sql_base.h"         // find_temporary_table
#include "sql_cache.h"        // QUERY_CACHE_FLAGS_SIZE, query_cache_*
#include "sql_show.h"         // mysqld_list_*, mysqld_show_*,
                              // calc_sum_of_all_status
#include "mysqld.h"
#include "sql_locale.h"                         // my_locale_en_US
#include "log.h"                                // flush_error_log
#include "sql_view.h"         // mysql_create_view, mysql_drop_view
#include "sql_delete.h"       // mysql_delete
#include "sql_insert.h"       // mysql_insert
#include "sql_update.h"       // mysql_update, mysql_multi_update
#include "sql_partition.h"    // struct partition_info
#include "sql_db.h"           // mysql_change_db, mysql_create_db,
                              // mysql_rm_db, mysql_upgrade_db,
                              // mysql_alter_db,
                              // check_db_dir_existence,
                              // my_dbopt_cleanup
#include "sql_table.h"        // mysql_create_like_table,
                              // mysql_create_table,
                              // mysql_alter_table,
                              // mysql_backup_table,
                              // mysql_restore_table
#include "sql_reload.h"       // reload_acl_and_cache
#include "sql_admin.h"        // mysql_assign_to_keycache
#include "sql_connect.h"      // decrease_user_connections,
                              // check_mqh,
                              // reset_mqh
#include "sql_rename.h"       // mysql_rename_table
#include "sql_tablespace.h"   // mysql_alter_tablespace
#include "hostname.h"         // hostname_cache_refresh
#include "sql_acl.h"          // *_ACL, check_grant, is_acl_user,
                              // has_any_table_level_privileges,
                              // mysql_drop_user, mysql_rename_user,
                              // check_grant_routine,
                              // mysql_routine_grant,
                              // mysql_show_grants,
                              // sp_grant_privileges, ...
#include "sql_test.h"         // mysql_print_status
#include "sql_select.h"       // handle_select, mysql_select,
                              // mysql_explain_union
#include "sql_load.h"         // mysql_load
#include "sql_servers.h"      // create_servers, alter_servers,
                              // drop_servers, servers_reload
#include "sql_handler.h"      // mysql_ha_open, mysql_ha_close,
                              // mysql_ha_read
#include "sql_binlog.h"       // mysql_client_binlog_statement
#include "sql_do.h"           // mysql_do
#include "sql_help.h"         // mysqld_help
#include "rpl_constants.h"    // Incident, INCIDENT_LOST_EVENTS
#include "log_event.h"
#include "sql_repl.h"
#include "rpl_filter.h"
#include "repl_failsafe.h"
#include <m_ctype.h>
#include <myisam.h>
#include <my_dir.h>
#include "rpl_handler.h"
#include "rpl_mi.h"

#include "sp_head.h"
#include "sp.h"
#include "sp_cache.h"
#include "events.h"
#include "sql_trigger.h"
#include "transaction.h"
#include "sql_audit.h"
#include "sql_prepare.h"
#include "debug_sync.h"
#include "probes_mysql.h"
#include "set_var.h"
#include "log_slow.h"
#include "sql_bootstrap.h"

#define FLAGSTR(V,F) ((V)&(F)?#F" ":"")

#ifdef WITH_ARIA_STORAGE_ENGINE
#include "../storage/maria/ha_maria.h"
#endif

#ifdef WITH_WSREP
#include "wsrep_mysqld.h"
#include "wsrep_thd.h"
static void wsrep_mysql_parse(THD *thd, char *rawbuf, uint length,
                              Parser_state *parser_state);
#endif /* WITH_WSREP */
/**
  @defgroup Runtime_Environment Runtime Environment
  @{
*/

/* Used in error handling only */
#define SP_TYPE_STRING(LP) \
  ((LP)->sphead->m_type == TYPE_ENUM_FUNCTION ? "FUNCTION" : "PROCEDURE")
#define SP_COM_STRING(LP) \
  ((LP)->sql_command == SQLCOM_CREATE_SPFUNCTION || \
   (LP)->sql_command == SQLCOM_ALTER_FUNCTION || \
   (LP)->sql_command == SQLCOM_SHOW_CREATE_FUNC || \
   (LP)->sql_command == SQLCOM_DROP_FUNCTION ? \
   "FUNCTION" : "PROCEDURE")

static bool execute_sqlcom_select(THD *thd, TABLE_LIST *all_tables);
static void sql_kill(THD *thd, longlong id, killed_state state, killed_type type);
static void sql_kill_user(THD *thd, LEX_USER *user, killed_state state);
static bool lock_tables_precheck(THD *thd, TABLE_LIST *tables);
static bool execute_show_status(THD *, TABLE_LIST *);
static bool execute_rename_table(THD *, TABLE_LIST *, TABLE_LIST *);

const char *any_db="*any*";	// Special symbol for check_access

const LEX_STRING command_name[]={
  { C_STRING_WITH_LEN("Sleep") },
  { C_STRING_WITH_LEN("Quit") },
  { C_STRING_WITH_LEN("Init DB") },
  { C_STRING_WITH_LEN("Query") },
  { C_STRING_WITH_LEN("Field List") },
  { C_STRING_WITH_LEN("Create DB") },
  { C_STRING_WITH_LEN("Drop DB") },
  { C_STRING_WITH_LEN("Refresh") },
  { C_STRING_WITH_LEN("Shutdown") },
  { C_STRING_WITH_LEN("Statistics") },
  { C_STRING_WITH_LEN("Processlist") },
  { C_STRING_WITH_LEN("Connect") },
  { C_STRING_WITH_LEN("Kill") },
  { C_STRING_WITH_LEN("Debug") },
  { C_STRING_WITH_LEN("Ping") },
  { C_STRING_WITH_LEN("Time") },
  { C_STRING_WITH_LEN("Delayed insert") },
  { C_STRING_WITH_LEN("Change user") },
  { C_STRING_WITH_LEN("Binlog Dump") },
  { C_STRING_WITH_LEN("Table Dump") },
  { C_STRING_WITH_LEN("Connect Out") },
  { C_STRING_WITH_LEN("Register Slave") },
  { C_STRING_WITH_LEN("Prepare") },
  { C_STRING_WITH_LEN("Execute") },
  { C_STRING_WITH_LEN("Long Data") },
  { C_STRING_WITH_LEN("Close stmt") },
  { C_STRING_WITH_LEN("Reset stmt") },
  { C_STRING_WITH_LEN("Set option") },
  { C_STRING_WITH_LEN("Fetch") },
  { C_STRING_WITH_LEN("Daemon") },
  { C_STRING_WITH_LEN("Error") }  // Last command number
};

const char *xa_state_names[]={
  "NON-EXISTING", "ACTIVE", "IDLE", "PREPARED", "ROLLBACK ONLY"
};

#ifdef HAVE_REPLICATION
/**
  Returns true if all tables should be ignored.
*/
inline bool all_tables_not_ok(THD *thd, TABLE_LIST *tables)
{
  return thd->rpl_filter->is_on() && tables && !thd->spcont &&
         !thd->rpl_filter->tables_ok(thd->db, tables);
}
#endif


static bool some_non_temp_table_to_be_updated(THD *thd, TABLE_LIST *tables)
{
  for (TABLE_LIST *table= tables; table; table= table->next_global)
  {
    DBUG_ASSERT(table->db && table->table_name);
    if (table->updating && !find_temporary_table(thd, table))
      return 1;
  }
  return 0;
}


/*
  Implicitly commit a active transaction if statement requires so.

  @param thd    Thread handle.
  @param mask   Bitmask used for the SQL command match.

  @return 0     No implicit commit
  @return 1     Do a commit
*/
static bool stmt_causes_implicit_commit(THD *thd, uint mask)
{
  LEX *lex= thd->lex;
  bool skip= FALSE;
  DBUG_ENTER("stmt_causes_implicit_commit");

  if (!(sql_command_flags[lex->sql_command] & mask))
    DBUG_RETURN(FALSE);

  switch (lex->sql_command) {
  case SQLCOM_DROP_TABLE:
    skip= (lex->drop_temporary ||
           (thd->variables.option_bits & OPTION_GTID_BEGIN));
    break;
  case SQLCOM_ALTER_TABLE:
    /* If ALTER TABLE of non-temporary table, do implicit commit */
    skip= (lex->create_info.tmp_table());
    break;
  case SQLCOM_CREATE_TABLE:
    /*
      If CREATE TABLE of non-temporary table and the table is not part
      if a BEGIN GTID ... COMMIT group, do a implicit commit.
      This ensures that CREATE ... SELECT will in the same GTID group on the
      master and slave.
    */
    skip= (lex->create_info.tmp_table() ||
           (thd->variables.option_bits & OPTION_GTID_BEGIN));
    break;
  case SQLCOM_SET_OPTION:
    skip= lex->autocommit ? FALSE : TRUE;
    break;
  default:
    break;
  }

  DBUG_RETURN(!skip);
}


/**
  Mark all commands that somehow changes a table.

  This is used to check number of updates / hour.

  sql_command is actually set to SQLCOM_END sometimes
  so we need the +1 to include it in the array.

  See COMMAND_FLAG_xxx for different type of commands
     2  - query that returns meaningful ROW_COUNT() -
          a number of modified rows
*/

uint sql_command_flags[SQLCOM_END+1];
uint server_command_flags[COM_END+1];

void init_update_queries(void)
{
  /* Initialize the server command flags array. */
  memset(server_command_flags, 0, sizeof(server_command_flags));

  server_command_flags[COM_STATISTICS]= CF_SKIP_QUERY_ID | CF_SKIP_QUESTIONS;
  server_command_flags[COM_PING]=       CF_SKIP_QUERY_ID | CF_SKIP_QUESTIONS;
  server_command_flags[COM_STMT_PREPARE]= CF_SKIP_QUESTIONS;
  server_command_flags[COM_STMT_CLOSE]=   CF_SKIP_QUESTIONS;
  server_command_flags[COM_STMT_RESET]=   CF_SKIP_QUESTIONS;

  /* Initialize the sql command flags array. */
  memset(sql_command_flags, 0, sizeof(sql_command_flags));

  /*
    In general, DDL statements do not generate row events and do not go
    through a cache before being written to the binary log. However, the
    CREATE TABLE...SELECT is an exception because it may generate row
    events. For that reason,  the SQLCOM_CREATE_TABLE  which represents
    a CREATE TABLE, including the CREATE TABLE...SELECT, has the
    CF_CAN_GENERATE_ROW_EVENTS flag. The distinction between a regular
    CREATE TABLE and the CREATE TABLE...SELECT is made in other parts of
    the code, in particular in the Query_log_event's constructor.
  */
  sql_command_flags[SQLCOM_CREATE_TABLE]=   CF_CHANGES_DATA | CF_REEXECUTION_FRAGILE |
                                            CF_AUTO_COMMIT_TRANS | CF_REPORT_PROGRESS |
                                            CF_CAN_GENERATE_ROW_EVENTS;
  sql_command_flags[SQLCOM_CREATE_INDEX]=   CF_CHANGES_DATA | CF_AUTO_COMMIT_TRANS;
  sql_command_flags[SQLCOM_ALTER_TABLE]=    CF_CHANGES_DATA | CF_WRITE_LOGS_COMMAND |
                                            CF_AUTO_COMMIT_TRANS | CF_REPORT_PROGRESS |
                                            CF_INSERTS_DATA;
  sql_command_flags[SQLCOM_TRUNCATE]=       CF_CHANGES_DATA | CF_WRITE_LOGS_COMMAND |
                                            CF_AUTO_COMMIT_TRANS;
  sql_command_flags[SQLCOM_DROP_TABLE]=     CF_CHANGES_DATA | CF_AUTO_COMMIT_TRANS;
  sql_command_flags[SQLCOM_LOAD]=           CF_CHANGES_DATA | CF_REEXECUTION_FRAGILE |
                                            CF_CAN_GENERATE_ROW_EVENTS | CF_REPORT_PROGRESS |
                                            CF_INSERTS_DATA;
  sql_command_flags[SQLCOM_CREATE_DB]=      CF_CHANGES_DATA | CF_AUTO_COMMIT_TRANS;
  sql_command_flags[SQLCOM_DROP_DB]=        CF_CHANGES_DATA | CF_AUTO_COMMIT_TRANS;
  sql_command_flags[SQLCOM_ALTER_DB_UPGRADE]= CF_AUTO_COMMIT_TRANS;
  sql_command_flags[SQLCOM_ALTER_DB]=       CF_CHANGES_DATA | CF_AUTO_COMMIT_TRANS;
  sql_command_flags[SQLCOM_RENAME_TABLE]=   CF_CHANGES_DATA | CF_AUTO_COMMIT_TRANS;
  sql_command_flags[SQLCOM_DROP_INDEX]=     CF_CHANGES_DATA | CF_AUTO_COMMIT_TRANS | CF_REPORT_PROGRESS;
  sql_command_flags[SQLCOM_CREATE_VIEW]=    CF_CHANGES_DATA | CF_REEXECUTION_FRAGILE |
                                            CF_AUTO_COMMIT_TRANS;
  sql_command_flags[SQLCOM_DROP_VIEW]=      CF_CHANGES_DATA | CF_AUTO_COMMIT_TRANS;
  sql_command_flags[SQLCOM_CREATE_TRIGGER]= CF_CHANGES_DATA | CF_AUTO_COMMIT_TRANS;
  sql_command_flags[SQLCOM_DROP_TRIGGER]=   CF_CHANGES_DATA | CF_AUTO_COMMIT_TRANS;
  sql_command_flags[SQLCOM_CREATE_EVENT]=   CF_CHANGES_DATA | CF_AUTO_COMMIT_TRANS;
  sql_command_flags[SQLCOM_ALTER_EVENT]=    CF_CHANGES_DATA | CF_AUTO_COMMIT_TRANS;
  sql_command_flags[SQLCOM_DROP_EVENT]=     CF_CHANGES_DATA | CF_AUTO_COMMIT_TRANS;

  sql_command_flags[SQLCOM_UPDATE]=	    CF_CHANGES_DATA | CF_REEXECUTION_FRAGILE |
                                            CF_CAN_GENERATE_ROW_EVENTS |
                                            CF_OPTIMIZER_TRACE |
                                            CF_CAN_BE_EXPLAINED |
                                            CF_UPDATES_DATA;
  sql_command_flags[SQLCOM_UPDATE_MULTI]=   CF_CHANGES_DATA | CF_REEXECUTION_FRAGILE |
                                            CF_CAN_GENERATE_ROW_EVENTS |
                                            CF_OPTIMIZER_TRACE |
                                            CF_CAN_BE_EXPLAINED |
                                            CF_UPDATES_DATA;
  sql_command_flags[SQLCOM_INSERT]=	    CF_CHANGES_DATA | CF_REEXECUTION_FRAGILE |
                                            CF_CAN_GENERATE_ROW_EVENTS |
                                            CF_OPTIMIZER_TRACE |
                                            CF_CAN_BE_EXPLAINED |
                                            CF_INSERTS_DATA;
  sql_command_flags[SQLCOM_INSERT_SELECT]=  CF_CHANGES_DATA | CF_REEXECUTION_FRAGILE |
                                            CF_CAN_GENERATE_ROW_EVENTS |
                                            CF_OPTIMIZER_TRACE |
                                            CF_CAN_BE_EXPLAINED |
                                            CF_INSERTS_DATA;
  sql_command_flags[SQLCOM_DELETE]=         CF_CHANGES_DATA | CF_REEXECUTION_FRAGILE |
                                            CF_CAN_GENERATE_ROW_EVENTS |
                                            CF_OPTIMIZER_TRACE |
                                            CF_CAN_BE_EXPLAINED;
  sql_command_flags[SQLCOM_DELETE_MULTI]=   CF_CHANGES_DATA | CF_REEXECUTION_FRAGILE |
                                            CF_CAN_GENERATE_ROW_EVENTS |
                                            CF_OPTIMIZER_TRACE |
                                            CF_CAN_BE_EXPLAINED;;
  sql_command_flags[SQLCOM_REPLACE]=        CF_CHANGES_DATA | CF_REEXECUTION_FRAGILE |
                                            CF_CAN_GENERATE_ROW_EVENTS |
                                            CF_OPTIMIZER_TRACE |
                                            CF_CAN_BE_EXPLAINED |
                                            CF_INSERTS_DATA;;
  sql_command_flags[SQLCOM_REPLACE_SELECT]= CF_CHANGES_DATA | CF_REEXECUTION_FRAGILE |
                                            CF_CAN_GENERATE_ROW_EVENTS |
                                            CF_OPTIMIZER_TRACE |
                                            CF_CAN_BE_EXPLAINED |
                                            CF_INSERTS_DATA;
  sql_command_flags[SQLCOM_SELECT]=         CF_REEXECUTION_FRAGILE |
                                            CF_CAN_GENERATE_ROW_EVENTS |
                                            CF_OPTIMIZER_TRACE |
                                            CF_CAN_BE_EXPLAINED;
  // (1) so that subquery is traced when doing "SET @var = (subquery)"
  /*
    @todo SQLCOM_SET_OPTION should have CF_CAN_GENERATE_ROW_EVENTS
    set, because it may invoke a stored function that generates row
    events. /Sven
  */
  sql_command_flags[SQLCOM_SET_OPTION]=     CF_REEXECUTION_FRAGILE |
                                            CF_AUTO_COMMIT_TRANS |
                                            CF_OPTIMIZER_TRACE; // (1)
  // (1) so that subquery is traced when doing "DO @var := (subquery)"
  sql_command_flags[SQLCOM_DO]=             CF_REEXECUTION_FRAGILE |
                                            CF_CAN_GENERATE_ROW_EVENTS |
                                            CF_OPTIMIZER_TRACE; // (1)

  sql_command_flags[SQLCOM_SHOW_STATUS_PROC]= CF_STATUS_COMMAND | CF_REEXECUTION_FRAGILE;
  sql_command_flags[SQLCOM_SHOW_STATUS]=      CF_STATUS_COMMAND | CF_REEXECUTION_FRAGILE;
  sql_command_flags[SQLCOM_SHOW_DATABASES]=   CF_STATUS_COMMAND | CF_REEXECUTION_FRAGILE;
  sql_command_flags[SQLCOM_SHOW_TRIGGERS]=    CF_STATUS_COMMAND | CF_REEXECUTION_FRAGILE;
  sql_command_flags[SQLCOM_SHOW_EVENTS]=      CF_STATUS_COMMAND | CF_REEXECUTION_FRAGILE;
  sql_command_flags[SQLCOM_SHOW_OPEN_TABLES]= CF_STATUS_COMMAND | CF_REEXECUTION_FRAGILE;
  sql_command_flags[SQLCOM_SHOW_PLUGINS]=     CF_STATUS_COMMAND;
  sql_command_flags[SQLCOM_SHOW_FIELDS]=      CF_STATUS_COMMAND | CF_REEXECUTION_FRAGILE;
  sql_command_flags[SQLCOM_SHOW_KEYS]=        CF_STATUS_COMMAND | CF_REEXECUTION_FRAGILE;
  sql_command_flags[SQLCOM_SHOW_VARIABLES]=   CF_STATUS_COMMAND | CF_REEXECUTION_FRAGILE;
  sql_command_flags[SQLCOM_SHOW_CHARSETS]=    CF_STATUS_COMMAND | CF_REEXECUTION_FRAGILE;
  sql_command_flags[SQLCOM_SHOW_COLLATIONS]=  CF_STATUS_COMMAND | CF_REEXECUTION_FRAGILE;
  sql_command_flags[SQLCOM_SHOW_BINLOGS]=     CF_STATUS_COMMAND;
  sql_command_flags[SQLCOM_SHOW_SLAVE_HOSTS]= CF_STATUS_COMMAND;
  sql_command_flags[SQLCOM_SHOW_BINLOG_EVENTS]= CF_STATUS_COMMAND;
  sql_command_flags[SQLCOM_SHOW_STORAGE_ENGINES]= CF_STATUS_COMMAND;
  sql_command_flags[SQLCOM_SHOW_AUTHORS]=     CF_STATUS_COMMAND;
  sql_command_flags[SQLCOM_SHOW_CONTRIBUTORS]= CF_STATUS_COMMAND;
  sql_command_flags[SQLCOM_SHOW_PRIVILEGES]=  CF_STATUS_COMMAND;
  sql_command_flags[SQLCOM_SHOW_WARNS]=       CF_STATUS_COMMAND | CF_DIAGNOSTIC_STMT;
  sql_command_flags[SQLCOM_SHOW_ERRORS]=      CF_STATUS_COMMAND | CF_DIAGNOSTIC_STMT;
  sql_command_flags[SQLCOM_SHOW_ENGINE_STATUS]= CF_STATUS_COMMAND;
  sql_command_flags[SQLCOM_SHOW_ENGINE_MUTEX]= CF_STATUS_COMMAND;
  sql_command_flags[SQLCOM_SHOW_ENGINE_LOGS]= CF_STATUS_COMMAND;
  sql_command_flags[SQLCOM_SHOW_EXPLAIN]= CF_STATUS_COMMAND;
  sql_command_flags[SQLCOM_SHOW_PROCESSLIST]= CF_STATUS_COMMAND;
  sql_command_flags[SQLCOM_SHOW_GRANTS]=      CF_STATUS_COMMAND;
  sql_command_flags[SQLCOM_SHOW_CREATE_DB]=   CF_STATUS_COMMAND;
  sql_command_flags[SQLCOM_SHOW_CREATE]=  CF_STATUS_COMMAND;
  sql_command_flags[SQLCOM_SHOW_MASTER_STAT]= CF_STATUS_COMMAND;
  sql_command_flags[SQLCOM_SHOW_SLAVE_STAT]=  CF_STATUS_COMMAND;
  sql_command_flags[SQLCOM_SHOW_CREATE_PROC]= CF_STATUS_COMMAND;
  sql_command_flags[SQLCOM_SHOW_CREATE_FUNC]= CF_STATUS_COMMAND;
  sql_command_flags[SQLCOM_SHOW_CREATE_TRIGGER]=  CF_STATUS_COMMAND;
  sql_command_flags[SQLCOM_SHOW_STATUS_FUNC]= CF_STATUS_COMMAND | CF_REEXECUTION_FRAGILE;
  sql_command_flags[SQLCOM_SHOW_PROC_CODE]=   CF_STATUS_COMMAND;
  sql_command_flags[SQLCOM_SHOW_FUNC_CODE]=   CF_STATUS_COMMAND;
  sql_command_flags[SQLCOM_SHOW_CREATE_EVENT]= CF_STATUS_COMMAND;
  sql_command_flags[SQLCOM_SHOW_PROFILES]=    CF_STATUS_COMMAND;
  sql_command_flags[SQLCOM_SHOW_PROFILE]=     CF_STATUS_COMMAND;
  sql_command_flags[SQLCOM_BINLOG_BASE64_EVENT]= CF_STATUS_COMMAND | CF_CAN_GENERATE_ROW_EVENTS;
  sql_command_flags[SQLCOM_SHOW_CLIENT_STATS]= CF_STATUS_COMMAND;
  sql_command_flags[SQLCOM_SHOW_USER_STATS]=   CF_STATUS_COMMAND;
  sql_command_flags[SQLCOM_SHOW_TABLE_STATS]=  CF_STATUS_COMMAND;
  sql_command_flags[SQLCOM_SHOW_INDEX_STATS]=  CF_STATUS_COMMAND;
  sql_command_flags[SQLCOM_SHOW_TABLES]=       (CF_STATUS_COMMAND | CF_SHOW_TABLE_COMMAND | CF_REEXECUTION_FRAGILE);
  sql_command_flags[SQLCOM_SHOW_TABLE_STATUS]= (CF_STATUS_COMMAND | CF_SHOW_TABLE_COMMAND | CF_REEXECUTION_FRAGILE);


  sql_command_flags[SQLCOM_CREATE_USER]=       CF_CHANGES_DATA;
  sql_command_flags[SQLCOM_RENAME_USER]=       CF_CHANGES_DATA;
  sql_command_flags[SQLCOM_DROP_USER]=         CF_CHANGES_DATA;
  sql_command_flags[SQLCOM_CREATE_ROLE]=       CF_CHANGES_DATA;
  sql_command_flags[SQLCOM_GRANT]=             CF_CHANGES_DATA;
  sql_command_flags[SQLCOM_GRANT_ROLE]=        CF_CHANGES_DATA;
  sql_command_flags[SQLCOM_REVOKE]=            CF_CHANGES_DATA;
  sql_command_flags[SQLCOM_REVOKE_ROLE]=       CF_CHANGES_DATA;
  sql_command_flags[SQLCOM_OPTIMIZE]=          CF_CHANGES_DATA;
  /*
    @todo SQLCOM_CREATE_FUNCTION should have CF_AUTO_COMMIT_TRANS
    set. this currently is binlogged *before* the transaction if
    executed inside a transaction because it does not have an implicit
    pre-commit and is written to the statement cache. /Sven
  */
  sql_command_flags[SQLCOM_CREATE_FUNCTION]=   CF_CHANGES_DATA;
  sql_command_flags[SQLCOM_CREATE_PROCEDURE]=  CF_CHANGES_DATA | CF_AUTO_COMMIT_TRANS;
  sql_command_flags[SQLCOM_CREATE_SPFUNCTION]= CF_CHANGES_DATA | CF_AUTO_COMMIT_TRANS;
  sql_command_flags[SQLCOM_DROP_PROCEDURE]=    CF_CHANGES_DATA | CF_AUTO_COMMIT_TRANS;
  sql_command_flags[SQLCOM_DROP_FUNCTION]=     CF_CHANGES_DATA | CF_AUTO_COMMIT_TRANS;
  sql_command_flags[SQLCOM_ALTER_PROCEDURE]=   CF_CHANGES_DATA | CF_AUTO_COMMIT_TRANS;
  sql_command_flags[SQLCOM_ALTER_FUNCTION]=    CF_CHANGES_DATA | CF_AUTO_COMMIT_TRANS;
  sql_command_flags[SQLCOM_INSTALL_PLUGIN]=    CF_CHANGES_DATA;
  sql_command_flags[SQLCOM_UNINSTALL_PLUGIN]=  CF_CHANGES_DATA;

  /*
    The following is used to preserver CF_ROW_COUNT during the
    a CALL or EXECUTE statement, so the value generated by the
    last called (or executed) statement is preserved.
    See mysql_execute_command() for how CF_ROW_COUNT is used.
  */
  /*
    (1): without it, in "CALL some_proc((subq))", subquery would not be
    traced.
  */
  sql_command_flags[SQLCOM_CALL]=      CF_REEXECUTION_FRAGILE |
                                       CF_CAN_GENERATE_ROW_EVENTS |
                                       CF_OPTIMIZER_TRACE; // (1)
  sql_command_flags[SQLCOM_EXECUTE]=   CF_CAN_GENERATE_ROW_EVENTS;

  /*
    We don't want to change to statement based replication for these commands
  */
  sql_command_flags[SQLCOM_ROLLBACK]|= CF_FORCE_ORIGINAL_BINLOG_FORMAT;
  /* We don't want to replicate ALTER TABLE for temp tables in row format */
  sql_command_flags[SQLCOM_ALTER_TABLE]|= CF_FORCE_ORIGINAL_BINLOG_FORMAT;
  /* We don't want to replicate TRUNCATE for temp tables in row format */
  sql_command_flags[SQLCOM_TRUNCATE]|= CF_FORCE_ORIGINAL_BINLOG_FORMAT;
  /* We don't want to replicate DROP for temp tables in row format */
  sql_command_flags[SQLCOM_DROP_TABLE]|= CF_FORCE_ORIGINAL_BINLOG_FORMAT;
  /* One can change replication mode with SET */
  sql_command_flags[SQLCOM_SET_OPTION]|= CF_FORCE_ORIGINAL_BINLOG_FORMAT;

  /*
    The following admin table operations are allowed
    on log tables.
  */
  sql_command_flags[SQLCOM_REPAIR]=    CF_WRITE_LOGS_COMMAND | CF_AUTO_COMMIT_TRANS | CF_REPORT_PROGRESS;
  sql_command_flags[SQLCOM_OPTIMIZE]|= CF_WRITE_LOGS_COMMAND | CF_AUTO_COMMIT_TRANS | CF_REPORT_PROGRESS;
  sql_command_flags[SQLCOM_ANALYZE]=   CF_WRITE_LOGS_COMMAND | CF_AUTO_COMMIT_TRANS | CF_REPORT_PROGRESS;
  sql_command_flags[SQLCOM_CHECK]=     CF_WRITE_LOGS_COMMAND | CF_AUTO_COMMIT_TRANS | CF_REPORT_PROGRESS;
  sql_command_flags[SQLCOM_CHECKSUM]=  CF_REPORT_PROGRESS;

  sql_command_flags[SQLCOM_CREATE_USER]|=       CF_AUTO_COMMIT_TRANS;
  sql_command_flags[SQLCOM_DROP_USER]|=         CF_AUTO_COMMIT_TRANS;
  sql_command_flags[SQLCOM_RENAME_USER]|=       CF_AUTO_COMMIT_TRANS;
  sql_command_flags[SQLCOM_CREATE_ROLE]|=       CF_AUTO_COMMIT_TRANS;
  sql_command_flags[SQLCOM_DROP_ROLE]|=         CF_AUTO_COMMIT_TRANS;
  sql_command_flags[SQLCOM_REVOKE_ALL]=         CF_AUTO_COMMIT_TRANS;
  sql_command_flags[SQLCOM_REVOKE]|=            CF_AUTO_COMMIT_TRANS;
  sql_command_flags[SQLCOM_REVOKE_ROLE]|=       CF_AUTO_COMMIT_TRANS;
  sql_command_flags[SQLCOM_GRANT]|=             CF_AUTO_COMMIT_TRANS;
  sql_command_flags[SQLCOM_GRANT_ROLE]|=        CF_AUTO_COMMIT_TRANS;

  sql_command_flags[SQLCOM_ASSIGN_TO_KEYCACHE]= CF_AUTO_COMMIT_TRANS;
  sql_command_flags[SQLCOM_PRELOAD_KEYS]=       CF_AUTO_COMMIT_TRANS;

  sql_command_flags[SQLCOM_FLUSH]=              CF_AUTO_COMMIT_TRANS;
  sql_command_flags[SQLCOM_RESET]=              CF_AUTO_COMMIT_TRANS;
  sql_command_flags[SQLCOM_CREATE_SERVER]=      CF_AUTO_COMMIT_TRANS;
  sql_command_flags[SQLCOM_ALTER_SERVER]=       CF_AUTO_COMMIT_TRANS;
  sql_command_flags[SQLCOM_DROP_SERVER]=        CF_AUTO_COMMIT_TRANS;

  /*
    The following statements can deal with temporary tables,
    so temporary tables should be pre-opened for those statements to
    simplify privilege checking.

    There are other statements that deal with temporary tables and open
    them, but which are not listed here. The thing is that the order of
    pre-opening temporary tables for those statements is somewhat custom.
  */
  sql_command_flags[SQLCOM_CREATE_TABLE]|=    CF_PREOPEN_TMP_TABLES;
  sql_command_flags[SQLCOM_DROP_TABLE]|=      CF_PREOPEN_TMP_TABLES;
  sql_command_flags[SQLCOM_CREATE_INDEX]|=    CF_PREOPEN_TMP_TABLES;
  sql_command_flags[SQLCOM_ALTER_TABLE]|=     CF_PREOPEN_TMP_TABLES;
  sql_command_flags[SQLCOM_TRUNCATE]|=        CF_PREOPEN_TMP_TABLES;
  sql_command_flags[SQLCOM_LOAD]|=            CF_PREOPEN_TMP_TABLES;
  sql_command_flags[SQLCOM_DROP_INDEX]|=      CF_PREOPEN_TMP_TABLES;
  sql_command_flags[SQLCOM_UPDATE]|=          CF_PREOPEN_TMP_TABLES;
  sql_command_flags[SQLCOM_UPDATE_MULTI]|=    CF_PREOPEN_TMP_TABLES;
  sql_command_flags[SQLCOM_INSERT_SELECT]|=   CF_PREOPEN_TMP_TABLES;
  sql_command_flags[SQLCOM_DELETE]|=          CF_PREOPEN_TMP_TABLES;
  sql_command_flags[SQLCOM_DELETE_MULTI]|=    CF_PREOPEN_TMP_TABLES;
  sql_command_flags[SQLCOM_REPLACE_SELECT]|=  CF_PREOPEN_TMP_TABLES;
  sql_command_flags[SQLCOM_SELECT]|=          CF_PREOPEN_TMP_TABLES;
  sql_command_flags[SQLCOM_SET_OPTION]|=      CF_PREOPEN_TMP_TABLES;
  sql_command_flags[SQLCOM_DO]|=              CF_PREOPEN_TMP_TABLES;
  sql_command_flags[SQLCOM_HA_OPEN]|=         CF_PREOPEN_TMP_TABLES;
  sql_command_flags[SQLCOM_CALL]|=            CF_PREOPEN_TMP_TABLES;
  sql_command_flags[SQLCOM_CHECKSUM]|=        CF_PREOPEN_TMP_TABLES;
  sql_command_flags[SQLCOM_ANALYZE]|=         CF_PREOPEN_TMP_TABLES;
  sql_command_flags[SQLCOM_CHECK]|=           CF_PREOPEN_TMP_TABLES;
  sql_command_flags[SQLCOM_OPTIMIZE]|=        CF_PREOPEN_TMP_TABLES;
  sql_command_flags[SQLCOM_REPAIR]|=          CF_PREOPEN_TMP_TABLES;
  sql_command_flags[SQLCOM_PRELOAD_KEYS]|=    CF_PREOPEN_TMP_TABLES;
  sql_command_flags[SQLCOM_ASSIGN_TO_KEYCACHE]|= CF_PREOPEN_TMP_TABLES;

  /*
    DDL statements that should start with closing opened handlers.

    We use this flag only for statements for which open HANDLERs
    have to be closed before temporary tables are pre-opened.
  */
  sql_command_flags[SQLCOM_CREATE_TABLE]|=    CF_HA_CLOSE;
  sql_command_flags[SQLCOM_DROP_TABLE]|=      CF_HA_CLOSE;
  sql_command_flags[SQLCOM_ALTER_TABLE]|=     CF_HA_CLOSE;
  sql_command_flags[SQLCOM_TRUNCATE]|=        CF_HA_CLOSE;
  sql_command_flags[SQLCOM_REPAIR]|=          CF_HA_CLOSE;
  sql_command_flags[SQLCOM_OPTIMIZE]|=        CF_HA_CLOSE;
  sql_command_flags[SQLCOM_ANALYZE]|=         CF_HA_CLOSE;
  sql_command_flags[SQLCOM_CHECK]|=           CF_HA_CLOSE;
  sql_command_flags[SQLCOM_CREATE_INDEX]|=    CF_HA_CLOSE;
  sql_command_flags[SQLCOM_DROP_INDEX]|=      CF_HA_CLOSE;
  sql_command_flags[SQLCOM_PRELOAD_KEYS]|=    CF_HA_CLOSE;
  sql_command_flags[SQLCOM_ASSIGN_TO_KEYCACHE]|=  CF_HA_CLOSE;

  /*
    Mark statements that always are disallowed in read-only
    transactions. Note that according to the SQL standard,
    even temporary table DDL should be disallowed.
  */
  sql_command_flags[SQLCOM_CREATE_TABLE]|=     CF_DISALLOW_IN_RO_TRANS;
  sql_command_flags[SQLCOM_ALTER_TABLE]|=      CF_DISALLOW_IN_RO_TRANS;
  sql_command_flags[SQLCOM_DROP_TABLE]|=       CF_DISALLOW_IN_RO_TRANS;
  sql_command_flags[SQLCOM_RENAME_TABLE]|=     CF_DISALLOW_IN_RO_TRANS;
  sql_command_flags[SQLCOM_CREATE_INDEX]|=     CF_DISALLOW_IN_RO_TRANS;
  sql_command_flags[SQLCOM_DROP_INDEX]|=       CF_DISALLOW_IN_RO_TRANS;
  sql_command_flags[SQLCOM_CREATE_DB]|=        CF_DISALLOW_IN_RO_TRANS;
  sql_command_flags[SQLCOM_DROP_DB]|=          CF_DISALLOW_IN_RO_TRANS;
  sql_command_flags[SQLCOM_ALTER_DB_UPGRADE]|= CF_DISALLOW_IN_RO_TRANS;
  sql_command_flags[SQLCOM_ALTER_DB]|=         CF_DISALLOW_IN_RO_TRANS;
  sql_command_flags[SQLCOM_CREATE_VIEW]|=      CF_DISALLOW_IN_RO_TRANS;
  sql_command_flags[SQLCOM_DROP_VIEW]|=        CF_DISALLOW_IN_RO_TRANS;
  sql_command_flags[SQLCOM_CREATE_TRIGGER]|=   CF_DISALLOW_IN_RO_TRANS;
  sql_command_flags[SQLCOM_DROP_TRIGGER]|=     CF_DISALLOW_IN_RO_TRANS;
  sql_command_flags[SQLCOM_CREATE_EVENT]|=     CF_DISALLOW_IN_RO_TRANS;
  sql_command_flags[SQLCOM_ALTER_EVENT]|=      CF_DISALLOW_IN_RO_TRANS;
  sql_command_flags[SQLCOM_DROP_EVENT]|=       CF_DISALLOW_IN_RO_TRANS;
  sql_command_flags[SQLCOM_CREATE_USER]|=      CF_DISALLOW_IN_RO_TRANS;
  sql_command_flags[SQLCOM_RENAME_USER]|=      CF_DISALLOW_IN_RO_TRANS;
  sql_command_flags[SQLCOM_DROP_USER]|=        CF_DISALLOW_IN_RO_TRANS;
  sql_command_flags[SQLCOM_CREATE_SERVER]|=    CF_DISALLOW_IN_RO_TRANS;
  sql_command_flags[SQLCOM_ALTER_SERVER]|=     CF_DISALLOW_IN_RO_TRANS;
  sql_command_flags[SQLCOM_DROP_SERVER]|=      CF_DISALLOW_IN_RO_TRANS;
  sql_command_flags[SQLCOM_CREATE_FUNCTION]|=  CF_DISALLOW_IN_RO_TRANS;
  sql_command_flags[SQLCOM_CREATE_PROCEDURE]|= CF_DISALLOW_IN_RO_TRANS;
  sql_command_flags[SQLCOM_CREATE_SPFUNCTION]|=CF_DISALLOW_IN_RO_TRANS;
  sql_command_flags[SQLCOM_DROP_PROCEDURE]|=   CF_DISALLOW_IN_RO_TRANS;
  sql_command_flags[SQLCOM_DROP_FUNCTION]|=    CF_DISALLOW_IN_RO_TRANS;
  sql_command_flags[SQLCOM_ALTER_PROCEDURE]|=  CF_DISALLOW_IN_RO_TRANS;
  sql_command_flags[SQLCOM_ALTER_FUNCTION]|=   CF_DISALLOW_IN_RO_TRANS;
  sql_command_flags[SQLCOM_TRUNCATE]|=         CF_DISALLOW_IN_RO_TRANS;
  sql_command_flags[SQLCOM_ALTER_TABLESPACE]|= CF_DISALLOW_IN_RO_TRANS;
  sql_command_flags[SQLCOM_REPAIR]|=           CF_DISALLOW_IN_RO_TRANS;
  sql_command_flags[SQLCOM_OPTIMIZE]|=         CF_DISALLOW_IN_RO_TRANS;
  sql_command_flags[SQLCOM_GRANT]|=            CF_DISALLOW_IN_RO_TRANS;
  sql_command_flags[SQLCOM_REVOKE]|=           CF_DISALLOW_IN_RO_TRANS;
  sql_command_flags[SQLCOM_REVOKE_ALL]|=       CF_DISALLOW_IN_RO_TRANS;
  sql_command_flags[SQLCOM_INSTALL_PLUGIN]|=   CF_DISALLOW_IN_RO_TRANS;
  sql_command_flags[SQLCOM_UNINSTALL_PLUGIN]|= CF_DISALLOW_IN_RO_TRANS;
}

bool sqlcom_can_generate_row_events(const THD *thd)
{
  return (sql_command_flags[thd->lex->sql_command] &
          CF_CAN_GENERATE_ROW_EVENTS);
}
 
bool is_update_query(enum enum_sql_command command)
{
  DBUG_ASSERT(command <= SQLCOM_END);
  return (sql_command_flags[command] & CF_CHANGES_DATA) != 0;
}

/**
  Check if a sql command is allowed to write to log tables.
  @param command The SQL command
  @return true if writing is allowed
*/
bool is_log_table_write_query(enum enum_sql_command command)
{
  DBUG_ASSERT(command <= SQLCOM_END);
  return (sql_command_flags[command] & CF_WRITE_LOGS_COMMAND) != 0;
}

void execute_init_command(THD *thd, LEX_STRING *init_command,
                          mysql_rwlock_t *var_lock)
{
  Vio* save_vio;
  ulong save_client_capabilities;

  mysql_rwlock_rdlock(var_lock);
  if (!init_command->length)
  {
    mysql_rwlock_unlock(var_lock);
    return;
  }

  /*
    copy the value under a lock, and release the lock.
    init_command has to be executed without a lock held,
    as it may try to change itself
  */
  size_t len= init_command->length;
  char *buf= thd->strmake(init_command->str, len);
  mysql_rwlock_unlock(var_lock);

#if defined(ENABLED_PROFILING)
  thd->profiling.start_new_query();
  thd->profiling.set_query_source(buf, len);
#endif

  THD_STAGE_INFO(thd, stage_execution_of_init_command);
  save_client_capabilities= thd->client_capabilities;
  thd->client_capabilities|= CLIENT_MULTI_QUERIES;
  /*
    We don't need return result of execution to client side.
    To forbid this we should set thd->net.vio to 0.
  */
  save_vio= thd->net.vio;
  thd->net.vio= 0;
  dispatch_command(COM_QUERY, thd, buf, len);
  thd->client_capabilities= save_client_capabilities;
  thd->net.vio= save_vio;

#if defined(ENABLED_PROFILING)
  thd->profiling.finish_current_query();
#endif
}


static char *fgets_fn(char *buffer, size_t size, fgets_input_t input, int *error)
{
  MYSQL_FILE *in= static_cast<MYSQL_FILE*> (input);
  char *line= mysql_file_fgets(buffer, size, in);
  if (error)
    *error= (line == NULL) ? ferror(in->m_file) : 0;
  return line;
}


static void handle_bootstrap_impl(THD *thd)
{
  MYSQL_FILE *file= bootstrap_file;
  DBUG_ENTER("handle_bootstrap");

#ifndef EMBEDDED_LIBRARY
  pthread_detach_this_thread();
  thd->thread_stack= (char*) &thd;
#endif /* EMBEDDED_LIBRARY */

  thd->security_ctx->user= (char*) my_strdup("boot", MYF(MY_WME));
  thd->security_ctx->priv_user[0]= thd->security_ctx->priv_host[0]=
    thd->security_ctx->priv_role[0]= 0;
  /*
    Make the "client" handle multiple results. This is necessary
    to enable stored procedures with SELECTs and Dynamic SQL
    in init-file.
  */
  thd->client_capabilities|= CLIENT_MULTI_RESULTS;

  thd->init_for_queries();

  for ( ; ; )
  {
    char buffer[MAX_BOOTSTRAP_QUERY_SIZE] = "";
    int rc, length;
    char *query;
    int error= 0;

    rc= read_bootstrap_query(buffer, &length, file, fgets_fn, &error);

    if (rc == READ_BOOTSTRAP_EOF)
      break;
    /*
      Check for bootstrap file errors. SQL syntax errors will be
      caught below.
    */
    if (rc != READ_BOOTSTRAP_SUCCESS)
    {
      /*
        mysql_parse() may have set a successful error status for the previous
        query. We must clear the error status to report the bootstrap error.
      */
      thd->get_stmt_da()->reset_diagnostics_area();

      /* Get the nearest query text for reference. */
      char *err_ptr= buffer + (length <= MAX_BOOTSTRAP_ERROR_LEN ?
                                        0 : (length - MAX_BOOTSTRAP_ERROR_LEN));
      switch (rc)
      {
      case READ_BOOTSTRAP_ERROR:
        my_printf_error(ER_UNKNOWN_ERROR, "Bootstrap file error, return code (%d). "
                        "Nearest query: '%s'", MYF(0), error, err_ptr);
        break;

      case READ_BOOTSTRAP_QUERY_SIZE:
        my_printf_error(ER_UNKNOWN_ERROR, "Boostrap file error. Query size "
                        "exceeded %d bytes near '%s'.", MYF(0),
                        MAX_BOOTSTRAP_LINE_SIZE, err_ptr);
        break;

      default:
        DBUG_ASSERT(false);
        break;
      }

      thd->protocol->end_statement();
      bootstrap_error= 1;
      break;
    }

    query= (char *) thd->memdup_w_gap(buffer, length + 1,
                                      thd->db_length + 1 +
                                      QUERY_CACHE_DB_LENGTH_SIZE +
                                      QUERY_CACHE_FLAGS_SIZE);
    size_t db_len= 0;
    memcpy(query + length + 1, (char *) &db_len, sizeof(size_t));
    thd->set_query_and_id(query, length, thd->charset(), next_query_id());
    int2store(query + length + 1, 0);           // No db in bootstrap
    DBUG_PRINT("query",("%-.4096s",thd->query()));
#if defined(ENABLED_PROFILING)
    thd->profiling.start_new_query();
    thd->profiling.set_query_source(thd->query(), length);
#endif

    /*
      We don't need to obtain LOCK_thread_count here because in bootstrap
      mode we have only one thread.
    */
    thd->set_time();
    Parser_state parser_state;
    if (parser_state.init(thd, thd->query(), length))
    {
      thd->protocol->end_statement();
      bootstrap_error= 1;
      break;
    }

    mysql_parse(thd, thd->query(), length, &parser_state);

    bootstrap_error= thd->is_error();
    thd->protocol->end_statement();

#if defined(ENABLED_PROFILING)
    thd->profiling.finish_current_query();
#endif
    delete_explain_query(thd->lex);

    if (bootstrap_error)
      break;

    free_root(thd->mem_root,MYF(MY_KEEP_PREALLOC));
    free_root(&thd->transaction.mem_root,MYF(MY_KEEP_PREALLOC));
  }

  DBUG_VOID_RETURN;
}


/**
  Execute commands from bootstrap_file.

  Used when creating the initial grant tables.
*/

pthread_handler_t handle_bootstrap(void *arg)
{
  THD *thd=(THD*) arg;

  mysql_thread_set_psi_id(thd->thread_id);

  do_handle_bootstrap(thd);
  return 0;
}

void do_handle_bootstrap(THD *thd)
{
  /* The following must be called before DBUG_ENTER */
  thd->thread_stack= (char*) &thd;
  if (my_thread_init() || thd->store_globals())
  {
#ifndef EMBEDDED_LIBRARY
#ifdef WITH_WSREP
    close_connection(thd, ER_OUT_OF_RESOURCES, 1);
#else
    close_connection(thd, ER_OUT_OF_RESOURCES);
#endif /* WITH_WSREP */
#endif
    thd->fatal_error();
    goto end;
  }

  handle_bootstrap_impl(thd);

end:
  delete thd;

#ifndef EMBEDDED_LIBRARY
  thread_safe_decrement32(&thread_count, &thread_count_lock);
  in_bootstrap= FALSE;

  mysql_mutex_lock(&LOCK_thread_count);
  mysql_cond_broadcast(&COND_thread_count);
  mysql_mutex_unlock(&LOCK_thread_count);
  my_thread_end();
  pthread_exit(0);
#endif

  return;
}


/* This works because items are allocated with sql_alloc() */

void free_items(Item *item)
{
  Item *next;
  DBUG_ENTER("free_items");
  for (; item ; item=next)
  {
    next=item->next;
    item->delete_self();
  }
  DBUG_VOID_RETURN;
}

/**
   This works because items are allocated with sql_alloc().
   @note The function also handles null pointers (empty list).
*/
void cleanup_items(Item *item)
{
  DBUG_ENTER("cleanup_items");  
  for (; item ; item=item->next)
    item->cleanup();
  DBUG_VOID_RETURN;
}

#ifndef EMBEDDED_LIBRARY

/**
  Read one command from connection and execute it (query or simple command).
  This function is called in loop from thread function.

  For profiling to work, it must never be called recursively.

  @retval
    0  success
  @retval
    1  request of thread shutdown (see dispatch_command() description)
*/

bool do_command(THD *thd)
{
  bool return_value;
  char *packet= 0;
  ulong packet_length;
  NET *net= &thd->net;
  enum enum_server_command command;
  DBUG_ENTER("do_command");
#ifdef WITH_WSREP
  if (WSREP(thd))
  {
    mysql_mutex_lock(&thd->LOCK_wsrep_thd);
    thd->wsrep_query_state= QUERY_IDLE;
    if (thd->wsrep_conflict_state==MUST_ABORT) 
    {
      wsrep_client_rollback(thd);
    }
    mysql_mutex_unlock(&thd->LOCK_wsrep_thd);
  }
#endif /* WITH_WSREP */
  /*
    indicator of uninitialized lex => normal flow of errors handling
    (see my_message_sql)
  */
  thd->lex->current_select= 0;

  /*
    This thread will do a blocking read from the client which
    will be interrupted when the next command is received from
    the client, the connection is closed or "net_wait_timeout"
    number of seconds has passed.
  */
  if(!thd->skip_wait_timeout)
    my_net_set_read_timeout(net, thd->variables.net_wait_timeout);


  /*
    XXX: this code is here only to clear possible errors of init_connect. 
    Consider moving to init_connect() instead.
  */
  thd->clear_error();				// Clear error message
  thd->get_stmt_da()->reset_diagnostics_area();

  net_new_transaction(net);

  /* Save for user statistics */
  thd->start_bytes_received= thd->status_var.bytes_received;

  /*
    Synchronization point for testing of KILL_CONNECTION.
    This sync point can wait here, to simulate slow code execution
    between the last test of thd->killed and blocking in read().

    The goal of this test is to verify that a connection does not
    hang, if it is killed at this point of execution.
    (Bug#37780 - main.kill fails randomly)

    Note that the sync point wait itself will be terminated by a
    kill. In this case it consumes a condition broadcast, but does
    not change anything else. The consumed broadcast should not
    matter here, because the read/recv() below doesn't use it.
  */
  DEBUG_SYNC(thd, "before_do_command_net_read");

  thd->m_server_idle= TRUE;
  packet_length= my_net_read(net);
  thd->m_server_idle= FALSE;
#ifdef WITH_WSREP
  if (WSREP(thd)) {
    mysql_mutex_lock(&thd->LOCK_wsrep_thd);

    /* these THD's are aborted or are aborting during being idle */
    if (thd->wsrep_conflict_state == ABORTING)
    {
      while (thd->wsrep_conflict_state == ABORTING) {
        mysql_mutex_unlock(&thd->LOCK_wsrep_thd);
        my_sleep(1000);
        mysql_mutex_lock(&thd->LOCK_wsrep_thd);
      }
      thd->store_globals();
    }
    else if (thd->wsrep_conflict_state == ABORTED)
    {
      thd->store_globals();
    }

    thd->wsrep_query_state= QUERY_EXEC;
    mysql_mutex_unlock(&thd->LOCK_wsrep_thd);
  }

  if ((WSREP(thd)  && packet_length == packet_error) ||
      (!WSREP(thd) && (packet_length == packet_error)))
#else
  if (packet_length == packet_error)
#endif /* WITH_WSREP */
  {
    DBUG_PRINT("info",("Got error %d reading command from socket %s",
		       net->error,
		       vio_description(net->vio)));

#ifdef WITH_WSREP
    if (WSREP(thd)) {
      mysql_mutex_lock(&thd->LOCK_wsrep_thd);
      if (thd->wsrep_conflict_state == MUST_ABORT)
      {
        DBUG_PRINT("wsrep",("aborted for wsrep rollback: %lu", thd->real_id));
        wsrep_client_rollback(thd);
      }
      mysql_mutex_unlock(&thd->LOCK_wsrep_thd);
    }
#endif /* WITH_WSREP */
    /* Instrument this broken statement as "statement/com/error" */
    thd->m_statement_psi= MYSQL_REFINE_STATEMENT(thd->m_statement_psi,
                                                 com_statement_info[COM_END].
                                                 m_key);


    /* Check if we can continue without closing the connection */

    /* The error must be set. */
    DBUG_ASSERT(thd->is_error());
    thd->protocol->end_statement();

    /* Mark the statement completed. */
    MYSQL_END_STATEMENT(thd->m_statement_psi, thd->get_stmt_da());
    thd->m_statement_psi= NULL;

    if (net->error != 3)
    {
      return_value= TRUE;                       // We have to close it.
      goto out;
    }

    net->error= 0;
    return_value= FALSE;
    goto out;
  }

  packet= (char*) net->read_pos;
  /*
    'packet_length' contains length of data, as it was stored in packet
    header. In case of malformed header, my_net_read returns zero.
    If packet_length is not zero, my_net_read ensures that the returned
    number of bytes was actually read from network.
    There is also an extra safety measure in my_net_read:
    it sets packet[packet_length]= 0, but only for non-zero packets.
  */
  if (packet_length == 0)                       /* safety */
  {
    /* Initialize with COM_SLEEP packet */
    packet[0]= (uchar) COM_SLEEP;
    packet_length= 1;
  }
  /* Do not rely on my_net_read, extra safety against programming errors. */
  packet[packet_length]= '\0';                  /* safety */

  command= (enum enum_server_command) (uchar) packet[0];

  if (command >= COM_END)
    command= COM_END;				// Wrong command

  DBUG_PRINT("info",("Command on %s = %d (%s)",
                     vio_description(net->vio), command,
                     command_name[command].str));

#ifdef WITH_WSREP
  if (WSREP(thd)) {
    /*
     * bail out if DB snapshot has not been installed. We however,
     * allow queries "SET" and "SHOW", they are trapped later in execute_command
     */
    if (thd->variables.wsrep_on && !thd->wsrep_applier && !wsrep_ready &&
        command != COM_QUERY        &&
        command != COM_PING         &&
        command != COM_QUIT         &&
        command != COM_PROCESS_INFO &&
        command != COM_PROCESS_KILL &&
        command != COM_SET_OPTION   &&
        command != COM_SHUTDOWN     &&
        command != COM_SLEEP        &&
        command != COM_STATISTICS   &&
        command != COM_TIME         &&
        command != COM_END
    ) {
      my_error(ER_UNKNOWN_COM_ERROR, MYF(0),
	       "WSREP has not yet prepared node for application use");
      thd->protocol->end_statement();
      return_value= FALSE;
      goto out;
    }
  }
#endif /* WITH_WSREP */
  /* Restore read timeout value */
  my_net_set_read_timeout(net, thd->variables.net_read_timeout);

  DBUG_ASSERT(packet_length);
  DBUG_ASSERT(!thd->apc_target.is_enabled());
  return_value= dispatch_command(command, thd, packet+1, (uint) (packet_length-1));
#ifdef WITH_WSREP
  if (WSREP(thd)) {
    while (thd->wsrep_conflict_state== RETRY_AUTOCOMMIT)
    {
      WSREP_DEBUG("Retry autocommit for: %s\n", thd->wsrep_retry_query);
      CHARSET_INFO *current_charset = thd->variables.character_set_client;
      if (!is_supported_parser_charset(current_charset))
      {
        /* Do not use non-supported parser character sets */
        WSREP_WARN("Current client character set is non-supported parser "
                   "character set: %s", current_charset->csname);
        thd->variables.character_set_client = &my_charset_latin1;
        WSREP_WARN("For retry temporally setting character set to : %s",
                   my_charset_latin1.csname);
      }
      return_value= dispatch_command(command, thd, thd->wsrep_retry_query,
                                     thd->wsrep_retry_query_len);
      thd->variables.character_set_client = current_charset;
    }
  }
  if (thd->wsrep_retry_query && thd->wsrep_conflict_state != REPLAYING)
  {
    my_free(thd->wsrep_retry_query);
    thd->wsrep_retry_query      = NULL;
    thd->wsrep_retry_query_len  = 0;
    thd->wsrep_retry_command    = COM_CONNECT;
  }
#endif /* WITH_WSREP */
  DBUG_ASSERT(!thd->apc_target.is_enabled());

out:
  /* The statement instrumentation must be closed in all cases. */
  DBUG_ASSERT(thd->m_statement_psi == NULL);
  DBUG_RETURN(return_value);
}
#endif  /* EMBEDDED_LIBRARY */

/**
  @brief Determine if an attempt to update a non-temporary table while the
    read-only option was enabled has been made.

  This is a helper function to mysql_execute_command.

  @note SQLCOM_MULTI_UPDATE is an exception and delt with elsewhere.

  @see mysql_execute_command
  @returns Status code
    @retval TRUE The statement should be denied.
    @retval FALSE The statement isn't updating any relevant tables.
*/

static my_bool deny_updates_if_read_only_option(THD *thd,
                                                TABLE_LIST *all_tables)
{
  DBUG_ENTER("deny_updates_if_read_only_option");

  if (!opt_readonly)
    DBUG_RETURN(FALSE);

  LEX *lex= thd->lex;

  const my_bool user_is_super=
    ((ulong)(thd->security_ctx->master_access & SUPER_ACL) ==
     (ulong)SUPER_ACL);

  if (user_is_super)
    DBUG_RETURN(FALSE);

  if (!(sql_command_flags[lex->sql_command] & CF_CHANGES_DATA))
    DBUG_RETURN(FALSE);

  /* Multi update is an exception and is dealt with later. */
  if (lex->sql_command == SQLCOM_UPDATE_MULTI)
    DBUG_RETURN(FALSE);

  const my_bool create_temp_tables= 
    (lex->sql_command == SQLCOM_CREATE_TABLE) &&
    lex->create_info.tmp_table();

  const my_bool drop_temp_tables= 
    (lex->sql_command == SQLCOM_DROP_TABLE) &&
    lex->drop_temporary;

  const my_bool update_real_tables=
    some_non_temp_table_to_be_updated(thd, all_tables) &&
    !(create_temp_tables || drop_temp_tables);


  const my_bool create_or_drop_databases=
    (lex->sql_command == SQLCOM_CREATE_DB) ||
    (lex->sql_command == SQLCOM_DROP_DB);

  if (update_real_tables || create_or_drop_databases)
  {
      /*
        An attempt was made to modify one or more non-temporary tables.
      */
      DBUG_RETURN(TRUE);
  }


  /* Assuming that only temporary tables are modified. */
  DBUG_RETURN(FALSE);
}

#ifdef WITH_WSREP
static my_bool wsrep_read_only_option(THD *thd, TABLE_LIST *all_tables)
{
  int opt_readonly_saved = opt_readonly;
  ulong flag_saved = (ulong)(thd->security_ctx->master_access & SUPER_ACL);

  opt_readonly = 0;
  thd->security_ctx->master_access &= ~SUPER_ACL;

  my_bool ret = !deny_updates_if_read_only_option(thd, all_tables);

  opt_readonly = opt_readonly_saved;
  thd->security_ctx->master_access |= flag_saved;

  return ret;
}

static void wsrep_copy_query(THD *thd)
{
  thd->wsrep_retry_command   = thd->get_command();
  thd->wsrep_retry_query_len = thd->query_length();
  thd->wsrep_retry_query     = (char *)my_malloc(
                                 thd->wsrep_retry_query_len + 1, MYF(0));
  strncpy(thd->wsrep_retry_query, thd->query(), thd->wsrep_retry_query_len);
  thd->wsrep_retry_query[thd->wsrep_retry_query_len] = '\0';
}
#endif /* WITH_WSREP */
/**
  Perform one connection-level (COM_XXXX) command.

  @param command         type of command to perform
  @param thd             connection handle
  @param packet          data for the command, packet is always null-terminated
  @param packet_length   length of packet + 1 (to show that data is
                         null-terminated) except for COM_SLEEP, where it
                         can be zero.

  @todo
    set thd->lex->sql_command to SQLCOM_END here.
  @todo
    The following has to be changed to an 8 byte integer

  @retval
    0   ok
  @retval
    1   request of thread shutdown, i. e. if command is
        COM_QUIT/COM_SHUTDOWN
*/
bool dispatch_command(enum enum_server_command command, THD *thd,
		      char* packet, uint packet_length)
{
  NET *net= &thd->net;
  bool error= 0;
  DBUG_ENTER("dispatch_command");
  DBUG_PRINT("info", ("command: %d", command));

#ifdef WITH_WSREP
  if (WSREP(thd)) {
    if (!thd->in_multi_stmt_transaction_mode())
    {
      thd->wsrep_PA_safe= true;
    }

    mysql_mutex_lock(&thd->LOCK_wsrep_thd);
    thd->wsrep_query_state= QUERY_EXEC;
    if (thd->wsrep_conflict_state== RETRY_AUTOCOMMIT)
    {
      thd->wsrep_conflict_state= NO_CONFLICT;
    }
    if (thd->wsrep_conflict_state== MUST_ABORT)
    {
      wsrep_client_rollback(thd);
    }
    if (thd->wsrep_conflict_state== ABORTED)
    {
      my_error(ER_LOCK_DEADLOCK, MYF(0), "wsrep aborted transaction");
      WSREP_DEBUG("Deadlock error for: %s", thd->query());
      mysql_mutex_unlock(&thd->LOCK_wsrep_thd);
      thd->killed               = NOT_KILLED;
      thd->mysys_var->abort     = 0;
      thd->wsrep_conflict_state = NO_CONFLICT;
      thd->wsrep_retry_counter  = 0;
      /*
        Increment threads running to compensate dec_thread_running() called
        after dispatch_end label.
      */
      inc_thread_running();
      goto dispatch_end;
    }
    mysql_mutex_unlock(&thd->LOCK_wsrep_thd);
  }
#endif /* WITH_WSREP */
#if defined(ENABLED_PROFILING)
  thd->profiling.start_new_query();
#endif
  MYSQL_COMMAND_START(thd->thread_id, command,
                      &thd->security_ctx->priv_user[0],
                      (char *) thd->security_ctx->host_or_ip);
  
  DBUG_EXECUTE_IF("crash_dispatch_command_before",
                  { DBUG_PRINT("crash_dispatch_command_before", ("now"));
                    DBUG_ABORT(); });

  /* Performance Schema Interface instrumentation, begin */
  thd->m_statement_psi= MYSQL_REFINE_STATEMENT(thd->m_statement_psi,
                                               com_statement_info[command].
                                               m_key);
  thd->set_command(command);

  /*
    Commands which always take a long time are logged into
    the slow log only if opt_log_slow_admin_statements is set.
  */
  thd->enable_slow_log= TRUE;
  thd->query_plan_flags= QPLAN_INIT;
  thd->lex->sql_command= SQLCOM_END; /* to avoid confusing VIEW detectors */

  DEBUG_SYNC(thd,"dispatch_command_before_set_time");

  thd->set_time();
  if (!(server_command_flags[command] & CF_SKIP_QUERY_ID))
    thd->set_query_id(next_query_id());
  else
  {
    /*
      ping, get statistics or similar stateless command.
      No reason to increase query id here.
    */
    thd->set_query_id(get_query_id());
  }
  inc_thread_running();

  if (!(server_command_flags[command] & CF_SKIP_QUESTIONS))
    statistic_increment(thd->status_var.questions, &LOCK_status);

  /* Copy data for user stats */
  if ((thd->userstat_running= opt_userstat_running))
  {
    thd->start_cpu_time= my_getcputime();
    memcpy(&thd->org_status_var, &thd->status_var, sizeof(thd->status_var));
    thd->select_commands= thd->update_commands= thd->other_commands= 0;
  }

  /**
    Clear the set of flags that are expected to be cleared at the
    beginning of each command.
  */
  thd->server_status&= ~SERVER_STATUS_CLEAR_SET;
  switch (command) {
  case COM_INIT_DB:
  {
    LEX_STRING tmp;
    status_var_increment(thd->status_var.com_stat[SQLCOM_CHANGE_DB]);
    thd->convert_string(&tmp, system_charset_info,
			packet, packet_length, thd->charset());
    if (!mysql_change_db(thd, &tmp, FALSE))
    {
      general_log_write(thd, command, thd->db, thd->db_length);
      my_ok(thd);
    }
    break;
  }
#ifdef HAVE_REPLICATION
  case COM_REGISTER_SLAVE:
  {
    if (!register_slave(thd, (uchar*)packet, packet_length))
      my_ok(thd);
    break;
  }
#endif
  case COM_CHANGE_USER:
  {
    int auth_rc;
    status_var_increment(thd->status_var.com_other);

    thd->change_user();
    thd->clear_error();                         // if errors from rollback

    /* acl_authenticate() takes the data from net->read_pos */
    net->read_pos= (uchar*)packet;

    uint save_db_length= thd->db_length;
    char *save_db= thd->db;
    USER_CONN *save_user_connect= thd->user_connect;
    Security_context save_security_ctx= *thd->security_ctx;
    CHARSET_INFO *save_character_set_client=
      thd->variables.character_set_client;
    CHARSET_INFO *save_collation_connection=
      thd->variables.collation_connection;
    CHARSET_INFO *save_character_set_results=
      thd->variables.character_set_results;

    /* Ensure we don't free security_ctx->user in case we have to revert */
    thd->security_ctx->user= 0;
    thd->user_connect= 0;

    /*
      to limit COM_CHANGE_USER ability to brute-force passwords,
      we only allow three unsuccessful COM_CHANGE_USER per connection.
    */
    if (thd->failed_com_change_user >= 3)
    {
      my_message(ER_UNKNOWN_COM_ERROR, ER(ER_UNKNOWN_COM_ERROR), MYF(0));
      auth_rc= 1;
    }
    else
      auth_rc= acl_authenticate(thd, 0, packet_length);

    mysql_audit_notify_connection_change_user(thd);
    if (auth_rc)
    {
      /* Free user if allocated by acl_authenticate */
      my_free(thd->security_ctx->user);
      *thd->security_ctx= save_security_ctx;
      if (thd->user_connect)
	decrease_user_connections(thd->user_connect);
      thd->user_connect= save_user_connect;
      thd->reset_db(save_db, save_db_length);
      thd->variables.character_set_client= save_character_set_client;
      thd->variables.collation_connection= save_collation_connection;
      thd->variables.character_set_results= save_character_set_results;
      thd->update_charset();
      thd->failed_com_change_user++;
      my_sleep(1000000);
    }
    else
    {
#ifndef NO_EMBEDDED_ACCESS_CHECKS
      /* we've authenticated new user */
      if (save_user_connect)
	decrease_user_connections(save_user_connect);
#endif /* NO_EMBEDDED_ACCESS_CHECKS */
      my_free(save_db);
      my_free(save_security_ctx.user);
    }
    break;
  }
  case COM_STMT_EXECUTE:
  {
    mysqld_stmt_execute(thd, packet, packet_length);
    break;
  }
  case COM_STMT_FETCH:
  {
    mysqld_stmt_fetch(thd, packet, packet_length);
    break;
  }
  case COM_STMT_SEND_LONG_DATA:
  {
    mysql_stmt_get_longdata(thd, packet, packet_length);
    break;
  }
  case COM_STMT_PREPARE:
  {
    mysqld_stmt_prepare(thd, packet, packet_length);
    break;
  }
  case COM_STMT_CLOSE:
  {
    mysqld_stmt_close(thd, packet);
    break;
  }
  case COM_STMT_RESET:
  {
    mysqld_stmt_reset(thd, packet);
    break;
  }
  case COM_QUERY:
  {
    if (alloc_query(thd, packet, packet_length))
      break;					// fatal error is set
    MYSQL_QUERY_START(thd->query(), thd->thread_id,
                      (char *) (thd->db ? thd->db : ""),
                      &thd->security_ctx->priv_user[0],
                      (char *) thd->security_ctx->host_or_ip);
    char *packet_end= thd->query() + thd->query_length();
    general_log_write(thd, command, thd->query(), thd->query_length());
    DBUG_PRINT("query",("%-.4096s",thd->query()));
#if defined(ENABLED_PROFILING)
    thd->profiling.set_query_source(thd->query(), thd->query_length());
#endif
    MYSQL_SET_STATEMENT_TEXT(thd->m_statement_psi, thd->query(),
                             thd->query_length());

    Parser_state parser_state;
    if (parser_state.init(thd, thd->query(), thd->query_length()))
      break;

#ifdef WITH_WSREP
    wsrep_mysql_parse(thd, thd->query(), thd->query_length(), &parser_state);
#else
    mysql_parse(thd, thd->query(), thd->query_length(), &parser_state);
#endif /* WITH_WSREP */

    while (!thd->killed && (parser_state.m_lip.found_semicolon != NULL) &&
           ! thd->is_error())
    {
      /*
        Multiple queries exist, execute them individually
      */
      char *beginning_of_next_stmt= (char*) parser_state.m_lip.found_semicolon;

#ifdef WITH_ARIA_STORAGE_ENGINE
    ha_maria::implicit_commit(thd, FALSE);
#endif

      /* Finalize server status flags after executing a statement. */
      thd->update_server_status();
      thd->protocol->end_statement();
      query_cache_end_of_result(thd);

      mysql_audit_general(thd, MYSQL_AUDIT_GENERAL_STATUS,
                          thd->get_stmt_da()->is_error()
                            ? thd->get_stmt_da()->sql_errno()
                            : 0,
                          command_name[command].str);

      ulong length= (ulong)(packet_end - beginning_of_next_stmt);

      log_slow_statement(thd);
      DBUG_ASSERT(!thd->apc_target.is_enabled());

      /* Remove garbage at start of query */
      while (length > 0 && my_isspace(thd->charset(), *beginning_of_next_stmt))
      {
        beginning_of_next_stmt++;
        length--;
      }

      /* PSI end */
      MYSQL_END_STATEMENT(thd->m_statement_psi, thd->get_stmt_da());
      thd->m_statement_psi= NULL;

      /* DTRACE end */
      if (MYSQL_QUERY_DONE_ENABLED())
      {
        MYSQL_QUERY_DONE(thd->is_error());
      }

#if defined(ENABLED_PROFILING)
      thd->profiling.finish_current_query();
      thd->profiling.start_new_query("continuing");
      thd->profiling.set_query_source(beginning_of_next_stmt, length);
#endif

      /* DTRACE begin */
      MYSQL_QUERY_START(beginning_of_next_stmt, thd->thread_id,
                        (char *) (thd->db ? thd->db : ""),
                        &thd->security_ctx->priv_user[0],
                        (char *) thd->security_ctx->host_or_ip);

      /* PSI begin */
      thd->m_statement_psi= MYSQL_START_STATEMENT(&thd->m_statement_state,
                                                  com_statement_info[command].m_key,
                                                  thd->db, thd->db_length,
                                                  thd->charset());
      THD_STAGE_INFO(thd, stage_init);
      MYSQL_SET_STATEMENT_TEXT(thd->m_statement_psi, beginning_of_next_stmt,
                               length);

      thd->set_query_and_id(beginning_of_next_stmt, length,
                            thd->charset(), next_query_id());
      /*
        Count each statement from the client.
      */
      statistic_increment(thd->status_var.questions, &LOCK_status);
#ifdef WITH_WSREP
      if (!WSREP(thd))
	thd->set_time(); /* Reset the query start time. */
#else
      thd->set_time(); /* Reset the query start time. */
#endif /* WITH_WSREP */
      parser_state.reset(beginning_of_next_stmt, length);
      /* TODO: set thd->lex->sql_command to SQLCOM_END here */
#ifdef WITH_WSREP
      wsrep_mysql_parse(thd, beginning_of_next_stmt, length, &parser_state);
#else
      mysql_parse(thd, beginning_of_next_stmt, length, &parser_state);
#endif /* WITH_WSREP */
    }

    DBUG_PRINT("info",("query ready"));
    break;
  }
  case COM_FIELD_LIST:				// This isn't actually needed
#ifdef DONT_ALLOW_SHOW_COMMANDS
    my_message(ER_NOT_ALLOWED_COMMAND, ER(ER_NOT_ALLOWED_COMMAND),
               MYF(0));	/* purecov: inspected */
    break;
#else
  {
    char *fields, *packet_end= packet + packet_length, *arg_end;
    /* Locked closure of all tables */
    TABLE_LIST table_list;
    LEX_STRING table_name;
    LEX_STRING db;
    /*
      SHOW statements should not add the used tables to the list of tables
      used in a transaction.
    */
    MDL_savepoint mdl_savepoint= thd->mdl_context.mdl_savepoint();

    status_var_increment(thd->status_var.com_stat[SQLCOM_SHOW_FIELDS]);
    if (thd->copy_db_to(&db.str, &db.length))
      break;
    /*
      We have name + wildcard in packet, separated by endzero
      (The packet is guaranteed to end with an end zero)
    */
    arg_end= strend(packet);
    uint arg_length= arg_end - packet;

    /* Check given table name length. */
    if (packet_length - arg_length > NAME_LEN + 1 || arg_length > SAFE_NAME_LEN)
    {
      my_message(ER_UNKNOWN_COM_ERROR, ER(ER_UNKNOWN_COM_ERROR), MYF(0));
      break;
    }
    thd->convert_string(&table_name, system_charset_info,
			packet, arg_length, thd->charset());
    if (check_table_name(table_name.str, table_name.length, FALSE))
    {
      /* this is OK due to convert_string() null-terminating the string */
      my_error(ER_WRONG_TABLE_NAME, MYF(0), table_name.str);
      break;
    }
    packet= arg_end + 1;
    mysql_reset_thd_for_next_command(thd);
    lex_start(thd);
    /* Must be before we init the table list. */
    if (lower_case_table_names)
      table_name.length= my_casedn_str(files_charset_info, table_name.str);
    table_list.init_one_table(db.str, db.length, table_name.str,
                              table_name.length, table_name.str, TL_READ);
    /*
      Init TABLE_LIST members necessary when the undelrying
      table is view.
    */
    table_list.select_lex= &(thd->lex->select_lex);
    thd->lex->
      select_lex.table_list.link_in_list(&table_list,
                                         &table_list.next_local);
    thd->lex->add_to_query_tables(&table_list);

    if (is_infoschema_db(table_list.db, table_list.db_length))
    {
      ST_SCHEMA_TABLE *schema_table= find_schema_table(thd, table_list.alias);
      if (schema_table)
        table_list.schema_table= schema_table;
    }

    uint query_length= (uint) (packet_end - packet); // Don't count end \0
    if (!(fields= (char *) thd->memdup(packet, query_length + 1)))
      break;
    thd->set_query(fields, query_length);
    general_log_print(thd, command, "%s %s", table_list.table_name, fields);

    if (open_temporary_tables(thd, &table_list))
      break;

    if (check_table_access(thd, SELECT_ACL, &table_list,
                           TRUE, UINT_MAX, FALSE))
      break;
    /*
      Turn on an optimization relevant if the underlying table
      is a view: do not fill derived tables.
    */
    thd->lex->sql_command= SQLCOM_SHOW_FIELDS;

    mysqld_list_fields(thd,&table_list,fields);
    thd->lex->unit.cleanup();
    /* No need to rollback statement transaction, it's not started. */
    DBUG_ASSERT(thd->transaction.stmt.is_empty());
    close_thread_tables(thd);
    thd->mdl_context.rollback_to_savepoint(mdl_savepoint);

    if (thd->transaction_rollback_request)
    {
      /*
        Transaction rollback was requested since MDL deadlock was
        discovered while trying to open tables. Rollback transaction
        in all storage engines including binary log and release all
        locks.
      */
      trans_rollback_implicit(thd);
      thd->mdl_context.release_transactional_locks();
    }

    thd->cleanup_after_query();
    break;
  }
#endif
  case COM_QUIT:
    /* We don't calculate statistics for this command */
    general_log_print(thd, command, NullS);
    net->error=0;				// Don't give 'abort' message
    thd->get_stmt_da()->disable_status();       // Don't send anything back
    error=TRUE;					// End server
    break;
#ifndef EMBEDDED_LIBRARY
  case COM_BINLOG_DUMP:
    {
      ulong pos;
      ushort flags;
      uint32 slave_server_id;

      status_var_increment(thd->status_var.com_other);

      thd->enable_slow_log= opt_log_slow_admin_statements;
      thd->query_plan_flags|= QPLAN_ADMIN;
      if (check_global_access(thd, REPL_SLAVE_ACL))
	break;

      /* TODO: The following has to be changed to an 8 byte integer */
      pos = uint4korr(packet);
      flags = uint2korr(packet + 4);
      thd->variables.server_id=0; /* avoid suicide */
      if ((slave_server_id= uint4korr(packet+6))) // mysqlbinlog.server_id==0
	kill_zombie_dump_threads(slave_server_id);
      thd->variables.server_id = slave_server_id;

      general_log_print(thd, command, "Log: '%s'  Pos: %ld", packet+10,
                      (long) pos);
      mysql_binlog_send(thd, thd->strdup(packet + 10), (my_off_t) pos, flags);
      unregister_slave(thd,1,1);
      /*  fake COM_QUIT -- if we get here, the thread needs to terminate */
      error = TRUE;
      break;
    }
#endif
  case COM_REFRESH:
  {
    int not_used;

    /*
      Initialize thd->lex since it's used in many base functions, such as
      open_tables(). Otherwise, it remains unitialized and may cause crash
      during execution of COM_REFRESH.
    */
    lex_start(thd);
    
    status_var_increment(thd->status_var.com_stat[SQLCOM_FLUSH]);
    ulonglong options= (ulonglong) (uchar) packet[0];
    if (trans_commit_implicit(thd))
      break;
    thd->mdl_context.release_transactional_locks();
    if (check_global_access(thd,RELOAD_ACL))
      break;
    general_log_print(thd, command, NullS);
#ifndef DBUG_OFF
    bool debug_simulate= FALSE;
    DBUG_EXECUTE_IF("simulate_detached_thread_refresh", debug_simulate= TRUE;);
    if (debug_simulate)
    {
      /*
        Simulate a reload without a attached thread session.
        Provides a environment similar to that of when the
        server receives a SIGHUP signal and reloads caches
        and flushes tables.
      */
      bool res;
      set_current_thd(0);
      res= reload_acl_and_cache(NULL, options | REFRESH_FAST,
                                NULL, &not_used);
      set_current_thd(thd);
      if (res)
        break;
    }
    else
#endif
    {
      thd->lex->relay_log_connection_name.str= (char*) "";
      thd->lex->relay_log_connection_name.length= 0;
      if (reload_acl_and_cache(thd, options, (TABLE_LIST*) 0, &not_used))
        break;
    }
    if (trans_commit_implicit(thd))
      break;
    close_thread_tables(thd);
    thd->mdl_context.release_transactional_locks();
    my_ok(thd);
    break;
  }
#ifndef EMBEDDED_LIBRARY
  case COM_SHUTDOWN:
  {
    status_var_increment(thd->status_var.com_other);
    if (check_global_access(thd,SHUTDOWN_ACL))
      break; /* purecov: inspected */
    /*
      If the client is < 4.1.3, it is going to send us no argument; then
      packet_length is 0, packet[0] is the end 0 of the packet. Note that
      SHUTDOWN_DEFAULT is 0. If client is >= 4.1.3, the shutdown level is in
      packet[0].
    */
    enum mysql_enum_shutdown_level level;
    level= (enum mysql_enum_shutdown_level) (uchar) packet[0];
    if (level == SHUTDOWN_DEFAULT)
      level= SHUTDOWN_WAIT_ALL_BUFFERS; // soon default will be configurable
    else if (level != SHUTDOWN_WAIT_ALL_BUFFERS)
    {
      my_error(ER_NOT_SUPPORTED_YET, MYF(0), "this shutdown level");
      break;
    }
    DBUG_PRINT("quit",("Got shutdown command for level %u", level));
    general_log_print(thd, command, NullS);
    my_eof(thd);
    kill_mysql();
    error=TRUE;
    break;
  }
#endif
  case COM_STATISTICS:
  {
    STATUS_VAR *current_global_status_var;      // Big; Don't allocate on stack
    ulong uptime;
    uint length __attribute__((unused));
    ulonglong queries_per_second1000;
    char buff[250];
    uint buff_len= sizeof(buff);

    if (!(current_global_status_var= (STATUS_VAR*)
          thd->alloc(sizeof(STATUS_VAR))))
      break;
    general_log_print(thd, command, NullS);
    status_var_increment(thd->status_var.com_stat[SQLCOM_SHOW_STATUS]);
    calc_sum_of_all_status(current_global_status_var);
    if (!(uptime= (ulong) (thd->start_time - server_start_time)))
      queries_per_second1000= 0;
    else
      queries_per_second1000= thd->query_id * 1000 / uptime;

    length= my_snprintf(buff, buff_len - 1,
                        "Uptime: %lu  Threads: %d  Questions: %lu  "
                        "Slow queries: %lu  Opens: %lu  Flush tables: %lu  "
                        "Open tables: %u  Queries per second avg: %u.%03u",
                        uptime,
                        (int) thread_count, (ulong) thd->query_id,
                        current_global_status_var->long_query_count,
                        current_global_status_var->opened_tables,
                        tdc_refresh_version(),
                        tc_records(),
                        (uint) (queries_per_second1000 / 1000),
                        (uint) (queries_per_second1000 % 1000));
#ifdef EMBEDDED_LIBRARY
    /* Store the buffer in permanent memory */
    my_ok(thd, 0, 0, buff);
#else
    (void) my_net_write(net, (uchar*) buff, length);
    (void) net_flush(net);
    thd->get_stmt_da()->disable_status();
#endif
    break;
  }
  case COM_PING:
    status_var_increment(thd->status_var.com_other);
    my_ok(thd);				// Tell client we are alive
    break;
  case COM_PROCESS_INFO:
    status_var_increment(thd->status_var.com_stat[SQLCOM_SHOW_PROCESSLIST]);
    if (!thd->security_ctx->priv_user[0] &&
        check_global_access(thd, PROCESS_ACL))
      break;
    general_log_print(thd, command, NullS);
    mysqld_list_processes(thd,
			  thd->security_ctx->master_access & PROCESS_ACL ? 
			  NullS : thd->security_ctx->priv_user, 0);
    break;
  case COM_PROCESS_KILL:
  {
    status_var_increment(thd->status_var.com_stat[SQLCOM_KILL]);
    ulong id=(ulong) uint4korr(packet);
    sql_kill(thd, id, KILL_CONNECTION_HARD, KILL_TYPE_ID);
    break;
  }
  case COM_SET_OPTION:
  {
    status_var_increment(thd->status_var.com_stat[SQLCOM_SET_OPTION]);
    uint opt_command= uint2korr(packet);

    switch (opt_command) {
    case (int) MYSQL_OPTION_MULTI_STATEMENTS_ON:
      thd->client_capabilities|= CLIENT_MULTI_STATEMENTS;
      my_eof(thd);
      break;
    case (int) MYSQL_OPTION_MULTI_STATEMENTS_OFF:
      thd->client_capabilities&= ~CLIENT_MULTI_STATEMENTS;
      my_eof(thd);
      break;
    default:
      my_message(ER_UNKNOWN_COM_ERROR, ER(ER_UNKNOWN_COM_ERROR), MYF(0));
      break;
    }
    break;
  }
  case COM_DEBUG:
    status_var_increment(thd->status_var.com_other);
    if (check_global_access(thd, SUPER_ACL))
      break;					/* purecov: inspected */
    mysql_print_status();
    general_log_print(thd, command, NullS);
    my_eof(thd);
    break;
  case COM_SLEEP:
  case COM_CONNECT:				// Impossible here
  case COM_TIME:				// Impossible from client
  case COM_DELAYED_INSERT:
  case COM_END:
  default:
    my_message(ER_UNKNOWN_COM_ERROR, ER(ER_UNKNOWN_COM_ERROR), MYF(0));
    break;
  }
#ifdef WITH_WSREP
 dispatch_end:

  if (WSREP(thd)) {
    /* wsrep BF abort in query exec phase */
    mysql_mutex_lock(&thd->LOCK_wsrep_thd);
    if ((thd->wsrep_conflict_state != REPLAYING) &&
        (thd->wsrep_conflict_state != RETRY_AUTOCOMMIT))
    {
      mysql_mutex_unlock(&thd->LOCK_wsrep_thd);
      thd->update_server_status();
      thd->protocol->end_statement();
      query_cache_end_of_result(thd);
    } 
    else
    {
      mysql_mutex_unlock(&thd->LOCK_wsrep_thd);
    }
  } else { /* if (WSREP(thd))... */
#endif /* WITH_WSREP */
  DBUG_ASSERT(thd->derived_tables == NULL &&
              (thd->open_tables == NULL ||
               (thd->locked_tables_mode == LTM_LOCK_TABLES)));

  thd_proc_info(thd, "updating status");
  /* Finalize server status flags after executing a command. */
  thd->update_server_status();
  thd->protocol->end_statement();
  query_cache_end_of_result(thd);
#ifdef WITH_WSREP
  }
#endif /* WITH_WSREP */

  if (!thd->is_error() && !thd->killed_errno())
    mysql_audit_general(thd, MYSQL_AUDIT_GENERAL_RESULT, 0, 0);

  mysql_audit_general(thd, MYSQL_AUDIT_GENERAL_STATUS,
                      thd->get_stmt_da()->is_error() ?
                      thd->get_stmt_da()->sql_errno() : 0,
                      command_name[command].str);

  thd->update_all_stats();

  log_slow_statement(thd);

  THD_STAGE_INFO(thd, stage_cleaning_up);
  thd->reset_query();
  thd->set_examined_row_count(0);                   // For processlist
  thd->set_command(COM_SLEEP);

  /* Performance Schema Interface instrumentation, end */
  MYSQL_END_STATEMENT(thd->m_statement_psi, thd->get_stmt_da());
  thd->m_statement_psi= NULL;

  thd->set_time();
  dec_thread_running();
  thd->packet.shrink(thd->variables.net_buffer_length);	// Reclaim some memory
  free_root(thd->mem_root,MYF(MY_KEEP_PREALLOC));

#if defined(ENABLED_PROFILING)
  thd->profiling.finish_current_query();
#endif
  if (MYSQL_QUERY_DONE_ENABLED() || MYSQL_COMMAND_DONE_ENABLED())
  {
    int res __attribute__((unused));
    res= (int) thd->is_error();
    if (command == COM_QUERY)
    {
      MYSQL_QUERY_DONE(res);
    }
    MYSQL_COMMAND_DONE(res);
  }

  /* Check that some variables are reset properly */
  DBUG_ASSERT(thd->abort_on_warning == 0);
  DBUG_RETURN(error);
}


/*
  @note
    This function must call delete_explain_query().
*/
void log_slow_statement(THD *thd)
{
  DBUG_ENTER("log_slow_statement");


  /*
    The following should never be true with our current code base,
    but better to keep this here so we don't accidently try to log a
    statement in a trigger or stored function
  */
  if (unlikely(thd->in_sub_stmt))
    goto end;                           // Don't set time for sub stmt


  /* Follow the slow log filter configuration. */ 
  if (!thd->enable_slow_log ||
      (thd->variables.log_slow_filter
        && !(thd->variables.log_slow_filter & thd->query_plan_flags)))
  {
    goto end; 
  }
 
  if (((thd->server_status & SERVER_QUERY_WAS_SLOW) ||
       ((thd->server_status &
         (SERVER_QUERY_NO_INDEX_USED | SERVER_QUERY_NO_GOOD_INDEX_USED)) &&
        opt_log_queries_not_using_indexes &&
        !(sql_command_flags[thd->lex->sql_command] & CF_STATUS_COMMAND))) &&
      thd->get_examined_row_count() >= thd->variables.min_examined_row_limit)
  {
    thd->status_var.long_query_count++;
    /*
      If rate limiting of slow log writes is enabled, decide whether to log
      this query to the log or not.
    */ 
    if (thd->variables.log_slow_rate_limit > 1 &&
        (global_query_id % thd->variables.log_slow_rate_limit) != 0)
      goto end;

    THD_STAGE_INFO(thd, stage_logging_slow_query);
    slow_log_print(thd, thd->query(), thd->query_length(), 
                   thd->utime_after_query);
  }

end:
  delete_explain_query(thd->lex);
  DBUG_VOID_RETURN;
}


/**
  Create a TABLE_LIST object for an INFORMATION_SCHEMA table.

    This function is used in the parser to convert a SHOW or DESCRIBE
    table_name command to a SELECT from INFORMATION_SCHEMA.
    It prepares a SELECT_LEX and a TABLE_LIST object to represent the
    given command as a SELECT parse tree.

  @param thd              thread handle
  @param lex              current lex
  @param table_ident      table alias if it's used
  @param schema_table_idx the type of the INFORMATION_SCHEMA table to be
                          created

  @note
    Due to the way this function works with memory and LEX it cannot
    be used outside the parser (parse tree transformations outside
    the parser break PS and SP).

  @retval
    0                 success
  @retval
    1                 out of memory or SHOW commands are not allowed
                      in this version of the server.
*/

int prepare_schema_table(THD *thd, LEX *lex, Table_ident *table_ident,
                         enum enum_schema_tables schema_table_idx)
{
  SELECT_LEX *schema_select_lex= NULL;
  DBUG_ENTER("prepare_schema_table");

  switch (schema_table_idx) {
  case SCH_SCHEMATA:
#if defined(DONT_ALLOW_SHOW_COMMANDS)
    my_message(ER_NOT_ALLOWED_COMMAND,
               ER(ER_NOT_ALLOWED_COMMAND), MYF(0));   /* purecov: inspected */
    DBUG_RETURN(1);
#else
    break;
#endif

  case SCH_TABLE_NAMES:
  case SCH_TABLES:
  case SCH_VIEWS:
  case SCH_TRIGGERS:
  case SCH_EVENTS:
#ifdef DONT_ALLOW_SHOW_COMMANDS
    my_message(ER_NOT_ALLOWED_COMMAND,
               ER(ER_NOT_ALLOWED_COMMAND), MYF(0)); /* purecov: inspected */
    DBUG_RETURN(1);
#else
    {
      LEX_STRING db;
      size_t dummy;
      if (lex->select_lex.db == NULL &&
          lex->copy_db_to(&lex->select_lex.db, &dummy))
      {
        DBUG_RETURN(1);
      }
      schema_select_lex= new SELECT_LEX();
      db.str= schema_select_lex->db= lex->select_lex.db;
      schema_select_lex->table_list.first= NULL;
      db.length= strlen(db.str);

      if (check_db_name(&db))
      {
        my_error(ER_WRONG_DB_NAME, MYF(0), db.str);
        DBUG_RETURN(1);
      }
      break;
    }
#endif
  case SCH_COLUMNS:
  case SCH_STATISTICS:
  {
#ifdef DONT_ALLOW_SHOW_COMMANDS
    my_message(ER_NOT_ALLOWED_COMMAND,
               ER(ER_NOT_ALLOWED_COMMAND), MYF(0)); /* purecov: inspected */
    DBUG_RETURN(1);
#else
    DBUG_ASSERT(table_ident);
    TABLE_LIST **query_tables_last= lex->query_tables_last;
    schema_select_lex= new SELECT_LEX();
    /* 'parent_lex' is used in init_query() so it must be before it. */
    schema_select_lex->parent_lex= lex;
    schema_select_lex->init_query();
    if (!schema_select_lex->add_table_to_list(thd, table_ident, 0, 0, TL_READ,
                                              MDL_SHARED_READ))
      DBUG_RETURN(1);
    lex->query_tables_last= query_tables_last;
    break;
#endif
  }
  case SCH_PROFILES:
    /* 
      Mark this current profiling record to be discarded.  We don't
      wish to have SHOW commands show up in profiling.
    */
#if defined(ENABLED_PROFILING)
    thd->profiling.discard_current_query();
#endif
    break;
  case SCH_USER_STATS:
  case SCH_CLIENT_STATS:
    if (check_global_access(thd, SUPER_ACL | PROCESS_ACL, true))
      DBUG_RETURN(1);
  case SCH_TABLE_STATS:
  case SCH_INDEX_STATS:
  case SCH_OPEN_TABLES:
  case SCH_VARIABLES:
  case SCH_STATUS:
  case SCH_PROCEDURES:
  case SCH_CHARSETS:
  case SCH_ENGINES:
  case SCH_COLLATIONS:
  case SCH_COLLATION_CHARACTER_SET_APPLICABILITY:
  case SCH_USER_PRIVILEGES:
  case SCH_SCHEMA_PRIVILEGES:
  case SCH_TABLE_PRIVILEGES:
  case SCH_COLUMN_PRIVILEGES:
  case SCH_TABLE_CONSTRAINTS:
  case SCH_KEY_COLUMN_USAGE:
  default:
    break;
  }
  
  SELECT_LEX *select_lex= lex->current_select;
  if (make_schema_select(thd, select_lex, schema_table_idx))
  {
    DBUG_RETURN(1);
  }
  TABLE_LIST *table_list= select_lex->table_list.first;
  table_list->schema_select_lex= schema_select_lex;
  table_list->schema_table_reformed= 1;
  DBUG_RETURN(0);
}


/**
  Read query from packet and store in thd->query.
  Used in COM_QUERY and COM_STMT_PREPARE.

    Sets the following THD variables:
  - query
  - query_length

  @retval
    FALSE ok
  @retval
    TRUE  error;  In this case thd->fatal_error is set
*/

bool alloc_query(THD *thd, const char *packet, uint packet_length)
{
  char *query;
  /* Remove garbage at start and end of query */
  while (packet_length > 0 && my_isspace(thd->charset(), packet[0]))
  {
    packet++;
    packet_length--;
  }
  const char *pos= packet + packet_length;     // Point at end null
  while (packet_length > 0 &&
	 (pos[-1] == ';' || my_isspace(thd->charset() ,pos[-1])))
  {
    pos--;
    packet_length--;
  }
  /* We must allocate some extra memory for query cache 

    The query buffer layout is:
       buffer :==
            <statement>   The input statement(s)
            '\0'          Terminating null char  (1 byte)
            <length>      Length of following current database name (size_t)
            <db_name>     Name of current database
            <flags>       Flags struct
  */
  if (! (query= (char*) thd->memdup_w_gap(packet,
                                          packet_length,
                                          1 + thd->db_length +
                                          QUERY_CACHE_DB_LENGTH_SIZE +
                                          QUERY_CACHE_FLAGS_SIZE)))
      return TRUE;
  query[packet_length]= '\0';
  /*
    Space to hold the name of the current database is allocated.  We
    also store this length, in case current database is changed during
    execution.  We might need to reallocate the 'query' buffer
  */
  int2store(query + packet_length + 1, thd->db_length);
    
  thd->set_query(query, packet_length);

  /* Reclaim some memory */
  thd->packet.shrink(thd->variables.net_buffer_length);
  thd->convert_buffer.shrink(thd->variables.net_buffer_length);

  return FALSE;
}

static void reset_one_shot_variables(THD *thd) 
{
  thd->variables.character_set_client=
    global_system_variables.character_set_client;
  thd->variables.collation_connection=
    global_system_variables.collation_connection;
  thd->variables.collation_database=
    global_system_variables.collation_database;
  thd->variables.collation_server=
    global_system_variables.collation_server;
  thd->update_charset();
  thd->variables.time_zone=
    global_system_variables.time_zone;
  thd->variables.lc_time_names= &my_locale_en_US;
  thd->one_shot_set= 0;
}


bool sp_process_definer(THD *thd)
{
  DBUG_ENTER("sp_process_definer");

  LEX *lex= thd->lex;

  /*
    If the definer is not specified, this means that CREATE-statement missed
    DEFINER-clause. DEFINER-clause can be missed in two cases:

      - The user submitted a statement w/o the clause. This is a normal
        case, we should assign CURRENT_USER as definer.

      - Our slave received an updated from the master, that does not
        replicate definer for stored rountines. We should also assign
        CURRENT_USER as definer here, but also we should mark this routine
        as NON-SUID. This is essential for the sake of backward
        compatibility.

        The problem is the slave thread is running under "special" user (@),
        that actually does not exist. In the older versions we do not fail
        execution of a stored routine if its definer does not exist and
        continue the execution under the authorization of the invoker
        (BUG#13198). And now if we try to switch to slave-current-user (@),
        we will fail.

        Actually, this leads to the inconsistent state of master and
        slave (different definers, different SUID behaviour), but it seems,
        this is the best we can do.
  */

  if (!lex->definer)
  {
    Query_arena original_arena;
    Query_arena *ps_arena= thd->activate_stmt_arena_if_needed(&original_arena);

    lex->definer= create_default_definer(thd, false);

    if (ps_arena)
      thd->restore_active_arena(ps_arena, &original_arena);

    /* Error has been already reported. */
    if (lex->definer == NULL)
      DBUG_RETURN(TRUE);

    if (thd->slave_thread && lex->sphead)
      lex->sphead->m_chistics->suid= SP_IS_NOT_SUID;
  }
  else
  {
    LEX_USER *d= lex->definer= get_current_user(thd, lex->definer);
    if (!d)
      DBUG_RETURN(TRUE);

    /*
      If the specified definer differs from the current user or role, we
      should check that the current user has SUPER privilege (in order
      to create a stored routine under another user one must have
      SUPER privilege).
    */
    bool curuser= !strcmp(d->user.str, thd->security_ctx->priv_user);
    bool currole= !curuser && !strcmp(d->user.str, thd->security_ctx->priv_role);
    bool curuserhost= curuser && d->host.str &&
                  !my_strcasecmp(system_charset_info, d->host.str,
                                 thd->security_ctx->priv_host);
    if (!curuserhost && !currole &&
        check_global_access(thd, SUPER_ACL, false))
      DBUG_RETURN(TRUE);
  }

  /* Check that the specified definer exists. Emit a warning if not. */

#ifndef NO_EMBEDDED_ACCESS_CHECKS
  if (!is_acl_user(lex->definer->host.str, lex->definer->user.str))
  {
    push_warning_printf(thd,
                        Sql_condition::WARN_LEVEL_NOTE,
                        ER_NO_SUCH_USER,
                        ER(ER_NO_SUCH_USER),
                        lex->definer->user.str,
                        lex->definer->host.str);
  }
#endif /* NO_EMBEDDED_ACCESS_CHECKS */

  DBUG_RETURN(FALSE);
}


/**
  Auxiliary call that opens and locks tables for LOCK TABLES statement
  and initializes the list of locked tables.

  @param thd     Thread context.
  @param tables  List of tables to be locked.

  @return FALSE in case of success, TRUE in case of error.
*/

static bool lock_tables_open_and_lock_tables(THD *thd, TABLE_LIST *tables)
{
  Lock_tables_prelocking_strategy lock_tables_prelocking_strategy;
  uint counter;
  TABLE_LIST *table;

  thd->in_lock_tables= 1;

  if (open_tables(thd, &tables, &counter, 0, &lock_tables_prelocking_strategy))
    goto err;

  /*
    We allow to change temporary tables even if they were locked for read
    by LOCK TABLES. To avoid a discrepancy between lock acquired at LOCK
    TABLES time and by the statement which is later executed under LOCK TABLES
    we ensure that for temporary tables we always request a write lock (such
    discrepancy can cause problems for the storage engine).
    We don't set TABLE_LIST::lock_type in this case as this might result in
    extra warnings from THD::decide_logging_format() even though binary logging
    is totally irrelevant for LOCK TABLES.
  */
  for (table= tables; table; table= table->next_global)
    if (!table->placeholder() && table->table->s->tmp_table)
      table->table->reginfo.lock_type= TL_WRITE;

  if (lock_tables(thd, tables, counter, 0) ||
      thd->locked_tables_list.init_locked_tables(thd))
    goto err;

  thd->in_lock_tables= 0;

  return FALSE;

err:
  thd->in_lock_tables= 0;

  trans_rollback_stmt(thd);
  /*
    Need to end the current transaction, so the storage engine (InnoDB)
    can free its locks if LOCK TABLES locked some tables before finding
    that it can't lock a table in its list
  */
  trans_rollback(thd);
  /* Close tables and release metadata locks. */
  close_thread_tables(thd);
  DBUG_ASSERT(!thd->locked_tables_mode);
  thd->mdl_context.release_transactional_locks();
  return TRUE;
}

#ifdef WITH_WSREP
static bool wsrep_is_show_query(enum enum_sql_command command)
{
  DBUG_ASSERT(command >= 0 && command <= SQLCOM_END);
  return (sql_command_flags[command] & CF_STATUS_COMMAND) != 0;
}
#endif /* WITH_WSREP */

/**
  Execute command saved in thd and lex->sql_command.

  @param thd                       Thread handle

  @todo
    - Invalidate the table in the query cache if something changed
    after unlocking when changes become visible.
    TODO: this is workaround. right way will be move invalidating in
    the unlock procedure.
    - TODO: use check_change_password()

  @retval
    FALSE       OK
  @retval
    TRUE        Error
*/

int
mysql_execute_command(THD *thd)
{
  int res= FALSE;
  int  up_result= 0;
  LEX  *lex= thd->lex;
  /* first SELECT_LEX (have special meaning for many of non-SELECTcommands) */
  SELECT_LEX *select_lex= &lex->select_lex;
  /* first table of first SELECT_LEX */
  TABLE_LIST *first_table= select_lex->table_list.first;
  /* list of all tables in query */
  TABLE_LIST *all_tables;
  /* most outer SELECT_LEX_UNIT of query */
  SELECT_LEX_UNIT *unit= &lex->unit;
#ifdef HAVE_REPLICATION
  /* have table map for update for multi-update statement (BUG#37051) */
  bool have_table_map_for_update= FALSE;
  /* */
  Rpl_filter *rpl_filter= thd->rpl_filter;
#endif
  DBUG_ENTER("mysql_execute_command");

#ifdef WITH_PARTITION_STORAGE_ENGINE
  thd->work_part_info= 0;
#endif

  DBUG_ASSERT(thd->transaction.stmt.is_empty() || thd->in_sub_stmt);
  /*
    Each statement or replication event which might produce deadlock
    should handle transaction rollback on its own. So by the start of
    the next statement transaction rollback request should be fulfilled
    already.
  */
  DBUG_ASSERT(! thd->transaction_rollback_request || thd->in_sub_stmt);
  /*
    In many cases first table of main SELECT_LEX have special meaning =>
    check that it is first table in global list and relink it first in 
    queries_tables list if it is necessary (we need such relinking only
    for queries with subqueries in select list, in this case tables of
    subqueries will go to global list first)

    all_tables will differ from first_table only if most upper SELECT_LEX
    do not contain tables.

    Because of above in place where should be at least one table in most
    outer SELECT_LEX we have following check:
    DBUG_ASSERT(first_table == all_tables);
    DBUG_ASSERT(first_table == all_tables && first_table != 0);
  */
  lex->first_lists_tables_same();
  /* should be assigned after making first tables same */
  all_tables= lex->query_tables;
  /* set context for commands which do not use setup_tables */
  select_lex->
    context.resolve_in_table_list_only(select_lex->
                                       table_list.first);

  /*
    Reset warning count for each query that uses tables
    A better approach would be to reset this for any commands
    that is not a SHOW command or a select that only access local
    variables, but for now this is probably good enough.
  */
  if ((sql_command_flags[lex->sql_command] & CF_DIAGNOSTIC_STMT) != 0)
    thd->get_stmt_da()->set_warning_info_read_only(TRUE);
  else
  {
    thd->get_stmt_da()->set_warning_info_read_only(FALSE);
    if (all_tables)
      thd->get_stmt_da()->opt_clear_warning_info(thd->query_id);
  }

#ifdef HAVE_REPLICATION
  if (unlikely(thd->slave_thread))
  {
    if (lex->sql_command == SQLCOM_DROP_TRIGGER)
    {
      /*
        When dropping a trigger, we need to load its table name
        before checking slave filter rules.
      */
      add_table_for_trigger(thd, thd->lex->spname, 1, &all_tables);
      
      if (!all_tables)
      {
        /*
          If table name cannot be loaded,
          it means the trigger does not exists possibly because
          CREATE TRIGGER was previously skipped for this trigger
          according to slave filtering rules.
          Returning success without producing any errors in this case.
        */
        DBUG_RETURN(0);
      }
      
      // force searching in slave.cc:tables_ok() 
      all_tables->updating= 1;
    }

    /*
      For fix of BUG#37051, the master stores the table map for update
      in the Query_log_event, and the value is assigned to
      thd->variables.table_map_for_update before executing the update
      query.

      If thd->variables.table_map_for_update is set, then we are
      replicating from a new master, we can use this value to apply
      filter rules without opening all the tables. However If
      thd->variables.table_map_for_update is not set, then we are
      replicating from an old master, so we just skip this and
      continue with the old method. And of course, the bug would still
      exist for old masters.
    */
    if (lex->sql_command == SQLCOM_UPDATE_MULTI &&
        thd->table_map_for_update)
    {
      have_table_map_for_update= TRUE;
      table_map table_map_for_update= thd->table_map_for_update;
      uint nr= 0;
      TABLE_LIST *table;
      for (table=all_tables; table; table=table->next_global, nr++)
      {
        if (table_map_for_update & ((table_map)1 << nr))
          table->updating= TRUE;
        else
          table->updating= FALSE;
      }

      if (all_tables_not_ok(thd, all_tables))
      {
        /* we warn the slave SQL thread */
        my_message(ER_SLAVE_IGNORED_TABLE, ER(ER_SLAVE_IGNORED_TABLE), MYF(0));
        if (thd->one_shot_set)
          reset_one_shot_variables(thd);
        DBUG_RETURN(0);
      }
      
      for (table=all_tables; table; table=table->next_global)
        table->updating= TRUE;
    }
    
    /*
      Check if statment should be skipped because of slave filtering
      rules

      Exceptions are:
      - UPDATE MULTI: For this statement, we want to check the filtering
        rules later in the code
      - SET: we always execute it (Not that many SET commands exists in
        the binary log anyway -- only 4.1 masters write SET statements,
	in 5.0 there are no SET statements in the binary log)
      - DROP TEMPORARY TABLE IF EXISTS: we always execute it (otherwise we
        have stale files on slave caused by exclusion of one tmp table).
    */
    if (!(lex->sql_command == SQLCOM_UPDATE_MULTI) &&
	!(lex->sql_command == SQLCOM_SET_OPTION) &&
	!(lex->sql_command == SQLCOM_DROP_TABLE &&
          lex->drop_temporary && lex->check_exists) &&
        all_tables_not_ok(thd, all_tables))
    {
      /* we warn the slave SQL thread */
      my_message(ER_SLAVE_IGNORED_TABLE, ER(ER_SLAVE_IGNORED_TABLE), MYF(0));
      if (thd->one_shot_set)
      {
        /*
          It's ok to check thd->one_shot_set here:

          The charsets in a MySQL 5.0 slave can change by both a binlogged
          SET ONE_SHOT statement and the event-internal charset setting, 
          and these two ways to change charsets do not seems to work
          together.

          At least there seems to be problems in the rli cache for
          charsets if we are using ONE_SHOT.  Note that this is normally no
          problem because either the >= 5.0 slave reads a 4.1 binlog (with
          ONE_SHOT) *or* or 5.0 binlog (without ONE_SHOT) but never both."
        */
        reset_one_shot_variables(thd);
      }
      DBUG_RETURN(0);
    }
    /* 
       Execute deferred events first
    */
    if (slave_execute_deferred_events(thd))
      DBUG_RETURN(-1);
  }
  else
  {
#endif /* HAVE_REPLICATION */
    /*
      When option readonly is set deny operations which change non-temporary
      tables. Except for the replication thread and the 'super' users.
    */
    if (deny_updates_if_read_only_option(thd, all_tables))
    {
      my_error(ER_OPTION_PREVENTS_STATEMENT, MYF(0), "--read-only");
      DBUG_RETURN(-1);
    }
#ifdef HAVE_REPLICATION
  } /* endif unlikely slave */
#endif
#ifdef WITH_WSREP
  if (WSREP(thd)) {
    /*
      change LOCK TABLE WRITE to transaction
    */
    if (lex->sql_command== SQLCOM_LOCK_TABLES && wsrep_convert_LOCK_to_trx)
    {
      for (TABLE_LIST *table= all_tables; table; table= table->next_global)
      {
	if (table->lock_type >= TL_WRITE_ALLOW_WRITE)
        {
	  lex->sql_command= SQLCOM_BEGIN;
	  thd->wsrep_converted_lock_session= true;
	  break;
	}
      }
    }
    if (lex->sql_command== SQLCOM_UNLOCK_TABLES &&
	thd->wsrep_converted_lock_session)
    {
      thd->wsrep_converted_lock_session= false;
      lex->sql_command= SQLCOM_COMMIT;
      lex->tx_release= TVL_NO;
    }

    /*
     * bail out if DB snapshot has not been installed. We however,
     * allow SET and SHOW queries
     */
    if (thd->variables.wsrep_on && !thd->wsrep_applier && !wsrep_ready &&
        lex->sql_command != SQLCOM_SET_OPTION &&
        !wsrep_is_show_query(lex->sql_command))
    {
#if DIRTY_HACK
      /* Dirty hack for lp:1002714 - trying to recognize mysqldump connection
       * and allow it to continue. Actuall mysqldump_magic_str may be longer
       * and is obviously version dependent and may be issued by any client
       * connection after which connection becomes non-replicating. */
      static char const mysqldump_magic_str[]=
"SELECT LOGFILE_GROUP_NAME, FILE_NAME, TOTAL_EXTENTS, INITIAL_SIZE, ENGINE, EXTRA FROM INFORMATION_SCHEMA.FILES WHERE FILE_TYPE = 'UNDO LOG' AND FILE_NAME IS NOT NULL";
      static const size_t mysqldump_magic_str_len= sizeof(mysqldump_magic_str) -1;
      if (SQLCOM_SELECT != lex->sql_command ||
          thd->query_length() < mysqldump_magic_str_len ||
          strncmp(thd->query(), mysqldump_magic_str, mysqldump_magic_str_len))
      {
#endif /* DIRTY_HACK */
      my_error(ER_UNKNOWN_COM_ERROR, MYF(0),
	       "WSREP has not yet prepared node for application use");
      goto error;
#if DIRTY_HACK
      }
      else
      {
        /* mysqldump connection, allow all further queries to pass */
        thd->variables.wsrep_on= FALSE;
      }
#endif /* DIRTY_HACK */
    }
  }
#endif /* WITH_WSREP */
  status_var_increment(thd->status_var.com_stat[lex->sql_command]);
  thd->progress.report_to_client= MY_TEST(sql_command_flags[lex->sql_command] &
                                          CF_REPORT_PROGRESS);

  DBUG_ASSERT(thd->transaction.stmt.modified_non_trans_table == FALSE);

  /* store old value of binlog format */
  enum_binlog_format orig_binlog_format,orig_current_stmt_binlog_format;

  thd->get_binlog_format(&orig_binlog_format,
                         &orig_current_stmt_binlog_format);

  /*
    Force statement logging for DDL commands to allow us to update
    privilege, system or statistic tables directly without the updates
    getting logged.
  */
  if (!(sql_command_flags[lex->sql_command] &
        (CF_CAN_GENERATE_ROW_EVENTS | CF_FORCE_ORIGINAL_BINLOG_FORMAT |
         CF_STATUS_COMMAND)))
    thd->set_binlog_format_stmt();

  /*
    End a active transaction so that this command will have it's
    own transaction and will also sync the binary log. If a DDL is
    not run in it's own transaction it may simply never appear on
    the slave in case the outside transaction rolls back.
  */
  if (stmt_causes_implicit_commit(thd, CF_IMPLICT_COMMIT_BEGIN))
  {
    /*
      Note that this should never happen inside of stored functions
      or triggers as all such statements prohibited there.
    */
    DBUG_ASSERT(! thd->in_sub_stmt);
    /* Statement transaction still should not be started. */
    DBUG_ASSERT(thd->transaction.stmt.is_empty());
<<<<<<< HEAD
    /* Commit the normal transaction if one is active. */
    if (trans_commit_implicit(thd))
    {
      thd->mdl_context.release_transactional_locks();
      WSREP_DEBUG("implicit commit failed, MDL released: %lu", thd->thread_id);
      goto error;
    }
    /* Release metadata locks acquired in this transaction. */
    thd->mdl_context.release_transactional_locks();
=======
    if (!(thd->variables.option_bits & OPTION_GTID_BEGIN))
    {
      /* Commit the normal transaction if one is active. */
      if (trans_commit_implicit(thd))
        goto error;
      /* Release metadata locks acquired in this transaction. */
      thd->mdl_context.release_transactional_locks();
    }
>>>>>>> 5b7cab82
  }
  
#ifndef DBUG_OFF
  if (lex->sql_command != SQLCOM_SET_OPTION)
    DEBUG_SYNC(thd,"before_execute_sql_command");
#endif

  /*
    Check if we are in a read-only transaction and we're trying to
    execute a statement which should always be disallowed in such cases.

    Note that this check is done after any implicit commits.
  */
  if (thd->tx_read_only &&
      (sql_command_flags[lex->sql_command] & CF_DISALLOW_IN_RO_TRANS))
  {
    my_error(ER_CANT_EXECUTE_IN_READ_ONLY_TRANSACTION, MYF(0));
    goto error;
  }

  /*
    Close tables open by HANDLERs before executing DDL statement
    which is going to affect those tables.

    This should happen before temporary tables are pre-opened as
    otherwise we will get errors about attempt to re-open tables
    if table to be changed is open through HANDLER.

    Note that even although this is done before any privilege
    checks there is no security problem here as closing open
    HANDLER doesn't require any privileges anyway.
  */
  if (sql_command_flags[lex->sql_command] & CF_HA_CLOSE)
    mysql_ha_rm_tables(thd, all_tables);

  /*
    Pre-open temporary tables to simplify privilege checking
    for statements which need this.
  */
  if (sql_command_flags[lex->sql_command] & CF_PREOPEN_TMP_TABLES)
  {
    if (open_temporary_tables(thd, all_tables))
      goto error;
  }

  switch (lex->sql_command) {

  case SQLCOM_SHOW_EVENTS:
#ifndef HAVE_EVENT_SCHEDULER
    my_error(ER_NOT_SUPPORTED_YET, MYF(0), "embedded server");
    break;
#endif
  case SQLCOM_SHOW_STATUS:
  {
    execute_show_status(thd, all_tables);
    break;
  }
  case SQLCOM_SHOW_EXPLAIN:
  {
    if (!thd->security_ctx->priv_user[0] &&
        check_global_access(thd,PROCESS_ACL))
      break;

    /*
      The select should use only one table, it's the SHOW EXPLAIN pseudo-table
    */
    if (lex->sroutines.records || lex->query_tables->next_global)
    {
      my_message(ER_SET_CONSTANTS_ONLY, ER(ER_SET_CONSTANTS_ONLY),
		 MYF(0));
      goto error;
    }

    Item **it= lex->value_list.head_ref();
    if (!(*it)->basic_const_item() ||
        (!(*it)->fixed && (*it)->fix_fields(lex->thd, it)) || 
        (*it)->check_cols(1))
    {
      my_message(ER_SET_CONSTANTS_ONLY, ER(ER_SET_CONSTANTS_ONLY),
		 MYF(0));
      goto error;
    }
    /* no break; fall through */
  }
  case SQLCOM_SHOW_STATUS_PROC:
  case SQLCOM_SHOW_STATUS_FUNC:
#ifdef WITH_WSREP
    if (WSREP_CLIENT(thd) && wsrep_causal_wait(thd)) goto error;
#endif /* WITH_WSREP */

  case SQLCOM_SHOW_DATABASES:
  case SQLCOM_SHOW_TABLES:
  case SQLCOM_SHOW_TRIGGERS:
  case SQLCOM_SHOW_TABLE_STATUS:
  case SQLCOM_SHOW_OPEN_TABLES:
  case SQLCOM_SHOW_PLUGINS:
  case SQLCOM_SHOW_FIELDS:
  case SQLCOM_SHOW_KEYS:
#ifndef WITH_WSREP
  case SQLCOM_SHOW_VARIABLES:
  case SQLCOM_SHOW_CHARSETS:
  case SQLCOM_SHOW_COLLATIONS:
  case SQLCOM_SHOW_STORAGE_ENGINES:
  case SQLCOM_SHOW_PROFILE:
#endif /* WITH_WSREP */
  case SQLCOM_SHOW_CLIENT_STATS:
  case SQLCOM_SHOW_USER_STATS:
  case SQLCOM_SHOW_TABLE_STATS:
  case SQLCOM_SHOW_INDEX_STATS:
  case SQLCOM_SELECT:
#ifdef WITH_WSREP
    if (WSREP_CLIENT(thd) && wsrep_causal_wait(thd)) goto error;
  case SQLCOM_SHOW_VARIABLES:
  case SQLCOM_SHOW_CHARSETS:
  case SQLCOM_SHOW_COLLATIONS:
  case SQLCOM_SHOW_STORAGE_ENGINES:
  case SQLCOM_SHOW_PROFILE:
#endif /* WITH_WSREP */
   {
    thd->status_var.last_query_cost= 0.0;

    /*
      lex->exchange != NULL implies SELECT .. INTO OUTFILE and this
      requires FILE_ACL access.
    */
    ulong privileges_requested= lex->exchange ? SELECT_ACL | FILE_ACL :
      SELECT_ACL;

    if (all_tables)
      res= check_table_access(thd,
                              privileges_requested,
                              all_tables, FALSE, UINT_MAX, FALSE);
    else
      res= check_access(thd, privileges_requested, any_db, NULL, NULL, 0, 0);

    if (res)
      break;

    res= execute_sqlcom_select(thd, all_tables);
    break;
  }
case SQLCOM_PREPARE:
  {
    mysql_sql_stmt_prepare(thd);
    break;
  }
  case SQLCOM_EXECUTE:
  {
    mysql_sql_stmt_execute(thd);
    break;
  }
  case SQLCOM_DEALLOCATE_PREPARE:
  {
    mysql_sql_stmt_close(thd);
    break;
  }
  case SQLCOM_DO:
    if (check_table_access(thd, SELECT_ACL, all_tables, FALSE, UINT_MAX, FALSE)
        || open_and_lock_tables(thd, all_tables, TRUE, 0))
      goto error;

    res= mysql_do(thd, *lex->insert_list);
    break;

  case SQLCOM_EMPTY_QUERY:
    my_ok(thd);
    break;

  case SQLCOM_HELP:
    res= mysqld_help(thd,lex->help_arg);
    break;

#ifndef EMBEDDED_LIBRARY
  case SQLCOM_PURGE:
  {
    if (check_global_access(thd, SUPER_ACL))
      goto error;
    /* PURGE MASTER LOGS TO 'file' */
    res = purge_master_logs(thd, lex->to_log);
    break;
  }
  case SQLCOM_PURGE_BEFORE:
  {
    Item *it;

    if (check_global_access(thd, SUPER_ACL))
      goto error;
    /* PURGE MASTER LOGS BEFORE 'data' */
    it= (Item *)lex->value_list.head();
    if ((!it->fixed && it->fix_fields(lex->thd, &it)) ||
        it->check_cols(1))
    {
      my_error(ER_WRONG_ARGUMENTS, MYF(0), "PURGE LOGS BEFORE");
      goto error;
    }
    it= new Item_func_unix_timestamp(it);
    it->fix_fields(thd, &it);
    res = purge_master_logs_before_date(thd, (ulong)it->val_int());
    break;
  }
#endif
  case SQLCOM_SHOW_WARNS:
  {
    res= mysqld_show_warnings(thd, (ulong)
			      ((1L << (uint) Sql_condition::WARN_LEVEL_NOTE) |
			       (1L << (uint) Sql_condition::WARN_LEVEL_WARN) |
			       (1L << (uint) Sql_condition::WARN_LEVEL_ERROR)
			       ));
    break;
  }
  case SQLCOM_SHOW_ERRORS:
  {
    res= mysqld_show_warnings(thd, (ulong)
			      (1L << (uint) Sql_condition::WARN_LEVEL_ERROR));
    break;
  }
  case SQLCOM_SHOW_PROFILES:
  {
#if defined(ENABLED_PROFILING)
    thd->profiling.discard_current_query();
    res= thd->profiling.show_profiles();
    if (res)
      goto error;
#else
    my_error(ER_FEATURE_DISABLED, MYF(0), "SHOW PROFILES", "enable-profiling");
    goto error;
#endif
    break;
  }

#ifdef HAVE_REPLICATION
  case SQLCOM_SHOW_SLAVE_HOSTS:
  {
    if (check_global_access(thd, REPL_SLAVE_ACL))
      goto error;
    res = show_slave_hosts(thd);
    break;
  }
  case SQLCOM_SHOW_RELAYLOG_EVENTS: /* fall through */
  case SQLCOM_SHOW_BINLOG_EVENTS:
  {
    if (check_global_access(thd, REPL_SLAVE_ACL))
      goto error;
    res = mysql_show_binlog_events(thd);
    break;
  }
#endif

  case SQLCOM_ASSIGN_TO_KEYCACHE:
  {
    DBUG_ASSERT(first_table == all_tables && first_table != 0);
    if (check_access(thd, INDEX_ACL, first_table->db,
                     &first_table->grant.privilege,
                     &first_table->grant.m_internal,
                     0, 0))
      goto error;
    res= mysql_assign_to_keycache(thd, first_table, &lex->ident);
    break;
  }
  case SQLCOM_PRELOAD_KEYS:
  {
    DBUG_ASSERT(first_table == all_tables && first_table != 0);
    if (check_access(thd, INDEX_ACL, first_table->db,
                     &first_table->grant.privilege,
                     &first_table->grant.m_internal,
                     0, 0))
      goto error;
    res = mysql_preload_keys(thd, first_table);
    break;
  }
#ifdef HAVE_REPLICATION
  case SQLCOM_CHANGE_MASTER:
  {
    LEX_MASTER_INFO *lex_mi= &thd->lex->mi;
    Master_info *mi;
    bool new_master= 0;
    bool master_info_added;

    if (check_global_access(thd, SUPER_ACL))
      goto error;
    mysql_mutex_lock(&LOCK_active_mi);

    mi= master_info_index->get_master_info(&lex_mi->connection_name,
                                           Sql_condition::WARN_LEVEL_NOTE);

    if (mi == NULL)
    {
      /* New replication created */
      mi= new Master_info(&lex_mi->connection_name, relay_log_recovery); 
      if (!mi || mi->error())
      {
        delete mi;
        res= 1;
        mysql_mutex_unlock(&LOCK_active_mi);
        break;
      }
      new_master= 1;
    }

    res= change_master(thd, mi, &master_info_added);
    if (res && new_master)
    {
      /*
        If the new master was added by change_master(), remove it as it didn't
        work (this will free mi as well).

        If new master was not added, we still need to free mi.
      */
      if (master_info_added)
        master_info_index->remove_master_info(&lex_mi->connection_name);
      else
        delete mi;
    }
    else
    {
      mi->rpl_filter= get_or_create_rpl_filter(lex_mi->connection_name.str,
                                               lex_mi->connection_name.length);
    }

    mysql_mutex_unlock(&LOCK_active_mi);
    break;
  }
  case SQLCOM_SHOW_SLAVE_STAT:
  {
    /* Accept one of two privileges */
    if (check_global_access(thd, SUPER_ACL | REPL_CLIENT_ACL))
      goto error;
    mysql_mutex_lock(&LOCK_active_mi);

    if (lex->verbose)
      res= show_all_master_info(thd);
    else
    {
      LEX_MASTER_INFO *lex_mi= &thd->lex->mi;
      Master_info *mi;
      mi= master_info_index->get_master_info(&lex_mi->connection_name,
                                             Sql_condition::WARN_LEVEL_ERROR);
      if (mi != NULL)
      {
        res= show_master_info(thd, mi, 0);
      }
    }
    mysql_mutex_unlock(&LOCK_active_mi);
    break;
  }
  case SQLCOM_SHOW_MASTER_STAT:
  {
    /* Accept one of two privileges */
    if (check_global_access(thd, SUPER_ACL | REPL_CLIENT_ACL))
      goto error;
    res = show_binlog_info(thd);
    break;
  }

#endif /* HAVE_REPLICATION */
  case SQLCOM_SHOW_ENGINE_STATUS:
    {
      if (check_global_access(thd, PROCESS_ACL))
        goto error;
      res = ha_show_status(thd, lex->create_info.db_type, HA_ENGINE_STATUS);
      break;
    }
  case SQLCOM_SHOW_ENGINE_MUTEX:
    {
      if (check_global_access(thd, PROCESS_ACL))
        goto error;
      res = ha_show_status(thd, lex->create_info.db_type, HA_ENGINE_MUTEX);
      break;
    }
  case SQLCOM_CREATE_TABLE:
  {
    DBUG_ASSERT(first_table == all_tables && first_table != 0);
    bool link_to_local;
    TABLE_LIST *create_table= first_table;
    TABLE_LIST *select_tables= lex->create_last_non_select_table->next_global;

    /*
      Code below (especially in mysql_create_table() and select_create
      methods) may modify HA_CREATE_INFO structure in LEX, so we have to
      use a copy of this structure to make execution prepared statement-
      safe. A shallow copy is enough as this code won't modify any memory
      referenced from this structure.
    */
    HA_CREATE_INFO create_info(lex->create_info);
    /*
      We need to copy alter_info for the same reasons of re-execution
      safety, only in case of Alter_info we have to do (almost) a deep
      copy.
    */
    Alter_info alter_info(lex->alter_info, thd->mem_root);

    if (thd->is_fatal_error)
    {
      /* If out of memory when creating a copy of alter_info. */
      res= 1;
      goto end_with_restore_list;
    }

    /* Check privileges */
    if ((res= create_table_precheck(thd, select_tables, create_table)))
      goto end_with_restore_list;

    /* Might have been updated in create_table_precheck */
    create_info.alias= create_table->alias;

#ifdef HAVE_READLINK
    /* Fix names if symlinked tables */
    if (append_file_to_dir(thd, &create_info.data_file_name,
			   create_table->table_name) ||
	append_file_to_dir(thd, &create_info.index_file_name,
			   create_table->table_name))
      goto end_with_restore_list;
#endif
    /*
      If no engine type was given, work out the default now
      rather than at parse-time.
    */
    if (!(create_info.used_fields & HA_CREATE_USED_ENGINE))
      create_info.db_type= ha_default_handlerton(thd);
    /*
      If we are using SET CHARSET without DEFAULT, add an implicit
      DEFAULT to not confuse old users. (This may change).
    */
    if ((create_info.used_fields &
	 (HA_CREATE_USED_DEFAULT_CHARSET | HA_CREATE_USED_CHARSET)) ==
	HA_CREATE_USED_CHARSET)
    {
      create_info.used_fields&= ~HA_CREATE_USED_CHARSET;
      create_info.used_fields|= HA_CREATE_USED_DEFAULT_CHARSET;
      create_info.default_table_charset= create_info.table_charset;
      create_info.table_charset= 0;
    }

    /*
      For CREATE TABLE we should not open the table even if it exists.
      If the table exists, we should either not create it or replace it
    */
    lex->query_tables->open_strategy= TABLE_LIST::OPEN_STUB;

    /*
      If we are a slave, we should add OR REPLACE if we don't have
      IF EXISTS. This will help a slave to recover from
      CREATE TABLE OR EXISTS failures by dropping the table and
      retrying the create.
    */
    if (thd->slave_thread &&
        slave_ddl_exec_mode_options == SLAVE_EXEC_MODE_IDEMPOTENT &&
        !(lex->create_info.options & HA_LEX_CREATE_IF_NOT_EXISTS))
      create_info.options|= HA_LEX_CREATE_REPLACE;

#ifdef WITH_PARTITION_STORAGE_ENGINE
    {
      partition_info *part_info= thd->lex->part_info;
      if (part_info && !(part_info= thd->lex->part_info->get_clone()))
      {
        res= -1;
        goto end_with_restore_list;
      }
      thd->work_part_info= part_info;
    }
#endif

    if (select_lex->item_list.elements)		// With select
    {
      select_result *result;

      /*
        CREATE TABLE...IGNORE/REPLACE SELECT... can be unsafe, unless
        ORDER BY PRIMARY KEY clause is used in SELECT statement. We therefore
        use row based logging if mixed or row based logging is available.
        TODO: Check if the order of the output of the select statement is
        deterministic. Waiting for BUG#42415
      */
      if(lex->ignore)
        lex->set_stmt_unsafe(LEX::BINLOG_STMT_UNSAFE_CREATE_IGNORE_SELECT);
      
      if(lex->duplicates == DUP_REPLACE)
        lex->set_stmt_unsafe(LEX::BINLOG_STMT_UNSAFE_CREATE_REPLACE_SELECT);

      /*
        If:
        a) we inside an SP and there was NAME_CONST substitution,
        b) binlogging is on (STMT mode),
        c) we log the SP as separate statements
        raise a warning, as it may cause problems
        (see 'NAME_CONST issues' in 'Binary Logging of Stored Programs')
       */
      if (thd->query_name_consts && 
          mysql_bin_log.is_open() &&
          WSREP_FORMAT(thd->variables.binlog_format) == BINLOG_FORMAT_STMT &&
          !mysql_bin_log.is_query_in_union(thd, thd->query_id))
      {
        List_iterator_fast<Item> it(select_lex->item_list);
        Item *item;
        uint splocal_refs= 0;
        /* Count SP local vars in the top-level SELECT list */
        while ((item= it++))
        {
          if (item->is_splocal())
            splocal_refs++;
        }
        /*
          If it differs from number of NAME_CONST substitution applied,
          we may have a SOME_FUNC(NAME_CONST()) in the SELECT list,
          that may cause a problem with binary log (see BUG#35383),
          raise a warning. 
        */
        if (splocal_refs != thd->query_name_consts)
          push_warning(thd, 
                       Sql_condition::WARN_LEVEL_WARN,
                       ER_UNKNOWN_ERROR,
"Invoked routine ran a statement that may cause problems with "
"binary log, see 'NAME_CONST issues' in 'Binary Logging of Stored Programs' "
"section of the manual.");
      }
      
      select_lex->options|= SELECT_NO_UNLOCK;
      unit->set_limit(select_lex);

      /*
        Disable non-empty MERGE tables with CREATE...SELECT. Too
        complicated. See Bug #26379. Empty MERGE tables are read-only
        and don't allow CREATE...SELECT anyway.
      */
      if (create_info.used_fields & HA_CREATE_USED_UNION)
      {
        my_error(ER_WRONG_OBJECT, MYF(0), create_table->db,
                 create_table->table_name, "BASE TABLE");
        res= 1;
        goto end_with_restore_list;
      }

      res= open_and_lock_tables(thd, lex->query_tables, TRUE, 0);
      if (res)
      {
        /* Got error or warning. Set res to 1 if error */
        if (!(res= thd->is_error()))
          my_ok(thd);                           // CREATE ... IF NOT EXISTS
        goto end_with_restore_list;
      }

      /* Ensure we don't try to create something from which we select from */
      if ((create_info.options & HA_LEX_CREATE_REPLACE) &&
          !create_info.tmp_table())
      {
        TABLE_LIST *duplicate;
        if ((duplicate= unique_table(thd, lex->query_tables,
                                     lex->query_tables->next_global,
                                     0)))
        {
          update_non_unique_table_error(lex->query_tables, "CREATE",
                                        duplicate);
          res= TRUE;
          goto end_with_restore_list;
        }
      }
      {
        /*
          Remove target table from main select and name resolution
          context. This can't be done earlier as it will break view merging in
          statements like "CREATE TABLE IF NOT EXISTS existing_view SELECT".
        */
        lex->unlink_first_table(&link_to_local);

        /* Store reference to table in case of LOCK TABLES */
        create_info.table= create_table->table;

        /*
          select_create is currently not re-execution friendly and
          needs to be created for every execution of a PS/SP.
        */
        if ((result= new select_create(create_table,
                                       &create_info,
                                       &alter_info,
                                       select_lex->item_list,
                                       lex->duplicates,
                                       lex->ignore,
                                       select_tables)))
        {
          /*
            CREATE from SELECT give its SELECT_LEX for SELECT,
            and item_list belong to SELECT
          */
          if (!(res= handle_select(thd, lex, result, 0)))
          {
            if (create_info.tmp_table())
              thd->variables.option_bits|= OPTION_KEEP_LOG;
          }
          delete result;
        }
        lex->link_first_table_back(create_table, link_to_local);
      }
    }
    else
    {
      /* regular create */
      if (create_info.options & HA_LEX_CREATE_TABLE_LIKE)
      {
        /* CREATE TABLE ... LIKE ... */
        res= mysql_create_like_table(thd, create_table, select_tables,
                                     &create_info);
      }
      else
      {
#ifdef WITH_WSREP
        /* in STATEMENT format, we probably have to replicate also temporary
           tables, like mysql replication does
        */
        if (!thd->is_current_stmt_binlog_format_row() ||
	    !(create_info.options & HA_LEX_CREATE_TMP_TABLE))
          WSREP_TO_ISOLATION_BEGIN(create_table->db, create_table->table_name,
                                   NULL)
#endif /* WITH_WSREP */
        /* Regular CREATE TABLE */
        res= mysql_create_table(thd, create_table,
                                &create_info, &alter_info);
      }
      if (!res)
      {
        /* So that CREATE TEMPORARY TABLE gets to binlog at commit/rollback */
        if (create_info.tmp_table())
          thd->variables.option_bits|= OPTION_KEEP_LOG;
        my_ok(thd);
      }
    }

end_with_restore_list:
    break;
  }
  case SQLCOM_CREATE_INDEX:
    /* Fall through */
  case SQLCOM_DROP_INDEX:
  /*
    CREATE INDEX and DROP INDEX are implemented by calling ALTER
    TABLE with proper arguments.

    In the future ALTER TABLE will notice that the request is to
    only add indexes and create these one by one for the existing
    table without having to do a full rebuild.
  */
  {
    /* Prepare stack copies to be re-execution safe */
    HA_CREATE_INFO create_info;
    Alter_info alter_info(lex->alter_info, thd->mem_root);

    if (thd->is_fatal_error) /* out of memory creating a copy of alter_info */
      goto error;

    DBUG_ASSERT(first_table == all_tables && first_table != 0);
    if (check_one_table_access(thd, INDEX_ACL, all_tables))
      goto error; /* purecov: inspected */
    WSREP_TO_ISOLATION_BEGIN(first_table->db, first_table->table_name, NULL)
    /*
      Currently CREATE INDEX or DROP INDEX cause a full table rebuild
      and thus classify as slow administrative statements just like
      ALTER TABLE.
    */
    thd->enable_slow_log= opt_log_slow_admin_statements;
    thd->query_plan_flags|= QPLAN_ADMIN;

    bzero((char*) &create_info, sizeof(create_info));
    create_info.db_type= 0;
    create_info.row_type= ROW_TYPE_NOT_USED;
    create_info.default_table_charset= thd->variables.collation_database;

    res= mysql_alter_table(thd, first_table->db, first_table->table_name,
                           &create_info, first_table, &alter_info,
                           0, (ORDER*) 0, 0);
    break;
  }
#ifdef HAVE_REPLICATION
  case SQLCOM_SLAVE_START:
  {
    LEX_MASTER_INFO* lex_mi= &thd->lex->mi;
    Master_info *mi;
    int load_error;

    load_error= rpl_load_gtid_slave_state(thd);

    mysql_mutex_lock(&LOCK_active_mi);

    if ((mi= (master_info_index->
              get_master_info(&lex_mi->connection_name,
                              Sql_condition::WARN_LEVEL_ERROR))))
    {
      if (load_error)
      {
        /*
          We cannot start a slave using GTID if we cannot load the GTID position
          from the mysql.gtid_slave_pos table. But we can allow non-GTID
          replication (useful eg. during upgrade).
        */
        if (mi->using_gtid != Master_info::USE_GTID_NO)
        {
          mysql_mutex_unlock(&LOCK_active_mi);
          break;
        }
        else
          thd->clear_error();
      }
      if (!start_slave(thd, mi, 1 /* net report*/))
        my_ok(thd);
    }
    mysql_mutex_unlock(&LOCK_active_mi);
    break;
  }
  case SQLCOM_SLAVE_STOP:
  {
    LEX_MASTER_INFO *lex_mi;
    Master_info *mi;
    /*
      If the client thread has locked tables, a deadlock is possible.
      Assume that
      - the client thread does LOCK TABLE t READ.
      - then the master updates t.
      - then the SQL slave thread wants to update t,
        so it waits for the client thread because t is locked by it.
    - then the client thread does SLAVE STOP.
      SLAVE STOP waits for the SQL slave thread to terminate its
      update t, which waits for the client thread because t is locked by it.
      To prevent that, refuse SLAVE STOP if the
      client thread has locked tables
    */
    if (thd->locked_tables_mode ||
        thd->in_active_multi_stmt_transaction() ||
        thd->global_read_lock.is_acquired())
    {
      my_message(ER_LOCK_OR_ACTIVE_TRANSACTION,
                 ER(ER_LOCK_OR_ACTIVE_TRANSACTION), MYF(0));
      goto error;
    }

    lex_mi= &thd->lex->mi;
    mysql_mutex_lock(&LOCK_active_mi);
    if ((mi= (master_info_index->
              get_master_info(&lex_mi->connection_name,
                              Sql_condition::WARN_LEVEL_ERROR))))
      if (!stop_slave(thd, mi, 1/* net report*/))
        my_ok(thd);
    mysql_mutex_unlock(&LOCK_active_mi);
    break;
  }
  case SQLCOM_SLAVE_ALL_START:
  {
    mysql_mutex_lock(&LOCK_active_mi);
    if (!master_info_index->start_all_slaves(thd))
      my_ok(thd);
    mysql_mutex_unlock(&LOCK_active_mi);
    break;
  }
  case SQLCOM_SLAVE_ALL_STOP:
  {
    if (thd->locked_tables_mode ||
        thd->in_active_multi_stmt_transaction() ||
        thd->global_read_lock.is_acquired())
    {
      my_message(ER_LOCK_OR_ACTIVE_TRANSACTION,
                 ER(ER_LOCK_OR_ACTIVE_TRANSACTION), MYF(0));
      goto error;
    }
    mysql_mutex_lock(&LOCK_active_mi);
    if (!master_info_index->stop_all_slaves(thd))
      my_ok(thd);      
    mysql_mutex_unlock(&LOCK_active_mi);
    break;
  }
#endif /* HAVE_REPLICATION */
  case SQLCOM_RENAME_TABLE:
  {
    WSREP_TO_ISOLATION_BEGIN(0, 0, first_table)
    if (execute_rename_table(thd, first_table, all_tables))
      goto error;
    break;
  }
#ifndef EMBEDDED_LIBRARY
  case SQLCOM_SHOW_BINLOGS:
#ifdef DONT_ALLOW_SHOW_COMMANDS
    my_message(ER_NOT_ALLOWED_COMMAND, ER(ER_NOT_ALLOWED_COMMAND),
               MYF(0)); /* purecov: inspected */
    goto error;
#else
    {
      if (check_global_access(thd, SUPER_ACL | REPL_CLIENT_ACL))
	goto error;
      res = show_binlogs(thd);
      break;
    }
#endif
#endif /* EMBEDDED_LIBRARY */
  case SQLCOM_SHOW_CREATE:
    DBUG_ASSERT(first_table == all_tables && first_table != 0);
#ifdef DONT_ALLOW_SHOW_COMMANDS
    my_message(ER_NOT_ALLOWED_COMMAND, ER(ER_NOT_ALLOWED_COMMAND),
               MYF(0)); /* purecov: inspected */
    goto error;
#else
    {
#ifdef WITH_WSREP
      if (WSREP_CLIENT(thd) && wsrep_causal_wait(thd)) goto error;
#endif /* WITH_WSREP */

     /*
        Access check:
        SHOW CREATE TABLE require any privileges on the table level (ie
        effecting all columns in the table).
        SHOW CREATE VIEW require the SHOW_VIEW and SELECT ACLs on the table
        level.
        NOTE: SHOW_VIEW ACL is checked when the view is created.
      */

      DBUG_PRINT("debug", ("lex->only_view: %d, table: %s.%s",
                           lex->only_view,
                           first_table->db, first_table->table_name));
      if (lex->only_view)
      {
        if (check_table_access(thd, SELECT_ACL, first_table, FALSE, 1, FALSE))
        {
          DBUG_PRINT("debug", ("check_table_access failed"));
          my_error(ER_TABLEACCESS_DENIED_ERROR, MYF(0),
                  "SHOW", thd->security_ctx->priv_user,
                  thd->security_ctx->host_or_ip, first_table->alias);
          goto error;
        }
        DBUG_PRINT("debug", ("check_table_access succeeded"));

        /* Ignore temporary tables if this is "SHOW CREATE VIEW" */
        first_table->open_type= OT_BASE_ONLY;

      }
      else
      {
        /*
          Temporary tables should be opened for SHOW CREATE TABLE, but not
          for SHOW CREATE VIEW.
        */
        if (open_temporary_tables(thd, all_tables))
          goto error;

        /*
          The fact that check_some_access() returned FALSE does not mean that
          access is granted. We need to check if first_table->grant.privilege
          contains any table-specific privilege.
        */
        DBUG_PRINT("debug", ("first_table->grant.privilege: %lx",
                             first_table->grant.privilege));
        if (check_some_access(thd, SHOW_CREATE_TABLE_ACLS, first_table) ||
            (first_table->grant.privilege & SHOW_CREATE_TABLE_ACLS) == 0)
        {
          my_error(ER_TABLEACCESS_DENIED_ERROR, MYF(0),
                  "SHOW", thd->security_ctx->priv_user,
                  thd->security_ctx->host_or_ip, first_table->alias);
          goto error;
        }
      }

      /* Access is granted. Execute the command.  */
      res= mysqld_show_create(thd, first_table);
      break;
    }
#endif
  case SQLCOM_CHECKSUM:
  {
    DBUG_ASSERT(first_table == all_tables && first_table != 0);
#ifdef WITH_WSREP
    if (WSREP_CLIENT(thd) && wsrep_causal_wait(thd)) goto error;
#endif /* WITH_WSREP */

    if (check_table_access(thd, SELECT_ACL, all_tables,
                           FALSE, UINT_MAX, FALSE))
      goto error; /* purecov: inspected */

    res = mysql_checksum_table(thd, first_table, &lex->check_opt);
    break;
  }
  case SQLCOM_UPDATE:
  {
    ha_rows found= 0, updated= 0;
    DBUG_ASSERT(first_table == all_tables && first_table != 0);
    if (update_precheck(thd, all_tables))
      break;

    /*
      UPDATE IGNORE can be unsafe. We therefore use row based
      logging if mixed or row based logging is available.
      TODO: Check if the order of the output of the select statement is
      deterministic. Waiting for BUG#42415
    */
    if (lex->ignore)
      lex->set_stmt_unsafe(LEX::BINLOG_STMT_UNSAFE_UPDATE_IGNORE);

    DBUG_ASSERT(select_lex->offset_limit == 0);
    unit->set_limit(select_lex);
    MYSQL_UPDATE_START(thd->query());
    res= (up_result= mysql_update(thd, all_tables,
                                  select_lex->item_list,
                                  lex->value_list,
                                  select_lex->where,
                                  select_lex->order_list.elements,
                                  select_lex->order_list.first,
                                  unit->select_limit_cnt,
                                  lex->duplicates, lex->ignore,
                                  &found, &updated));
    MYSQL_UPDATE_DONE(res, found, updated);
    /* mysql_update return 2 if we need to switch to multi-update */
    if (up_result != 2)
      break;
    /* Fall through */
  }
  case SQLCOM_UPDATE_MULTI:
  {
    DBUG_ASSERT(first_table == all_tables && first_table != 0);
    /* if we switched from normal update, rights are checked */
    if (up_result != 2)
    {
      if ((res= multi_update_precheck(thd, all_tables)))
        break;
    }
    else
      res= 0;

    res= mysql_multi_update_prepare(thd);

#ifdef HAVE_REPLICATION
    /* Check slave filtering rules */
    if (unlikely(thd->slave_thread && !have_table_map_for_update))
    {
      if (all_tables_not_ok(thd, all_tables))
      {
        if (res!= 0)
        {
          res= 0;             /* don't care of prev failure  */
          thd->clear_error(); /* filters are of highest prior */
        }
        /* we warn the slave SQL thread */
        my_error(ER_SLAVE_IGNORED_TABLE, MYF(0));
        break;
      }
      if (res)
        break;
    }
    else
    {
#endif /* HAVE_REPLICATION */
      if (res)
        break;
      if (opt_readonly &&
	  !(thd->security_ctx->master_access & SUPER_ACL) &&
	  some_non_temp_table_to_be_updated(thd, all_tables))
      {
	my_error(ER_OPTION_PREVENTS_STATEMENT, MYF(0), "--read-only");
	break;
      }
#ifdef HAVE_REPLICATION
    }  /* unlikely */
#endif
    {
      multi_update *result_obj;
      MYSQL_MULTI_UPDATE_START(thd->query());
      res= mysql_multi_update(thd, all_tables,
                              &select_lex->item_list,
                              &lex->value_list,
                              select_lex->where,
                              select_lex->options,
                              lex->duplicates,
                              lex->ignore,
                              unit,
                              select_lex,
                              &result_obj);
      if (result_obj)
      {
        MYSQL_MULTI_UPDATE_DONE(res, result_obj->num_found(),
                                result_obj->num_updated());
        res= FALSE; /* Ignore errors here */
        delete result_obj;
      }
      else
      {
        MYSQL_MULTI_UPDATE_DONE(1, 0, 0);
      }
    }
    break;
  }
  case SQLCOM_REPLACE:
#ifndef DBUG_OFF
    if (mysql_bin_log.is_open())
    {
      /*
        Generate an incident log event before writing the real event
        to the binary log.  We put this event is before the statement
        since that makes it simpler to check that the statement was
        not executed on the slave (since incidents usually stop the
        slave).

        Observe that any row events that are generated will be
        generated before.

        This is only for testing purposes and will not be present in a
        release build.
      */

      Incident incident= INCIDENT_NONE;
      DBUG_PRINT("debug", ("Just before generate_incident()"));
      DBUG_EXECUTE_IF("incident_database_resync_on_replace",
                      incident= INCIDENT_LOST_EVENTS;);
      if (incident)
      {
        Incident_log_event ev(thd, incident);
        (void) mysql_bin_log.write(&ev);        /* error is ignored */
        if (mysql_bin_log.rotate_and_purge(true))
        {
          res= 1;
          break;
        }
      }
      DBUG_PRINT("debug", ("Just after generate_incident()"));
    }
#endif
  case SQLCOM_INSERT:
  {
    DBUG_ASSERT(first_table == all_tables && first_table != 0);

    /*
      Since INSERT DELAYED doesn't support temporary tables, we could
      not pre-open temporary tables for SQLCOM_INSERT / SQLCOM_REPLACE.
      Open them here instead.
    */
    if (first_table->lock_type != TL_WRITE_DELAYED)
    {
      if ((res= open_temporary_tables(thd, all_tables)))
        break;
    }

    if ((res= insert_precheck(thd, all_tables)))
      break;

    MYSQL_INSERT_START(thd->query());
    res= mysql_insert(thd, all_tables, lex->field_list, lex->many_values,
		      lex->update_list, lex->value_list,
                      lex->duplicates, lex->ignore);
    MYSQL_INSERT_DONE(res, (ulong) thd->get_row_count_func());
    /*
      If we have inserted into a VIEW, and the base table has
      AUTO_INCREMENT column, but this column is not accessible through
      a view, then we should restore LAST_INSERT_ID to the value it
      had before the statement.
    */
    if (first_table->view && !first_table->contain_auto_increment)
      thd->first_successful_insert_id_in_cur_stmt=
        thd->first_successful_insert_id_in_prev_stmt;

#ifdef ENABLED_DEBUG_SYNC
    DBUG_EXECUTE_IF("after_mysql_insert",
                    {
                      const char act1[]=
                        "now "
                        "wait_for signal.continue";
                      const char act2[]=
                        "now "
                        "signal signal.continued";
                      DBUG_ASSERT(debug_sync_service);
                      DBUG_ASSERT(!debug_sync_set_action(thd,
                                                         STRING_WITH_LEN(act1)));
                      DBUG_ASSERT(!debug_sync_set_action(thd,
                                                         STRING_WITH_LEN(act2)));
                    };);
    DEBUG_SYNC(thd, "after_mysql_insert");
#endif
    break;
  }
  case SQLCOM_REPLACE_SELECT:
  case SQLCOM_INSERT_SELECT:
  {
    select_result *sel_result;
    bool explain= MY_TEST(lex->describe);
    DBUG_ASSERT(first_table == all_tables && first_table != 0);
    if ((res= insert_precheck(thd, all_tables)))
      break;
#ifdef WITH_WSREP
    if (lex->sql_command == SQLCOM_INSERT_SELECT &&
	thd->wsrep_consistency_check == CONSISTENCY_CHECK_DECLARED)
    {
      thd->wsrep_consistency_check = CONSISTENCY_CHECK_RUNNING;
      WSREP_TO_ISOLATION_BEGIN(first_table->db, first_table->table_name, NULL);
    }

#endif
    /*
      INSERT...SELECT...ON DUPLICATE KEY UPDATE/REPLACE SELECT/
      INSERT...IGNORE...SELECT can be unsafe, unless ORDER BY PRIMARY KEY
      clause is used in SELECT statement. We therefore use row based
      logging if mixed or row based logging is available.
      TODO: Check if the order of the output of the select statement is
      deterministic. Waiting for BUG#42415
    */
    if (lex->sql_command == SQLCOM_INSERT_SELECT &&
        lex->duplicates == DUP_UPDATE)
      lex->set_stmt_unsafe(LEX::BINLOG_STMT_UNSAFE_INSERT_SELECT_UPDATE);

    if (lex->sql_command == SQLCOM_INSERT_SELECT && lex->ignore)
      lex->set_stmt_unsafe(LEX::BINLOG_STMT_UNSAFE_INSERT_IGNORE_SELECT);

    if (lex->sql_command == SQLCOM_REPLACE_SELECT)
      lex->set_stmt_unsafe(LEX::BINLOG_STMT_UNSAFE_REPLACE_SELECT);

    /* Fix lock for first table */
    if (first_table->lock_type == TL_WRITE_DELAYED)
      first_table->lock_type= TL_WRITE;

    /* Don't unlock tables until command is written to binary log */
    select_lex->options|= SELECT_NO_UNLOCK;

    unit->set_limit(select_lex);

    if (!(res= open_and_lock_tables(thd, all_tables, TRUE, 0)))
    {
      MYSQL_INSERT_SELECT_START(thd->query());
      /*
        Only the INSERT table should be merged. Other will be handled by
        select.
      */
      /* Skip first table, which is the table we are inserting in */
      TABLE_LIST *second_table= first_table->next_local;
      select_lex->table_list.first= second_table;
      select_lex->context.table_list= 
        select_lex->context.first_name_resolution_table= second_table;
      res= mysql_insert_select_prepare(thd);
      if (!res && (sel_result= new select_insert(first_table,
                                                 first_table->table,
                                                 &lex->field_list,
                                                 &lex->update_list,
                                                 &lex->value_list,
                                                 lex->duplicates,
                                                 lex->ignore)))
      {
	res= handle_select(thd, lex, sel_result, OPTION_SETUP_TABLES_DONE);
        /*
          Invalidate the table in the query cache if something changed
          after unlocking when changes become visible.
          TODO: this is workaround. right way will be move invalidating in
          the unlock procedure.
        */
        if (!res && first_table->lock_type ==  TL_WRITE_CONCURRENT_INSERT &&
            thd->lock)
        {
          /* INSERT ... SELECT should invalidate only the very first table */
          TABLE_LIST *save_table= first_table->next_local;
          first_table->next_local= 0;
          query_cache_invalidate3(thd, first_table, 1);
          first_table->next_local= save_table;
        }
        delete sel_result;
      }

      if (!res && explain)
        res= thd->lex->explain->send_explain(thd);

      /* revert changes for SP */
      MYSQL_INSERT_SELECT_DONE(res, (ulong) thd->get_row_count_func());
      select_lex->table_list.first= first_table;
    }
    /*
      If we have inserted into a VIEW, and the base table has
      AUTO_INCREMENT column, but this column is not accessible through
      a view, then we should restore LAST_INSERT_ID to the value it
      had before the statement.
    */
    if (first_table->view && !first_table->contain_auto_increment)
      thd->first_successful_insert_id_in_cur_stmt=
        thd->first_successful_insert_id_in_prev_stmt;

    break;
  }
  case SQLCOM_DELETE:
  {
    select_result *sel_result=lex->result;
    DBUG_ASSERT(first_table == all_tables && first_table != 0);
    if ((res= delete_precheck(thd, all_tables)))
      break;
    DBUG_ASSERT(select_lex->offset_limit == 0);
    unit->set_limit(select_lex);

    MYSQL_DELETE_START(thd->query());
    if (!(sel_result= lex->result) && !(sel_result= new select_send()))
      return 1;                       
    res = mysql_delete(thd, all_tables, 
                       select_lex->where, &select_lex->order_list,
                       unit->select_limit_cnt, select_lex->options,
                       sel_result);
    delete sel_result;
    MYSQL_DELETE_DONE(res, (ulong) thd->get_row_count_func());
    break;
  }
  case SQLCOM_DELETE_MULTI:
  {
    DBUG_ASSERT(first_table == all_tables && first_table != 0);
    TABLE_LIST *aux_tables= thd->lex->auxiliary_table_list.first;
    bool explain= MY_TEST(lex->describe);
    multi_delete *result;

    if ((res= multi_delete_precheck(thd, all_tables)))
      break;

    /* condition will be TRUE on SP re-excuting */
    if (select_lex->item_list.elements != 0)
      select_lex->item_list.empty();
    if (add_item_to_list(thd, new Item_null()))
      goto error;

    THD_STAGE_INFO(thd, stage_init);
    if ((res= open_and_lock_tables(thd, all_tables, TRUE, 0)))
      break;

    MYSQL_MULTI_DELETE_START(thd->query());
    if ((res= mysql_multi_delete_prepare(thd)))
    {
      MYSQL_MULTI_DELETE_DONE(1, 0);
      goto error;
    }

    if (!thd->is_fatal_error)
    {
      result= new multi_delete(aux_tables, lex->table_count);
      if (result)
      {
        res= mysql_select(thd, &select_lex->ref_pointer_array,
                          select_lex->get_table_list(),
                          select_lex->with_wild,
                          select_lex->item_list,
                          select_lex->where,
                          0, (ORDER *)NULL, (ORDER *)NULL, (Item *)NULL,
                          (ORDER *)NULL,
                          (select_lex->options | thd->variables.option_bits |
                          SELECT_NO_JOIN_CACHE | SELECT_NO_UNLOCK |
                          OPTION_SETUP_TABLES_DONE) & ~OPTION_BUFFER_RESULT,
                          result, unit, select_lex);
        res|= thd->is_error();

        MYSQL_MULTI_DELETE_DONE(res, result->num_deleted());
        if (res)
          result->abort_result_set(); /* for both DELETE and EXPLAIN DELETE */
        else
        {
          if (explain)
            res= thd->lex->explain->send_explain(thd);
        }
        delete result;
      }
    }
    else
    {
      res= TRUE;                                // Error
      MYSQL_MULTI_DELETE_DONE(1, 0);
    }
    break;
  }
  case SQLCOM_DROP_TABLE:
  {
    DBUG_ASSERT(first_table == all_tables && first_table != 0);
    if (!lex->drop_temporary)
    {
      if (check_table_access(thd, DROP_ACL, all_tables, FALSE, UINT_MAX, FALSE))
	goto error;				/* purecov: inspected */
    }
    else
    {
      /* So that DROP TEMPORARY TABLE gets to binlog at commit/rollback */
      thd->variables.option_bits|= OPTION_KEEP_LOG;
    }
<<<<<<< HEAD
#ifdef WITH_WSREP
   for (TABLE_LIST *table= all_tables; table; table= table->next_global)
   {
     if (!lex->drop_temporary                       &&
	 (!thd->is_current_stmt_binlog_format_row() ||
	  !find_temporary_table(thd, table)))
     {
       WSREP_TO_ISOLATION_BEGIN(NULL, NULL, all_tables);
       break;
     }
   }
#endif /* WITH_WSREP */
=======
    /*
      If we are a slave, we should add IF EXISTS if the query executed
      on the master without an error. This will help a slave to
      recover from multi-table DROP TABLE that was aborted in the
      middle.
    */
    if (thd->slave_thread && !thd->slave_expected_error &&
        slave_ddl_exec_mode_options == SLAVE_EXEC_MODE_IDEMPOTENT)
      lex->check_exists= 1;

>>>>>>> 5b7cab82
    /* DDL and binlog write order are protected by metadata locks. */
    res= mysql_rm_table(thd, first_table, lex->check_exists,
			lex->drop_temporary);
  }
  break;
  case SQLCOM_SHOW_PROCESSLIST:
    if (!thd->security_ctx->priv_user[0] &&
        check_global_access(thd,PROCESS_ACL))
      break;
    mysqld_list_processes(thd,
			  (thd->security_ctx->master_access & PROCESS_ACL ?
                           NullS :
                           thd->security_ctx->priv_user),
                          lex->verbose);
    break;
  case SQLCOM_SHOW_AUTHORS:
    res= mysqld_show_authors(thd);
    break;
  case SQLCOM_SHOW_CONTRIBUTORS:
    res= mysqld_show_contributors(thd);
    break;
  case SQLCOM_SHOW_PRIVILEGES:
    res= mysqld_show_privileges(thd);
    break;
  case SQLCOM_SHOW_ENGINE_LOGS:
#ifdef DONT_ALLOW_SHOW_COMMANDS
    my_message(ER_NOT_ALLOWED_COMMAND, ER(ER_NOT_ALLOWED_COMMAND),
               MYF(0));	/* purecov: inspected */
    goto error;
#else
    {
      if (check_access(thd, FILE_ACL, any_db, NULL, NULL, 0, 0))
	goto error;
      res= ha_show_status(thd, lex->create_info.db_type, HA_ENGINE_LOGS);
      break;
    }
#endif
  case SQLCOM_CHANGE_DB:
  {
    LEX_STRING db_str= { (char *) select_lex->db, strlen(select_lex->db) };

    if (!mysql_change_db(thd, &db_str, FALSE))
      my_ok(thd);
    break;
  }

  case SQLCOM_LOAD:
  {
    DBUG_ASSERT(first_table == all_tables && first_table != 0);
    uint privilege= (lex->duplicates == DUP_REPLACE ?
		     INSERT_ACL | DELETE_ACL : INSERT_ACL) |
                    (lex->local_file ? 0 : FILE_ACL);

    if (lex->local_file)
    {
      if (!(thd->client_capabilities & CLIENT_LOCAL_FILES) ||
          !opt_local_infile)
      {
	my_message(ER_NOT_ALLOWED_COMMAND, ER(ER_NOT_ALLOWED_COMMAND), MYF(0));
	goto error;
      }
    }

    if (check_one_table_access(thd, privilege, all_tables))
      goto error;

    res= mysql_load(thd, lex->exchange, first_table, lex->field_list,
                    lex->update_list, lex->value_list, lex->duplicates,
                    lex->ignore, (bool) lex->local_file);
    break;
  }

  case SQLCOM_SET_OPTION:
  {
    List<set_var_base> *lex_var_list= &lex->var_list;

    if ((check_table_access(thd, SELECT_ACL, all_tables, FALSE, UINT_MAX, FALSE)
         || open_and_lock_tables(thd, all_tables, TRUE, 0)))
      goto error;
    if (!(res= sql_set_variables(thd, lex_var_list)))
    {
      /*
        If the previous command was a SET ONE_SHOT, we don't want to forget
        about the ONE_SHOT property of that SET. So we use a |= instead of = .
      */
      thd->one_shot_set|= lex->one_shot_set;
      my_ok(thd);
    }
    else
    {
      /*
        We encountered some sort of error, but no message was sent.
        Send something semi-generic here since we don't know which
        assignment in the list caused the error.
      */
      if (!thd->is_error())
        my_error(ER_WRONG_ARGUMENTS,MYF(0),"SET");
      goto error;
    }

    break;
  }

  case SQLCOM_UNLOCK_TABLES:
    /*
      It is critical for mysqldump --single-transaction --master-data that
      UNLOCK TABLES does not implicitely commit a connection which has only
      done FLUSH TABLES WITH READ LOCK + BEGIN. If this assumption becomes
      false, mysqldump will not work.
    */
    if (thd->variables.option_bits & OPTION_TABLE_LOCK)
    {
      res= trans_commit_implicit(thd);
      thd->locked_tables_list.unlock_locked_tables(thd);
      thd->mdl_context.release_transactional_locks();
      thd->variables.option_bits&= ~(OPTION_TABLE_LOCK);
    }
    if (thd->global_read_lock.is_acquired())
      thd->global_read_lock.unlock_global_read_lock(thd);
    if (res)
      goto error;
    my_ok(thd);
    break;
  case SQLCOM_LOCK_TABLES:
    /* We must end the transaction first, regardless of anything */
    res= trans_commit_implicit(thd);
    thd->locked_tables_list.unlock_locked_tables(thd);
    /* Release transactional metadata locks. */
    thd->mdl_context.release_transactional_locks();
    if (res)
      goto error;

    /*
      Here we have to pre-open temporary tables for LOCK TABLES.

      CF_PREOPEN_TMP_TABLES is not set for this SQL statement simply
      because LOCK TABLES calls close_thread_tables() as a first thing
      (it's called from unlock_locked_tables() above). So even if
      CF_PREOPEN_TMP_TABLES was set and the tables would be pre-opened
      in a usual way, they would have been closed.
    */
    if (open_temporary_tables(thd, all_tables))
      goto error;

    if (lock_tables_precheck(thd, all_tables))
      goto error;

    thd->variables.option_bits|= OPTION_TABLE_LOCK;

    res= lock_tables_open_and_lock_tables(thd, all_tables);

    if (res)
    {
      thd->variables.option_bits&= ~(OPTION_TABLE_LOCK);
    }
    else
    {
#ifdef HAVE_QUERY_CACHE
      if (thd->variables.query_cache_wlock_invalidate)
	query_cache.invalidate_locked_for_write(thd, first_table);
#endif /*HAVE_QUERY_CACHE*/
      my_ok(thd);
    }
    break;
  case SQLCOM_CREATE_DB:
  {
    /*
      As mysql_create_db() may modify HA_CREATE_INFO structure passed to
      it, we need to use a copy of LEX::create_info to make execution
      prepared statement- safe.
    */
    HA_CREATE_INFO create_info(lex->create_info);
    char *alias;
    if (!(alias=thd->strmake(lex->name.str, lex->name.length)) ||
        check_db_name(&lex->name))
    {
      my_error(ER_WRONG_DB_NAME, MYF(0), lex->name.str);
      break;
    }
    /*
      If in a slave thread :
      CREATE DATABASE DB was certainly not preceded by USE DB.
      For that reason, db_ok() in sql/slave.cc did not check the
      do_db/ignore_db. And as this query involves no tables, tables_ok()
      above was not called. So we have to check rules again here.
    */
#ifdef HAVE_REPLICATION
    if (thd->slave_thread && 
	(!rpl_filter->db_ok(lex->name.str) ||
	 !rpl_filter->db_ok_with_wild_table(lex->name.str)))
    {
      my_message(ER_SLAVE_IGNORED_TABLE, ER(ER_SLAVE_IGNORED_TABLE), MYF(0));
      break;
    }
#endif
    if (check_access(thd, CREATE_ACL, lex->name.str, NULL, NULL, 1, 0))
      break;
    WSREP_TO_ISOLATION_BEGIN(lex->name.str, NULL, NULL)
    res= mysql_create_db(thd,(lower_case_table_names == 2 ? alias :
                              lex->name.str), &create_info, 0);
    break;
  }
  case SQLCOM_DROP_DB:
  {
    if (check_db_name(&lex->name))
    {
      my_error(ER_WRONG_DB_NAME, MYF(0), lex->name.str);
      break;
    }
    /*
      If in a slave thread :
      DROP DATABASE DB may not be preceded by USE DB.
      For that reason, maybe db_ok() in sql/slave.cc did not check the 
      do_db/ignore_db. And as this query involves no tables, tables_ok()
      above was not called. So we have to check rules again here.
    */
#ifdef HAVE_REPLICATION
    if (thd->slave_thread && 
	(!rpl_filter->db_ok(lex->name.str) ||
	 !rpl_filter->db_ok_with_wild_table(lex->name.str)))
    {
      my_message(ER_SLAVE_IGNORED_TABLE, ER(ER_SLAVE_IGNORED_TABLE), MYF(0));
      break;
    }
#endif
    if (check_access(thd, DROP_ACL, lex->name.str, NULL, NULL, 1, 0))
      break;
    WSREP_TO_ISOLATION_BEGIN(lex->name.str, NULL, NULL)
    res= mysql_rm_db(thd, lex->name.str, lex->check_exists, 0);
    break;
  }
  case SQLCOM_ALTER_DB_UPGRADE:
  {
    LEX_STRING *db= & lex->name;
#ifdef HAVE_REPLICATION
    if (thd->slave_thread && 
       (!rpl_filter->db_ok(db->str) ||
        !rpl_filter->db_ok_with_wild_table(db->str)))
    {
      res= 1;
      my_message(ER_SLAVE_IGNORED_TABLE, ER(ER_SLAVE_IGNORED_TABLE), MYF(0));
      break;
    }
#endif
    if (check_db_name(db))
    {
      my_error(ER_WRONG_DB_NAME, MYF(0), db->str);
      break;
    }
    if (check_access(thd, ALTER_ACL, db->str, NULL, NULL, 1, 0) ||
        check_access(thd, DROP_ACL, db->str, NULL, NULL, 1, 0) ||
        check_access(thd, CREATE_ACL, db->str, NULL, NULL, 1, 0))
    {
      res= 1;
      break;
    }
    WSREP_TO_ISOLATION_BEGIN(db->str, NULL, NULL)
    res= mysql_upgrade_db(thd, db);
    if (!res)
      my_ok(thd);
    break;
  }
  case SQLCOM_ALTER_DB:
  {
    LEX_STRING *db= &lex->name;
    HA_CREATE_INFO create_info(lex->create_info);
    if (check_db_name(db))
    {
      my_error(ER_WRONG_DB_NAME, MYF(0), db->str);
      break;
    }
    /*
      If in a slave thread :
      ALTER DATABASE DB may not be preceded by USE DB.
      For that reason, maybe db_ok() in sql/slave.cc did not check the
      do_db/ignore_db. And as this query involves no tables, tables_ok()
      above was not called. So we have to check rules again here.
    */
#ifdef HAVE_REPLICATION
    if (thd->slave_thread &&
	(!rpl_filter->db_ok(db->str) ||
	 !rpl_filter->db_ok_with_wild_table(db->str)))
    {
      my_message(ER_SLAVE_IGNORED_TABLE, ER(ER_SLAVE_IGNORED_TABLE), MYF(0));
      break;
    }
#endif
    if (check_access(thd, ALTER_ACL, db->str, NULL, NULL, 1, 0))
      break;
    WSREP_TO_ISOLATION_BEGIN(db->str, NULL, NULL)
    res= mysql_alter_db(thd, db->str, &create_info);
    break;
  }
  case SQLCOM_SHOW_CREATE_DB:
  {
    DBUG_EXECUTE_IF("4x_server_emul",
                    my_error(ER_UNKNOWN_ERROR, MYF(0)); goto error;);
    if (check_db_name(&lex->name))
    {
      my_error(ER_WRONG_DB_NAME, MYF(0), lex->name.str);
      break;
    }
    res= mysqld_show_create_db(thd, lex->name.str, &lex->create_info);
    break;
  }
  case SQLCOM_CREATE_EVENT:
  case SQLCOM_ALTER_EVENT:
  #ifdef HAVE_EVENT_SCHEDULER
  do
  {
    DBUG_ASSERT(lex->event_parse_data);
    if (lex->table_or_sp_used())
    {
      my_error(ER_NOT_SUPPORTED_YET, MYF(0), "Usage of subqueries or stored "
               "function calls as part of this statement");
      break;
    }

    res= sp_process_definer(thd);
    if (res)
      break;

    WSREP_TO_ISOLATION_BEGIN(WSREP_MYSQL_DB, NULL, NULL)
    switch (lex->sql_command) {
    case SQLCOM_CREATE_EVENT:
    {
      bool if_not_exists= (lex->create_info.options &
                           HA_LEX_CREATE_IF_NOT_EXISTS);
      res= Events::create_event(thd, lex->event_parse_data, if_not_exists);
      break;
    }
    case SQLCOM_ALTER_EVENT:
      res= Events::update_event(thd, lex->event_parse_data,
                                lex->spname ? &lex->spname->m_db : NULL,
                                lex->spname ? &lex->spname->m_name : NULL);
      break;
    default:
      DBUG_ASSERT(0);
    }
    DBUG_PRINT("info",("DDL error code=%d", res));
    if (!res)
      my_ok(thd);

  } while (0);
  /* Don't do it, if we are inside a SP */
  if (!thd->spcont)
  {
    delete lex->sphead;
    lex->sphead= NULL;
  }
  /* lex->unit.cleanup() is called outside, no need to call it here */
  break;
  case SQLCOM_SHOW_CREATE_EVENT:
    res= Events::show_create_event(thd, lex->spname->m_db,
                                   lex->spname->m_name);
    break;
  case SQLCOM_DROP_EVENT:
    WSREP_TO_ISOLATION_BEGIN(WSREP_MYSQL_DB, NULL, NULL)
    if (!(res= Events::drop_event(thd,
                                  lex->spname->m_db, lex->spname->m_name,
                                  lex->check_exists)))
      my_ok(thd);
    break;
#else
    my_error(ER_NOT_SUPPORTED_YET,MYF(0),"embedded server");
    break;
#endif
  case SQLCOM_CREATE_FUNCTION:                  // UDF function
  {
    if (check_access(thd, INSERT_ACL, "mysql", NULL, NULL, 1, 0))
      break;
#ifdef HAVE_DLOPEN
    WSREP_TO_ISOLATION_BEGIN(WSREP_MYSQL_DB, NULL, NULL)
    if (!(res = mysql_create_function(thd, &lex->udf)))
      my_ok(thd);
#else
    my_error(ER_CANT_OPEN_LIBRARY, MYF(0), lex->udf.dl, 0, "feature disabled");
    res= TRUE;
#endif
    break;
  }
#ifndef NO_EMBEDDED_ACCESS_CHECKS
  case SQLCOM_CREATE_USER:
  case SQLCOM_CREATE_ROLE:
  {
    if (check_access(thd, INSERT_ACL, "mysql", NULL, NULL, 1, 1) &&
        check_global_access(thd,CREATE_USER_ACL))
      break;
    WSREP_TO_ISOLATION_BEGIN(WSREP_MYSQL_DB, NULL, NULL)
    /* Conditionally writes to binlog */
    if (!(res= mysql_create_user(thd, lex->users_list,
                                 lex->sql_command == SQLCOM_CREATE_ROLE)))
      my_ok(thd);
    break;
  }
  case SQLCOM_DROP_USER:
  case SQLCOM_DROP_ROLE:
  {
    if (check_access(thd, DELETE_ACL, "mysql", NULL, NULL, 1, 1) &&
        check_global_access(thd,CREATE_USER_ACL))
      break;
    /* Conditionally writes to binlog */
    WSREP_TO_ISOLATION_BEGIN(WSREP_MYSQL_DB, NULL, NULL)
    if (!(res= mysql_drop_user(thd, lex->users_list,
                               lex->sql_command == SQLCOM_DROP_ROLE)))
      my_ok(thd);
    break;
  }
  case SQLCOM_RENAME_USER:
  {
    if (check_access(thd, UPDATE_ACL, "mysql", NULL, NULL, 1, 1) &&
        check_global_access(thd,CREATE_USER_ACL))
      break;
    /* Conditionally writes to binlog */
    WSREP_TO_ISOLATION_BEGIN(WSREP_MYSQL_DB, NULL, NULL)
    if (!(res= mysql_rename_user(thd, lex->users_list)))
      my_ok(thd);
    break;
  }
  case SQLCOM_REVOKE_ALL:
  {
    if (check_access(thd, UPDATE_ACL, "mysql", NULL, NULL, 1, 1) &&
        check_global_access(thd,CREATE_USER_ACL))
      break;

    /* Conditionally writes to binlog */
    WSREP_TO_ISOLATION_BEGIN(WSREP_MYSQL_DB, NULL, NULL)
    if (!(res = mysql_revoke_all(thd, lex->users_list)))
      my_ok(thd);
    break;
  }
  case SQLCOM_REVOKE:
  case SQLCOM_GRANT:
  {
    if (lex->type != TYPE_ENUM_PROXY &&
        check_access(thd, lex->grant | lex->grant_tot_col | GRANT_ACL,
                     first_table ?  first_table->db : select_lex->db,
                     first_table ? &first_table->grant.privilege : NULL,
                     first_table ? &first_table->grant.m_internal : NULL,
                     first_table ? 0 : 1, 0))
      goto error;

    /* Replicate current user as grantor */
    thd->binlog_invoker(false);

    if (thd->security_ctx->user)              // If not replication
    {
      LEX_USER *user;
      bool first_user= TRUE;

      List_iterator <LEX_USER> user_list(lex->users_list);
      while ((user= user_list++))
      {
        if (specialflag & SPECIAL_NO_RESOLVE &&
            hostname_requires_resolving(user->host.str))
          push_warning_printf(thd, Sql_condition::WARN_LEVEL_WARN,
                              ER_WARN_HOSTNAME_WONT_WORK,
                              ER(ER_WARN_HOSTNAME_WONT_WORK));

        /*
          GRANT/REVOKE PROXY has the target user as a first entry in the list. 
         */
        if (lex->type == TYPE_ENUM_PROXY && first_user)
        {
          if (!(user= get_current_user(thd, user)) || !user->host.str)
            goto error;

          first_user= FALSE;
          if (acl_check_proxy_grant_access (thd, user->host.str, user->user.str,
                                        lex->grant & GRANT_ACL))
            goto error;
        } 
        else if (user->password.str)
        {
          // Are we trying to change a password of another user?
          const char *hostname= user->host.str, *username=user->user.str;
          bool userok;
          if (username == current_user.str)
          {
            username= thd->security_ctx->priv_user;
            hostname= thd->security_ctx->priv_host;
            userok= true;
          }
          else
          {
            if (!hostname)
              hostname= host_not_specified.str;
            userok= is_acl_user(hostname, username);
          }

          if (userok && check_change_password (thd, hostname, username, 
                                               user->password.str, 
                                               user->password.length))
            goto error;
        }
      }
    }
    if (first_table)
    {
      if (lex->type == TYPE_ENUM_PROCEDURE ||
          lex->type == TYPE_ENUM_FUNCTION)
      {
        uint grants= lex->all_privileges 
		   ? (PROC_ACLS & ~GRANT_ACL) | (lex->grant & GRANT_ACL)
		   : lex->grant;
        if (check_grant_routine(thd, grants | GRANT_ACL, all_tables,
                                lex->type == TYPE_ENUM_PROCEDURE, 0))
	  goto error;
        /* Conditionally writes to binlog */
        WSREP_TO_ISOLATION_BEGIN(WSREP_MYSQL_DB, NULL, NULL)
        res= mysql_routine_grant(thd, all_tables,
                                 lex->type == TYPE_ENUM_PROCEDURE, 
                                 lex->users_list, grants,
                                 lex->sql_command == SQLCOM_REVOKE, TRUE);
        if (!res)
          my_ok(thd);
      }
      else
      {
	if (check_grant(thd,(lex->grant | lex->grant_tot_col | GRANT_ACL),
                        all_tables, FALSE, UINT_MAX, FALSE))
	  goto error;
        /* Conditionally writes to binlog */
        WSREP_TO_ISOLATION_BEGIN(WSREP_MYSQL_DB, NULL, NULL)
        res= mysql_table_grant(thd, all_tables, lex->users_list,
			       lex->columns, lex->grant,
			       lex->sql_command == SQLCOM_REVOKE);
      }
    }
    else
    {
      if (lex->columns.elements || (lex->type && lex->type != TYPE_ENUM_PROXY))
      {
	my_message(ER_ILLEGAL_GRANT_FOR_TABLE, ER(ER_ILLEGAL_GRANT_FOR_TABLE),
                   MYF(0));
        goto error;
      }
      else
      {
          WSREP_TO_ISOLATION_BEGIN(WSREP_MYSQL_DB, NULL, NULL)
        /* Conditionally writes to binlog */
        res= mysql_grant(thd, select_lex->db, lex->users_list, lex->grant,
                         lex->sql_command == SQLCOM_REVOKE,
                         lex->type == TYPE_ENUM_PROXY);
      }
      if (!res)
      {
	if (lex->sql_command == SQLCOM_GRANT)
	{
	  List_iterator <LEX_USER> str_list(lex->users_list);
	  LEX_USER *user, *tmp_user;
	  while ((tmp_user=str_list++))
          {
            if (!(user= get_current_user(thd, tmp_user)))
              goto error;
	    reset_mqh(user, 0);
          }
	}
      }
    }
    break;
  }
  case SQLCOM_REVOKE_ROLE:
  case SQLCOM_GRANT_ROLE:
  {
    if (!(res= mysql_grant_role(thd, lex->users_list,
                                lex->sql_command != SQLCOM_GRANT_ROLE)))
      my_ok(thd);
    break;
  }
#endif /*!NO_EMBEDDED_ACCESS_CHECKS*/
  case SQLCOM_RESET:
    /*
      RESET commands are never written to the binary log, so we have to
      initialize this variable because RESET shares the same code as FLUSH
    */
    lex->no_write_to_binlog= 1;
  case SQLCOM_FLUSH:
  {
    int write_to_binlog;
    if (check_global_access(thd,RELOAD_ACL))
      goto error;

    if (first_table && lex->type & (REFRESH_READ_LOCK|REFRESH_FOR_EXPORT))
    {
      /* Check table-level privileges. */
      if (check_table_access(thd, LOCK_TABLES_ACL | SELECT_ACL, all_tables,
                             FALSE, UINT_MAX, FALSE))
        goto error;

      if (flush_tables_with_read_lock(thd, all_tables))
        goto error;

      my_ok(thd);
      break;
    }

    /*
      reload_acl_and_cache() will tell us if we are allowed to write to the
      binlog or not.
    */
    if (!reload_acl_and_cache(thd, lex->type, first_table, &write_to_binlog))
    {
      /*
        We WANT to write and we CAN write.
        ! we write after unlocking the table.
      */
      /*
        Presumably, RESET and binlog writing doesn't require synchronization
      */

      if (write_to_binlog > 0)  // we should write
      { 
        if (!lex->no_write_to_binlog)
          res= write_bin_log(thd, FALSE, thd->query(), thd->query_length());
      } else if (write_to_binlog < 0) 
      {
        /* 
           We should not write, but rather report error because 
           reload_acl_and_cache binlog interactions failed 
         */
        res= 1;
      } 

      if (!res)
        my_ok(thd);
    } 
    
    break;
  }
  case SQLCOM_KILL:
  {
    if (lex->table_or_sp_used())
    {
      my_error(ER_NOT_SUPPORTED_YET, MYF(0), "Usage of subqueries or stored "
               "function calls as part of this statement");
      break;
    }

    if (lex->kill_type == KILL_TYPE_ID || lex->kill_type == KILL_TYPE_QUERY)
    {
      Item *it= (Item *)lex->value_list.head();
      if ((!it->fixed && it->fix_fields(lex->thd, &it)) || it->check_cols(1))
      {
        my_message(ER_SET_CONSTANTS_ONLY, ER(ER_SET_CONSTANTS_ONLY),
                   MYF(0));
        goto error;
      }
      sql_kill(thd, it->val_int(), lex->kill_signal, lex->kill_type);
    }
    else
      sql_kill_user(thd, get_current_user(thd, lex->users_list.head()),
                    lex->kill_signal);
    break;
  }
  case SQLCOM_SHUTDOWN:
#ifndef EMBEDDED_LIBRARY
    if (check_global_access(thd,SHUTDOWN_ACL))
      goto error;
    kill_mysql();
    my_ok(thd);
#else
    my_error(ER_NOT_SUPPORTED_YET, MYF(0), "embedded server");
#endif
    break;

#ifndef NO_EMBEDDED_ACCESS_CHECKS
  case SQLCOM_SHOW_GRANTS:
  {
    LEX_USER *grant_user= lex->grant_user;
    if (!grant_user)
      goto error;

    if (grant_user->user.str &&
        !strcmp(thd->security_ctx->priv_user, grant_user->user.str))
      grant_user->user= current_user;

    if (grant_user->user.str == current_user.str ||
        grant_user->user.str == current_role.str ||
        grant_user->user.str == current_user_and_current_role.str ||
        !check_access(thd, SELECT_ACL, "mysql", NULL, NULL, 1, 0))
    {
      res = mysql_show_grants(thd, grant_user);
    }
    break;
  }
#endif
  case SQLCOM_HA_OPEN:
    DBUG_ASSERT(first_table == all_tables && first_table != 0);
    if (check_table_access(thd, SELECT_ACL, all_tables, FALSE, UINT_MAX, FALSE))
      goto error;
    /* Close temporary tables which were pre-opened for privilege checking. */
    close_thread_tables(thd);
    all_tables->table= NULL;
    res= mysql_ha_open(thd, first_table, 0);
    break;
  case SQLCOM_HA_CLOSE:
    DBUG_ASSERT(first_table == all_tables && first_table != 0);
    res= mysql_ha_close(thd, first_table);
    break;
  case SQLCOM_HA_READ:
    DBUG_ASSERT(first_table == all_tables && first_table != 0);
    /*
      There is no need to check for table permissions here, because
      if a user has no permissions to read a table, he won't be
      able to open it (with SQLCOM_HA_OPEN) in the first place.
    */
    unit->set_limit(select_lex);
#ifdef WITH_WSREP
    { char* tmp_info= NULL;
      if (WSREP(thd)) tmp_info = (char *)thd_proc_info(thd, "mysql_ha_read()");
#endif /* WITH_WSREP */
    res= mysql_ha_read(thd, first_table, lex->ha_read_mode, lex->ident.str,
                       lex->insert_list, lex->ha_rkey_mode, select_lex->where,
                       unit->select_limit_cnt, unit->offset_limit_cnt);
#ifdef WITH_WSREP
      if (WSREP(thd)) thd_proc_info(thd, tmp_info);
    }
#endif /* WITH_WSREP */
    break;

  case SQLCOM_BEGIN:
    DBUG_PRINT("info", ("Executing SQLCOM_BEGIN  thd: %p", thd));
    if (trans_begin(thd, lex->start_transaction_opt))
    {
      thd->mdl_context.release_transactional_locks();
      WSREP_DEBUG("BEGIN failed, MDL released: %lu", thd->thread_id);
      goto error;
    }
    my_ok(thd);
    break;
  case SQLCOM_COMMIT:
  {
    DBUG_ASSERT(thd->lock == NULL ||
                thd->locked_tables_mode == LTM_LOCK_TABLES);
    bool tx_chain= (lex->tx_chain == TVL_YES ||
                    (thd->variables.completion_type == 1 &&
                     lex->tx_chain != TVL_NO));
    bool tx_release= (lex->tx_release == TVL_YES ||
                      (thd->variables.completion_type == 2 &&
                       lex->tx_release != TVL_NO));
    if (trans_commit(thd))
    {
      thd->mdl_context.release_transactional_locks();
      WSREP_DEBUG("COMMIT failed, MDL released: %lu", thd->thread_id);
      goto error;
    }
    thd->mdl_context.release_transactional_locks();
    /* Begin transaction with the same isolation level. */
    if (tx_chain)
    {
      if (trans_begin(thd))
        goto error;
    }
    else
    {
      /* Reset the isolation level and access mode if no chaining transaction.*/
      thd->tx_isolation= (enum_tx_isolation) thd->variables.tx_isolation;
      thd->tx_read_only= thd->variables.tx_read_only;
    }
    /* Disconnect the current client connection. */
    if (tx_release)
    {
      thd->killed= KILL_CONNECTION;
      thd->print_aborted_warning(3, "RELEASE");
    }
#ifdef WITH_WSREP
    if (WSREP(thd)) {

      if (thd->wsrep_conflict_state == NO_CONFLICT ||
	  thd->wsrep_conflict_state == REPLAYING)
      {
	my_ok(thd);
      }
    } else {
#endif /* WITH_WSREP */
    my_ok(thd);
#ifdef WITH_WSREP
    }
#endif /* WITH_WSREP */
    break;
  }
  case SQLCOM_ROLLBACK:
  {
    DBUG_ASSERT(thd->lock == NULL ||
                thd->locked_tables_mode == LTM_LOCK_TABLES);
    bool tx_chain= (lex->tx_chain == TVL_YES ||
                    (thd->variables.completion_type == 1 &&
                     lex->tx_chain != TVL_NO));
    bool tx_release= (lex->tx_release == TVL_YES ||
                      (thd->variables.completion_type == 2 &&
                       lex->tx_release != TVL_NO));

    if (trans_rollback(thd))
    {
      thd->mdl_context.release_transactional_locks();
      WSREP_DEBUG("rollback failed, MDL released: %lu", thd->thread_id);
      goto error;
    }
    thd->mdl_context.release_transactional_locks();
    /* Begin transaction with the same isolation level. */
    if (tx_chain)
    {
      if (trans_begin(thd))
        goto error;
    }
    else
    {
      /* Reset the isolation level and access mode if no chaining transaction.*/
      thd->tx_isolation= (enum_tx_isolation) thd->variables.tx_isolation;
      thd->tx_read_only= thd->variables.tx_read_only;
    }
    /* Disconnect the current client connection. */
    if (tx_release)
      thd->killed= KILL_CONNECTION;
#ifdef WITH_WSREP
    if (WSREP(thd)) {
      if (thd->wsrep_conflict_state == NO_CONFLICT) {
	my_ok(thd);
      }
    } else {
#endif /* WITH_WSREP */
  my_ok(thd);
#ifdef WITH_WSREP
    }
#endif /* WITH_WSREP */
   break;
  }
  case SQLCOM_RELEASE_SAVEPOINT:
    if (trans_release_savepoint(thd, lex->ident))
      goto error;
    my_ok(thd);
    break;
  case SQLCOM_ROLLBACK_TO_SAVEPOINT:
    if (trans_rollback_to_savepoint(thd, lex->ident))
      goto error;
    my_ok(thd);
    break;
  case SQLCOM_SAVEPOINT:
    if (trans_savepoint(thd, lex->ident))
      goto error;
    my_ok(thd);
    break;
  case SQLCOM_CREATE_PROCEDURE:
  case SQLCOM_CREATE_SPFUNCTION:
  {
    uint namelen;
    char *name;
    int sp_result= SP_INTERNAL_ERROR;

    DBUG_ASSERT(lex->sphead != 0);
    DBUG_ASSERT(lex->sphead->m_db.str); /* Must be initialized in the parser */
    /*
      Verify that the database name is allowed, optionally
      lowercase it.
    */
    if (check_db_name(&lex->sphead->m_db))
    {
      my_error(ER_WRONG_DB_NAME, MYF(0), lex->sphead->m_db.str);
      goto create_sp_error;
    }

    /*
      Check that a database directory with this name
      exists. Design note: This won't work on virtual databases
      like information_schema.
    */
    if (check_db_dir_existence(lex->sphead->m_db.str))
    {
      my_error(ER_BAD_DB_ERROR, MYF(0), lex->sphead->m_db.str);
      goto create_sp_error;
    }

    if (check_access(thd, CREATE_PROC_ACL, lex->sphead->m_db.str,
                     NULL, NULL, 0, 0))
      goto create_sp_error;

    name= lex->sphead->name(&namelen);
#ifdef HAVE_DLOPEN
    if (lex->sphead->m_type == TYPE_ENUM_FUNCTION)
    {
      udf_func *udf = find_udf(name, namelen);

      if (udf)
      {
        my_error(ER_UDF_EXISTS, MYF(0), name);
        goto create_sp_error;
      }
    }
#endif

    if (sp_process_definer(thd))
      goto create_sp_error;

    WSREP_TO_ISOLATION_BEGIN(WSREP_MYSQL_DB, NULL, NULL)
    res= (sp_result= sp_create_routine(thd, lex->sphead->m_type, lex->sphead));
    switch (sp_result) {
    case SP_OK: {
#ifndef NO_EMBEDDED_ACCESS_CHECKS
      /* only add privileges if really neccessary */

      Security_context security_context;
      bool restore_backup_context= false;
      Security_context *backup= NULL;
      LEX_USER *definer= thd->lex->definer;
      /*
        We're going to issue an implicit GRANT statement so we close all
        open tables. We have to keep metadata locks as this ensures that
        this statement is atomic against concurent FLUSH TABLES WITH READ
        LOCK. Deadlocks which can arise due to fact that this implicit
        statement takes metadata locks should be detected by a deadlock
        detector in MDL subsystem and reported as errors.

        No need to commit/rollback statement transaction, it's not started.

        TODO: Long-term we should either ensure that implicit GRANT statement
              is written into binary log as a separate statement or make both
              creation of routine and implicit GRANT parts of one fully atomic
              statement.
      */
      DBUG_ASSERT(thd->transaction.stmt.is_empty());
      close_thread_tables(thd);
      /*
        Check if the definer exists on slave, 
        then use definer privilege to insert routine privileges to mysql.procs_priv.

        For current user of SQL thread has GLOBAL_ACL privilege, 
        which doesn't any check routine privileges, 
        so no routine privilege record  will insert into mysql.procs_priv.
      */
      if (thd->slave_thread && is_acl_user(definer->host.str, definer->user.str))
      {
        security_context.change_security_context(thd, 
                                                 &thd->lex->definer->user,
                                                 &thd->lex->definer->host,
                                                 &thd->lex->sphead->m_db,
                                                 &backup);
        restore_backup_context= true;
      }

      if (sp_automatic_privileges && !opt_noacl &&
          check_routine_access(thd, DEFAULT_CREATE_PROC_ACLS,
                               lex->sphead->m_db.str, name,
                               lex->sql_command == SQLCOM_CREATE_PROCEDURE, 1))
      {
        if (sp_grant_privileges(thd, lex->sphead->m_db.str, name,
                                lex->sql_command == SQLCOM_CREATE_PROCEDURE))
          push_warning(thd, Sql_condition::WARN_LEVEL_WARN,
                       ER_PROC_AUTO_GRANT_FAIL, ER(ER_PROC_AUTO_GRANT_FAIL));
        thd->clear_error();
      }

      /*
        Restore current user with GLOBAL_ACL privilege of SQL thread
      */ 
      if (restore_backup_context)
      {
        DBUG_ASSERT(thd->slave_thread == 1);
        thd->security_ctx->restore_security_context(thd, backup);
      }

#endif
    break;
    }
    case SP_WRITE_ROW_FAILED:
      my_error(ER_SP_ALREADY_EXISTS, MYF(0), SP_TYPE_STRING(lex), name);
    break;
    case SP_BAD_IDENTIFIER:
      my_error(ER_TOO_LONG_IDENT, MYF(0), name);
    break;
    case SP_BODY_TOO_LONG:
      my_error(ER_TOO_LONG_BODY, MYF(0), name);
    break;
    case SP_FLD_STORE_FAILED:
      my_error(ER_CANT_CREATE_SROUTINE, MYF(0), name);
      break;
    default:
      my_error(ER_SP_STORE_FAILED, MYF(0), SP_TYPE_STRING(lex), name);
    break;
    } /* end switch */

    /*
      Capture all errors within this CASE and
      clean up the environment.
    */
create_sp_error:
    if (sp_result != SP_OK )
      goto error;
    my_ok(thd);
    break; /* break super switch */
  } /* end case group bracket */
  case SQLCOM_CALL:
    {
      sp_head *sp;
      /*
        This will cache all SP and SF and open and lock all tables
        required for execution.
      */
      if (check_table_access(thd, SELECT_ACL, all_tables, FALSE,
                             UINT_MAX, FALSE) ||
          open_and_lock_tables(thd, all_tables, TRUE, 0))
       goto error;

      /*
        By this moment all needed SPs should be in cache so no need to look 
        into DB. 
      */
      if (!(sp= sp_find_routine(thd, TYPE_ENUM_PROCEDURE, lex->spname,
                                &thd->sp_proc_cache, TRUE)))
      {
	my_error(ER_SP_DOES_NOT_EXIST, MYF(0), "PROCEDURE",
                 lex->spname->m_qname.str);
	goto error;
      }
      else
      {
	ha_rows select_limit;
        /* bits that should be cleared in thd->server_status */
	uint bits_to_be_cleared= 0;
        /*
          Check that the stored procedure doesn't contain Dynamic SQL
          and doesn't return result sets: such stored procedures can't
          be called from a function or trigger.
        */
        if (thd->in_sub_stmt)
        {
          const char *where= (thd->in_sub_stmt & SUB_STMT_TRIGGER ?
                              "trigger" : "function");
          if (sp->is_not_allowed_in_function(where))
            goto error;
        }

	if (sp->m_flags & sp_head::MULTI_RESULTS)
	{
	  if (! (thd->client_capabilities & CLIENT_MULTI_RESULTS))
	  {
            /*
              The client does not support multiple result sets being sent
              back
            */
	    my_error(ER_SP_BADSELECT, MYF(0), sp->m_qname.str);
	    goto error;
	  }
          /*
            If SERVER_MORE_RESULTS_EXISTS is not set,
            then remember that it should be cleared
          */
	  bits_to_be_cleared= (~thd->server_status &
                               SERVER_MORE_RESULTS_EXISTS);
	  thd->server_status|= SERVER_MORE_RESULTS_EXISTS;
	}

	if (check_routine_access(thd, EXECUTE_ACL,
				 sp->m_db.str, sp->m_name.str, TRUE, FALSE))
	{
	  goto error;
	}
	select_limit= thd->variables.select_limit;
	thd->variables.select_limit= HA_POS_ERROR;

        /* 
          We never write CALL statements into binlog:
           - If the mode is non-prelocked, each statement will be logged
             separately.
           - If the mode is prelocked, the invoking statement will care
             about writing into binlog.
          So just execute the statement.
        */
	res= sp->execute_procedure(thd, &lex->value_list);

	thd->variables.select_limit= select_limit;

        thd->server_status&= ~bits_to_be_cleared;

	if (!res)
        {
          my_ok(thd, (thd->get_row_count_func() < 0) ? 0 : thd->get_row_count_func());
        }
	else
        {
          DBUG_ASSERT(thd->is_error() || thd->killed);
	  goto error;		// Substatement should already have sent error
        }
      }
      break;
    }
  case SQLCOM_ALTER_PROCEDURE:
  case SQLCOM_ALTER_FUNCTION:
    {
      int sp_result;
      enum stored_procedure_type type;
      type= (lex->sql_command == SQLCOM_ALTER_PROCEDURE ?
                 TYPE_ENUM_PROCEDURE : TYPE_ENUM_FUNCTION);

      if (check_routine_access(thd, ALTER_PROC_ACL, lex->spname->m_db.str,
                               lex->spname->m_name.str,
                               lex->sql_command == SQLCOM_ALTER_PROCEDURE, 0))
        goto error;

      /*
        Note that if you implement the capability of ALTER FUNCTION to
        alter the body of the function, this command should be made to
        follow the restrictions that log-bin-trust-function-creators=0
        already puts on CREATE FUNCTION.
      */
      /* Conditionally writes to binlog */
      WSREP_TO_ISOLATION_BEGIN(WSREP_MYSQL_DB, NULL, NULL)
      sp_result= sp_update_routine(thd, type, lex->spname, &lex->sp_chistics);
      switch (sp_result)
      {
      case SP_OK:
	my_ok(thd);
	break;
      case SP_KEY_NOT_FOUND:
	my_error(ER_SP_DOES_NOT_EXIST, MYF(0),
                 SP_COM_STRING(lex), lex->spname->m_qname.str);
	goto error;
      default:
	my_error(ER_SP_CANT_ALTER, MYF(0),
                 SP_COM_STRING(lex), lex->spname->m_qname.str);
	goto error;
      }
      break;
    }
  case SQLCOM_DROP_PROCEDURE:
  case SQLCOM_DROP_FUNCTION:
    {
#ifdef HAVE_DLOPEN
      if (lex->sql_command == SQLCOM_DROP_FUNCTION &&
          ! lex->spname->m_explicit_name)
      {
        /* DROP FUNCTION <non qualified name> */
        udf_func *udf = find_udf(lex->spname->m_name.str,
                                 lex->spname->m_name.length);
        if (udf)
        {
          if (check_access(thd, DELETE_ACL, "mysql", NULL, NULL, 1, 0))
            goto error;

          if (!(res = mysql_drop_function(thd, &lex->spname->m_name)))
          {
            my_ok(thd);
            break;
          }
          my_error(ER_SP_DROP_FAILED, MYF(0),
                   "FUNCTION (UDF)", lex->spname->m_name.str);
          goto error;
        }

        if (lex->spname->m_db.str == NULL)
        {
          if (lex->check_exists)
          {
            push_warning_printf(thd, Sql_condition::WARN_LEVEL_NOTE,
                                ER_SP_DOES_NOT_EXIST, ER(ER_SP_DOES_NOT_EXIST),
                                "FUNCTION (UDF)", lex->spname->m_name.str);
            res= FALSE;
            my_ok(thd);
            break;
          }
          my_error(ER_SP_DOES_NOT_EXIST, MYF(0),
                   "FUNCTION (UDF)", lex->spname->m_name.str);
          goto error;
        }
        /* Fall thought to test for a stored function */
      }
#endif

      int sp_result;
      enum stored_procedure_type type;
      type= (lex->sql_command == SQLCOM_DROP_PROCEDURE ?
                 TYPE_ENUM_PROCEDURE : TYPE_ENUM_FUNCTION);
      char *db= lex->spname->m_db.str;
      char *name= lex->spname->m_name.str;

      if (check_routine_access(thd, ALTER_PROC_ACL, db, name,
                               lex->sql_command == SQLCOM_DROP_PROCEDURE, 0))
        goto error;
      WSREP_TO_ISOLATION_BEGIN(WSREP_MYSQL_DB, NULL, NULL)

      /* Conditionally writes to binlog */
      sp_result= sp_drop_routine(thd, type, lex->spname);

#ifndef NO_EMBEDDED_ACCESS_CHECKS
      /*
        We're going to issue an implicit REVOKE statement so we close all
        open tables. We have to keep metadata locks as this ensures that
        this statement is atomic against concurent FLUSH TABLES WITH READ
        LOCK. Deadlocks which can arise due to fact that this implicit
        statement takes metadata locks should be detected by a deadlock
        detector in MDL subsystem and reported as errors.

        No need to commit/rollback statement transaction, it's not started.

        TODO: Long-term we should either ensure that implicit REVOKE statement
              is written into binary log as a separate statement or make both
              dropping of routine and implicit REVOKE parts of one fully atomic
              statement.
      */
      DBUG_ASSERT(thd->transaction.stmt.is_empty());
      close_thread_tables(thd);

      if (sp_result != SP_KEY_NOT_FOUND &&
          sp_automatic_privileges && !opt_noacl &&
          sp_revoke_privileges(thd, db, name,
                               lex->sql_command == SQLCOM_DROP_PROCEDURE))
      {
        push_warning(thd, Sql_condition::WARN_LEVEL_WARN,
                     ER_PROC_AUTO_REVOKE_FAIL,
                     ER(ER_PROC_AUTO_REVOKE_FAIL));
        /* If this happens, an error should have been reported. */
        goto error;
      }
#endif

      res= sp_result;
      switch (sp_result) {
      case SP_OK:
	my_ok(thd);
	break;
      case SP_KEY_NOT_FOUND:
	if (lex->check_exists)
	{
          res= write_bin_log(thd, TRUE, thd->query(), thd->query_length());
	  push_warning_printf(thd, Sql_condition::WARN_LEVEL_NOTE,
			      ER_SP_DOES_NOT_EXIST, ER(ER_SP_DOES_NOT_EXIST),
                              SP_COM_STRING(lex), lex->spname->m_qname.str);
          if (!res)
            my_ok(thd);
	  break;
	}
	my_error(ER_SP_DOES_NOT_EXIST, MYF(0),
                 SP_COM_STRING(lex), lex->spname->m_qname.str);
	goto error;
      default:
	my_error(ER_SP_DROP_FAILED, MYF(0),
                 SP_COM_STRING(lex), lex->spname->m_qname.str);
	goto error;
      }
      break;
    }
  case SQLCOM_SHOW_CREATE_PROC:
    {
      if (sp_show_create_routine(thd, TYPE_ENUM_PROCEDURE, lex->spname))
        goto error;
      break;
    }
  case SQLCOM_SHOW_CREATE_FUNC:
    {
      if (sp_show_create_routine(thd, TYPE_ENUM_FUNCTION, lex->spname))
	goto error;
      break;
    }
  case SQLCOM_SHOW_PROC_CODE:
  case SQLCOM_SHOW_FUNC_CODE:
    {
#ifndef DBUG_OFF
      sp_head *sp;
      stored_procedure_type type= (lex->sql_command == SQLCOM_SHOW_PROC_CODE ?
                 TYPE_ENUM_PROCEDURE : TYPE_ENUM_FUNCTION);

      if (sp_cache_routine(thd, type, lex->spname, FALSE, &sp))
        goto error;
      if (!sp || sp->show_routine_code(thd))
      {
        /* We don't distinguish between errors for now */
        my_error(ER_SP_DOES_NOT_EXIST, MYF(0),
                 SP_COM_STRING(lex), lex->spname->m_name.str);
        goto error;
      }
      break;
#else
      my_error(ER_FEATURE_DISABLED, MYF(0),
               "SHOW PROCEDURE|FUNCTION CODE", "--with-debug");
      goto error;
#endif // ifndef DBUG_OFF
    }
  case SQLCOM_SHOW_CREATE_TRIGGER:
    {
      if (lex->spname->m_name.length > NAME_LEN)
      {
        my_error(ER_TOO_LONG_IDENT, MYF(0), lex->spname->m_name.str);
        goto error;
      }

      if (show_create_trigger(thd, lex->spname))
        goto error; /* Error has been already logged. */

      break;
    }
  case SQLCOM_CREATE_VIEW:
    {
      /*
        Note: SQLCOM_CREATE_VIEW also handles 'ALTER VIEW' commands
        as specified through the thd->lex->create_view_mode flag.
      */
      WSREP_TO_ISOLATION_BEGIN(WSREP_MYSQL_DB, NULL, NULL)
      res= mysql_create_view(thd, first_table, thd->lex->create_view_mode);
      break;
    }
  case SQLCOM_DROP_VIEW:
    {
      if (check_table_access(thd, DROP_ACL, all_tables, FALSE, UINT_MAX, FALSE))
        goto error;
      /* Conditionally writes to binlog. */
      WSREP_TO_ISOLATION_BEGIN(WSREP_MYSQL_DB, NULL, NULL)
      res= mysql_drop_view(thd, first_table, thd->lex->drop_mode);
      break;
    }
  case SQLCOM_CREATE_TRIGGER:
  {
    /* Conditionally writes to binlog. */
    WSREP_TO_ISOLATION_BEGIN(WSREP_MYSQL_DB, NULL, NULL)
    res= mysql_create_or_drop_trigger(thd, all_tables, 1);

    break;
  }
  case SQLCOM_DROP_TRIGGER:
  {
    /* Conditionally writes to binlog. */
    WSREP_TO_ISOLATION_BEGIN(WSREP_MYSQL_DB, NULL, NULL)
    res= mysql_create_or_drop_trigger(thd, all_tables, 0);
    break;
  }
  case SQLCOM_XA_START:
    if (trans_xa_start(thd))
      goto error;
    my_ok(thd);
    break;
  case SQLCOM_XA_END:
    if (trans_xa_end(thd))
      goto error;
    my_ok(thd);
    break;
  case SQLCOM_XA_PREPARE:
    if (trans_xa_prepare(thd))
      goto error;
    my_ok(thd);
    break;
  case SQLCOM_XA_COMMIT:
    if (trans_xa_commit(thd))
    {
      thd->mdl_context.release_transactional_locks();
      WSREP_DEBUG("XA commit failed, MDL released: %lu", thd->thread_id);
      goto error;
    }
    thd->mdl_context.release_transactional_locks();
    /*
      We've just done a commit, reset transaction
      isolation level and access mode to the session default.
    */
    thd->tx_isolation= (enum_tx_isolation) thd->variables.tx_isolation;
    thd->tx_read_only= thd->variables.tx_read_only;
    my_ok(thd);
    break;
  case SQLCOM_XA_ROLLBACK:
    if (trans_xa_rollback(thd))
    {
      thd->mdl_context.release_transactional_locks();
      WSREP_DEBUG("XA rollback failed, MDL released: %lu", thd->thread_id);
      goto error;
    }
    thd->mdl_context.release_transactional_locks();
    /*
      We've just done a rollback, reset transaction
      isolation level and access mode to the session default.
    */
    thd->tx_isolation= (enum_tx_isolation) thd->variables.tx_isolation;
    thd->tx_read_only= thd->variables.tx_read_only;
    my_ok(thd);
    break;
  case SQLCOM_XA_RECOVER:
    res= mysql_xa_recover(thd);
    break;
  case SQLCOM_ALTER_TABLESPACE:
    if (check_global_access(thd, CREATE_TABLESPACE_ACL))
      break;
    if (!(res= mysql_alter_tablespace(thd, lex->alter_tablespace_info)))
      my_ok(thd);
    break;
  case SQLCOM_INSTALL_PLUGIN:
    WSREP_TO_ISOLATION_BEGIN(WSREP_MYSQL_DB, NULL, NULL)
    if (! (res= mysql_install_plugin(thd, &thd->lex->comment,
                                     &thd->lex->ident)))
      my_ok(thd);
    break;
  case SQLCOM_UNINSTALL_PLUGIN:
    WSREP_TO_ISOLATION_BEGIN(WSREP_MYSQL_DB, NULL, NULL)
    if (! (res= mysql_uninstall_plugin(thd, &thd->lex->comment,
                                       &thd->lex->ident)))
      my_ok(thd);
    break;
  case SQLCOM_BINLOG_BASE64_EVENT:
  {
#ifndef EMBEDDED_LIBRARY
    mysql_client_binlog_statement(thd);
#else /* EMBEDDED_LIBRARY */
    my_error(ER_OPTION_PREVENTS_STATEMENT, MYF(0), "embedded");
#endif /* EMBEDDED_LIBRARY */
    break;
  }
  case SQLCOM_CREATE_SERVER:
  {
    int error;
    LEX *lex= thd->lex;
    DBUG_PRINT("info", ("case SQLCOM_CREATE_SERVER"));

    if (check_global_access(thd, SUPER_ACL))
      break;

    if ((error= create_server(thd, &lex->server_options)))
    {
      DBUG_PRINT("info", ("problem creating server <%s>",
                          lex->server_options.server_name));
      my_error(error, MYF(0), lex->server_options.server_name);
      break;
    }
    my_ok(thd, 1);
    break;
  }
  case SQLCOM_ALTER_SERVER:
  {
    int error;
    LEX *lex= thd->lex;
    DBUG_PRINT("info", ("case SQLCOM_ALTER_SERVER"));

    if (check_global_access(thd, SUPER_ACL))
      break;

    if ((error= alter_server(thd, &lex->server_options)))
    {
      DBUG_PRINT("info", ("problem altering server <%s>",
                          lex->server_options.server_name));
      my_error(error, MYF(0), lex->server_options.server_name);
      break;
    }
    my_ok(thd, 1);
    break;
  }
  case SQLCOM_DROP_SERVER:
  {
    int err_code;
    LEX *lex= thd->lex;
    DBUG_PRINT("info", ("case SQLCOM_DROP_SERVER"));

    if (check_global_access(thd, SUPER_ACL))
      break;

    if ((err_code= drop_server(thd, &lex->server_options)))
    {
      if (! lex->check_exists && err_code == ER_FOREIGN_SERVER_DOESNT_EXIST)
      {
        DBUG_PRINT("info", ("problem dropping server %s",
                            lex->server_options.server_name));
        my_error(err_code, MYF(0), lex->server_options.server_name);
      }
      else
      {
        my_ok(thd, 0);
      }
      break;
    }
    my_ok(thd, 1);
    break;
  }
  case SQLCOM_ANALYZE:
  case SQLCOM_CHECK:
  case SQLCOM_OPTIMIZE:
  case SQLCOM_REPAIR:
  case SQLCOM_TRUNCATE:
  case SQLCOM_ALTER_TABLE:
      thd->query_plan_flags|= QPLAN_ADMIN;
      DBUG_ASSERT(first_table == all_tables && first_table != 0);
    /* fall through */
  case SQLCOM_SIGNAL:
  case SQLCOM_RESIGNAL:
  case SQLCOM_GET_DIAGNOSTICS:
    DBUG_ASSERT(lex->m_sql_cmd != NULL);
    res= lex->m_sql_cmd->execute(thd);
    break;
  default:

#ifndef EMBEDDED_LIBRARY
    DBUG_ASSERT(0);                             /* Impossible */
#endif
    my_ok(thd);
    break;
  }
  THD_STAGE_INFO(thd, stage_query_end);
  thd->update_stats();

  /*
    Binlog-related cleanup:
    Reset system variables temporarily modified by SET ONE SHOT.

    Exception: If this is a SET, do nothing. This is to allow
    mysqlbinlog to print many SET commands (in this case we want the
    charset temp setting to live until the real query). This is also
    needed so that SET CHARACTER_SET_CLIENT... does not cancel itself
    immediately.
  */
  if (thd->one_shot_set && lex->sql_command != SQLCOM_SET_OPTION)
    reset_one_shot_variables(thd);

  goto finish;

error:
  res= TRUE;

finish:

  DBUG_ASSERT(!thd->in_active_multi_stmt_transaction() ||
               thd->in_multi_stmt_transaction_mode());

  lex->unit.cleanup();

  if (! thd->in_sub_stmt)
  {
    if (thd->killed != NOT_KILLED)
    {
      /* report error issued during command execution */
      if (thd->killed_errno())
      {
        /* If we already sent 'ok', we can ignore any kill query statements */
        if (! thd->get_stmt_da()->is_set())
          thd->send_kill_message();
      }
      if (thd->killed < KILL_CONNECTION)
      {
        thd->reset_killed();
        thd->mysys_var->abort= 0;
      }
    }
    if (thd->is_error() || (thd->variables.option_bits & OPTION_MASTER_SQL_ERROR))
      trans_rollback_stmt(thd);
    else
    {
      /* If commit fails, we should be able to reset the OK status. */
      thd->get_stmt_da()->set_overwrite_status(true);
      trans_commit_stmt(thd);
      thd->get_stmt_da()->set_overwrite_status(false);
    }
#ifdef WITH_ARIA_STORAGE_ENGINE
    ha_maria::implicit_commit(thd, FALSE);
#endif
  }

  /* Free tables */
  THD_STAGE_INFO(thd, stage_closing_tables);
  close_thread_tables(thd);
#ifdef WITH_WSREP
  thd->wsrep_consistency_check= NO_CONSISTENCY_CHECK;
#endif /* WITH_WSREP */

#ifndef DBUG_OFF
  if (lex->sql_command != SQLCOM_SET_OPTION && ! thd->in_sub_stmt)
    DEBUG_SYNC(thd, "execute_command_after_close_tables");
#endif
  if (!(sql_command_flags[lex->sql_command] &
        (CF_CAN_GENERATE_ROW_EVENTS | CF_FORCE_ORIGINAL_BINLOG_FORMAT |
         CF_STATUS_COMMAND)))
    thd->set_binlog_format(orig_binlog_format,
                           orig_current_stmt_binlog_format);

  if (! thd->in_sub_stmt && thd->transaction_rollback_request)
  {
    /*
      We are not in sub-statement and transaction rollback was requested by
      one of storage engines (e.g. due to deadlock). Rollback transaction in
      all storage engines including binary log.
    */
    trans_rollback_implicit(thd);
    thd->mdl_context.release_transactional_locks();
  }
  else if (stmt_causes_implicit_commit(thd, CF_IMPLICIT_COMMIT_END))
  {
    /* No transaction control allowed in sub-statements. */
    DBUG_ASSERT(! thd->in_sub_stmt);
    if (!(thd->variables.option_bits & OPTION_GTID_BEGIN))
    {
      /* If commit fails, we should be able to reset the OK status. */
      thd->get_stmt_da()->set_overwrite_status(true);
      /* Commit the normal transaction if one is active. */
      trans_commit_implicit(thd);
      thd->get_stmt_da()->set_overwrite_status(false);
      thd->mdl_context.release_transactional_locks();
    }
  }
  else if (! thd->in_sub_stmt && ! thd->in_multi_stmt_transaction_mode())
  {
    /*
      - If inside a multi-statement transaction,
      defer the release of metadata locks until the current
      transaction is either committed or rolled back. This prevents
      other statements from modifying the table for the entire
      duration of this transaction.  This provides commit ordering
      and guarantees serializability across multiple transactions.
      - If in autocommit mode, or outside a transactional context,
      automatically release metadata locks of the current statement.
    */
    thd->mdl_context.release_transactional_locks();
  }
  else if (! thd->in_sub_stmt)
  {
    thd->mdl_context.release_statement_locks();
  }
  WSREP_TO_ISOLATION_END;

#ifdef WITH_WSREP
  /*
    Force release of transactional locks if not in active MST and wsrep is on.
  */
  if (WSREP(thd) &&
      ! thd->in_sub_stmt &&
      ! thd->in_active_multi_stmt_transaction() &&
      thd->mdl_context.has_transactional_locks())
  {
    WSREP_DEBUG("Forcing release of transactional locks for thd %lu",
               thd->thread_id);
    thd->mdl_context.release_transactional_locks();
  }
#endif /* WITH_WSREP */

  DBUG_RETURN(res || thd->is_error());
}


static bool execute_sqlcom_select(THD *thd, TABLE_LIST *all_tables)
{
  LEX	*lex= thd->lex;
  select_result *result=lex->result;
  bool res;
  /* assign global limit variable if limit is not given */
  {
    SELECT_LEX *param= lex->unit.global_parameters;
    if (!param->explicit_limit)
      param->select_limit=
        new Item_int((ulonglong) thd->variables.select_limit);
  }
  if (!(res= open_and_lock_tables(thd, all_tables, TRUE, 0)))
  {
    if (lex->describe)
    {
      /*
        We always use select_send for EXPLAIN, even if it's an EXPLAIN
        for SELECT ... INTO OUTFILE: a user application should be able
        to prepend EXPLAIN to any query and receive output for it,
        even if the query itself redirects the output.
      */
      if (!(result= new select_send()))
        return 1;                               /* purecov: inspected */
      thd->send_explain_fields(result);
        
      /*
        This will call optimize() for all parts of query. The query plan is
        printed out below.
      */
      res= mysql_explain_union(thd, &thd->lex->unit, result);
      
      /* Print EXPLAIN only if we don't have an error */
      if (!res)
      {
        /* 
          Do like the original select_describe did: remove OFFSET from the
          top-level LIMIT
        */        
        result->reset_offset_limit(); 
        thd->lex->explain->print_explain(result, thd->lex->describe);
        if (lex->describe & DESCRIBE_EXTENDED)
        {
          char buff[1024];
          String str(buff,(uint32) sizeof(buff), system_charset_info);
          str.length(0);
          /*
            The warnings system requires input in utf8, @see
            mysqld_show_warnings().
          */
          thd->lex->unit.print(&str, QT_TO_SYSTEM_CHARSET);
          push_warning(thd, Sql_condition::WARN_LEVEL_NOTE,
                       ER_YES, str.c_ptr_safe());
        }
      }

      if (res)
        result->abort_result_set();
      else
        result->send_eof();
      delete result;
    }
    else
    {
      if (!result && !(result= new select_send()))
        return 1;                               /* purecov: inspected */
      query_cache_store_query(thd, all_tables);
      res= handle_select(thd, lex, result, 0);
      if (result != lex->result)
        delete result;
    }
  }
  /* Count number of empty select queries */
  if (!thd->get_sent_row_count())
    status_var_increment(thd->status_var.empty_queries);
  else
    status_var_add(thd->status_var.rows_sent, thd->get_sent_row_count());
#ifdef WITH_WSREP
    if (lex->sql_command == SQLCOM_SHOW_STATUS) wsrep_free_status(thd);
#endif /* WITH_WSREP */
  return res;
}


static bool execute_show_status(THD *thd, TABLE_LIST *all_tables)
{
  bool res;
  system_status_var old_status_var= thd->status_var;
  thd->initial_status_var= &old_status_var;
  if (!(res= check_table_access(thd, SELECT_ACL, all_tables, FALSE,
                                UINT_MAX, FALSE)))
    res= execute_sqlcom_select(thd, all_tables);
  /* Don't log SHOW STATUS commands to slow query log */
  thd->server_status&= ~(SERVER_QUERY_NO_INDEX_USED |
                         SERVER_QUERY_NO_GOOD_INDEX_USED);
  /*
    restore status variables, as we don't want 'show status' to cause
    changes
  */
  mysql_mutex_lock(&LOCK_status);
  add_diff_to_status(&global_status_var, &thd->status_var,
                     &old_status_var);
  memcpy(&thd->status_var, &old_status_var,
         offsetof(STATUS_VAR, last_cleared_system_status_var));
  mysql_mutex_unlock(&LOCK_status);
  return res;
}


static bool execute_rename_table(THD *thd, TABLE_LIST *first_table,
                                 TABLE_LIST *all_tables)
{
  DBUG_ASSERT(first_table == all_tables && first_table != 0);
  TABLE_LIST *table;
  for (table= first_table; table; table= table->next_local->next_local)
  {
    if (check_access(thd, ALTER_ACL | DROP_ACL, table->db,
                     &table->grant.privilege,
                     &table->grant.m_internal,
                     0, 0) ||
        check_access(thd, INSERT_ACL | CREATE_ACL, table->next_local->db,
                     &table->next_local->grant.privilege,
                     &table->next_local->grant.m_internal,
                     0, 0))
      return 1;
    TABLE_LIST old_list, new_list;
    /*
      we do not need initialize old_list and new_list because we will
      come table[0] and table->next[0] there
    */
    old_list= table[0];
    new_list= table->next_local[0];
    if (check_grant(thd, ALTER_ACL | DROP_ACL, &old_list, FALSE, 1, FALSE) ||
       (!test_all_bits(table->next_local->grant.privilege,
                       INSERT_ACL | CREATE_ACL) &&
        check_grant(thd, INSERT_ACL | CREATE_ACL, &new_list, FALSE, 1,
                    FALSE)))
      return 1;
  }

  return mysql_rename_tables(thd, first_table, 0);
}


/**
  @brief Compare requested privileges with the privileges acquired from the
    User- and Db-tables.
  @param thd          Thread handler
  @param want_access  The requested access privileges.
  @param db           A pointer to the Db name.
  @param[out] save_priv A pointer to the granted privileges will be stored.
  @param grant_internal_info A pointer to the internal grant cache.
  @param dont_check_global_grants True if no global grants are checked.
  @param no_error     True if no errors should be sent to the client.

  'save_priv' is used to save the User-table (global) and Db-table grants for
  the supplied db name. Note that we don't store db level grants if the global
  grants is enough to satisfy the request AND the global grants contains a
  SELECT grant.

  For internal databases (INFORMATION_SCHEMA, PERFORMANCE_SCHEMA),
  additional rules apply, see ACL_internal_schema_access.

  @see check_grant

  @return Status of denial of access by exclusive ACLs.
    @retval FALSE Access can't exclusively be denied by Db- and User-table
      access unless Column- and Table-grants are checked too.
    @retval TRUE Access denied.
*/

bool
check_access(THD *thd, ulong want_access, const char *db, ulong *save_priv,
             GRANT_INTERNAL_INFO *grant_internal_info,
             bool dont_check_global_grants, bool no_errors)
{
#ifdef NO_EMBEDDED_ACCESS_CHECKS
  if (save_priv)
    *save_priv= GLOBAL_ACLS;
  return false;
#else
  Security_context *sctx= thd->security_ctx;
  ulong db_access;

  /*
    GRANT command:
    In case of database level grant the database name may be a pattern,
    in case of table|column level grant the database name can not be a pattern.
    We use 'dont_check_global_grants' as a flag to determine
    if it's database level grant command
    (see SQLCOM_GRANT case, mysql_execute_command() function) and
    set db_is_pattern according to 'dont_check_global_grants' value.
  */
  bool  db_is_pattern= ((want_access & GRANT_ACL) && dont_check_global_grants);
  ulong dummy;
  DBUG_ENTER("check_access");
  DBUG_PRINT("enter",("db: %s  want_access: %lu  master_access: %lu",
                      db ? db : "", want_access, sctx->master_access));

  if (save_priv)
    *save_priv=0;
  else
  {
    save_priv= &dummy;
    dummy= 0;
  }

  THD_STAGE_INFO(thd, stage_checking_permissions);
  if ((!db || !db[0]) && !thd->db && !dont_check_global_grants)
  {
    DBUG_PRINT("error",("No database"));
    if (!no_errors)
      my_message(ER_NO_DB_ERROR, ER(ER_NO_DB_ERROR),
                 MYF(0));                       /* purecov: tested */
    DBUG_RETURN(TRUE);				/* purecov: tested */
  }

  if ((db != NULL) && (db != any_db))
  {
    /*
      Check if this is reserved database, like information schema or
      performance schema
    */
    const ACL_internal_schema_access *access;
    access= get_cached_schema_access(grant_internal_info, db);
    if (access)
    {
      switch (access->check(want_access, save_priv))
      {
      case ACL_INTERNAL_ACCESS_GRANTED:
        /*
          All the privileges requested have been granted internally.
          [out] *save_privileges= Internal privileges.
        */
        DBUG_RETURN(FALSE);
      case ACL_INTERNAL_ACCESS_DENIED:
        if (! no_errors)
        {
          status_var_increment(thd->status_var.access_denied_errors);
          my_error(ER_DBACCESS_DENIED_ERROR, MYF(0),
                   sctx->priv_user, sctx->priv_host, db);
        }
        DBUG_RETURN(TRUE);
      case ACL_INTERNAL_ACCESS_CHECK_GRANT:
        /*
          Only some of the privilege requested have been granted internally,
          proceed with the remaining bits of the request (want_access).
        */
        want_access&= ~(*save_priv);
        break;
      }
    }
  }

  if ((sctx->master_access & want_access) == want_access)
  {
    /*
      1. If we don't have a global SELECT privilege, we have to get the
      database specific access rights to be able to handle queries of type
      UPDATE t1 SET a=1 WHERE b > 0
      2. Change db access if it isn't current db which is being addressed
    */
    if (!(sctx->master_access & SELECT_ACL))
    {
      if (db && (!thd->db || db_is_pattern || strcmp(db, thd->db)))
      {
        db_access= acl_get(sctx->host, sctx->ip, sctx->priv_user, db,
                           db_is_pattern);
        if (sctx->priv_role[0])
          db_access|= acl_get("", "", sctx->priv_role, db, db_is_pattern);
      }
      else
      {
        /* get access for current db */
        db_access= sctx->db_access;
      }
      /*
        The effective privileges are the union of the global privileges
        and the intersection of db- and host-privileges,
        plus the internal privileges.
      */
      *save_priv|= sctx->master_access | db_access;
    }
    else
      *save_priv|= sctx->master_access;
    DBUG_RETURN(FALSE);
  }
  if (((want_access & ~sctx->master_access) & ~DB_ACLS) ||
      (! db && dont_check_global_grants))
  {						// We can never grant this
    DBUG_PRINT("error",("No possible access"));
    if (!no_errors)
    {
      status_var_increment(thd->status_var.access_denied_errors);
      my_error(access_denied_error_code(thd->password), MYF(0),
               sctx->priv_user,
               sctx->priv_host,
               (thd->password ?
                ER(ER_YES) :
                ER(ER_NO)));                    /* purecov: tested */
    }
    DBUG_RETURN(TRUE);				/* purecov: tested */
  }

  if (db == any_db)
  {
    /*
      Access granted; Allow select on *any* db.
      [out] *save_privileges= 0
    */
    DBUG_RETURN(FALSE);
  }

  if (db && (!thd->db || db_is_pattern || strcmp(db,thd->db)))
  {
    db_access= acl_get(sctx->host, sctx->ip, sctx->priv_user, db,
                       db_is_pattern);
    if (sctx->priv_role[0])
    {
      db_access|= acl_get("", "", sctx->priv_role, db, db_is_pattern);
    }
  }
  else
    db_access= sctx->db_access;
  DBUG_PRINT("info",("db_access: %lu  want_access: %lu",
                     db_access, want_access));

  /*
    Save the union of User-table and the intersection between Db-table and
    Host-table privileges, with the already saved internal privileges.
  */
  db_access= (db_access | sctx->master_access);
  *save_priv|= db_access;

  /*
    We need to investigate column- and table access if all requested privileges
    belongs to the bit set of .
  */
  bool need_table_or_column_check=
    (want_access & (TABLE_ACLS | PROC_ACLS | db_access)) == want_access;

  /*
    Grant access if the requested access is in the intersection of
    host- and db-privileges (as retrieved from the acl cache),
    also grant access if all the requested privileges are in the union of
    TABLES_ACLS and PROC_ACLS; see check_grant.
  */
  if ( (db_access & want_access) == want_access ||
      (!dont_check_global_grants &&
       need_table_or_column_check))
  {
    /*
       Ok; but need to check table- and column privileges.
       [out] *save_privileges is (User-priv | (Db-priv & Host-priv) | Internal-priv)
    */
    DBUG_RETURN(FALSE);
  }

  /*
    Access is denied;
    [out] *save_privileges is (User-priv | (Db-priv & Host-priv) | Internal-priv)
  */
  DBUG_PRINT("error",("Access denied"));
  if (!no_errors)
  {
    status_var_increment(thd->status_var.access_denied_errors);
    my_error(ER_DBACCESS_DENIED_ERROR, MYF(0),
             sctx->priv_user, sctx->priv_host,
             (db ? db : (thd->db ?
                         thd->db :
                         "unknown")));
  }
  DBUG_RETURN(TRUE);
#endif // NO_EMBEDDED_ACCESS_CHECKS
}


#ifndef NO_EMBEDDED_ACCESS_CHECKS
/**
  Check grants for commands which work only with one table.

  @param thd                    Thread handler
  @param privilege              requested privilege
  @param all_tables             global table list of query
  @param no_errors              FALSE/TRUE - report/don't report error to
                            the client (using my_error() call).

  @retval
    0   OK
  @retval
    1   access denied, error is sent to client
*/

bool check_single_table_access(THD *thd, ulong privilege, 
                               TABLE_LIST *all_tables, bool no_errors)
{
  Security_context * backup_ctx= thd->security_ctx;

  /* we need to switch to the saved context (if any) */
  if (all_tables->security_ctx)
    thd->security_ctx= all_tables->security_ctx;

  const char *db_name;
  if ((all_tables->view || all_tables->field_translation) &&
      !all_tables->schema_table)
    db_name= all_tables->view_db.str;
  else
    db_name= all_tables->db;

  if (check_access(thd, privilege, db_name,
                   &all_tables->grant.privilege,
                   &all_tables->grant.m_internal,
                   0, no_errors))
    goto deny;

  /* Show only 1 table for check_grant */
  if (!(all_tables->belong_to_view &&
        (thd->lex->sql_command == SQLCOM_SHOW_FIELDS)) &&
      check_grant(thd, privilege, all_tables, FALSE, 1, no_errors))
    goto deny;

  thd->security_ctx= backup_ctx;
  return 0;

deny:
  thd->security_ctx= backup_ctx;
  return 1;
}

/**
  Check grants for commands which work only with one table and all other
  tables belonging to subselects or implicitly opened tables.

  @param thd			Thread handler
  @param privilege		requested privilege
  @param all_tables		global table list of query

  @retval
    0   OK
  @retval
    1   access denied, error is sent to client
*/

bool check_one_table_access(THD *thd, ulong privilege, TABLE_LIST *all_tables)
{
  if (check_single_table_access (thd,privilege,all_tables, FALSE))
    return 1;

  /* Check rights on tables of subselects and implictly opened tables */
  TABLE_LIST *subselects_tables, *view= all_tables->view ? all_tables : 0;
  if ((subselects_tables= all_tables->next_global))
  {
    /*
      Access rights asked for the first table of a view should be the same
      as for the view
    */
    if (view && subselects_tables->belong_to_view == view)
    {
      if (check_single_table_access (thd, privilege, subselects_tables, FALSE))
        return 1;
      subselects_tables= subselects_tables->next_global;
    }
    if (subselects_tables &&
        (check_table_access(thd, SELECT_ACL, subselects_tables, FALSE,
                            UINT_MAX, FALSE)))
      return 1;
  }
  return 0;
}


static bool check_show_access(THD *thd, TABLE_LIST *table)
{
  /*
    This is a SHOW command using an INFORMATION_SCHEMA table.
    check_access() has not been called for 'table',
    and SELECT is currently always granted on the I_S, so we automatically
    grant SELECT on table here, to bypass a call to check_access().
    Note that not calling check_access(table) is an optimization,
    which needs to be revisited if the INFORMATION_SCHEMA does
    not always automatically grant SELECT but use the grant tables.
    See Bug#38837 need a way to disable information_schema for security
  */
  table->grant.privilege= SELECT_ACL;

  switch (get_schema_table_idx(table->schema_table)) {
  case SCH_SCHEMATA:
    return (specialflag & SPECIAL_SKIP_SHOW_DB) &&
      check_global_access(thd, SHOW_DB_ACL);

  case SCH_TABLE_NAMES:
  case SCH_TABLES:
  case SCH_VIEWS:
  case SCH_TRIGGERS:
  case SCH_EVENTS:
  {
    const char *dst_db_name= table->schema_select_lex->db;

    DBUG_ASSERT(dst_db_name);

    if (check_access(thd, SELECT_ACL, dst_db_name,
                     &thd->col_access, NULL, FALSE, FALSE))
      return TRUE;

    if (!thd->col_access && check_grant_db(thd, dst_db_name))
    {
      status_var_increment(thd->status_var.access_denied_errors);
      my_error(ER_DBACCESS_DENIED_ERROR, MYF(0),
               thd->security_ctx->priv_user,
               thd->security_ctx->priv_host,
               dst_db_name);
      return TRUE;
    }

    return FALSE;
  }

  case SCH_COLUMNS:
  case SCH_STATISTICS:
  {
    TABLE_LIST *dst_table;
    dst_table= table->schema_select_lex->table_list.first;

    DBUG_ASSERT(dst_table);

    /*
      Open temporary tables to be able to detect them during privilege check.
    */
    if (open_temporary_tables(thd, dst_table))
      return TRUE;

    if (check_access(thd, SELECT_ACL, dst_table->db,
                     &dst_table->grant.privilege,
                     &dst_table->grant.m_internal,
                     FALSE, FALSE))
          return TRUE; /* Access denied */

    /*
      Check_grant will grant access if there is any column privileges on
      all of the tables thanks to the fourth parameter (bool show_table).
    */
    if (check_grant(thd, SELECT_ACL, dst_table, TRUE, UINT_MAX, FALSE))
      return TRUE; /* Access denied */

    close_thread_tables(thd);
    dst_table->table= NULL;

    /* Access granted */
    return FALSE;
  }
  default:
    break;
  }

  return FALSE;
}



/**
  @brief Check if the requested privileges exists in either User-, Host- or
    Db-tables.
  @param thd          Thread context
  @param want_access  Privileges requested
  @param tables       List of tables to be compared against
  @param no_errors    Don't report error to the client (using my_error() call).
  @param any_combination_of_privileges_will_do TRUE if any privileges on any
    column combination is enough.
  @param number       Only the first 'number' tables in the linked list are
                      relevant.

  The suppled table list contains cached privileges. This functions calls the
  help functions check_access and check_grant to verify the first three steps
  in the privileges check queue:
  1. Global privileges
  2. OR (db privileges AND host privileges)
  3. OR table privileges
  4. OR column privileges (not checked by this function!)
  5. OR routine privileges (not checked by this function!)

  @see check_access
  @see check_grant

  @note This functions assumes that table list used and
  thd->lex->query_tables_own_last value correspond to each other
  (the latter should be either 0 or point to next_global member
  of one of elements of this table list).

  @return
    @retval FALSE OK
    @retval TRUE  Access denied; But column or routine privileges might need to
      be checked also.
*/

bool
check_table_access(THD *thd, ulong requirements,TABLE_LIST *tables,
		   bool any_combination_of_privileges_will_do,
                   uint number, bool no_errors)
{
  TABLE_LIST *org_tables= tables;
  TABLE_LIST *first_not_own_table= thd->lex->first_not_own_table();
  Security_context *sctx= thd->security_ctx, *backup_ctx= thd->security_ctx;
  uint i= 0;
  /*
    The check that first_not_own_table is not reached is for the case when
    the given table list refers to the list for prelocking (contains tables
    of other queries). For simple queries first_not_own_table is 0.
  */
  for (; i < number && tables != first_not_own_table && tables;
       tables= tables->next_global, i++)
  {
    ulong want_access= requirements;
    if (tables->security_ctx)
      sctx= tables->security_ctx;
    else
      sctx= backup_ctx;

    /*
       Register access for view underlying table.
       Remove SHOW_VIEW_ACL, because it will be checked during making view
     */
    tables->grant.orig_want_privilege= (want_access & ~SHOW_VIEW_ACL);

    if (tables->schema_table_reformed)
    {
      if (check_show_access(thd, tables))
        goto deny;
      continue;
    }

    DBUG_PRINT("info", ("derived: %d  view: %d", tables->derived != 0,
                        tables->view != 0));

    if (tables->is_anonymous_derived_table())
      continue;

    thd->security_ctx= sctx;

    if (check_access(thd, want_access, tables->get_db_name(),
                     &tables->grant.privilege,
                     &tables->grant.m_internal,
                     0, no_errors))
      goto deny;
  }
  thd->security_ctx= backup_ctx;
  return check_grant(thd,requirements,org_tables,
                     any_combination_of_privileges_will_do,
                     number, no_errors);
deny:
  thd->security_ctx= backup_ctx;
  return TRUE;
}


bool
check_routine_access(THD *thd, ulong want_access,char *db, char *name,
		     bool is_proc, bool no_errors)
{
  TABLE_LIST tables[1];
  
  bzero((char *)tables, sizeof(TABLE_LIST));
  tables->db= db;
  tables->table_name= tables->alias= name;
  
  /*
    The following test is just a shortcut for check_access() (to avoid
    calculating db_access) under the assumption that it's common to
    give persons global right to execute all stored SP (but not
    necessary to create them).
    Note that this effectively bypasses the ACL_internal_schema_access checks
    that are implemented for the INFORMATION_SCHEMA and PERFORMANCE_SCHEMA,
    which are located in check_access().
    Since the I_S and P_S do not contain routines, this bypass is ok,
    as long as this code path is not abused to create routines.
    The assert enforce that.
  */
  DBUG_ASSERT((want_access & CREATE_PROC_ACL) == 0);
  if ((thd->security_ctx->master_access & want_access) == want_access)
    tables->grant.privilege= want_access;
  else if (check_access(thd, want_access, db,
                        &tables->grant.privilege,
                        &tables->grant.m_internal,
                        0, no_errors))
    return TRUE;
  
  return check_grant_routine(thd, want_access, tables, is_proc, no_errors);
}


/**
  Check if the routine has any of the routine privileges.

  @param thd	       Thread handler
  @param db           Database name
  @param name         Routine name

  @retval
    0            ok
  @retval
    1            error
*/

bool check_some_routine_access(THD *thd, const char *db, const char *name,
                               bool is_proc)
{
  ulong save_priv;
  /*
    The following test is just a shortcut for check_access() (to avoid
    calculating db_access)
    Note that this effectively bypasses the ACL_internal_schema_access checks
    that are implemented for the INFORMATION_SCHEMA and PERFORMANCE_SCHEMA,
    which are located in check_access().
    Since the I_S and P_S do not contain routines, this bypass is ok,
    as it only opens SHOW_PROC_ACLS.
  */
  if (thd->security_ctx->master_access & SHOW_PROC_ACLS)
    return FALSE;
  if (!check_access(thd, SHOW_PROC_ACLS, db, &save_priv, NULL, 0, 1) ||
      (save_priv & SHOW_PROC_ACLS))
    return FALSE;
  return check_routine_level_acl(thd, db, name, is_proc);
}


/*
  Check if the given table has any of the asked privileges

  @param thd		 Thread handler
  @param want_access	 Bitmap of possible privileges to check for

  @retval
    0  ok
  @retval
    1  error
*/

bool check_some_access(THD *thd, ulong want_access, TABLE_LIST *table)
{
  ulong access;
  DBUG_ENTER("check_some_access");

  /* This loop will work as long as we have less than 32 privileges */
  for (access= 1; access < want_access ; access<<= 1)
  {
    if (access & want_access)
    {
      if (!check_access(thd, access, table->db,
                        &table->grant.privilege,
                        &table->grant.m_internal,
                        0, 1) &&
           !check_grant(thd, access, table, FALSE, 1, TRUE))
        DBUG_RETURN(0);
    }
  }
  DBUG_PRINT("exit",("no matching access rights"));
  DBUG_RETURN(1);
}

#endif /*NO_EMBEDDED_ACCESS_CHECKS*/


/**
  check for global access and give descriptive error message if it fails.

  @param thd			Thread handler
  @param want_access		Use should have any of these global rights

  @warning
    One gets access right if one has ANY of the rights in want_access.
    This is useful as one in most cases only need one global right,
    but in some case we want to check if the user has SUPER or
    REPL_CLIENT_ACL rights.

  @retval
    0	ok
  @retval
    1	Access denied.  In this case an error is sent to the client
*/

bool check_global_access(THD *thd, ulong want_access, bool no_errors)
{
#ifndef NO_EMBEDDED_ACCESS_CHECKS
  char command[128];
  if ((thd->security_ctx->master_access & want_access))
    return 0;
  if (!no_errors)
  {
    get_privilege_desc(command, sizeof(command), want_access);
    my_error(ER_SPECIFIC_ACCESS_DENIED_ERROR, MYF(0), command);
  }
  status_var_increment(thd->status_var.access_denied_errors);
  return 1;
#else
  return 0;
#endif
}

/****************************************************************************
	Check stack size; Send error if there isn't enough stack to continue
****************************************************************************/


#if STACK_DIRECTION < 0
#define used_stack(A,B) (long) (A - B)
#else
#define used_stack(A,B) (long) (B - A)
#endif

#ifndef DBUG_OFF
long max_stack_used;
#endif

/**
  @note
  Note: The 'buf' parameter is necessary, even if it is unused here.
  - fix_fields functions has a "dummy" buffer large enough for the
    corresponding exec. (Thus we only have to check in fix_fields.)
  - Passing to check_stack_overrun() prevents the compiler from removing it.
*/
bool check_stack_overrun(THD *thd, long margin,
			 uchar *buf __attribute__((unused)))
{
  long stack_used;
  DBUG_ASSERT(thd == current_thd);
  if ((stack_used=used_stack(thd->thread_stack,(char*) &stack_used)) >=
      (long) (my_thread_stack_size - margin))
  {
    /*
      Do not use stack for the message buffer to ensure correct
      behaviour in cases we have close to no stack left.
    */
    char* ebuff= new char[MYSQL_ERRMSG_SIZE];
    if (ebuff) {
      my_snprintf(ebuff, MYSQL_ERRMSG_SIZE, ER(ER_STACK_OVERRUN_NEED_MORE),
                  stack_used, my_thread_stack_size, margin);
      my_message(ER_STACK_OVERRUN_NEED_MORE, ebuff, MYF(ME_FATALERROR));
      delete [] ebuff;
    }
    return 1;
  }
#ifndef DBUG_OFF
  max_stack_used= MY_MAX(max_stack_used, stack_used);
#endif
  return 0;
}


#define MY_YACC_INIT 1000			// Start with big alloc
#define MY_YACC_MAX  32000			// Because of 'short'

bool my_yyoverflow(short **yyss, YYSTYPE **yyvs, ulong *yystacksize)
{
  Yacc_state *state= & current_thd->m_parser_state->m_yacc;
  ulong old_info=0;
  DBUG_ASSERT(state);
  if ((uint) *yystacksize >= MY_YACC_MAX)
    return 1;
  if (!state->yacc_yyvs)
    old_info= *yystacksize;
  *yystacksize= set_zone((*yystacksize)*2,MY_YACC_INIT,MY_YACC_MAX);
  if (!(state->yacc_yyvs= (uchar*)
        my_realloc(state->yacc_yyvs,
                   *yystacksize*sizeof(**yyvs),
                   MYF(MY_ALLOW_ZERO_PTR | MY_FREE_ON_ERROR))) ||
      !(state->yacc_yyss= (uchar*)
        my_realloc(state->yacc_yyss,
                   *yystacksize*sizeof(**yyss),
                   MYF(MY_ALLOW_ZERO_PTR | MY_FREE_ON_ERROR))))
    return 1;
  if (old_info)
  {
    /*
      Only copy the old stack on the first call to my_yyoverflow(),
      when replacing a static stack (YYINITDEPTH) by a dynamic stack.
      For subsequent calls, my_realloc already did preserve the old stack.
    */
    memcpy(state->yacc_yyss, *yyss, old_info*sizeof(**yyss));
    memcpy(state->yacc_yyvs, *yyvs, old_info*sizeof(**yyvs));
  }
  *yyss= (short*) state->yacc_yyss;
  *yyvs= (YYSTYPE*) state->yacc_yyvs;
  return 0;
}


/**
  Reset the part of THD responsible for the state of command
  processing.

  This needs to be called before execution of every statement
  (prepared or conventional).  It is not called by substatements of
  routines.

  @todo Remove mysql_reset_thd_for_next_command and only use the
  member function.

  @todo Call it after we use THD for queries, not before.
*/
void mysql_reset_thd_for_next_command(THD *thd)
{
  thd->reset_for_next_command();
}

void THD::reset_for_next_command()
{
  THD *thd= this;
  DBUG_ENTER("THD::reset_for_next_command");
  DBUG_ASSERT(!thd->spcont); /* not for substatements of routines */
  DBUG_ASSERT(! thd->in_sub_stmt);
  thd->free_list= 0;
  thd->select_number= 1;
  /*
    Those two lines below are theoretically unneeded as
    THD::cleanup_after_query() should take care of this already.
  */
  thd->auto_inc_intervals_in_cur_stmt_for_binlog.empty();
  thd->stmt_depends_on_first_successful_insert_id_in_prev_stmt= 0;

#ifdef WITH_WSREP
  /*
    Autoinc variables should be adjusted only for locally executed
    transactions. Appliers and replayers are either processing ROW
    events or get autoinc variable values from Query_log_event.
  */
  if (WSREP(thd) && thd->wsrep_exec_mode == LOCAL_STATE) {
    if (wsrep_auto_increment_control)
    {
      if (thd->variables.auto_increment_offset !=
	  global_system_variables.auto_increment_offset)
	thd->variables.auto_increment_offset=
	  global_system_variables.auto_increment_offset;
      if (thd->variables.auto_increment_increment !=
	  global_system_variables.auto_increment_increment)
	thd->variables.auto_increment_increment=
	  global_system_variables.auto_increment_increment;
    }
  }
#endif /* WITH_WSREP */
  thd->query_start_used= 0;
  thd->query_start_sec_part_used= 0;
  thd->is_fatal_error= thd->time_zone_used= 0;
  thd->log_current_statement= 0;

  /*
    Clear the status flag that are expected to be cleared at the
    beginning of each SQL statement.
  */
  thd->server_status&= ~SERVER_STATUS_CLEAR_SET;
  /*
    If in autocommit mode and not in a transaction, reset
    OPTION_STATUS_NO_TRANS_UPDATE | OPTION_KEEP_LOG to not get warnings
    in ha_rollback_trans() about some tables couldn't be rolled back.
  */
  if (!thd->in_multi_stmt_transaction_mode())
  {
    thd->variables.option_bits&= ~OPTION_KEEP_LOG;
    thd->transaction.all.modified_non_trans_table= FALSE;
  }
  DBUG_ASSERT(thd->security_ctx== &thd->main_security_ctx);
  thd->thread_specific_used= FALSE;

  if (opt_bin_log)
  {
    reset_dynamic(&thd->user_var_events);
    thd->user_var_events_alloc= thd->mem_root;
  }
  thd->clear_error();
  thd->get_stmt_da()->reset_diagnostics_area();
  thd->get_stmt_da()->reset_for_next_command();
  thd->rand_used= 0;
  thd->m_sent_row_count= thd->m_examined_row_count= 0;
  thd->accessed_rows_and_keys= 0;

  thd->query_plan_flags= QPLAN_INIT;
  thd->query_plan_fsort_passes= 0;

  thd->reset_current_stmt_binlog_format_row();
  thd->binlog_unsafe_warning_flags= 0;

  DBUG_PRINT("debug",
             ("is_current_stmt_binlog_format_row(): %d",
              thd->is_current_stmt_binlog_format_row()));

  DBUG_VOID_RETURN;
}


/**
  Resets the lex->current_select object.
  @note It is assumed that lex->current_select != NULL

  This function is a wrapper around select_lex->init_select() with an added
  check for the special situation when using INTO OUTFILE and LOAD DATA.
*/

void
mysql_init_select(LEX *lex)
{
  SELECT_LEX *select_lex= lex->current_select;
  select_lex->init_select();
  lex->wild= 0;
  if (select_lex == &lex->select_lex)
  {
    DBUG_ASSERT(lex->result == 0);
    lex->exchange= 0;
  }
}


/**
  Used to allocate a new SELECT_LEX object on the current thd mem_root and
  link it into the relevant lists.

  This function is always followed by mysql_init_select.

  @see mysql_init_select

  @retval TRUE An error occurred
  @retval FALSE The new SELECT_LEX was successfully allocated.
*/

bool
mysql_new_select(LEX *lex, bool move_down)
{
  SELECT_LEX *select_lex;
  THD *thd= lex->thd;
  DBUG_ENTER("mysql_new_select");

  if (!(select_lex= new (thd->mem_root) SELECT_LEX()))
    DBUG_RETURN(1);
  select_lex->select_number= ++thd->select_number;
  select_lex->parent_lex= lex; /* Used in init_query. */
  select_lex->init_query();
  select_lex->init_select();
  lex->nest_level++;
  if (lex->nest_level > (int) MAX_SELECT_NESTING)
  {
    my_error(ER_TOO_HIGH_LEVEL_OF_NESTING_FOR_SELECT, MYF(0));
    DBUG_RETURN(1);
  }
  select_lex->nest_level= lex->nest_level;
  select_lex->nest_level_base= &thd->lex->unit;
  if (move_down)
  {
    SELECT_LEX_UNIT *unit;
    lex->subqueries= TRUE;
    /* first select_lex of subselect or derived table */
    if (!(unit= new (thd->mem_root) SELECT_LEX_UNIT()))
      DBUG_RETURN(1);

    unit->init_query();
    unit->init_select();
    unit->thd= thd;
    unit->include_down(lex->current_select);
    unit->link_next= 0;
    unit->link_prev= 0;
    unit->return_to= lex->current_select;
    select_lex->include_down(unit);
    /*
      By default we assume that it is usual subselect and we have outer name
      resolution context, if no we will assign it to 0 later
    */
    select_lex->context.outer_context= &select_lex->outer_select()->context;
  }
  else
  {
    if (lex->current_select->order_list.first && !lex->current_select->braces)
    {
      my_error(ER_WRONG_USAGE, MYF(0), "UNION", "ORDER BY");
      DBUG_RETURN(1);
    }
    select_lex->include_neighbour(lex->current_select);
    SELECT_LEX_UNIT *unit= select_lex->master_unit();                              
    if (!unit->fake_select_lex && unit->add_fake_select_lex(lex->thd))
      DBUG_RETURN(1);
    select_lex->context.outer_context= 
                unit->first_select()->context.outer_context;
  }

  select_lex->master_unit()->global_parameters= select_lex;
  select_lex->include_global((st_select_lex_node**)&lex->all_selects_list);
  lex->current_select= select_lex;
  /*
    in subquery is SELECT query and we allow resolution of names in SELECT
    list
  */
  select_lex->context.resolve_in_select_list= TRUE;
  DBUG_RETURN(0);
}

/**
  Create a select to return the same output as 'SELECT @@var_name'.

  Used for SHOW COUNT(*) [ WARNINGS | ERROR].

  This will crash with a core dump if the variable doesn't exists.

  @param var_name		Variable name
*/

void create_select_for_variable(const char *var_name)
{
  THD *thd;
  LEX *lex;
  LEX_STRING tmp, null_lex_string;
  Item *var;
  char buff[MAX_SYS_VAR_LENGTH*2+4+8], *end;
  DBUG_ENTER("create_select_for_variable");

  thd= current_thd;
  lex= thd->lex;
  mysql_init_select(lex);
  lex->sql_command= SQLCOM_SELECT;
  tmp.str= (char*) var_name;
  tmp.length=strlen(var_name);
  bzero((char*) &null_lex_string.str, sizeof(null_lex_string));
  /*
    We set the name of Item to @@session.var_name because that then is used
    as the column name in the output.
  */
  if ((var= get_system_var(thd, OPT_SESSION, tmp, null_lex_string)))
  {
    end= strxmov(buff, "@@session.", var_name, NullS);
    var->set_name(buff, end-buff, system_charset_info);
    add_item_to_list(thd, var);
  }
  DBUG_VOID_RETURN;
}


void mysql_init_multi_delete(LEX *lex)
{
  lex->sql_command=  SQLCOM_DELETE_MULTI;
  mysql_init_select(lex);
  lex->select_lex.select_limit= 0;
  lex->unit.select_limit_cnt= HA_POS_ERROR;
  lex->select_lex.table_list.save_and_clear(&lex->auxiliary_table_list);
  lex->query_tables= 0;
  lex->query_tables_last= &lex->query_tables;
}

#ifdef WITH_WSREP
static void wsrep_mysql_parse(THD *thd, char *rawbuf, uint length,
                 Parser_state *parser_state)
{
  bool is_autocommit= 
    !thd->in_multi_stmt_transaction_mode()                  &&
    thd->wsrep_conflict_state == NO_CONFLICT                &&
    !thd->wsrep_applier                                     &&
    wsrep_read_only_option(thd, thd->lex->query_tables);

  do
  {
    if (thd->wsrep_conflict_state== RETRY_AUTOCOMMIT)
    {
      thd->wsrep_conflict_state= NO_CONFLICT;
      /* Performance Schema Interface instrumentation, begin */
      thd->m_statement_psi= MYSQL_REFINE_STATEMENT(thd->m_statement_psi,
	      com_statement_info[thd->get_command()].m_key);
      MYSQL_SET_STATEMENT_TEXT(thd->m_statement_psi, thd->query(),
	                       thd->query_length());
    }
    mysql_parse(thd, rawbuf, length, parser_state);

    if (WSREP(thd)) {
      /* wsrep BF abort in query exec phase */
      mysql_mutex_lock(&thd->LOCK_wsrep_thd);
      if (thd->wsrep_conflict_state == MUST_ABORT) {
        wsrep_client_rollback(thd);

        WSREP_DEBUG("abort in exec query state, avoiding autocommit");
      }

      if (thd->wsrep_conflict_state== MUST_REPLAY) 
      {
        wsrep_replay_transaction(thd);
      }

      /* setting error code for BF aborted trxs */
      if (thd->wsrep_conflict_state == ABORTED ||
          thd->wsrep_conflict_state == CERT_FAILURE)
      {
        mysql_reset_thd_for_next_command(thd);
        thd->killed= NOT_KILLED;
        if (is_autocommit                           &&
            thd->lex->sql_command != SQLCOM_SELECT  &&
            (thd->wsrep_retry_counter < thd->variables.wsrep_retry_autocommit))
        {
          WSREP_DEBUG("wsrep retrying AC query: %s", 
                      (thd->query()) ? thd->query() : "void");

	  /* Performance Schema Interface instrumentation, end */
	  MYSQL_END_STATEMENT(thd->m_statement_psi, thd->get_stmt_da());
	  thd->m_statement_psi= NULL;
          close_thread_tables(thd);

          thd->wsrep_conflict_state= RETRY_AUTOCOMMIT;
          thd->wsrep_retry_counter++;            // grow
          wsrep_copy_query(thd);
          thd->set_time();
          parser_state->reset(rawbuf, length);
        }
        else
        {
          WSREP_DEBUG("%s, thd: %lu is_AC: %d, retry: %lu - %lu SQL: %s", 
                      (thd->wsrep_conflict_state == ABORTED) ? 
                      "BF Aborted" : "cert failure",
                      thd->thread_id, is_autocommit, thd->wsrep_retry_counter, 
                      thd->variables.wsrep_retry_autocommit, thd->query());
          my_error(ER_LOCK_DEADLOCK, MYF(0), "wsrep aborted transaction");
          thd->killed= NOT_KILLED;
          thd->wsrep_conflict_state= NO_CONFLICT;
          if (thd->wsrep_conflict_state != REPLAYING)
            thd->wsrep_retry_counter= 0;             //  reset
        }
      }
      else
      {
        set_if_smaller(thd->wsrep_retry_counter, 0); // reset; eventually ok
      }
      mysql_mutex_unlock(&thd->LOCK_wsrep_thd);
    }

    /* If retry is requested clean up explain structure */
    if (thd->wsrep_conflict_state == RETRY_AUTOCOMMIT && thd->lex->explain)
        delete_explain_query(thd->lex);

  }  while (thd->wsrep_conflict_state== RETRY_AUTOCOMMIT);

  if (thd->wsrep_retry_query)
  {
    WSREP_DEBUG("releasing retry_query: conf %d sent %d kill %d  errno %d SQL %s",
                thd->wsrep_conflict_state,
	    thd->get_stmt_da()->is_sent(),
                thd->killed,
	    thd->get_stmt_da()->is_error() ? thd->get_stmt_da()->sql_errno() : 0,
                thd->wsrep_retry_query);
    my_free(thd->wsrep_retry_query);
    thd->wsrep_retry_query      = NULL;
    thd->wsrep_retry_query_len  = 0;
    thd->wsrep_retry_command    = COM_CONNECT;
  }
}
#endif /* WITH_WSREP */

/*
  When you modify mysql_parse(), you may need to mofify
  mysql_test_parse_for_slave() in this same file.
*/

/**
  Parse a query.

  @param       thd     Current thread
  @param       rawbuf  Begining of the query text
  @param       length  Length of the query text
  @param[out]  found_semicolon For multi queries, position of the character of
                               the next query in the query text.
*/

void mysql_parse(THD *thd, char *rawbuf, uint length,
                 Parser_state *parser_state)
{
  int error __attribute__((unused));
  DBUG_ENTER("mysql_parse");
  DBUG_EXECUTE_IF("parser_debug", turn_parser_debug_on(););

  /*
    Warning.
    The purpose of query_cache_send_result_to_client() is to lookup the
    query in the query cache first, to avoid parsing and executing it.
    So, the natural implementation would be to:
    - first, call query_cache_send_result_to_client,
    - second, if caching failed, initialise the lexical and syntactic parser.
    The problem is that the query cache depends on a clean initialization
    of (among others) lex->safe_to_cache_query and thd->server_status,
    which are reset respectively in
    - lex_start()
    - mysql_reset_thd_for_next_command()
    So, initializing the lexical analyser *before* using the query cache
    is required for the cache to work properly.
    FIXME: cleanup the dependencies in the code to simplify this.
  */
  lex_start(thd);
  mysql_reset_thd_for_next_command(thd);

  if (query_cache_send_result_to_client(thd, rawbuf, length) <= 0)
  {
    LEX *lex= thd->lex;

    bool err= parse_sql(thd, parser_state, NULL, true);

    if (!err)
    {
      thd->m_statement_psi=
        MYSQL_REFINE_STATEMENT(thd->m_statement_psi,
                               sql_statement_info[thd->lex->sql_command].
                               m_key);

#ifndef NO_EMBEDDED_ACCESS_CHECKS
      if (mqh_used && thd->user_connect &&
	  check_mqh(thd, lex->sql_command))
      {
	thd->net.error = 0;
      }
      else
#endif
      {
	if (! thd->is_error())
	{
          const char *found_semicolon= parser_state->m_lip.found_semicolon;
          /*
            Binlog logs a string starting from thd->query and having length
            thd->query_length; so we set thd->query_length correctly (to not
            log several statements in one event, when we executed only first).
            We set it to not see the ';' (otherwise it would get into binlog
            and Query_log_event::print() would give ';;' output).
            This also helps display only the current query in SHOW
            PROCESSLIST.
            Note that we don't need LOCK_thread_count to modify query_length.
          */
          if (found_semicolon && (ulong) (found_semicolon - thd->query()))
            thd->set_query_inner(thd->query(),
                                 (uint32) (found_semicolon -
                                           thd->query() - 1),
                                 thd->charset());
          /* Actually execute the query */
          if (found_semicolon)
          {
            lex->safe_to_cache_query= 0;
            thd->server_status|= SERVER_MORE_RESULTS_EXISTS;
          }
          lex->set_trg_event_type_for_tables();
          MYSQL_QUERY_EXEC_START(thd->query(),
                                 thd->thread_id,
                                 (char *) (thd->db ? thd->db : ""),
                                 &thd->security_ctx->priv_user[0],
                                 (char *) thd->security_ctx->host_or_ip,
                                 0);

          error= mysql_execute_command(thd);
          MYSQL_QUERY_EXEC_DONE(error);
	}
      }
    }
    else
    {
      /* Instrument this broken statement as "statement/sql/error" */
      thd->m_statement_psi=
        MYSQL_REFINE_STATEMENT(thd->m_statement_psi,
                               sql_statement_info[SQLCOM_END].m_key);
      DBUG_ASSERT(thd->is_error());
      DBUG_PRINT("info",("Command aborted. Fatal_error: %d",
			 thd->is_fatal_error));

      query_cache_abort(&thd->query_cache_tls);
    }
    THD_STAGE_INFO(thd, stage_freeing_items);
    sp_cache_enforce_limit(thd->sp_proc_cache, stored_program_cache_size);
    sp_cache_enforce_limit(thd->sp_func_cache, stored_program_cache_size);
    thd->end_statement();
    thd->cleanup_after_query();
    DBUG_ASSERT(thd->change_list.is_empty());
  }
  else
  {
    /* Update statistics for getting the query from the cache */
    thd->lex->sql_command= SQLCOM_SELECT;
    thd->m_statement_psi=
      MYSQL_REFINE_STATEMENT(thd->m_statement_psi,
                             sql_statement_info[SQLCOM_SELECT].m_key);
    status_var_increment(thd->status_var.com_stat[SQLCOM_SELECT]);
    thd->update_stats();
  }
  DBUG_VOID_RETURN;
}


#ifdef HAVE_REPLICATION
/*
  Usable by the replication SQL thread only: just parse a query to know if it
  can be ignored because of replicate-*-table rules.

  @retval
    0	cannot be ignored
  @retval
    1	can be ignored
*/

bool mysql_test_parse_for_slave(THD *thd, char *rawbuf, uint length)
{
  LEX *lex= thd->lex;
  bool error= 0;
  DBUG_ENTER("mysql_test_parse_for_slave");

  Parser_state parser_state;
  if (!(error= parser_state.init(thd, rawbuf, length)))
  {
    lex_start(thd);
    mysql_reset_thd_for_next_command(thd);

    if (!parse_sql(thd, & parser_state, NULL, true) &&
        all_tables_not_ok(thd, lex->select_lex.table_list.first))
      error= 1;                  /* Ignore question */
    thd->end_statement();
  }
  thd->cleanup_after_query();
  DBUG_RETURN(error);
}
#endif



/**
  Store field definition for create.

  @return
    Return 0 if ok
*/

bool add_field_to_list(THD *thd, LEX_STRING *field_name, enum_field_types type,
		       char *length, char *decimals,
		       uint type_modifier,
		       Item *default_value, Item *on_update_value,
                       LEX_STRING *comment,
		       char *change,
                       List<String> *interval_list, CHARSET_INFO *cs,
		       uint uint_geom_type,
		       Virtual_column_info *vcol_info,
                       engine_option_value *create_options)
{
  register Create_field *new_field;
  LEX  *lex= thd->lex;
  uint8 datetime_precision= length ? atoi(length) : 0;
  DBUG_ENTER("add_field_to_list");

  if (check_string_char_length(field_name, "", NAME_CHAR_LEN,
                               system_charset_info, 1))
  {
    my_error(ER_TOO_LONG_IDENT, MYF(0), field_name->str); /* purecov: inspected */
    DBUG_RETURN(1);				/* purecov: inspected */
  }
  if (type_modifier & PRI_KEY_FLAG)
  {
    Key *key;
    lex->col_list.push_back(new Key_part_spec(*field_name, 0));
    key= new Key(Key::PRIMARY, null_lex_str,
                      &default_key_create_info,
                      0, lex->col_list, NULL, lex->check_exists);
    lex->alter_info.key_list.push_back(key);
    lex->col_list.empty();
  }
  if (type_modifier & (UNIQUE_FLAG | UNIQUE_KEY_FLAG))
  {
    Key *key;
    lex->col_list.push_back(new Key_part_spec(*field_name, 0));
    key= new Key(Key::UNIQUE, null_lex_str,
                 &default_key_create_info, 0,
                 lex->col_list, NULL, lex->check_exists);
    lex->alter_info.key_list.push_back(key);
    lex->col_list.empty();
  }

  if (default_value)
  {
    /* 
      Default value should be literal => basic constants =>
      no need fix_fields()
      
      We allow only one function as part of default value - 
      NOW() as default for TIMESTAMP and DATETIME type.
    */
    if (default_value->type() == Item::FUNC_ITEM && 
        (static_cast<Item_func*>(default_value)->functype() !=
         Item_func::NOW_FUNC ||
         (mysql_type_to_time_type(type) != MYSQL_TIMESTAMP_DATETIME) ||
         default_value->decimals < datetime_precision))
    {
      my_error(ER_INVALID_DEFAULT, MYF(0), field_name->str);
      DBUG_RETURN(1);
    }
    else if (default_value->type() == Item::NULL_ITEM)
    {
      default_value= 0;
      if ((type_modifier & (NOT_NULL_FLAG | AUTO_INCREMENT_FLAG)) ==
	  NOT_NULL_FLAG)
      {
	my_error(ER_INVALID_DEFAULT, MYF(0), field_name->str);
	DBUG_RETURN(1);
      }
    }
    else if (type_modifier & AUTO_INCREMENT_FLAG)
    {
      my_error(ER_INVALID_DEFAULT, MYF(0), field_name->str);
      DBUG_RETURN(1);
    }
  }

  if (on_update_value &&
      (mysql_type_to_time_type(type) != MYSQL_TIMESTAMP_DATETIME ||
       on_update_value->decimals < datetime_precision))
  {
    my_error(ER_INVALID_ON_UPDATE, MYF(0), field_name->str);
    DBUG_RETURN(1);
  }

  if (!(new_field= new Create_field()) ||
      new_field->init(thd, field_name->str, type, length, decimals, type_modifier,
                      default_value, on_update_value, comment, change,
                      interval_list, cs, uint_geom_type, vcol_info,
                      create_options, lex->check_exists))
    DBUG_RETURN(1);

  lex->alter_info.create_list.push_back(new_field);
  lex->last_field=new_field;
  DBUG_RETURN(0);
}


/** Store position for column in ALTER TABLE .. ADD column. */

void store_position_for_column(const char *name)
{
  current_thd->lex->last_field->after=(char*) (name);
}

bool
add_proc_to_list(THD* thd, Item *item)
{
  ORDER *order;
  Item	**item_ptr;

  if (!(order = (ORDER *) thd->alloc(sizeof(ORDER)+sizeof(Item*))))
    return 1;
  item_ptr = (Item**) (order+1);
  *item_ptr= item;
  order->item=item_ptr;
  order->free_me=0;
  thd->lex->proc_list.link_in_list(order, &order->next);
  return 0;
}


/**
  save order by and tables in own lists.
*/

bool add_to_list(THD *thd, SQL_I_List<ORDER> &list, Item *item,bool asc)
{
  ORDER *order;
  DBUG_ENTER("add_to_list");
  if (!(order = (ORDER *) thd->alloc(sizeof(ORDER))))
    DBUG_RETURN(1);
  order->item_ptr= item;
  order->item= &order->item_ptr;
  order->asc = asc;
  order->free_me=0;
  order->used=0;
  order->counter_used= 0;
  order->fast_field_copier_setup= 0; 
  list.link_in_list(order, &order->next);
  DBUG_RETURN(0);
}


/**
  Add a table to list of used tables.

  @param table		Table to add
  @param alias		alias for table (or null if no alias)
  @param table_options	A set of the following bits:
                         - TL_OPTION_UPDATING : Table will be updated
                         - TL_OPTION_FORCE_INDEX : Force usage of index
                         - TL_OPTION_ALIAS : an alias in multi table DELETE
  @param lock_type	How table should be locked
  @param mdl_type       Type of metadata lock to acquire on the table.
  @param use_index	List of indexed used in USE INDEX
  @param ignore_index	List of indexed used in IGNORE INDEX

  @retval
      0		Error
  @retval
    \#	Pointer to TABLE_LIST element added to the total table list
*/

TABLE_LIST *st_select_lex::add_table_to_list(THD *thd,
					     Table_ident *table,
					     LEX_STRING *alias,
					     ulong table_options,
					     thr_lock_type lock_type,
					     enum_mdl_type mdl_type,
					     List<Index_hint> *index_hints_arg,
                                             List<String> *partition_names,
                                             LEX_STRING *option)
{
  register TABLE_LIST *ptr;
  TABLE_LIST *previous_table_ref; /* The table preceding the current one. */
  char *alias_str;
  LEX *lex= thd->lex;
  DBUG_ENTER("add_table_to_list");
  LINT_INIT(previous_table_ref);

  if (!table)
    DBUG_RETURN(0);				// End of memory
  alias_str= alias ? alias->str : table->table.str;
  if (!MY_TEST(table_options & TL_OPTION_ALIAS) &&
      check_table_name(table->table.str, table->table.length, FALSE))
  {
    my_error(ER_WRONG_TABLE_NAME, MYF(0), table->table.str);
    DBUG_RETURN(0);
  }

  if (table->is_derived_table() == FALSE && table->db.str &&
      check_db_name(&table->db))
  {
    my_error(ER_WRONG_DB_NAME, MYF(0), table->db.str);
    DBUG_RETURN(0);
  }

  if (!alias)					/* Alias is case sensitive */
  {
    if (table->sel)
    {
      my_message(ER_DERIVED_MUST_HAVE_ALIAS,
                 ER(ER_DERIVED_MUST_HAVE_ALIAS), MYF(0));
      DBUG_RETURN(0);
    }
    if (!(alias_str= (char*) thd->memdup(alias_str,table->table.length+1)))
      DBUG_RETURN(0);
  }
  if (!(ptr = (TABLE_LIST *) thd->calloc(sizeof(TABLE_LIST))))
    DBUG_RETURN(0);				/* purecov: inspected */
  if (table->db.str)
  {
    ptr->is_fqtn= TRUE;
    ptr->db= table->db.str;
    ptr->db_length= table->db.length;
  }
  else if (lex->copy_db_to(&ptr->db, &ptr->db_length))
    DBUG_RETURN(0);
  else
    ptr->is_fqtn= FALSE;

  ptr->alias= alias_str;
  ptr->is_alias= alias ? TRUE : FALSE;
  if (lower_case_table_names && table->table.length)
    table->table.length= my_casedn_str(files_charset_info, table->table.str);
  ptr->table_name=table->table.str;
  ptr->table_name_length=table->table.length;
  ptr->lock_type=   lock_type;
  ptr->updating=    MY_TEST(table_options & TL_OPTION_UPDATING);
  /* TODO: remove TL_OPTION_FORCE_INDEX as it looks like it's not used */
  ptr->force_index= MY_TEST(table_options & TL_OPTION_FORCE_INDEX);
  ptr->ignore_leaves= MY_TEST(table_options & TL_OPTION_IGNORE_LEAVES);
  ptr->derived=	    table->sel;
  if (!ptr->derived && is_infoschema_db(ptr->db, ptr->db_length))
  {
    ST_SCHEMA_TABLE *schema_table;
    if (ptr->updating &&
        /* Special cases which are processed by commands itself */
        lex->sql_command != SQLCOM_CHECK &&
        lex->sql_command != SQLCOM_CHECKSUM)
    {
      my_error(ER_DBACCESS_DENIED_ERROR, MYF(0),
               thd->security_ctx->priv_user,
               thd->security_ctx->priv_host,
               INFORMATION_SCHEMA_NAME.str);
      DBUG_RETURN(0);
    }
    schema_table= find_schema_table(thd, ptr->table_name);
    if (!schema_table ||
        (schema_table->hidden && 
         ((sql_command_flags[lex->sql_command] & CF_STATUS_COMMAND) == 0 || 
          /*
            this check is used for show columns|keys from I_S hidden table
          */
          lex->sql_command == SQLCOM_SHOW_FIELDS ||
          lex->sql_command == SQLCOM_SHOW_KEYS)))
    {
      my_error(ER_UNKNOWN_TABLE, MYF(0),
               ptr->table_name, INFORMATION_SCHEMA_NAME.str);
      DBUG_RETURN(0);
    }
    ptr->schema_table_name= ptr->table_name;
    ptr->schema_table= schema_table;
  }
  ptr->select_lex=  lex->current_select;
  /*
    We can't cache internal temporary tables between prepares as the
    table may be deleted before next exection.
 */
  ptr->cacheable_table= !table->is_derived_table();
  ptr->index_hints= index_hints_arg;
  ptr->option= option ? option->str : 0;
  /* check that used name is unique */
  if (lock_type != TL_IGNORE)
  {
    TABLE_LIST *first_table= table_list.first;
    if (lex->sql_command == SQLCOM_CREATE_VIEW)
      first_table= first_table ? first_table->next_local : NULL;
    for (TABLE_LIST *tables= first_table ;
	 tables ;
	 tables=tables->next_local)
    {
      if (!my_strcasecmp(table_alias_charset, alias_str, tables->alias) &&
	  !strcmp(ptr->db, tables->db))
      {
	my_error(ER_NONUNIQ_TABLE, MYF(0), alias_str); /* purecov: tested */
	DBUG_RETURN(0);				/* purecov: tested */
      }
    }
  }
  /* Store the table reference preceding the current one. */
  if (table_list.elements > 0)
  {
    /*
      table_list.next points to the last inserted TABLE_LIST->next_local'
      element
      We don't use the offsetof() macro here to avoid warnings from gcc
    */
    previous_table_ref= (TABLE_LIST*) ((char*) table_list.next -
                                       ((char*) &(ptr->next_local) -
                                        (char*) ptr));
    /*
      Set next_name_resolution_table of the previous table reference to point
      to the current table reference. In effect the list
      TABLE_LIST::next_name_resolution_table coincides with
      TABLE_LIST::next_local. Later this may be changed in
      store_top_level_join_columns() for NATURAL/USING joins.
    */
    previous_table_ref->next_name_resolution_table= ptr;
  }

  /*
    Link the current table reference in a local list (list for current select).
    Notice that as a side effect here we set the next_local field of the
    previous table reference to 'ptr'. Here we also add one element to the
    list 'table_list'.
  */
  table_list.link_in_list(ptr, &ptr->next_local);
  ptr->next_name_resolution_table= NULL;
#ifdef WITH_PARTITION_STORAGE_ENGINE
  ptr->partition_names= partition_names;
#endif /* WITH_PARTITION_STORAGE_ENGINE */
  /* Link table in global list (all used tables) */
  lex->add_to_query_tables(ptr);

  // Pure table aliases do not need to be locked:
  if (!MY_TEST(table_options & TL_OPTION_ALIAS))
  {
    ptr->mdl_request.init(MDL_key::TABLE, ptr->db, ptr->table_name, mdl_type,
                          MDL_TRANSACTION);
  }
  DBUG_RETURN(ptr);
}


/**
  Initialize a new table list for a nested join.

    The function initializes a structure of the TABLE_LIST type
    for a nested join. It sets up its nested join list as empty.
    The created structure is added to the front of the current
    join list in the st_select_lex object. Then the function
    changes the current nest level for joins to refer to the newly
    created empty list after having saved the info on the old level
    in the initialized structure.

  @param thd         current thread

  @retval
    0   if success
  @retval
    1   otherwise
*/

bool st_select_lex::init_nested_join(THD *thd)
{
  TABLE_LIST *ptr;
  NESTED_JOIN *nested_join;
  DBUG_ENTER("init_nested_join");

  if (!(ptr= (TABLE_LIST*) thd->calloc(ALIGN_SIZE(sizeof(TABLE_LIST))+
                                       sizeof(NESTED_JOIN))))
    DBUG_RETURN(1);
  nested_join= ptr->nested_join=
    ((NESTED_JOIN*) ((uchar*) ptr + ALIGN_SIZE(sizeof(TABLE_LIST))));

  join_list->push_front(ptr);
  ptr->embedding= embedding;
  ptr->join_list= join_list;
  ptr->alias= (char*) "(nested_join)";
  embedding= ptr;
  join_list= &nested_join->join_list;
  join_list->empty();
  DBUG_RETURN(0);
}


/**
  End a nested join table list.

    The function returns to the previous join nest level.
    If the current level contains only one member, the function
    moves it one level up, eliminating the nest.

  @param thd         current thread

  @return
    - Pointer to TABLE_LIST element added to the total table list, if success
    - 0, otherwise
*/

TABLE_LIST *st_select_lex::end_nested_join(THD *thd)
{
  TABLE_LIST *ptr;
  NESTED_JOIN *nested_join;
  DBUG_ENTER("end_nested_join");

  DBUG_ASSERT(embedding);
  ptr= embedding;
  join_list= ptr->join_list;
  embedding= ptr->embedding;
  nested_join= ptr->nested_join;
  if (nested_join->join_list.elements == 1)
  {
    TABLE_LIST *embedded= nested_join->join_list.head();
    join_list->pop();
    embedded->join_list= join_list;
    embedded->embedding= embedding;
    join_list->push_front(embedded);
    ptr= embedded;
    embedded->lifted= 1;
  }
  else if (nested_join->join_list.elements == 0)
  {
    join_list->pop();
    ptr= 0;                                     // return value
  }
  DBUG_RETURN(ptr);
}


/**
  Nest last join operation.

    The function nest last join operation as if it was enclosed in braces.

  @param thd         current thread

  @retval
    0  Error
  @retval
    \#  Pointer to TABLE_LIST element created for the new nested join
*/

TABLE_LIST *st_select_lex::nest_last_join(THD *thd)
{
  TABLE_LIST *ptr;
  NESTED_JOIN *nested_join;
  List<TABLE_LIST> *embedded_list;
  DBUG_ENTER("nest_last_join");

  if (!(ptr= (TABLE_LIST*) thd->calloc(ALIGN_SIZE(sizeof(TABLE_LIST))+
                                       sizeof(NESTED_JOIN))))
    DBUG_RETURN(0);
  nested_join= ptr->nested_join=
    ((NESTED_JOIN*) ((uchar*) ptr + ALIGN_SIZE(sizeof(TABLE_LIST))));

  ptr->embedding= embedding;
  ptr->join_list= join_list;
  ptr->alias= (char*) "(nest_last_join)";
  embedded_list= &nested_join->join_list;
  embedded_list->empty();

  for (uint i=0; i < 2; i++)
  {
    TABLE_LIST *table= join_list->pop();
    if (!table)
      DBUG_RETURN(NULL);
    table->join_list= embedded_list;
    table->embedding= ptr;
    embedded_list->push_back(table);
    if (table->natural_join)
    {
      ptr->is_natural_join= TRUE;
      /*
        If this is a JOIN ... USING, move the list of joined fields to the
        table reference that describes the join.
      */
      if (prev_join_using)
        ptr->join_using_fields= prev_join_using;
    }
  }
  join_list->push_front(ptr);
  nested_join->used_tables= nested_join->not_null_tables= (table_map) 0;
  DBUG_RETURN(ptr);
}


/**
  Add a table to the current join list.

    The function puts a table in front of the current join list
    of st_select_lex object.
    Thus, joined tables are put into this list in the reverse order
    (the most outer join operation follows first).

  @param table       the table to add

  @return
    None
*/

void st_select_lex::add_joined_table(TABLE_LIST *table)
{
  DBUG_ENTER("add_joined_table");
  join_list->push_front(table);
  table->join_list= join_list;
  table->embedding= embedding;
  DBUG_VOID_RETURN;
}


/**
  Convert a right join into equivalent left join.

    The function takes the current join list t[0],t[1] ... and
    effectively converts it into the list t[1],t[0] ...
    Although the outer_join flag for the new nested table contains
    JOIN_TYPE_RIGHT, it will be handled as the inner table of a left join
    operation.

  EXAMPLES
  @verbatim
    SELECT * FROM t1 RIGHT JOIN t2 ON on_expr =>
      SELECT * FROM t2 LEFT JOIN t1 ON on_expr

    SELECT * FROM t1,t2 RIGHT JOIN t3 ON on_expr =>
      SELECT * FROM t1,t3 LEFT JOIN t2 ON on_expr

    SELECT * FROM t1,t2 RIGHT JOIN (t3,t4) ON on_expr =>
      SELECT * FROM t1,(t3,t4) LEFT JOIN t2 ON on_expr

    SELECT * FROM t1 LEFT JOIN t2 ON on_expr1 RIGHT JOIN t3  ON on_expr2 =>
      SELECT * FROM t3 LEFT JOIN (t1 LEFT JOIN t2 ON on_expr2) ON on_expr1
   @endverbatim

  @param thd         current thread

  @return
    - Pointer to the table representing the inner table, if success
    - 0, otherwise
*/

TABLE_LIST *st_select_lex::convert_right_join()
{
  TABLE_LIST *tab2= join_list->pop();
  TABLE_LIST *tab1= join_list->pop();
  DBUG_ENTER("convert_right_join");

  join_list->push_front(tab2);
  join_list->push_front(tab1);
  tab1->outer_join|= JOIN_TYPE_RIGHT;

  DBUG_RETURN(tab1);
}

/**
  Set lock for all tables in current select level.

  @param lock_type			Lock to set for tables

  @note
    If lock is a write lock, then tables->updating is set 1
    This is to get tables_ok to know that the table is updated by the
    query
*/

void st_select_lex::set_lock_for_tables(thr_lock_type lock_type)
{
  bool for_update= lock_type >= TL_READ_NO_INSERT;
  DBUG_ENTER("set_lock_for_tables");
  DBUG_PRINT("enter", ("lock_type: %d  for_update: %d", lock_type,
		       for_update));
  for (TABLE_LIST *tables= table_list.first;
       tables;
       tables= tables->next_local)
  {
    tables->lock_type= lock_type;
    tables->updating=  for_update;
    tables->mdl_request.set_type((lock_type >= TL_WRITE_ALLOW_WRITE) ?
                                 MDL_SHARED_WRITE : MDL_SHARED_READ);
  }
  DBUG_VOID_RETURN;
}


/**
  Create a fake SELECT_LEX for a unit.

    The method create a fake SELECT_LEX object for a unit.
    This object is created for any union construct containing a union
    operation and also for any single select union construct of the form
    @verbatim
    (SELECT ... ORDER BY order_list [LIMIT n]) ORDER BY ... 
    @endvarbatim
    or of the form
    @varbatim
    (SELECT ... ORDER BY LIMIT n) ORDER BY ...
    @endvarbatim
  
  @param thd_arg		   thread handle

  @note
    The object is used to retrieve rows from the temporary table
    where the result on the union is obtained.

  @retval
    1     on failure to create the object
  @retval
    0     on success
*/

bool st_select_lex_unit::add_fake_select_lex(THD *thd_arg)
{
  SELECT_LEX *first_sl= first_select();
  DBUG_ENTER("add_fake_select_lex");
  DBUG_ASSERT(!fake_select_lex);

  if (!(fake_select_lex= new (thd_arg->mem_root) SELECT_LEX()))
      DBUG_RETURN(1);
  fake_select_lex->include_standalone(this, 
                                      (SELECT_LEX_NODE**)&fake_select_lex);
  fake_select_lex->select_number= INT_MAX;
  fake_select_lex->parent_lex= thd_arg->lex; /* Used in init_query. */
  fake_select_lex->make_empty_select();
  fake_select_lex->linkage= GLOBAL_OPTIONS_TYPE;
  fake_select_lex->select_limit= 0;

  fake_select_lex->context.outer_context=first_sl->context.outer_context;
  /* allow item list resolving in fake select for ORDER BY */
  fake_select_lex->context.resolve_in_select_list= TRUE;
  fake_select_lex->context.select_lex= fake_select_lex;

  if (!is_union())
  {
    /* 
      This works only for 
      (SELECT ... ORDER BY list [LIMIT n]) ORDER BY order_list [LIMIT m],
      (SELECT ... LIMIT n) ORDER BY order_list [LIMIT m]
      just before the parser starts processing order_list
    */ 
    global_parameters= fake_select_lex;
    fake_select_lex->no_table_names_allowed= 1;
    thd_arg->lex->current_select= fake_select_lex;
  }
  thd_arg->lex->pop_context();
  DBUG_RETURN(0);
}


/**
  Push a new name resolution context for a JOIN ... ON clause to the
  context stack of a query block.

    Create a new name resolution context for a JOIN ... ON clause,
    set the first and last leaves of the list of table references
    to be used for name resolution, and push the newly created
    context to the stack of contexts of the query.

  @param thd       pointer to current thread
  @param left_op   left  operand of the JOIN
  @param right_op  rigth operand of the JOIN

  @retval
    FALSE  if all is OK
  @retval
    TRUE   if a memory allocation error occured
*/

bool
push_new_name_resolution_context(THD *thd,
                                 TABLE_LIST *left_op, TABLE_LIST *right_op)
{
  Name_resolution_context *on_context;
  if (!(on_context= new (thd->mem_root) Name_resolution_context))
    return TRUE;
  on_context->init();
  on_context->first_name_resolution_table=
    left_op->first_leaf_for_name_resolution();
  on_context->last_name_resolution_table=
    right_op->last_leaf_for_name_resolution();
  return thd->lex->push_context(on_context);
}


/**
  Fix condition which contains only field (f turns to  f <> 0 )

  @param cond            The condition to fix

  @return fixed condition
*/

Item *normalize_cond(Item *cond)
{
  if (cond)
  {
    Item::Type type= cond->type();
    if (type == Item::FIELD_ITEM || type == Item::REF_ITEM)
    {
      cond= new Item_func_ne(cond, new Item_int(0));
    }
  }
  return cond;
}


/**
  Add an ON condition to the second operand of a JOIN ... ON.

    Add an ON condition to the right operand of a JOIN ... ON clause.

  @param b     the second operand of a JOIN ... ON
  @param expr  the condition to be added to the ON clause

  @retval
    FALSE  if there was some error
  @retval
    TRUE   if all is OK
*/

void add_join_on(TABLE_LIST *b, Item *expr)
{
  if (expr)
  {
    expr= normalize_cond(expr);
    if (!b->on_expr)
      b->on_expr= expr;
    else
    {
      /*
        If called from the parser, this happens if you have both a
        right and left join. If called later, it happens if we add more
        than one condition to the ON clause.
      */
      b->on_expr= new Item_cond_and(b->on_expr,expr);
    }
    b->on_expr->top_level_item();
  }
}


/**
  Mark that there is a NATURAL JOIN or JOIN ... USING between two
  tables.

    This function marks that table b should be joined with a either via
    a NATURAL JOIN or via JOIN ... USING. Both join types are special
    cases of each other, so we treat them together. The function
    setup_conds() creates a list of equal condition between all fields
    of the same name for NATURAL JOIN or the fields in 'using_fields'
    for JOIN ... USING. The list of equality conditions is stored
    either in b->on_expr, or in JOIN::conds, depending on whether there
    was an outer join.

  EXAMPLE
  @verbatim
    SELECT * FROM t1 NATURAL LEFT JOIN t2
     <=>
    SELECT * FROM t1 LEFT JOIN t2 ON (t1.i=t2.i and t1.j=t2.j ... )

    SELECT * FROM t1 NATURAL JOIN t2 WHERE <some_cond>
     <=>
    SELECT * FROM t1, t2 WHERE (t1.i=t2.i and t1.j=t2.j and <some_cond>)

    SELECT * FROM t1 JOIN t2 USING(j) WHERE <some_cond>
     <=>
    SELECT * FROM t1, t2 WHERE (t1.j=t2.j and <some_cond>)
   @endverbatim

  @param a		  Left join argument
  @param b		  Right join argument
  @param using_fields    Field names from USING clause
*/

void add_join_natural(TABLE_LIST *a, TABLE_LIST *b, List<String> *using_fields,
                      SELECT_LEX *lex)
{
  b->natural_join= a;
  lex->prev_join_using= using_fields;
}


/**
  Find a thread by id and return it, locking it LOCK_thd_data

  @param id  Identifier of the thread we're looking for
  @param query_id If true, search by query_id instead of thread_id

  @return NULL    - not found
          pointer - thread found, and its LOCK_thd_data is locked.
*/

THD *find_thread_by_id(longlong id, bool query_id)
{
  THD *tmp;
  mysql_mutex_lock(&LOCK_thread_count); // For unlink from list
  I_List_iterator<THD> it(threads);
  while ((tmp=it++))
  {
    if (tmp->get_command() == COM_DAEMON)
      continue;
    if (id == (query_id ? tmp->query_id : (longlong) tmp->thread_id))
    {
      mysql_mutex_lock(&tmp->LOCK_thd_data);    // Lock from delete
      break;
    }
  }
  mysql_mutex_unlock(&LOCK_thread_count);
  return tmp;
}


/**
  kill one thread.

  @param thd			Thread class
  @param id                     Thread id or query id
  @param kill_signal            Should it kill the query or the connection
  @param type                   Type of id: thread id or query id

  @note
    This is written such that we have a short lock on LOCK_thread_count
*/

uint
kill_one_thread(THD *thd, longlong id, killed_state kill_signal, killed_type type)
{
  THD *tmp;
  uint error= (type == KILL_TYPE_QUERY ? ER_NO_SUCH_QUERY : ER_NO_SUCH_THREAD);
  DBUG_ENTER("kill_one_thread");
  DBUG_PRINT("enter", ("id: %lld  signal: %u", id, (uint) kill_signal));

  if (id && (tmp= find_thread_by_id(id, type == KILL_TYPE_QUERY)))
  {
    /*
      If we're SUPER, we can KILL anything, including system-threads.
      No further checks.

      KILLer: thd->security_ctx->user could in theory be NULL while
      we're still in "unauthenticated" state. This is a theoretical
      case (the code suggests this could happen, so we play it safe).

      KILLee: tmp->security_ctx->user will be NULL for system threads.
      We need to check so Jane Random User doesn't crash the server
      when trying to kill a) system threads or b) unauthenticated users'
      threads (Bug#43748).

      If user of both killer and killee are non-NULL, proceed with
      slayage if both are string-equal.

      It's ok to also kill DELAYED threads with KILL_CONNECTION instead of
      KILL_SYSTEM_THREAD; The difference is that KILL_CONNECTION may be
      faster and do a harder kill than KILL_SYSTEM_THREAD;
    */

#ifdef WITH_WSREP
    if (((thd->security_ctx->master_access & SUPER_ACL) ||
        thd->security_ctx->user_matches(tmp->security_ctx)) &&
        !wsrep_thd_is_brute_force((void *)tmp))
#else
    if ((thd->security_ctx->master_access & SUPER_ACL) ||
        thd->security_ctx->user_matches(tmp->security_ctx))
#endif /* WITH_WSREP */
    {
      tmp->awake(kill_signal);
      error=0;
    }
    else
      error=ER_KILL_DENIED_ERROR;
    mysql_mutex_unlock(&tmp->LOCK_thd_data);
  }
  DBUG_PRINT("exit", ("%d", error));
  DBUG_RETURN(error);
}


/**
  kill all threads from one user

  @param thd			Thread class
  @param user_name		User name for threads we should kill
  @param only_kill_query        Should it kill the query or the connection

  @note
    This is written such that we have a short lock on LOCK_thread_count

    If we can't kill all threads because of security issues, no threads
    are killed.
*/

static uint kill_threads_for_user(THD *thd, LEX_USER *user,
                                  killed_state kill_signal, ha_rows *rows)
{
  THD *tmp;
  List<THD> threads_to_kill;
  DBUG_ENTER("kill_threads_for_user");

  *rows= 0;

  if (thd->is_fatal_error)                       // If we run out of memory
    DBUG_RETURN(ER_OUT_OF_RESOURCES);

  DBUG_PRINT("enter", ("user: %s  signal: %u", user->user.str,
                       (uint) kill_signal));

  mysql_mutex_lock(&LOCK_thread_count); // For unlink from list
  I_List_iterator<THD> it(threads);
  while ((tmp=it++))
  {
    if (tmp->get_command() == COM_DAEMON)
      continue;
    /*
      Check that hostname (if given) and user name matches.

      host.str[0] == '%' means that host name was not given. See sql_yacc.yy
    */
    if (((user->host.str[0] == '%' && !user->host.str[1]) ||
         !strcmp(tmp->security_ctx->host, user->host.str)) &&
        !strcmp(tmp->security_ctx->user, user->user.str))
    {
      if (!(thd->security_ctx->master_access & SUPER_ACL) &&
          !thd->security_ctx->user_matches(tmp->security_ctx))
      {
        mysql_mutex_unlock(&LOCK_thread_count);
        DBUG_RETURN(ER_KILL_DENIED_ERROR);
      }
      if (!threads_to_kill.push_back(tmp, thd->mem_root))
        mysql_mutex_lock(&tmp->LOCK_thd_data); // Lock from delete
    }
  }
  mysql_mutex_unlock(&LOCK_thread_count);
  if (!threads_to_kill.is_empty())
  {
    List_iterator_fast<THD> it(threads_to_kill);
    THD *next_ptr;
    THD *ptr= it++;
    do
    {
      ptr->awake(kill_signal);
      /*
        Careful here: The list nodes are allocated on the memroots of the
        THDs to be awakened.
        But those THDs may be terminated and deleted as soon as we release
        LOCK_thd_data, which will make the list nodes invalid.
        Since the operation "it++" dereferences the "next" pointer of the
        previous list node, we need to do this while holding LOCK_thd_data.
      */
      next_ptr= it++;
      mysql_mutex_unlock(&ptr->LOCK_thd_data);
      (*rows)++;
    } while ((ptr= next_ptr));
  }
  DBUG_RETURN(0);
}


/**
  kills a thread and sends response.

  @param thd                    Thread class
  @param id                     Thread id or query id
  @param state                  Should it kill the query or the connection
  @param type                   Type of id: thread id or query id
*/

static
void sql_kill(THD *thd, longlong id, killed_state state, killed_type type)
{
  uint error;
  if (!(error= kill_one_thread(thd, id, state, type)))
  {
    if ((!thd->killed))
      my_ok(thd);
    else
      my_error(killed_errno(thd->killed), MYF(0), id);
  }
  else
    my_error(error, MYF(0), id);
}


static
void sql_kill_user(THD *thd, LEX_USER *user, killed_state state)
{
  uint error;
  ha_rows rows;
  if (!(error= kill_threads_for_user(thd, user, state, &rows)))
    my_ok(thd, rows);
  else
  {
    /*
      This is probably ER_OUT_OF_RESOURCES, but in the future we may
      want to write the name of the user we tried to kill
    */
    my_error(error, MYF(0), user->host.str, user->user.str);
  }
}


/** If pointer is not a null pointer, append filename to it. */

bool append_file_to_dir(THD *thd, const char **filename_ptr,
                        const char *table_name)
{
  char buff[FN_REFLEN],*ptr, *end;
  if (!*filename_ptr)
    return 0;					// nothing to do

  /* Check that the filename is not too long and it's a hard path */
  if (strlen(*filename_ptr)+strlen(table_name) >= FN_REFLEN-1 ||
      !test_if_hard_path(*filename_ptr))
  {
    my_error(ER_WRONG_TABLE_NAME, MYF(0), *filename_ptr);
    return 1;
  }
  /* Fix is using unix filename format on dos */
  strmov(buff,*filename_ptr);
  end=convert_dirname(buff, *filename_ptr, NullS);
  if (!(ptr= (char*) thd->alloc((size_t) (end-buff) + strlen(table_name)+1)))
    return 1;					// End of memory
  *filename_ptr=ptr;
  strxmov(ptr,buff,table_name,NullS);
  return 0;
}


/**
  Check if the select is a simple select (not an union).

  @retval
    0	ok
  @retval
    1	error	; In this case the error messege is sent to the client
*/

bool check_simple_select()
{
  THD *thd= current_thd;
  LEX *lex= thd->lex;
  if (lex->current_select != &lex->select_lex)
  {
    char command[80];
    Lex_input_stream *lip= & thd->m_parser_state->m_lip;
    strmake(command, lip->yylval->symbol.str,
	    MY_MIN(lip->yylval->symbol.length, sizeof(command)-1));
    my_error(ER_CANT_USE_OPTION_HERE, MYF(0), command);
    return 1;
  }
  return 0;
}


Comp_creator *comp_eq_creator(bool invert)
{
  return invert?(Comp_creator *)&ne_creator:(Comp_creator *)&eq_creator;
}


Comp_creator *comp_ge_creator(bool invert)
{
  return invert?(Comp_creator *)&lt_creator:(Comp_creator *)&ge_creator;
}


Comp_creator *comp_gt_creator(bool invert)
{
  return invert?(Comp_creator *)&le_creator:(Comp_creator *)&gt_creator;
}


Comp_creator *comp_le_creator(bool invert)
{
  return invert?(Comp_creator *)&gt_creator:(Comp_creator *)&le_creator;
}


Comp_creator *comp_lt_creator(bool invert)
{
  return invert?(Comp_creator *)&ge_creator:(Comp_creator *)&lt_creator;
}


Comp_creator *comp_ne_creator(bool invert)
{
  return invert?(Comp_creator *)&eq_creator:(Comp_creator *)&ne_creator;
}


/**
  Construct ALL/ANY/SOME subquery Item.

  @param left_expr   pointer to left expression
  @param cmp         compare function creator
  @param all         true if we create ALL subquery
  @param select_lex  pointer on parsed subquery structure

  @return
    constructed Item (or 0 if out of memory)
*/
Item * all_any_subquery_creator(Item *left_expr,
				chooser_compare_func_creator cmp,
				bool all,
				SELECT_LEX *select_lex)
{
  if ((cmp == &comp_eq_creator) && !all)       //  = ANY <=> IN
    return new Item_in_subselect(left_expr, select_lex);

  if ((cmp == &comp_ne_creator) && all)        // <> ALL <=> NOT IN
    return new Item_func_not(new Item_in_subselect(left_expr, select_lex));

  Item_allany_subselect *it=
    new Item_allany_subselect(left_expr, cmp, select_lex, all);
  if (all)
    return it->upper_item= new Item_func_not_all(it);	/* ALL */

  return it->upper_item= new Item_func_nop_all(it);      /* ANY/SOME */
}


/**
  Multi update query pre-check.

  @param thd		Thread handler
  @param tables	Global/local table list (have to be the same)

  @retval
    FALSE OK
  @retval
    TRUE  Error
*/

bool multi_update_precheck(THD *thd, TABLE_LIST *tables)
{
  const char *msg= 0;
  TABLE_LIST *table;
  LEX *lex= thd->lex;
  SELECT_LEX *select_lex= &lex->select_lex;
  DBUG_ENTER("multi_update_precheck");

  if (select_lex->item_list.elements != lex->value_list.elements)
  {
    my_message(ER_WRONG_VALUE_COUNT, ER(ER_WRONG_VALUE_COUNT), MYF(0));
    DBUG_RETURN(TRUE);
  }
  /*
    Ensure that we have UPDATE or SELECT privilege for each table
    The exact privilege is checked in mysql_multi_update()
  */
  for (table= tables; table; table= table->next_local)
  {
    if (table->derived)
      table->grant.privilege= SELECT_ACL;
    else if ((check_access(thd, UPDATE_ACL, table->db,
                           &table->grant.privilege,
                           &table->grant.m_internal,
                           0, 1) ||
              check_grant(thd, UPDATE_ACL, table, FALSE, 1, TRUE)) &&
             (check_access(thd, SELECT_ACL, table->db,
                           &table->grant.privilege,
                           &table->grant.m_internal,
                           0, 0) ||
              check_grant(thd, SELECT_ACL, table, FALSE, 1, FALSE)))
      DBUG_RETURN(TRUE);

    table->table_in_first_from_clause= 1;
  }
  /*
    Is there tables of subqueries?
  */
  if (&lex->select_lex != lex->all_selects_list)
  {
    DBUG_PRINT("info",("Checking sub query list"));
    for (table= tables; table; table= table->next_global)
    {
      if (!table->table_in_first_from_clause)
      {
	if (check_access(thd, SELECT_ACL, table->db,
                         &table->grant.privilege,
                         &table->grant.m_internal,
                         0, 0) ||
	    check_grant(thd, SELECT_ACL, table, FALSE, 1, FALSE))
	  DBUG_RETURN(TRUE);
      }
    }
  }

  if (select_lex->order_list.elements)
    msg= "ORDER BY";
  else if (select_lex->select_limit)
    msg= "LIMIT";
  if (msg)
  {
    my_error(ER_WRONG_USAGE, MYF(0), "UPDATE", msg);
    DBUG_RETURN(TRUE);
  }
  DBUG_RETURN(FALSE);
}

/**
  Multi delete query pre-check.

  @param thd			Thread handler
  @param tables		Global/local table list

  @retval
    FALSE OK
  @retval
    TRUE  error
*/

bool multi_delete_precheck(THD *thd, TABLE_LIST *tables)
{
  SELECT_LEX *select_lex= &thd->lex->select_lex;
  TABLE_LIST *aux_tables= thd->lex->auxiliary_table_list.first;
  TABLE_LIST **save_query_tables_own_last= thd->lex->query_tables_own_last;
  DBUG_ENTER("multi_delete_precheck");

  /*
    Temporary tables are pre-opened in 'tables' list only. Here we need to
    initialize TABLE instances in 'aux_tables' list.
  */
  for (TABLE_LIST *tl= aux_tables; tl; tl= tl->next_global)
  {
    if (tl->table)
      continue;

    if (tl->correspondent_table)
      tl->table= tl->correspondent_table->table;
  }

  /* sql_yacc guarantees that tables and aux_tables are not zero */
  DBUG_ASSERT(aux_tables != 0);
  if (check_table_access(thd, SELECT_ACL, tables, FALSE, UINT_MAX, FALSE))
    DBUG_RETURN(TRUE);

  /*
    Since aux_tables list is not part of LEX::query_tables list we
    have to juggle with LEX::query_tables_own_last value to be able
    call check_table_access() safely.
  */
  thd->lex->query_tables_own_last= 0;
  if (check_table_access(thd, DELETE_ACL, aux_tables, FALSE, UINT_MAX, FALSE))
  {
    thd->lex->query_tables_own_last= save_query_tables_own_last;
    DBUG_RETURN(TRUE);
  }
  thd->lex->query_tables_own_last= save_query_tables_own_last;

  if ((thd->variables.option_bits & OPTION_SAFE_UPDATES) && !select_lex->where)
  {
    my_message(ER_UPDATE_WITHOUT_KEY_IN_SAFE_MODE,
               ER(ER_UPDATE_WITHOUT_KEY_IN_SAFE_MODE), MYF(0));
    DBUG_RETURN(TRUE);
  }
  DBUG_RETURN(FALSE);
}


/*
  Given a table in the source list, find a correspondent table in the
  table references list.

  @param lex Pointer to LEX representing multi-delete.
  @param src Source table to match.
  @param ref Table references list.

  @remark The source table list (tables listed before the FROM clause
  or tables listed in the FROM clause before the USING clause) may
  contain table names or aliases that must match unambiguously one,
  and only one, table in the target table list (table references list,
  after FROM/USING clause).

  @return Matching table, NULL otherwise.
*/

static TABLE_LIST *multi_delete_table_match(LEX *lex, TABLE_LIST *tbl,
                                            TABLE_LIST *tables)
{
  TABLE_LIST *match= NULL;
  DBUG_ENTER("multi_delete_table_match");

  for (TABLE_LIST *elem= tables; elem; elem= elem->next_local)
  {
    int cmp;

    if (tbl->is_fqtn && elem->is_alias)
      continue; /* no match */
    if (tbl->is_fqtn && elem->is_fqtn)
      cmp= my_strcasecmp(table_alias_charset, tbl->table_name, elem->table_name) ||
           strcmp(tbl->db, elem->db);
    else if (elem->is_alias)
      cmp= my_strcasecmp(table_alias_charset, tbl->alias, elem->alias);
    else
      cmp= my_strcasecmp(table_alias_charset, tbl->table_name, elem->table_name) ||
           strcmp(tbl->db, elem->db);

    if (cmp)
      continue;

    if (match)
    {
      my_error(ER_NONUNIQ_TABLE, MYF(0), elem->alias);
      DBUG_RETURN(NULL);
    }

    match= elem;
  }

  if (!match)
    my_error(ER_UNKNOWN_TABLE, MYF(0), tbl->table_name, "MULTI DELETE");

  DBUG_RETURN(match);
}


/**
  Link tables in auxilary table list of multi-delete with corresponding
  elements in main table list, and set proper locks for them.

  @param lex   pointer to LEX representing multi-delete

  @retval
    FALSE   success
  @retval
    TRUE    error
*/

bool multi_delete_set_locks_and_link_aux_tables(LEX *lex)
{
  TABLE_LIST *tables= lex->select_lex.table_list.first;
  TABLE_LIST *target_tbl;
  DBUG_ENTER("multi_delete_set_locks_and_link_aux_tables");

  lex->table_count= 0;

  for (target_tbl= lex->auxiliary_table_list.first;
       target_tbl; target_tbl= target_tbl->next_local)
  {
    lex->table_count++;
    /* All tables in aux_tables must be found in FROM PART */
    TABLE_LIST *walk= multi_delete_table_match(lex, target_tbl, tables);
    if (!walk)
      DBUG_RETURN(TRUE);
    if (!walk->derived)
    {
      target_tbl->table_name= walk->table_name;
      target_tbl->table_name_length= walk->table_name_length;
    }
    walk->updating= target_tbl->updating;
    walk->lock_type= target_tbl->lock_type;
    /* We can assume that tables to be deleted from are locked for write. */
    DBUG_ASSERT(walk->lock_type >= TL_WRITE_ALLOW_WRITE);
    walk->mdl_request.set_type(MDL_SHARED_WRITE);
    target_tbl->correspondent_table= walk;	// Remember corresponding table
  }
  DBUG_RETURN(FALSE);
}


/**
  simple UPDATE query pre-check.

  @param thd		Thread handler
  @param tables	Global table list

  @retval
    FALSE OK
  @retval
    TRUE  Error
*/

bool update_precheck(THD *thd, TABLE_LIST *tables)
{
  DBUG_ENTER("update_precheck");
  if (thd->lex->select_lex.item_list.elements != thd->lex->value_list.elements)
  {
    my_message(ER_WRONG_VALUE_COUNT, ER(ER_WRONG_VALUE_COUNT), MYF(0));
    DBUG_RETURN(TRUE);
  }
  DBUG_RETURN(check_one_table_access(thd, UPDATE_ACL, tables));
}


/**
  simple DELETE query pre-check.

  @param thd		Thread handler
  @param tables	Global table list

  @retval
    FALSE  OK
  @retval
    TRUE   error
*/

bool delete_precheck(THD *thd, TABLE_LIST *tables)
{
  DBUG_ENTER("delete_precheck");
  if (check_one_table_access(thd, DELETE_ACL, tables))
    DBUG_RETURN(TRUE);
  /* Set privilege for the WHERE clause */
  tables->grant.want_privilege=(SELECT_ACL & ~tables->grant.privilege);
  DBUG_RETURN(FALSE);
}


/**
  simple INSERT query pre-check.

  @param thd		Thread handler
  @param tables	Global table list

  @retval
    FALSE  OK
  @retval
    TRUE   error
*/

bool insert_precheck(THD *thd, TABLE_LIST *tables)
{
  LEX *lex= thd->lex;
  DBUG_ENTER("insert_precheck");

  /*
    Check that we have modify privileges for the first table and
    select privileges for the rest
  */
  ulong privilege= (INSERT_ACL |
                    (lex->duplicates == DUP_REPLACE ? DELETE_ACL : 0) |
                    (lex->value_list.elements ? UPDATE_ACL : 0));

  if (check_one_table_access(thd, privilege, tables))
    DBUG_RETURN(TRUE);

  if (lex->update_list.elements != lex->value_list.elements)
  {
    my_message(ER_WRONG_VALUE_COUNT, ER(ER_WRONG_VALUE_COUNT), MYF(0));
    DBUG_RETURN(TRUE);
  }
  DBUG_RETURN(FALSE);
}


/**
   Set proper open mode and table type for element representing target table
   of CREATE TABLE statement, also adjust statement table list if necessary.
*/

void create_table_set_open_action_and_adjust_tables(LEX *lex)
{
  TABLE_LIST *create_table= lex->query_tables;

  if (lex->create_info.tmp_table())
    create_table->open_type= OT_TEMPORARY_ONLY;
  else
    create_table->open_type= OT_BASE_ONLY;

  if (!lex->select_lex.item_list.elements)
  {
    /*
      Avoid opening and locking target table for ordinary CREATE TABLE
      or CREATE TABLE LIKE for write (unlike in CREATE ... SELECT we
      won't do any insertions in it anyway). Not doing this causes
      problems when running CREATE TABLE IF NOT EXISTS for already
      existing log table.
    */
    create_table->lock_type= TL_READ;
  }
}


/**
  CREATE TABLE query pre-check.

  @param thd			Thread handler
  @param tables		Global table list
  @param create_table	        Table which will be created

  @retval
    FALSE   OK
  @retval
    TRUE   Error
*/

bool create_table_precheck(THD *thd, TABLE_LIST *tables,
                           TABLE_LIST *create_table)
{
  LEX *lex= thd->lex;
  SELECT_LEX *select_lex= &lex->select_lex;
  ulong want_priv;
  bool error= TRUE;                                 // Error message is given
  DBUG_ENTER("create_table_precheck");

  /*
    Require CREATE [TEMPORARY] privilege on new table; for
    CREATE TABLE ... SELECT, also require INSERT.
  */

  want_priv= lex->create_info.tmp_table() ?  CREATE_TMP_ACL :
             (CREATE_ACL | (select_lex->item_list.elements ? INSERT_ACL : 0));

  /* CREATE OR REPLACE on not temporary tables require DROP_ACL */
  if ((lex->create_info.options & HA_LEX_CREATE_REPLACE) &&
      !lex->create_info.tmp_table())
    want_priv|= DROP_ACL;
                          
  if (check_access(thd, want_priv, create_table->db,
                   &create_table->grant.privilege,
                   &create_table->grant.m_internal,
                   0, 0))
    goto err;

  /* If it is a merge table, check privileges for merge children. */
  if (lex->create_info.merge_list.first)
  {
    /*
      The user must have (SELECT_ACL | UPDATE_ACL | DELETE_ACL) on the
      underlying base tables, even if there are temporary tables with the same
      names.

      From user's point of view, it might look as if the user must have these
      privileges on temporary tables to create a merge table over them. This is
      one of two cases when a set of privileges is required for operations on
      temporary tables (see also CREATE TABLE).

      The reason for this behavior stems from the following facts:

        - For merge tables, the underlying table privileges are checked only
          at CREATE TABLE / ALTER TABLE time.

          In other words, once a merge table is created, the privileges of
          the underlying tables can be revoked, but the user will still have
          access to the merge table (provided that the user has privileges on
          the merge table itself). 

        - Temporary tables shadow base tables.

          I.e. there might be temporary and base tables with the same name, and
          the temporary table takes the precedence in all operations.

        - For temporary MERGE tables we do not track if their child tables are
          base or temporary. As result we can't guarantee that privilege check
          which was done in presence of temporary child will stay relevant
          later as this temporary table might be removed.

      If SELECT_ACL | UPDATE_ACL | DELETE_ACL privileges were not checked for
      the underlying *base* tables, it would create a security breach as in
      Bug#12771903.
    */

    if (check_table_access(thd, SELECT_ACL | UPDATE_ACL | DELETE_ACL,
                           lex->create_info.merge_list.first,
                           FALSE, UINT_MAX, FALSE))
      goto err;
  }

  if (want_priv != CREATE_TMP_ACL &&
      check_grant(thd, want_priv, create_table, FALSE, 1, FALSE))
    goto err;

  if (select_lex->item_list.elements)
  {
    /* Check permissions for used tables in CREATE TABLE ... SELECT */
    if (tables && check_table_access(thd, SELECT_ACL, tables, FALSE,
                                     UINT_MAX, FALSE))
      goto err;
  }
  else if (lex->create_info.options & HA_LEX_CREATE_TABLE_LIKE)
  {
    if (check_table_access(thd, SELECT_ACL, tables, FALSE, UINT_MAX, FALSE))
      goto err;
  }
  error= FALSE;

  /*
    For CREATE TABLE we should not open the table even if it exists.
    If the table exists, we should either not create it or replace it
  */
  lex->query_tables->open_strategy= TABLE_LIST::OPEN_STUB;

err:
  DBUG_RETURN(error);
}


/**
  Check privileges for LOCK TABLES statement.

  @param thd     Thread context.
  @param tables  List of tables to be locked.

  @retval FALSE - Success.
  @retval TRUE  - Failure.
*/

static bool lock_tables_precheck(THD *thd, TABLE_LIST *tables)
{
  TABLE_LIST *first_not_own_table= thd->lex->first_not_own_table();

  for (TABLE_LIST *table= tables; table != first_not_own_table && table;
       table= table->next_global)
  {
    if (is_temporary_table(table))
      continue;

    if (check_table_access(thd, LOCK_TABLES_ACL | SELECT_ACL, table,
                           FALSE, 1, FALSE))
      return TRUE;
  }

  return FALSE;
}


/**
  negate given expression.

  @param thd  thread handler
  @param expr expression for negation

  @return
    negated expression
*/

Item *negate_expression(THD *thd, Item *expr)
{
  Item *negated;
  if (expr->type() == Item::FUNC_ITEM &&
      ((Item_func *) expr)->functype() == Item_func::NOT_FUNC)
  {
    /* it is NOT(NOT( ... )) */
    Item *arg= ((Item_func *) expr)->arguments()[0];
    enum_parsing_place place= thd->lex->current_select->parsing_place;
    if (arg->is_bool_func() || place == IN_WHERE || place == IN_HAVING)
      return arg;
    /*
      if it is not boolean function then we have to emulate value of
      not(not(a)), it will be a != 0
    */
    return new Item_func_ne(arg, new Item_int((char*) "0", 0, 1));
  }

  if ((negated= expr->neg_transformer(thd)) != 0)
    return negated;
  return new Item_func_not(expr);
}

/**
  Set the specified definer to the default value, which is the
  current user in the thread.
 
  @param[in]  thd       thread handler
  @param[out] definer   definer
*/
 
void get_default_definer(THD *thd, LEX_USER *definer, bool role)
{
  const Security_context *sctx= thd->security_ctx;

  if (role)
  {
    definer->user.str= const_cast<char*>(sctx->priv_role);
    definer->host= empty_lex_str;
  }
  else
  {
    definer->user.str= const_cast<char*>(sctx->priv_user);
    definer->host.str= const_cast<char*>(sctx->priv_host);
    definer->host.length= strlen(definer->host.str);
  }
  definer->user.length= strlen(definer->user.str);

  definer->password= null_lex_str;
  definer->plugin= empty_lex_str;
  definer->auth= empty_lex_str;
}


/**
  Create default definer for the specified THD.

  @param[in] thd         thread handler

  @return
    - On success, return a valid pointer to the created and initialized
    LEX_USER, which contains definer information.
    - On error, return 0.
*/

LEX_USER *create_default_definer(THD *thd, bool role)
{
  LEX_USER *definer;

  if (! (definer= (LEX_USER*) thd->alloc(sizeof(LEX_USER))))
    return 0;

  thd->get_definer(definer, role);

  if (role && definer->user.length == 0)
  {
    my_error(ER_MALFORMED_DEFINER, MYF(0));
    return 0;
  }
  else
    return definer;
}


/**
  Create definer with the given user and host names.

  @param[in] thd          thread handler
  @param[in] user_name    user name
  @param[in] host_name    host name

  @return
    - On success, return a valid pointer to the created and initialized
    LEX_USER, which contains definer information.
    - On error, return 0.
*/

LEX_USER *create_definer(THD *thd, LEX_STRING *user_name, LEX_STRING *host_name)
{
  LEX_USER *definer;

  /* Create and initialize. */

  if (! (definer= (LEX_USER*) thd->alloc(sizeof(LEX_USER))))
    return 0;

  definer->user= *user_name;
  definer->host= *host_name;
  definer->password.str= NULL;
  definer->password.length= 0;

  return definer;
}

/**
  Check that byte length of a string does not exceed some limit.

  @param str         string to be checked
  @param err_msg     error message to be displayed if the string is too long
  @param max_length  max length

  @retval
    FALSE   the passed string is not longer than max_length
  @retval
    TRUE    the passed string is longer than max_length

  NOTE
    The function is not used in existing code but can be useful later?
*/

bool check_string_byte_length(LEX_STRING *str, const char *err_msg,
                              uint max_byte_length)
{
  if (str->length <= max_byte_length)
    return FALSE;

  my_error(ER_WRONG_STRING_LENGTH, MYF(0), str->str, err_msg, max_byte_length);

  return TRUE;
}


/*
  Check that char length of a string does not exceed some limit.

  SYNOPSIS
  check_string_char_length()
      str              string to be checked
      err_msg          error message to be displayed if the string is too long
      max_char_length  max length in symbols
      cs               string charset

  RETURN
    FALSE   the passed string is not longer than max_char_length
    TRUE    the passed string is longer than max_char_length
*/


bool check_string_char_length(LEX_STRING *str, const char *err_msg,
                              uint max_char_length, CHARSET_INFO *cs,
                              bool no_error)
{
  int well_formed_error;
  uint res= cs->cset->well_formed_len(cs, str->str, str->str + str->length,
                                      max_char_length, &well_formed_error);

  if (!well_formed_error &&  str->length == res)
    return FALSE;

  if (!no_error)
  {
    ErrConvString err(str->str, str->length, cs);
    my_error(ER_WRONG_STRING_LENGTH, MYF(0), err.ptr(), err_msg, max_char_length);
  }
  return TRUE;
}

C_MODE_START

/*
  Check if path does not contain mysql data home directory

  SYNOPSIS
    test_if_data_home_dir()
    dir                     directory

  RETURN VALUES
    0	ok
    1	error ;  Given path contains data directory
*/

int test_if_data_home_dir(const char *dir)
{
  char path[FN_REFLEN];
  int dir_len;
  DBUG_ENTER("test_if_data_home_dir");

  if (!dir)
    DBUG_RETURN(0);

  /*
    data_file_name and index_file_name include the table name without
    extension. Mostly this does not refer to an existing file. When
    comparing data_file_name or index_file_name against the data
    directory, we try to resolve all symbolic links. On some systems,
    we use realpath(3) for the resolution. This returns ENOENT if the
    resolved path does not refer to an existing file. my_realpath()
    does then copy the requested path verbatim, without symlink
    resolution. Thereafter the comparison can fail even if the
    requested path is within the data directory. E.g. if symlinks to
    another file system are used. To make realpath(3) return the
    resolved path, we strip the table name and compare the directory
    path only. If the directory doesn't exist either, table creation
    will fail anyway.
  */

  (void) fn_format(path, dir, "", "",
                   (MY_RETURN_REAL_PATH|MY_RESOLVE_SYMLINKS));
  dir_len= strlen(path);
  if (mysql_unpacked_real_data_home_len<= dir_len)
  {
    if (dir_len > mysql_unpacked_real_data_home_len &&
        path[mysql_unpacked_real_data_home_len] != FN_LIBCHAR)
      DBUG_RETURN(0);

    if (lower_case_file_system)
    {
      if (!my_strnncoll(default_charset_info, (const uchar*) path,
                        mysql_unpacked_real_data_home_len,
                        (const uchar*) mysql_unpacked_real_data_home,
                        mysql_unpacked_real_data_home_len))
      {
        DBUG_PRINT("error", ("Path is part of mysql_real_data_home"));
        DBUG_RETURN(1);
      }
    }
    else if (!memcmp(path, mysql_unpacked_real_data_home,
                     mysql_unpacked_real_data_home_len))
    {
      DBUG_PRINT("error", ("Path is part of mysql_real_data_home"));
      DBUG_RETURN(1);
    }
  }
  DBUG_RETURN(0);
}

C_MODE_END


int error_if_data_home_dir(const char *path, const char *what)
{
  size_t dirlen;
  char   dirpath[FN_REFLEN];
  if (path)
  {
    dirname_part(dirpath, path, &dirlen);
    if (test_if_data_home_dir(dirpath))
    {
      my_error(ER_WRONG_ARGUMENTS, MYF(0), what);
      return 1;
    }
  }
  return 0;
}

/**
  Check that host name string is valid.

  @param[in] str string to be checked

  @return             Operation status
    @retval  FALSE    host name is ok
    @retval  TRUE     host name string is longer than max_length or
                      has invalid symbols
*/

bool check_host_name(LEX_STRING *str)
{
  const char *name= str->str;
  const char *end= str->str + str->length;
  if (check_string_byte_length(str, ER(ER_HOSTNAME), HOSTNAME_LENGTH))
    return TRUE;

  while (name != end)
  {
    if (*name == '@')
    {
      my_printf_error(ER_UNKNOWN_ERROR, 
                      "Malformed hostname (illegal symbol: '%c')", MYF(0),
                      *name);
      return TRUE;
    }
    name++;
  }
  return FALSE;
}


extern int MYSQLparse(THD *thd); // from sql_yacc.cc


/**
  This is a wrapper of MYSQLparse(). All the code should call parse_sql()
  instead of MYSQLparse().

  @param thd Thread context.
  @param parser_state Parser state.
  @param creation_ctx Object creation context.

  @return Error status.
    @retval FALSE on success.
    @retval TRUE on parsing error.
*/

bool parse_sql(THD *thd, Parser_state *parser_state,
               Object_creation_ctx *creation_ctx, bool do_pfs_digest)
{
  bool ret_value;
  DBUG_ENTER("parse_sql");
  DBUG_ASSERT(thd->m_parser_state == NULL);
  DBUG_ASSERT(thd->lex->m_sql_cmd == NULL);

  MYSQL_QUERY_PARSE_START(thd->query());
  /* Backup creation context. */

  Object_creation_ctx *backup_ctx= NULL;

  if (creation_ctx)
    backup_ctx= creation_ctx->set_n_backup(thd);

  /* Set parser state. */

  thd->m_parser_state= parser_state;

#ifdef HAVE_PSI_STATEMENT_DIGEST_INTERFACE
  /* Start Digest */
  thd->m_parser_state->m_lip.m_digest_psi=
    MYSQL_DIGEST_START(do_pfs_digest ? thd->m_statement_psi : NULL);
#endif

  /* Parse the query. */

  bool mysql_parse_status= MYSQLparse(thd) != 0;

  /*
    Check that if MYSQLparse() failed either thd->is_error() is set, or an
    internal error handler is set.

    The assert will not catch a situation where parsing fails without an
    error reported if an error handler exists. The problem is that the
    error handler might have intercepted the error, so thd->is_error() is
    not set. However, there is no way to be 100% sure here (the error
    handler might be for other errors than parsing one).
  */

  DBUG_ASSERT(!mysql_parse_status ||
              thd->is_error() ||
              thd->get_internal_handler());

  /* Reset parser state. */

  thd->m_parser_state= NULL;

  /* Restore creation context. */

  if (creation_ctx)
    creation_ctx->restore_env(thd, backup_ctx);

  /* That's it. */

  ret_value= mysql_parse_status || thd->is_fatal_error;
  MYSQL_QUERY_PARSE_DONE(ret_value);
  DBUG_RETURN(ret_value);
}

/**
  @} (end of group Runtime_Environment)
*/



/**
  Check and merge "CHARACTER SET cs [ COLLATE cl ]" clause

  @param cs character set pointer.
  @param cl collation pointer.

  Check if collation "cl" is applicable to character set "cs".

  If "cl" is NULL (e.g. when COLLATE clause is not specified),
  then simply "cs" is returned.
  
  @return Error status.
    @retval NULL, if "cl" is not applicable to "cs".
    @retval pointer to merged CHARSET_INFO on success.
*/


CHARSET_INFO*
merge_charset_and_collation(CHARSET_INFO *cs, CHARSET_INFO *cl)
{
  if (cl)
  {
    if (!my_charset_same(cs, cl))
    {
      my_error(ER_COLLATION_CHARSET_MISMATCH, MYF(0), cl->name, cs->csname);
      return NULL;
    }
    return cl;
  }
  return cs;
}<|MERGE_RESOLUTION|>--- conflicted
+++ resolved
@@ -2730,26 +2730,18 @@
     DBUG_ASSERT(! thd->in_sub_stmt);
     /* Statement transaction still should not be started. */
     DBUG_ASSERT(thd->transaction.stmt.is_empty());
-<<<<<<< HEAD
-    /* Commit the normal transaction if one is active. */
-    if (trans_commit_implicit(thd))
-    {
-      thd->mdl_context.release_transactional_locks();
-      WSREP_DEBUG("implicit commit failed, MDL released: %lu", thd->thread_id);
-      goto error;
-    }
-    /* Release metadata locks acquired in this transaction. */
-    thd->mdl_context.release_transactional_locks();
-=======
     if (!(thd->variables.option_bits & OPTION_GTID_BEGIN))
     {
       /* Commit the normal transaction if one is active. */
       if (trans_commit_implicit(thd))
+      {
+        thd->mdl_context.release_transactional_locks();
+        WSREP_DEBUG("implicit commit failed, MDL released: %lu", thd->thread_id);
         goto error;
+      }
       /* Release metadata locks acquired in this transaction. */
       thd->mdl_context.release_transactional_locks();
     }
->>>>>>> 5b7cab82
   }
   
 #ifndef DBUG_OFF
@@ -4018,7 +4010,6 @@
       /* So that DROP TEMPORARY TABLE gets to binlog at commit/rollback */
       thd->variables.option_bits|= OPTION_KEEP_LOG;
     }
-<<<<<<< HEAD
 #ifdef WITH_WSREP
    for (TABLE_LIST *table= all_tables; table; table= table->next_global)
    {
@@ -4031,7 +4022,6 @@
      }
    }
 #endif /* WITH_WSREP */
-=======
     /*
       If we are a slave, we should add IF EXISTS if the query executed
       on the master without an error. This will help a slave to
@@ -4042,7 +4032,6 @@
         slave_ddl_exec_mode_options == SLAVE_EXEC_MODE_IDEMPOTENT)
       lex->check_exists= 1;
 
->>>>>>> 5b7cab82
     /* DDL and binlog write order are protected by metadata locks. */
     res= mysql_rm_table(thd, first_table, lex->check_exists,
 			lex->drop_temporary);
