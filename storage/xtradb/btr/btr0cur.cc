/*****************************************************************************

Copyright (c) 1994, 2016, Oracle and/or its affiliates. All Rights Reserved.
Copyright (c) 2008, Google Inc.
Copyright (c) 2012, Facebook Inc.
<<<<<<< HEAD
Copyright (c) 2015, 2017, MariaDB Corporation.
=======
Copyright (c) 2017, MariaDB Corporation.
>>>>>>> 54bb04f7

Portions of this file contain modifications contributed and copyrighted by
Google, Inc. Those modifications are gratefully acknowledged and are described
briefly in the InnoDB documentation. The contributions by Google are
incorporated with their permission, and subject to the conditions contained in
the file COPYING.Google.

This program is free software; you can redistribute it and/or modify it under
the terms of the GNU General Public License as published by the Free Software
Foundation; version 2 of the License.

This program is distributed in the hope that it will be useful, but WITHOUT
ANY WARRANTY; without even the implied warranty of MERCHANTABILITY or FITNESS
FOR A PARTICULAR PURPOSE. See the GNU General Public License for more details.

You should have received a copy of the GNU General Public License along with
this program; if not, write to the Free Software Foundation, Inc.,
51 Franklin Street, Suite 500, Boston, MA 02110-1335 USA

*****************************************************************************/

/**************************************************//**
@file btr/btr0cur.cc
The index tree cursor

All changes that row operations make to a B-tree or the records
there must go through this module! Undo log records are written here
of every modify or insert of a clustered index record.

			NOTE!!!
To make sure we do not run out of disk space during a pessimistic
insert or update, we have to reserve 2 x the height of the index tree
many pages in the tablespace before we start the operation, because
if leaf splitting has been started, it is difficult to undo, except
by crashing the database and doing a roll-forward.

Created 10/16/1994 Heikki Tuuri
*******************************************************/

#include "btr0cur.h"

#ifdef UNIV_NONINL
#include "btr0cur.ic"
#endif

#include "row0upd.h"
#ifndef UNIV_HOTBACKUP
#include "mtr0log.h"
#include "page0page.h"
#include "page0zip.h"
#include "rem0rec.h"
#include "rem0cmp.h"
#include "buf0lru.h"
#include "btr0btr.h"
#include "btr0sea.h"
#include "row0log.h"
#include "row0purge.h"
#include "row0upd.h"
#include "trx0rec.h"
#include "trx0roll.h" /* trx_is_recv() */
#include "que0que.h"
#include "row0row.h"
#include "srv0srv.h"
#include "ibuf0ibuf.h"
#include "lock0lock.h"
#include "zlib.h"

/** Buffered B-tree operation types, introduced as part of delete buffering. */
enum btr_op_t {
	BTR_NO_OP = 0,			/*!< Not buffered */
	BTR_INSERT_OP,			/*!< Insert, do not ignore UNIQUE */
	BTR_INSERT_IGNORE_UNIQUE_OP,	/*!< Insert, ignoring UNIQUE */
	BTR_DELETE_OP,			/*!< Purge a delete-marked record */
	BTR_DELMARK_OP			/*!< Mark a record for deletion */
};

#ifdef UNIV_DEBUG
/** If the following is set to TRUE, this module prints a lot of
trace information of individual record operations */
UNIV_INTERN ibool	btr_cur_print_record_ops = FALSE;
#endif /* UNIV_DEBUG */

/** Number of searches down the B-tree in btr_cur_search_to_nth_level(). */
UNIV_INTERN ulint	btr_cur_n_non_sea	= 0;
/** Number of successful adaptive hash index lookups in
btr_cur_search_to_nth_level(). */
UNIV_INTERN ulint	btr_cur_n_sea		= 0;
/** Old value of btr_cur_n_non_sea.  Copied by
srv_refresh_innodb_monitor_stats().  Referenced by
srv_printf_innodb_monitor(). */
UNIV_INTERN ulint	btr_cur_n_non_sea_old	= 0;
/** Old value of btr_cur_n_sea.  Copied by
srv_refresh_innodb_monitor_stats().  Referenced by
srv_printf_innodb_monitor(). */
UNIV_INTERN ulint	btr_cur_n_sea_old	= 0;

#ifdef UNIV_DEBUG
/* Flag to limit optimistic insert records */
UNIV_INTERN uint	btr_cur_limit_optimistic_insert_debug = 0;
#endif /* UNIV_DEBUG */

/** In the optimistic insert, if the insert does not fit, but this much space
can be released by page reorganize, then it is reorganized */
#define BTR_CUR_PAGE_REORGANIZE_LIMIT	(UNIV_PAGE_SIZE / 32)

/** The structure of a BLOB part header */
/* @{ */
/*--------------------------------------*/
#define BTR_BLOB_HDR_PART_LEN		0	/*!< BLOB part len on this
						page */
#define BTR_BLOB_HDR_NEXT_PAGE_NO	4	/*!< next BLOB part page no,
						FIL_NULL if none */
/*--------------------------------------*/
#define BTR_BLOB_HDR_SIZE		8	/*!< Size of a BLOB
						part header, in bytes */

/** Estimated table level stats from sampled value.
@param value		sampled stats
@param index		index being sampled
@param sample		number of sampled rows
@param ext_size		external stored data size
@param not_empty	table not empty
@return estimated table wide stats from sampled value */
#define BTR_TABLE_STATS_FROM_SAMPLE(value, index, sample, ext_size, not_empty)\
	(((value) * (ib_int64_t) index->stat_n_leaf_pages		\
	  + (sample) - 1 + (ext_size) + (not_empty)) / ((sample) + (ext_size)))

/* @} */
#endif /* !UNIV_HOTBACKUP */

/** A BLOB field reference full of zero, for use in assertions and tests.
Initially, BLOB field references are set to zero, in
dtuple_convert_big_rec(). */
const byte field_ref_zero[BTR_EXTERN_FIELD_REF_SIZE] = {
	0, 0, 0, 0, 0,
	0, 0, 0, 0, 0,
	0, 0, 0, 0, 0,
	0, 0, 0, 0, 0,
};

#ifndef UNIV_HOTBACKUP
/*******************************************************************//**
Marks all extern fields in a record as owned by the record. This function
should be called if the delete mark of a record is removed: a not delete
marked record always owns all its extern fields. */
static
void
btr_cur_unmark_extern_fields(
/*=========================*/
	page_zip_des_t*	page_zip,/*!< in/out: compressed page whose uncompressed
				part will be updated, or NULL */
	rec_t*		rec,	/*!< in/out: record in a clustered index */
	dict_index_t*	index,	/*!< in: index of the page */
	const ulint*	offsets,/*!< in: array returned by rec_get_offsets() */
	mtr_t*		mtr);	/*!< in: mtr, or NULL if not logged */
/*******************************************************************//**
Adds path information to the cursor for the current page, for which
the binary search has been performed. */
static
void
btr_cur_add_path_info(
/*==================*/
	btr_cur_t*	cursor,		/*!< in: cursor positioned on a page */
	ulint		height,		/*!< in: height of the page in tree;
					0 means leaf node */
	ulint		root_height);	/*!< in: root node height in tree */
/***********************************************************//**
Frees the externally stored fields for a record, if the field is mentioned
in the update vector. */
static
void
btr_rec_free_updated_extern_fields(
/*===============================*/
	dict_index_t*	index,	/*!< in: index of rec; the index tree MUST be
				X-latched */
	rec_t*		rec,	/*!< in: record */
	page_zip_des_t*	page_zip,/*!< in: compressed page whose uncompressed
				part will be updated, or NULL */
	const ulint*	offsets,/*!< in: rec_get_offsets(rec, index) */
	const upd_t*	update,	/*!< in: update vector */
	enum trx_rb_ctx	rb_ctx,	/*!< in: rollback context */
	mtr_t*		mtr);	/*!< in: mini-transaction handle which contains
				an X-latch to record page and to the tree */
/***********************************************************//**
Frees the externally stored fields for a record. */
static
void
btr_rec_free_externally_stored_fields(
/*==================================*/
	dict_index_t*	index,	/*!< in: index of the data, the index
				tree MUST be X-latched */
	rec_t*		rec,	/*!< in: record */
	const ulint*	offsets,/*!< in: rec_get_offsets(rec, index) */
	page_zip_des_t*	page_zip,/*!< in: compressed page whose uncompressed
				part will be updated, or NULL */
	enum trx_rb_ctx	rb_ctx,	/*!< in: rollback context */
	mtr_t*		mtr);	/*!< in: mini-transaction handle which contains
				an X-latch to record page and to the index
				tree */
#endif /* !UNIV_HOTBACKUP */

/******************************************************//**
The following function is used to set the deleted bit of a record. */
UNIV_INLINE
void
btr_rec_set_deleted_flag(
/*=====================*/
	rec_t*		rec,	/*!< in/out: physical record */
	page_zip_des_t*	page_zip,/*!< in/out: compressed page (or NULL) */
	ulint		flag)	/*!< in: nonzero if delete marked */
{
	if (page_rec_is_comp(rec)) {
		rec_set_deleted_flag_new(rec, page_zip, flag);
	} else {
		ut_ad(!page_zip);
		rec_set_deleted_flag_old(rec, flag);
	}
}

#ifndef UNIV_HOTBACKUP
/*==================== B-TREE SEARCH =========================*/

/********************************************************************//**
Latches the leaf page or pages requested. */
static
void
btr_cur_latch_leaves(
/*=================*/
	page_t*		page,		/*!< in: leaf page where the search
					converged */
	ulint		space,		/*!< in: space id */
	ulint		zip_size,	/*!< in: compressed page size in bytes
					or 0 for uncompressed pages */
	ulint		page_no,	/*!< in: page number of the leaf */
	ulint		latch_mode,	/*!< in: BTR_SEARCH_LEAF, ... */
	btr_cur_t*	cursor,		/*!< in: cursor */
	mtr_t*		mtr)		/*!< in: mtr */
{
	ulint		mode;
	ulint		sibling_mode;
	ulint		left_page_no;
	ulint		right_page_no;
	buf_block_t*	get_block;

	ut_ad(page && mtr);

	switch (latch_mode) {
	case BTR_SEARCH_LEAF:
	case BTR_MODIFY_LEAF:
		mode = latch_mode == BTR_SEARCH_LEAF ? RW_S_LATCH : RW_X_LATCH;
		get_block = btr_block_get(
			space, zip_size, page_no, mode, cursor->index, mtr);

		SRV_CORRUPT_TABLE_CHECK(get_block, return;);

#ifdef UNIV_BTR_DEBUG
		ut_a(page_is_comp(get_block->frame) == page_is_comp(page));
#endif /* UNIV_BTR_DEBUG */
		get_block->check_index_page_at_flush = TRUE;
		return;
	case BTR_SEARCH_TREE:
	case BTR_MODIFY_TREE:
		if (UNIV_UNLIKELY(latch_mode == BTR_SEARCH_TREE)) {
			mode = RW_S_LATCH;
			sibling_mode = RW_NO_LATCH;
		} else {
			mode = sibling_mode = RW_X_LATCH;
		}
		/* Fetch and possibly latch also brothers from left to right */
		left_page_no = btr_page_get_prev(page, mtr);

		if (left_page_no != FIL_NULL) {
			get_block = btr_block_get(
				space, zip_size, left_page_no,
				sibling_mode, cursor->index, mtr);

			SRV_CORRUPT_TABLE_CHECK(get_block, return;);

#ifdef UNIV_BTR_DEBUG
			ut_a(page_is_comp(get_block->frame)
			     == page_is_comp(page));

			/* For fake_change mode we avoid a detailed validation
			as it operate in tweaked format where-in validation
			may fail. */
			ut_a(sibling_mode == RW_NO_LATCH
			     || btr_page_get_next(get_block->frame, mtr)
				== page_get_page_no(page));
#endif /* UNIV_BTR_DEBUG */
			if (sibling_mode == RW_NO_LATCH) {
				/* btr_block_get() called with RW_NO_LATCH will
				fix the read block in the buffer.  This serves
				no purpose for the fake changes prefetching,
				thus we unfix the sibling blocks immediately.*/
				mtr_memo_release(mtr, get_block,
						 MTR_MEMO_BUF_FIX);
			} else {
				get_block->check_index_page_at_flush = TRUE;
			}
		}

		get_block = btr_block_get(
			space, zip_size, page_no,
			mode, cursor->index, mtr);

		SRV_CORRUPT_TABLE_CHECK(get_block, return;);

#ifdef UNIV_BTR_DEBUG
		ut_a(page_is_comp(get_block->frame) == page_is_comp(page));
#endif /* UNIV_BTR_DEBUG */
		get_block->check_index_page_at_flush = TRUE;

		right_page_no = btr_page_get_next(page, mtr);

		if (right_page_no != FIL_NULL) {
			get_block = btr_block_get(
				space, zip_size, right_page_no,
				sibling_mode, cursor->index, mtr);

			SRV_CORRUPT_TABLE_CHECK(get_block, return;);

#ifdef UNIV_BTR_DEBUG
			ut_a(page_is_comp(get_block->frame)
			     == page_is_comp(page));
			ut_a(btr_page_get_prev(get_block->frame, mtr)
			     == page_get_page_no(page));
#endif /* UNIV_BTR_DEBUG */
			if (sibling_mode == RW_NO_LATCH) {
				mtr_memo_release(mtr, get_block,
						 MTR_MEMO_BUF_FIX);
			} else {
				get_block->check_index_page_at_flush = TRUE;
			}
		}

		return;

	case BTR_SEARCH_PREV:
	case BTR_MODIFY_PREV:
		mode = latch_mode == BTR_SEARCH_PREV ? RW_S_LATCH : RW_X_LATCH;
		/* latch also left brother */
		left_page_no = btr_page_get_prev(page, mtr);

		if (left_page_no != FIL_NULL) {
			get_block = btr_block_get(
				space, zip_size,
				left_page_no, mode, cursor->index, mtr);
			cursor->left_block = get_block;

			SRV_CORRUPT_TABLE_CHECK(get_block, return;);

#ifdef UNIV_BTR_DEBUG
			ut_a(page_is_comp(get_block->frame)
			     == page_is_comp(page));
			ut_a(btr_page_get_next(get_block->frame, mtr)
			     == page_get_page_no(page));
#endif /* UNIV_BTR_DEBUG */
			get_block->check_index_page_at_flush = TRUE;
		}

		get_block = btr_block_get(
			space, zip_size, page_no, mode, cursor->index, mtr);

		SRV_CORRUPT_TABLE_CHECK(get_block, return;);

#ifdef UNIV_BTR_DEBUG
		ut_a(page_is_comp(get_block->frame) == page_is_comp(page));
#endif /* UNIV_BTR_DEBUG */
		get_block->check_index_page_at_flush = TRUE;
		return;
	}

	ut_error;
}

/********************************************************************//**
Searches an index tree and positions a tree cursor on a given level.
NOTE: n_fields_cmp in tuple must be set so that it cannot be compared
to node pointer page number fields on the upper levels of the tree!
Note that if mode is PAGE_CUR_LE, which is used in inserts, then
cursor->up_match and cursor->low_match both will have sensible values.
If mode is PAGE_CUR_GE, then up_match will a have a sensible value.

If mode is PAGE_CUR_LE , cursor is left at the place where an insert of the
search tuple should be performed in the B-tree. InnoDB does an insert
immediately after the cursor. Thus, the cursor may end up on a user record,
or on a page infimum record. */
UNIV_INTERN
dberr_t
btr_cur_search_to_nth_level(
/*========================*/
	dict_index_t*	index,	/*!< in: index */
	ulint		level,	/*!< in: the tree level of search */
	const dtuple_t*	tuple,	/*!< in: data tuple; NOTE: n_fields_cmp in
				tuple must be set so that it cannot get
				compared to the node ptr page number field! */
	ulint		mode,	/*!< in: PAGE_CUR_L, ...;
				Inserts should always be made using
				PAGE_CUR_LE to search the position! */
	ulint		latch_mode, /*!< in: BTR_SEARCH_LEAF, ..., ORed with
				at most one of BTR_INSERT, BTR_DELETE_MARK,
				BTR_DELETE, or BTR_ESTIMATE;
				cursor->left_block is used to store a pointer
				to the left neighbor page, in the cases
				BTR_SEARCH_PREV and BTR_MODIFY_PREV;
				NOTE that if has_search_latch
				is != 0, we maybe do not have a latch set
				on the cursor page, we assume
				the caller uses his search latch
				to protect the record! */
	btr_cur_t*	cursor, /*!< in/out: tree cursor; the cursor page is
				s- or x-latched, but see also above! */
	ulint		has_search_latch,/*!< in: info on the latch mode the
				caller currently has on btr_search_latch:
				RW_S_LATCH, or 0 */
	const char*	file,	/*!< in: file name */
	ulint		line,	/*!< in: line where called */
	mtr_t*		mtr)	/*!< in: mtr */
{
	page_t*		page;
	buf_block_t*	block;
	ulint		space;
	buf_block_t*	guess;
	ulint		height;
	ulint		page_no;
	ulint		up_match;
	ulint		up_bytes;
	ulint		low_match;
	ulint		low_bytes;
	ulint		savepoint;
	ulint		rw_latch;
	ulint		page_mode;
	ulint		buf_mode;
	ulint		estimate;
	ulint		zip_size;
	page_cur_t*	page_cursor;
	btr_op_t	btr_op;
	ulint		root_height = 0; /* remove warning */
	dberr_t		err = DB_SUCCESS;

#ifdef BTR_CUR_ADAPT
	btr_search_t*	info;
#endif
	mem_heap_t*	heap		= NULL;
	ulint		offsets_[REC_OFFS_NORMAL_SIZE];
	ulint*		offsets		= offsets_;
	rec_offs_init(offsets_);
	/* Currently, PAGE_CUR_LE is the only search mode used for searches
	ending to upper levels */

	ut_ad(level == 0 || mode == PAGE_CUR_LE);
	ut_ad(dict_index_check_search_tuple(index, tuple));
	ut_ad(!dict_index_is_ibuf(index) || ibuf_inside(mtr));
	ut_ad(dtuple_check_typed(tuple));
	ut_ad(!(index->type & DICT_FTS));
	ut_ad(index->page != FIL_NULL);

	UNIV_MEM_INVALID(&cursor->up_match, sizeof cursor->up_match);
	UNIV_MEM_INVALID(&cursor->up_bytes, sizeof cursor->up_bytes);
	UNIV_MEM_INVALID(&cursor->low_match, sizeof cursor->low_match);
	UNIV_MEM_INVALID(&cursor->low_bytes, sizeof cursor->low_bytes);
#ifdef UNIV_DEBUG
	cursor->up_match = ULINT_UNDEFINED;
	cursor->low_match = ULINT_UNDEFINED;
#endif

	ibool	s_latch_by_caller;

	s_latch_by_caller = latch_mode & BTR_ALREADY_S_LATCHED;

	ut_ad(!s_latch_by_caller
	      || mtr_memo_contains(mtr, dict_index_get_lock(index),
				   MTR_MEMO_S_LOCK));

	/* These flags are mutually exclusive, they are lumped together
	with the latch mode for historical reasons. It's possible for
	none of the flags to be set. */
	switch (UNIV_EXPECT(latch_mode
			    & (BTR_INSERT | BTR_DELETE | BTR_DELETE_MARK),
			    0)) {
	case 0:
		btr_op = BTR_NO_OP;
		break;
	case BTR_INSERT:
		btr_op = (latch_mode & BTR_IGNORE_SEC_UNIQUE)
			? BTR_INSERT_IGNORE_UNIQUE_OP
			: BTR_INSERT_OP;
		break;
	case BTR_DELETE:
		btr_op = BTR_DELETE_OP;
		ut_a(cursor->purge_node);
		break;
	case BTR_DELETE_MARK:
		btr_op = BTR_DELMARK_OP;
		break;
	default:
		/* only one of BTR_INSERT, BTR_DELETE, BTR_DELETE_MARK
		should be specified at a time */
		ut_error;
	}

	/* Operations on the insert buffer tree cannot be buffered. */
	ut_ad(btr_op == BTR_NO_OP || !dict_index_is_ibuf(index));
	/* Operations on the clustered index cannot be buffered. */
	ut_ad(btr_op == BTR_NO_OP || !dict_index_is_clust(index));

	estimate = latch_mode & BTR_ESTIMATE;

	/* Turn the flags unrelated to the latch mode off. */
	latch_mode = BTR_LATCH_MODE_WITHOUT_FLAGS(latch_mode);

	ut_ad(!s_latch_by_caller
	      || latch_mode == BTR_SEARCH_LEAF
	      || latch_mode == BTR_MODIFY_LEAF);

	cursor->flag = BTR_CUR_BINARY;
	cursor->index = index;

#ifndef BTR_CUR_ADAPT
	guess = NULL;
#else
	info = btr_search_get_info(index);

	guess = info->root_guess;

#ifdef BTR_CUR_HASH_ADAPT

# ifdef UNIV_SEARCH_PERF_STAT
	info->n_searches++;
# endif
	if (rw_lock_get_writer(btr_search_get_latch(cursor->index)) ==
	    RW_LOCK_NOT_LOCKED
	    && latch_mode <= BTR_MODIFY_LEAF
	    && info->last_hash_succ
	    && !estimate
# ifdef PAGE_CUR_LE_OR_EXTENDS
	    && mode != PAGE_CUR_LE_OR_EXTENDS
# endif /* PAGE_CUR_LE_OR_EXTENDS */
	    /* If !has_search_latch, we do a dirty read of
	    btr_search_enabled below, and btr_search_guess_on_hash()
	    will have to check it again. */
	    && UNIV_LIKELY(btr_search_enabled)
	    && btr_search_guess_on_hash(index, info, tuple, mode,
					latch_mode, cursor,
					has_search_latch, mtr)) {

		/* Search using the hash index succeeded */

		ut_ad(cursor->up_match != ULINT_UNDEFINED
		      || mode != PAGE_CUR_GE);
		ut_ad(cursor->up_match != ULINT_UNDEFINED
		      || mode != PAGE_CUR_LE);
		ut_ad(cursor->low_match != ULINT_UNDEFINED
		      || mode != PAGE_CUR_LE);
		btr_cur_n_sea++;

		return err;
	}
# endif /* BTR_CUR_HASH_ADAPT */
#endif /* BTR_CUR_ADAPT */
	btr_cur_n_non_sea++;

	/* If the hash search did not succeed, do binary search down the
	tree */

	if (has_search_latch) {
		/* Release possible search latch to obey latching order */
		rw_lock_s_unlock(btr_search_get_latch(cursor->index));
	}

	/* Store the position of the tree latch we push to mtr so that we
	know how to release it when we have latched leaf node(s) */

	savepoint = mtr_set_savepoint(mtr);

	switch (latch_mode) {
	case BTR_MODIFY_TREE:
		mtr_x_lock(dict_index_get_lock(index), mtr);
		break;
	case BTR_CONT_MODIFY_TREE:
		/* Do nothing */
		ut_ad(mtr_memo_contains(mtr, dict_index_get_lock(index),
					MTR_MEMO_X_LOCK));
		break;
	default:
		if (!s_latch_by_caller) {
			mtr_s_lock(dict_index_get_lock(index), mtr);
		}
	}

	page_cursor = btr_cur_get_page_cur(cursor);

	space = dict_index_get_space(index);
	page_no = dict_index_get_page(index);

	up_match = 0;
	up_bytes = 0;
	low_match = 0;
	low_bytes = 0;

	height = ULINT_UNDEFINED;

	/* We use these modified search modes on non-leaf levels of the
	B-tree. These let us end up in the right B-tree leaf. In that leaf
	we use the original search mode. */

	switch (mode) {
	case PAGE_CUR_GE:
		page_mode = PAGE_CUR_L;
		break;
	case PAGE_CUR_G:
		page_mode = PAGE_CUR_LE;
		break;
	default:
#ifdef PAGE_CUR_LE_OR_EXTENDS
		ut_ad(mode == PAGE_CUR_L || mode == PAGE_CUR_LE
		      || mode == PAGE_CUR_LE_OR_EXTENDS);
#else /* PAGE_CUR_LE_OR_EXTENDS */
		ut_ad(mode == PAGE_CUR_L || mode == PAGE_CUR_LE);
#endif /* PAGE_CUR_LE_OR_EXTENDS */
		page_mode = mode;
		break;
	}

	/* Loop and search until we arrive at the desired level */

search_loop:
	buf_mode = BUF_GET;
	rw_latch = RW_NO_LATCH;

	if (height != 0) {
		/* We are about to fetch the root or a non-leaf page. */
	} else if (latch_mode <= BTR_MODIFY_LEAF) {
		rw_latch = latch_mode;

		if (btr_op != BTR_NO_OP
		    && ibuf_should_try(index, btr_op != BTR_INSERT_OP)) {

			/* Try to buffer the operation if the leaf
			page is not in the buffer pool. */

			buf_mode = btr_op == BTR_DELETE_OP
				? BUF_GET_IF_IN_POOL_OR_WATCH
				: BUF_GET_IF_IN_POOL;
		}
	}

	zip_size = dict_table_zip_size(index->table);

retry_page_get:
	block = buf_page_get_gen(
		space, zip_size, page_no, rw_latch, guess, buf_mode,
		file, line, mtr, &err);

	/* Note that block==NULL signifies either an error or change
	buffering. */
	if (err != DB_SUCCESS) {
		ut_ad(block == NULL);
		if (err == DB_DECRYPTION_FAILED) {
			ib_push_warning((void *)NULL,
				DB_DECRYPTION_FAILED,
				"Table %s is encrypted but encryption service or"
				" used key_id is not available. "
				" Can't continue reading table.",
				index->table->name);
			index->table->file_unreadable = true;
		}

		goto func_exit;
	}

	if (block == NULL) {
		SRV_CORRUPT_TABLE_CHECK(buf_mode == BUF_GET_IF_IN_POOL ||
					buf_mode == BUF_GET_IF_IN_POOL_OR_WATCH,
			{
				page_cursor->block = 0;
				page_cursor->rec = 0;
				if (estimate) {

					cursor->path_arr->nth_rec =
						ULINT_UNDEFINED;
				}

				goto func_exit;
			});

		/* This must be a search to perform an insert/delete
		mark/ delete; try using the insert/delete buffer */

		ut_ad(height == 0);
		ut_ad(cursor->thr);

		switch (btr_op) {
		case BTR_INSERT_OP:
		case BTR_INSERT_IGNORE_UNIQUE_OP:
			ut_ad(buf_mode == BUF_GET_IF_IN_POOL);

			if (ibuf_insert(IBUF_OP_INSERT, tuple, index,
					space, zip_size, page_no,
					cursor->thr)) {

				cursor->flag = BTR_CUR_INSERT_TO_IBUF;

				goto func_exit;
			}
			break;

		case BTR_DELMARK_OP:
			ut_ad(buf_mode == BUF_GET_IF_IN_POOL);

			if (ibuf_insert(IBUF_OP_DELETE_MARK, tuple,
					index, space, zip_size,
					page_no, cursor->thr)) {

				cursor->flag = BTR_CUR_DEL_MARK_IBUF;

				goto func_exit;
			}

			break;

		case BTR_DELETE_OP:
			ut_ad(buf_mode == BUF_GET_IF_IN_POOL_OR_WATCH);

			if (!row_purge_poss_sec(cursor->purge_node,
						index, tuple)) {

				/* The record cannot be purged yet. */
				cursor->flag = BTR_CUR_DELETE_REF;
			} else if (ibuf_insert(IBUF_OP_DELETE, tuple,
					       index, space, zip_size,
					       page_no,
					       cursor->thr)) {

				/* The purge was buffered. */
				cursor->flag = BTR_CUR_DELETE_IBUF;
			} else {
				/* The purge could not be buffered. */
				buf_pool_watch_unset(space, page_no);
				break;
			}

			buf_pool_watch_unset(space, page_no);
			goto func_exit;

		default:
			ut_error;
		}

		/* Insert to the insert/delete buffer did not succeed, we
		must read the page from disk. */

		buf_mode = BUF_GET;

		goto retry_page_get;
	}

	block->check_index_page_at_flush = TRUE;
	page = buf_block_get_frame(block);

	SRV_CORRUPT_TABLE_CHECK(page,
	{
		page_cursor->block = 0;
		page_cursor->rec = 0;

		if (estimate) {

			cursor->path_arr->nth_rec = ULINT_UNDEFINED;
		}

		goto func_exit;
	});

	if (rw_latch != RW_NO_LATCH) {
#ifdef UNIV_ZIP_DEBUG
		const page_zip_des_t*	page_zip
			= buf_block_get_page_zip(block);
		ut_a(!page_zip || page_zip_validate(page_zip, page, index));
#endif /* UNIV_ZIP_DEBUG */

		buf_block_dbg_add_level(
			block, dict_index_is_ibuf(index)
			? SYNC_IBUF_TREE_NODE : SYNC_TREE_NODE);
	}

	ut_ad(fil_page_get_type(page) == FIL_PAGE_INDEX);
	ut_ad(index->id == btr_page_get_index_id(page));

	if (UNIV_UNLIKELY(height == ULINT_UNDEFINED)) {
		/* We are in the root node */

		height = btr_page_get_level(page, mtr);
		root_height = height;
		cursor->tree_height = root_height + 1;

#ifdef BTR_CUR_ADAPT
		if (block != guess) {
			info->root_guess = block;
		}
#endif
	}

	if (height == 0) {
		if (rw_latch == RW_NO_LATCH) {

			btr_cur_latch_leaves(
				page, space, zip_size, page_no, latch_mode,
				cursor, mtr);
		}

		switch (latch_mode) {
		case BTR_MODIFY_TREE:
		case BTR_CONT_MODIFY_TREE:
			break;
		default:
			if (!s_latch_by_caller) {
				/* Release the tree s-latch */
				mtr_release_s_latch_at_savepoint(
					mtr, savepoint,
					dict_index_get_lock(index));
			}
		}

		page_mode = mode;
	}

	page_cur_search_with_match(
		block, index, tuple, page_mode, &up_match, &up_bytes,
		&low_match, &low_bytes, page_cursor);

	if (estimate) {
		btr_cur_add_path_info(cursor, height, root_height);
	}

	/* If this is the desired level, leave the loop */

	ut_ad(height == btr_page_get_level(page_cur_get_page(page_cursor),
					   mtr));

	if (level != height) {

		const rec_t*	node_ptr;
		ut_ad(height > 0);

		height--;
		guess = NULL;

		node_ptr = page_cur_get_rec(page_cursor);

		offsets = rec_get_offsets(
			node_ptr, index, offsets, ULINT_UNDEFINED, &heap);

		/* Go to the child node */
		page_no = btr_node_ptr_get_child_page_no(node_ptr, offsets);

		if (UNIV_UNLIKELY(height == 0 && dict_index_is_ibuf(index))) {
			/* We're doing a search on an ibuf tree and we're one
			level above the leaf page. */

			ut_ad(level == 0);

			buf_mode = BUF_GET;
			rw_latch = RW_NO_LATCH;
			goto retry_page_get;
		}

		goto search_loop;
	}

	if (level != 0) {
		/* x-latch the page */
		buf_block_t*	child_block = btr_block_get(
			space, zip_size, page_no, RW_X_LATCH, index, mtr);

		page = buf_block_get_frame(child_block);
		btr_assert_not_corrupted(child_block, index);
	} else {
		cursor->low_match = low_match;
		cursor->low_bytes = low_bytes;
		cursor->up_match = up_match;
		cursor->up_bytes = up_bytes;

#ifdef BTR_CUR_ADAPT
		/* We do a dirty read of btr_search_enabled here.  We
		will properly check btr_search_enabled again in
		btr_search_build_page_hash_index() before building a
		page hash index, while holding btr_search_latch. */
		if (btr_search_enabled) {
			btr_search_info_update(index, cursor);
		}
#endif
		ut_ad(cursor->up_match != ULINT_UNDEFINED
		      || mode != PAGE_CUR_GE);
		ut_ad(cursor->up_match != ULINT_UNDEFINED
		      || mode != PAGE_CUR_LE);
		ut_ad(cursor->low_match != ULINT_UNDEFINED
		      || mode != PAGE_CUR_LE);
	}

func_exit:

	if (UNIV_LIKELY_NULL(heap)) {
		mem_heap_free(heap);
	}

	if (has_search_latch) {

		rw_lock_s_lock(btr_search_get_latch(cursor->index));
	}

	return err;
}

/*****************************************************************//**
Opens a cursor at either end of an index. */
UNIV_INTERN
dberr_t
btr_cur_open_at_index_side_func(
/*============================*/
	bool		from_left,	/*!< in: true if open to the low end,
					false if to the high end */
	dict_index_t*	index,		/*!< in: index */
	ulint		latch_mode,	/*!< in: latch mode */
	btr_cur_t*	cursor,		/*!< in/out: cursor */
	ulint		level,		/*!< in: level to search for
					(0=leaf). */
	const char*	file,		/*!< in: file name */
	ulint		line,		/*!< in: line where called */
	mtr_t*		mtr)		/*!< in/out: mini-transaction */
{
	page_cur_t*	page_cursor;
	ulint		page_no;
	ulint		space;
	ulint		zip_size;
	ulint		height;
	ulint		root_height = 0; /* remove warning */
	rec_t*		node_ptr;
	ulint		estimate;
	ulint		savepoint;
	mem_heap_t*	heap		= NULL;
	ulint		offsets_[REC_OFFS_NORMAL_SIZE];
	ulint*		offsets		= offsets_;
	dberr_t		err = DB_SUCCESS;

	rec_offs_init(offsets_);

	estimate = latch_mode & BTR_ESTIMATE;
	latch_mode &= ~BTR_ESTIMATE;

	ut_ad(level != ULINT_UNDEFINED);

	/* Store the position of the tree latch we push to mtr so that we
	know how to release it when we have latched the leaf node */

	savepoint = mtr_set_savepoint(mtr);

	switch (latch_mode) {
	case BTR_CONT_MODIFY_TREE:
		break;
	case BTR_MODIFY_TREE:
		mtr_x_lock(dict_index_get_lock(index), mtr);
		break;
	case BTR_SEARCH_LEAF | BTR_ALREADY_S_LATCHED:
	case BTR_MODIFY_LEAF | BTR_ALREADY_S_LATCHED:
		ut_ad(mtr_memo_contains(mtr, dict_index_get_lock(index),
					MTR_MEMO_S_LOCK));
		break;
	default:
		mtr_s_lock(dict_index_get_lock(index), mtr);
	}

	page_cursor = btr_cur_get_page_cur(cursor);
	cursor->index = index;

	space = dict_index_get_space(index);
	zip_size = dict_table_zip_size(index->table);
	page_no = dict_index_get_page(index);

	height = ULINT_UNDEFINED;

	for (;;) {
		buf_block_t*	block=NULL;
		page_t*		page=NULL;

		block = buf_page_get_gen(space, zip_size, page_no,
					 RW_NO_LATCH, NULL, BUF_GET,
					 file, line, mtr, &err);

		ut_ad((block != NULL) == (err == DB_SUCCESS));

		if (err != DB_SUCCESS) {
			if (err == DB_DECRYPTION_FAILED) {
				ib_push_warning((void *)NULL,
					DB_DECRYPTION_FAILED,
					"Table %s is encrypted but encryption service or"
					" used key_id is not available. "
					" Can't continue reading table.",
					index->table->name);
				index->table->file_unreadable = true;
			}

			goto exit_loop;
		}

		page = buf_block_get_frame(block);

		SRV_CORRUPT_TABLE_CHECK(page,
		{
			page_cursor->block = 0;
			page_cursor->rec = 0;

			if (estimate) {

				cursor->path_arr->nth_rec =
					ULINT_UNDEFINED;
			}
			/* Can't use break with the macro */
			goto exit_loop;
		});

		ut_ad(fil_page_get_type(page) == FIL_PAGE_INDEX);

		ut_ad(index->id == btr_page_get_index_id(page));

		block->check_index_page_at_flush = TRUE;

		if (height == ULINT_UNDEFINED) {
			/* We are in the root node */

			height = btr_page_get_level(page, mtr);
			root_height = height;
			ut_a(height >= level);
		} else {
			/* TODO: flag the index corrupted if this fails */
			ut_ad(height == btr_page_get_level(page, mtr));
		}

		if (height == level) {
			btr_cur_latch_leaves(
				page, space, zip_size, page_no,
				latch_mode & ~BTR_ALREADY_S_LATCHED,
				cursor, mtr);

			if (height == 0) {
				/* In versions <= 3.23.52 we had
				forgotten to release the tree latch
				here. If in an index scan we had to
				scan far to find a record visible to
				the current transaction, that could
				starve others waiting for the tree
				latch. */

				switch (latch_mode) {
				case BTR_MODIFY_TREE:
				case BTR_CONT_MODIFY_TREE:
				case BTR_SEARCH_LEAF | BTR_ALREADY_S_LATCHED:
				case BTR_MODIFY_LEAF | BTR_ALREADY_S_LATCHED:
					break;
				default:
					/* Release the tree s-latch */

					mtr_release_s_latch_at_savepoint(
						mtr, savepoint,
						dict_index_get_lock(index));
				}
			}
		}

		if (from_left) {
			page_cur_set_before_first(block, page_cursor);
		} else {
			page_cur_set_after_last(block, page_cursor);
		}

		if (height == level) {
			if (estimate) {
				btr_cur_add_path_info(cursor, height,
						      root_height);
			}

			break;
		}

		ut_ad(height > 0);

		if (from_left) {
			page_cur_move_to_next(page_cursor);
		} else {
			page_cur_move_to_prev(page_cursor);
		}

		if (estimate) {
			btr_cur_add_path_info(cursor, height, root_height);
		}

		height--;

		node_ptr = page_cur_get_rec(page_cursor);
		offsets = rec_get_offsets(node_ptr, cursor->index, offsets,
					  ULINT_UNDEFINED, &heap);
		/* Go to the child node */
		page_no = btr_node_ptr_get_child_page_no(node_ptr, offsets);
	}

exit_loop:
	if (UNIV_LIKELY_NULL(heap)) {
		mem_heap_free(heap);
	}

	return err;
}

/**********************************************************************//**
Positions a cursor at a randomly chosen position within a B-tree. */
UNIV_INTERN
void
btr_cur_open_at_rnd_pos_func(
/*=========================*/
	dict_index_t*	index,		/*!< in: index */
	ulint		latch_mode,	/*!< in: BTR_SEARCH_LEAF, ... */
	btr_cur_t*	cursor,		/*!< in/out: B-tree cursor */
	const char*	file,		/*!< in: file name */
	ulint		line,		/*!< in: line where called */
	mtr_t*		mtr)		/*!< in: mtr */
{
	page_cur_t*	page_cursor;
	ulint		page_no;
	ulint		space;
	ulint		zip_size;
	ulint		height;
	rec_t*		node_ptr;
	mem_heap_t*	heap		= NULL;
	ulint		offsets_[REC_OFFS_NORMAL_SIZE];
	ulint*		offsets		= offsets_;
	rec_offs_init(offsets_);

	switch (latch_mode) {
	case BTR_MODIFY_TREE:
		mtr_x_lock(dict_index_get_lock(index), mtr);
		break;
	default:
		ut_ad(latch_mode != BTR_CONT_MODIFY_TREE);
		mtr_s_lock(dict_index_get_lock(index), mtr);
	}

	page_cursor = btr_cur_get_page_cur(cursor);
	cursor->index = index;

	space = dict_index_get_space(index);
	zip_size = dict_table_zip_size(index->table);
	page_no = dict_index_get_page(index);

	height = ULINT_UNDEFINED;

	for (;;) {
		buf_block_t*	block;
		page_t*		page;
		dberr_t		err=DB_SUCCESS;

		block = buf_page_get_gen(space, zip_size, page_no,
					 RW_NO_LATCH, NULL, BUF_GET,
					 file, line, mtr, &err);

		ut_ad((block != NULL) == (err == DB_SUCCESS));

		if (err != DB_SUCCESS) {
			if (err == DB_DECRYPTION_FAILED) {
				ib_push_warning((void *)NULL,
					DB_DECRYPTION_FAILED,
					"Table %s is encrypted but encryption service or"
					" used key_id is not available. "
					" Can't continue reading table.",
					index->table->name);
				index->table->file_unreadable = true;
			}

			goto exit_loop;
		}

		page = buf_block_get_frame(block);

		SRV_CORRUPT_TABLE_CHECK(page,
		{
			page_cursor->block = 0;
			page_cursor->rec = 0;

			goto exit_loop;
		});

		ut_ad(fil_page_get_type(page) == FIL_PAGE_INDEX);

		ut_ad(index->id == btr_page_get_index_id(page));

		if (height == ULINT_UNDEFINED) {
			/* We are in the root node */

			height = btr_page_get_level(page, mtr);
		}

		if (height == 0) {
			btr_cur_latch_leaves(page, space, zip_size, page_no,
					     latch_mode, cursor, mtr);
		}

		page_cur_open_on_rnd_user_rec(block, page_cursor);

		if (height == 0) {

			break;
		}

		ut_ad(height > 0);

		height--;

		node_ptr = page_cur_get_rec(page_cursor);
		offsets = rec_get_offsets(node_ptr, cursor->index, offsets,
					  ULINT_UNDEFINED, &heap);
		/* Go to the child node */
		page_no = btr_node_ptr_get_child_page_no(node_ptr, offsets);
	}

exit_loop:
	if (UNIV_LIKELY_NULL(heap)) {
		mem_heap_free(heap);
	}
}

/*==================== B-TREE INSERT =========================*/

/*************************************************************//**
Inserts a record if there is enough space, or if enough space can
be freed by reorganizing. Differs from btr_cur_optimistic_insert because
no heuristics is applied to whether it pays to use CPU time for
reorganizing the page or not.

IMPORTANT: The caller will have to update IBUF_BITMAP_FREE
if this is a compressed leaf page in a secondary index.
This has to be done either within the same mini-transaction,
or by invoking ibuf_reset_free_bits() before mtr_commit().

@return	pointer to inserted record if succeed, else NULL */
static MY_ATTRIBUTE((nonnull, warn_unused_result))
rec_t*
btr_cur_insert_if_possible(
/*=======================*/
	btr_cur_t*	cursor,	/*!< in: cursor on page after which to insert;
				cursor stays valid */
	const dtuple_t*	tuple,	/*!< in: tuple to insert; the size info need not
				have been stored to tuple */
	ulint**		offsets,/*!< out: offsets on *rec */
	mem_heap_t**	heap,	/*!< in/out: pointer to memory heap, or NULL */
	ulint		n_ext,	/*!< in: number of externally stored columns */
	mtr_t*		mtr)	/*!< in/out: mini-transaction */
{
	page_cur_t*	page_cursor;
	rec_t*		rec;

	ut_ad(dtuple_check_typed(tuple));

	ut_ad(mtr_memo_contains(mtr, btr_cur_get_block(cursor),
				MTR_MEMO_PAGE_X_FIX));
	page_cursor = btr_cur_get_page_cur(cursor);

	/* Now, try the insert */
	rec = page_cur_tuple_insert(page_cursor, tuple, cursor->index,
				    offsets, heap, n_ext, mtr);

	/* If the record did not fit, reorganize.
	For compressed pages, page_cur_tuple_insert()
	attempted this already. */
	if (!rec && !page_cur_get_page_zip(page_cursor)
	    && btr_page_reorganize(page_cursor, cursor->index, mtr)) {
		rec = page_cur_tuple_insert(
			page_cursor, tuple, cursor->index,
			offsets, heap, n_ext, mtr);
	}

	ut_ad(!rec || rec_offs_validate(rec, cursor->index, *offsets));
	return(rec);
}

/*************************************************************//**
For an insert, checks the locks and does the undo logging if desired.
@return	DB_SUCCESS, DB_WAIT_LOCK, DB_FAIL, or error number */
UNIV_INLINE MY_ATTRIBUTE((warn_unused_result, nonnull(2,3,5,6)))
dberr_t
btr_cur_ins_lock_and_undo(
/*======================*/
	ulint		flags,	/*!< in: undo logging and locking flags: if
				not zero, the parameters index and thr
				should be specified */
	btr_cur_t*	cursor,	/*!< in: cursor on page after which to insert */
	dtuple_t*	entry,	/*!< in/out: entry to insert */
	que_thr_t*	thr,	/*!< in: query thread or NULL */
	mtr_t*		mtr,	/*!< in/out: mini-transaction */
	ibool*		inherit)/*!< out: TRUE if the inserted new record maybe
				should inherit LOCK_GAP type locks from the
				successor record */
{
	dict_index_t*	index;
	dberr_t		err;
	rec_t*		rec;
	roll_ptr_t	roll_ptr;

	if (UNIV_UNLIKELY(thr && thr_get_trx(thr)->fake_changes)) {
		/* skip LOCK, UNDO */
		return(DB_SUCCESS);
	}

	/* Check if we have to wait for a lock: enqueue an explicit lock
	request if yes */

	rec = btr_cur_get_rec(cursor);
	index = cursor->index;

	ut_ad(!dict_index_is_online_ddl(index)
	      || dict_index_is_clust(index)
	      || (flags & BTR_CREATE_FLAG));

	err = lock_rec_insert_check_and_lock(flags, rec,
					     btr_cur_get_block(cursor),
					     index, thr, mtr, inherit);

	if (err != DB_SUCCESS
	    || !(~flags | (BTR_NO_UNDO_LOG_FLAG | BTR_KEEP_SYS_FLAG))
	    || !dict_index_is_clust(index) || dict_index_is_ibuf(index)) {

		return(err);
	}

	if (flags & BTR_NO_UNDO_LOG_FLAG) {
		roll_ptr = 0;
	} else {
		err = trx_undo_report_row_operation(thr, index, entry,
						    NULL, 0, NULL, NULL,
						    &roll_ptr);
		if (err != DB_SUCCESS) {
			return(err);
		}
	}

	/* Now we can fill in the roll ptr field in entry */

	if (!(flags & BTR_KEEP_SYS_FLAG)) {

		row_upd_index_entry_sys_field(entry, index,
					      DATA_ROLL_PTR, roll_ptr);
	}

	return(DB_SUCCESS);
}

#ifdef UNIV_DEBUG
/*************************************************************//**
Report information about a transaction. */
static
void
btr_cur_trx_report(
/*===============*/
	trx_id_t		trx_id,	/*!< in: transaction id */
	const dict_index_t*	index,	/*!< in: index */
	const char*		op)	/*!< in: operation */
{
	fprintf(stderr, "Trx with id " TRX_ID_FMT " going to ", trx_id);
	fputs(op, stderr);
	dict_index_name_print(stderr, NULL, index);
	putc('\n', stderr);
}
#endif /* UNIV_DEBUG */

/*************************************************************//**
Tries to perform an insert to a page in an index tree, next to cursor.
It is assumed that mtr holds an x-latch on the page. The operation does
not succeed if there is too little space on the page. If there is just
one record on the page, the insert will always succeed; this is to
prevent trying to split a page with just one record.
@return	DB_SUCCESS, DB_WAIT_LOCK, DB_FAIL, or error number */
UNIV_INTERN
dberr_t
btr_cur_optimistic_insert(
/*======================*/
	ulint		flags,	/*!< in: undo logging and locking flags: if not
				zero, the parameters index and thr should be
				specified */
	btr_cur_t*	cursor,	/*!< in: cursor on page after which to insert;
				cursor stays valid */
	ulint**		offsets,/*!< out: offsets on *rec */
	mem_heap_t**	heap,	/*!< in/out: pointer to memory heap */
	dtuple_t*	entry,	/*!< in/out: entry to insert */
	rec_t**		rec,	/*!< out: pointer to inserted record if
				succeed */
	big_rec_t**	big_rec,/*!< out: big rec vector whose fields have to
				be stored externally by the caller */
	ulint		n_ext,	/*!< in: number of externally stored columns */
	que_thr_t*	thr,	/*!< in/out: query thread; can be NULL if
				!(~flags
				& (BTR_NO_LOCKING_FLAG
				| BTR_NO_UNDO_LOG_FLAG)) */
	mtr_t*		mtr)	/*!< in/out: mini-transaction;
				if this function returns DB_SUCCESS on
				a leaf page of a secondary index in a
				compressed tablespace, the caller must
				mtr_commit(mtr) before latching
				any further pages */
{
	big_rec_t*	big_rec_vec	= NULL;
	dict_index_t*	index;
	page_cur_t*	page_cursor;
	buf_block_t*	block;
	page_t*		page;
	rec_t*		dummy;
	ibool		leaf;
	ibool		reorg;
	ibool		inherit = TRUE;
	ulint		zip_size;
	ulint		rec_size;
	dberr_t		err;

	ut_ad(thr || !(~flags & (BTR_NO_LOCKING_FLAG | BTR_NO_UNDO_LOG_FLAG)));
	*big_rec = NULL;

	block = btr_cur_get_block(cursor);

	SRV_CORRUPT_TABLE_CHECK(block, return(DB_CORRUPTION););

	page = buf_block_get_frame(block);
	index = cursor->index;

	const bool fake_changes = (~flags & (BTR_NO_LOCKING_FLAG
					     | BTR_NO_UNDO_LOG_FLAG))
		&& thr_get_trx(thr)->fake_changes;
	ut_ad(fake_changes
	      || mtr_memo_contains(mtr, block, MTR_MEMO_PAGE_X_FIX));
	ut_ad(!dict_index_is_online_ddl(index)
	      || dict_index_is_clust(index)
	      || (flags & BTR_CREATE_FLAG));
	ut_ad(dtuple_check_typed(entry));

	zip_size = buf_block_get_zip_size(block);
#ifdef UNIV_DEBUG_VALGRIND
	if (zip_size) {
		UNIV_MEM_ASSERT_RW(page, UNIV_PAGE_SIZE);
		UNIV_MEM_ASSERT_RW(block->page.zip.data, zip_size);
	}
#endif /* UNIV_DEBUG_VALGRIND */

#ifdef UNIV_DEBUG
	if (btr_cur_print_record_ops && thr) {
		btr_cur_trx_report(thr_get_trx(thr)->id, index, "insert ");
		dtuple_print(stderr, entry);
	}
#endif /* UNIV_DEBUG */

	leaf = page_is_leaf(page);

	/* Calculate the record size when entry is converted to a record */
	rec_size = rec_get_converted_size(index, entry, n_ext);

	if (page_zip_rec_needs_ext(rec_size, page_is_comp(page),
				   dtuple_get_n_fields(entry), zip_size)) {

		/* The record is so big that we have to store some fields
		externally on separate database pages */
		big_rec_vec = dtuple_convert_big_rec(index, entry, &n_ext);

		if (UNIV_UNLIKELY(big_rec_vec == NULL)) {

			return(DB_TOO_BIG_RECORD);
		}

		rec_size = rec_get_converted_size(index, entry, n_ext);
	}

	if (zip_size) {
		/* Estimate the free space of an empty compressed page.
		Subtract one byte for the encoded heap_no in the
		modification log. */
		ulint	free_space_zip = page_zip_empty_size(
			cursor->index->n_fields, zip_size);
		ulint	n_uniq = dict_index_get_n_unique_in_tree(index);

		ut_ad(dict_table_is_comp(index->table));

		if (free_space_zip == 0) {
too_big:
			if (big_rec_vec) {
				dtuple_convert_back_big_rec(
					index, entry, big_rec_vec);
			}

			return(DB_TOO_BIG_RECORD);
		}

		/* Subtract one byte for the encoded heap_no in the
		modification log. */
		free_space_zip--;

		/* There should be enough room for two node pointer
		records on an empty non-leaf page.  This prevents
		infinite page splits. */

		if (entry->n_fields >= n_uniq
		    && (REC_NODE_PTR_SIZE
			+ rec_get_converted_size_comp_prefix(
				index, entry->fields, n_uniq, NULL)
			/* On a compressed page, there is
			a two-byte entry in the dense
			page directory for every record.
			But there is no record header. */
			- (REC_N_NEW_EXTRA_BYTES - 2)
			> free_space_zip / 2)) {
			goto too_big;
		}
	}

	LIMIT_OPTIMISTIC_INSERT_DEBUG(page_get_n_recs(page),
				      goto fail);

	if (leaf && zip_size
	    && (page_get_data_size(page) + rec_size
		>= dict_index_zip_pad_optimal_page_size(index))) {
		/* If compression padding tells us that insertion will
		result in too packed up page i.e.: which is likely to
		cause compression failure then don't do an optimistic
		insertion. */
fail:
		err = DB_FAIL;
fail_err:

		if (big_rec_vec) {
			dtuple_convert_back_big_rec(index, entry, big_rec_vec);
		}

		return(err);
	}

	ulint	max_size = page_get_max_insert_size_after_reorganize(page, 1);

	if (page_has_garbage(page)) {
		if ((max_size < rec_size
		     || max_size < BTR_CUR_PAGE_REORGANIZE_LIMIT)
		    && page_get_n_recs(page) > 1
		    && page_get_max_insert_size(page, 1) < rec_size) {

			goto fail;
		}
	} else if (max_size < rec_size) {
		goto fail;
	}

	/* If there have been many consecutive inserts to the
	clustered index leaf page of an uncompressed table, check if
	we have to split the page to reserve enough free space for
	future updates of records. */

	if (leaf && !zip_size && dict_index_is_clust(index)
	    && page_get_n_recs(page) >= 2
	    && dict_index_get_space_reserve() + rec_size > max_size
	    && (btr_page_get_split_rec_to_right(cursor, &dummy)
		|| btr_page_get_split_rec_to_left(cursor, &dummy))) {
		goto fail;
	}

	/* Check locks and write to the undo log, if specified */
	err = btr_cur_ins_lock_and_undo(flags, cursor, entry,
					thr, mtr, &inherit);

	if (UNIV_UNLIKELY(err != DB_SUCCESS)) {

		goto fail_err;
	}

	if (UNIV_UNLIKELY(fake_changes)) {
		/* skip CHANGE, LOG */
		*big_rec = big_rec_vec;
		return(err); /* == DB_SUCCESS */
	}

	page_cursor = btr_cur_get_page_cur(cursor);

	/* Now, try the insert */

	{
		const rec_t* page_cursor_rec = page_cur_get_rec(page_cursor);
		*rec = page_cur_tuple_insert(page_cursor, entry, index,
					     offsets, heap, n_ext, mtr);
		reorg = page_cursor_rec != page_cur_get_rec(page_cursor);
	}

	if (*rec) {
	} else if (zip_size) {
		/* Reset the IBUF_BITMAP_FREE bits, because
		page_cur_tuple_insert() will have attempted page
		reorganize before failing. */
		if (leaf && !dict_index_is_clust(index)) {
			ibuf_reset_free_bits(block);
		}

		goto fail;
	} else {
		ut_ad(!reorg);

		/* If the record did not fit, reorganize */
		if (!btr_page_reorganize(page_cursor, index, mtr)) {
			ut_ad(0);
			goto fail;
		}

		ut_ad(page_get_max_insert_size(page, 1) == max_size);

		reorg = TRUE;

		*rec = page_cur_tuple_insert(page_cursor, entry, index,
					     offsets, heap, n_ext, mtr);

		if (UNIV_UNLIKELY(!*rec)) {
			fputs("InnoDB: Error: cannot insert tuple ", stderr);
			dtuple_print(stderr, entry);
			fputs(" into ", stderr);
			dict_index_name_print(stderr, thr_get_trx(thr), index);
			fprintf(stderr, "\nInnoDB: max insert size %lu\n",
				(ulong) max_size);
			ut_error;
		}
	}

#ifdef BTR_CUR_HASH_ADAPT
	if (!reorg && leaf && (cursor->flag == BTR_CUR_HASH)) {
		btr_search_update_hash_node_on_insert(cursor);
	} else {
		btr_search_update_hash_on_insert(cursor);
	}
#endif

	if (!(flags & BTR_NO_LOCKING_FLAG) && inherit) {

		lock_update_insert(block, *rec);
	}

	if (leaf && !dict_index_is_clust(index)) {
		/* Update the free bits of the B-tree page in the
		insert buffer bitmap. */

		/* The free bits in the insert buffer bitmap must
		never exceed the free space on a page.  It is safe to
		decrement or reset the bits in the bitmap in a
		mini-transaction that is committed before the
		mini-transaction that affects the free space. */

		/* It is unsafe to increment the bits in a separately
		committed mini-transaction, because in crash recovery,
		the free bits could momentarily be set too high. */

		if (zip_size) {
			/* Update the bits in the same mini-transaction. */
			ibuf_update_free_bits_zip(block, mtr);
		} else {
			/* Decrement the bits in a separate
			mini-transaction. */
			ibuf_update_free_bits_if_full(
				block, max_size,
				rec_size + PAGE_DIR_SLOT_SIZE);
		}
	}

	*big_rec = big_rec_vec;

	return(DB_SUCCESS);
}

/*************************************************************//**
Performs an insert on a page of an index tree. It is assumed that mtr
holds an x-latch on the tree and on the cursor page. If the insert is
made on the leaf level, to avoid deadlocks, mtr must also own x-latches
to brothers of page, if those brothers exist.
@return	DB_SUCCESS or error number */
UNIV_INTERN
dberr_t
btr_cur_pessimistic_insert(
/*=======================*/
	ulint		flags,	/*!< in: undo logging and locking flags: if not
				zero, the parameter thr should be
				specified; if no undo logging is specified,
				then the caller must have reserved enough
				free extents in the file space so that the
				insertion will certainly succeed */
	btr_cur_t*	cursor,	/*!< in: cursor after which to insert;
				cursor stays valid */
	ulint**		offsets,/*!< out: offsets on *rec */
	mem_heap_t**	heap,	/*!< in/out: pointer to memory heap
				that can be emptied */
	dtuple_t*	entry,	/*!< in/out: entry to insert */
	rec_t**		rec,	/*!< out: pointer to inserted record if
				succeed */
	big_rec_t**	big_rec,/*!< out: big rec vector whose fields have to
				be stored externally by the caller */
	ulint		n_ext,	/*!< in: number of externally stored columns */
	que_thr_t*	thr,	/*!< in/out: query thread; can be NULL if
				!(~flags
				& (BTR_NO_LOCKING_FLAG
				| BTR_NO_UNDO_LOG_FLAG)) */
	mtr_t*		mtr)	/*!< in/out: mini-transaction */
{
	dict_index_t*	index		= cursor->index;
	ulint		zip_size	= dict_table_zip_size(index->table);
	big_rec_t*	big_rec_vec	= NULL;
	dberr_t		err;
	ibool		inherit = FALSE;
	ibool		success;
	ulint		n_reserved	= 0;

	ut_ad(dtuple_check_typed(entry));
	ut_ad(thr || !(~flags & (BTR_NO_LOCKING_FLAG | BTR_NO_UNDO_LOG_FLAG)));

	*big_rec = NULL;

	const bool fake_changes = (~flags & (BTR_NO_LOCKING_FLAG
					     | BTR_NO_UNDO_LOG_FLAG))
		&& thr_get_trx(thr)->fake_changes;
	ut_ad(fake_changes || mtr_memo_contains(mtr,
				dict_index_get_lock(btr_cur_get_index(cursor)),
				MTR_MEMO_X_LOCK));
	ut_ad(fake_changes || mtr_memo_contains(mtr, btr_cur_get_block(cursor),
				MTR_MEMO_PAGE_X_FIX));
	ut_ad(!dict_index_is_online_ddl(index)
	      || dict_index_is_clust(index)
	      || (flags & BTR_CREATE_FLAG));

	cursor->flag = BTR_CUR_BINARY;

	/* Check locks and write to undo log, if specified */

	err = btr_cur_ins_lock_and_undo(flags, cursor, entry,
					thr, mtr, &inherit);

	if (err != DB_SUCCESS) {

		return(err);
	}

	if (!(flags & BTR_NO_UNDO_LOG_FLAG)) {

		ut_a(cursor->tree_height != ULINT_UNDEFINED);

		/* First reserve enough free space for the file segments
		of the index tree, so that the insert will not fail because
		of lack of space */

		ulint	n_extents = cursor->tree_height / 16 + 3;

		success = fsp_reserve_free_extents(&n_reserved, index->space,
						   n_extents, FSP_NORMAL, mtr);
		if (!success) {
			return(DB_OUT_OF_FILE_SPACE);
		}
	}

	if (page_zip_rec_needs_ext(rec_get_converted_size(index, entry, n_ext),
				   dict_table_is_comp(index->table),
				   dtuple_get_n_fields(entry),
				   zip_size)) {
		/* The record is so big that we have to store some fields
		externally on separate database pages */

		if (UNIV_LIKELY_NULL(big_rec_vec)) {
			/* This should never happen, but we handle
			the situation in a robust manner. */
			ut_ad(0);
			dtuple_convert_back_big_rec(index, entry, big_rec_vec);
		}

		big_rec_vec = dtuple_convert_big_rec(index, entry, &n_ext);

		if (big_rec_vec == NULL) {

			if (n_reserved > 0) {
				fil_space_release_free_extents(index->space,
							       n_reserved);
			}
			return(DB_TOO_BIG_RECORD);
		}
	}

	if (UNIV_UNLIKELY(fake_changes)) {
		/* skip CHANGE, LOG */
		if (n_reserved > 0) {
			fil_space_release_free_extents(index->space,
						       n_reserved);
		}
		*big_rec = big_rec_vec;
		return(DB_SUCCESS);
	}

	if (dict_index_get_page(index)
	    == buf_block_get_page_no(btr_cur_get_block(cursor))) {

		/* The page is the root page */
		*rec = btr_root_raise_and_insert(
			flags, cursor, offsets, heap, entry, n_ext, mtr);
	} else {
		*rec = btr_page_split_and_insert(
			flags, cursor, offsets, heap, entry, n_ext, mtr);
	}

	if (*rec == NULL && os_has_said_disk_full) {
		return(DB_OUT_OF_FILE_SPACE);
	}

	ut_ad(page_rec_get_next(btr_cur_get_rec(cursor)) == *rec);

	if (!(flags & BTR_NO_LOCKING_FLAG)) {
		/* The cursor might be moved to the other page,
		and the max trx id field should be updated after
		the cursor was fixed. */
		if (!dict_index_is_clust(index)) {
			page_update_max_trx_id(
				btr_cur_get_block(cursor),
				btr_cur_get_page_zip(cursor),
				thr_get_trx(thr)->id, mtr);
		}

		if (!page_rec_is_infimum(btr_cur_get_rec(cursor))) {
			/* split and inserted need to call
			lock_update_insert() always. */
			inherit = TRUE;
		}

		buf_block_t* block = btr_cur_get_block(cursor);
		buf_frame_t* frame = NULL;

		if (block) {
			frame = buf_block_get_frame(block);
		}
		/* split and inserted need to call
		lock_update_insert() always. */
		if (frame &&  btr_page_get_prev(frame, mtr) == FIL_NULL) {
			inherit = TRUE;
		}
	}

#ifdef BTR_CUR_ADAPT
	btr_search_update_hash_on_insert(cursor);
#endif
	if (inherit && !(flags & BTR_NO_LOCKING_FLAG)) {

		lock_update_insert(btr_cur_get_block(cursor), *rec);
	}

	if (n_reserved > 0) {
		fil_space_release_free_extents(index->space, n_reserved);
	}

	*big_rec = big_rec_vec;

	return(DB_SUCCESS);
}

/*==================== B-TREE UPDATE =========================*/

/*************************************************************//**
For an update, checks the locks and does the undo logging.
@return	DB_SUCCESS, DB_WAIT_LOCK, or error number */
UNIV_INLINE MY_ATTRIBUTE((warn_unused_result))
dberr_t
btr_cur_upd_lock_and_undo(
/*======================*/
	ulint		flags,	/*!< in: undo logging and locking flags */
	btr_cur_t*	cursor,	/*!< in: cursor on record to update */
	const ulint*	offsets,/*!< in: rec_get_offsets() on cursor */
	const upd_t*	update,	/*!< in: update vector */
	ulint		cmpl_info,/*!< in: compiler info on secondary index
				updates */
	que_thr_t*	thr,	/*!< in: query thread
				(can be NULL if BTR_NO_LOCKING_FLAG) */
	mtr_t*		mtr,	/*!< in/out: mini-transaction */
	roll_ptr_t*	roll_ptr)/*!< out: roll pointer */
{
	dict_index_t*	index;
	const rec_t*	rec;
	dberr_t		err;

<<<<<<< HEAD
	if (UNIV_UNLIKELY(thr_get_trx(thr)->fake_changes)) {
=======
	ut_ad((thr != NULL) || (flags & BTR_NO_LOCKING_FLAG));

	if (!(flags & BTR_NO_LOCKING_FLAG) && thr_get_trx(thr)->fake_changes) {
>>>>>>> 54bb04f7
		/* skip LOCK, UNDO */
		return(DB_SUCCESS);
	}

	rec = btr_cur_get_rec(cursor);
	index = cursor->index;

	ut_ad(rec_offs_validate(rec, index, offsets));

	if (!dict_index_is_clust(index)) {
		ut_ad(dict_index_is_online_ddl(index)
		      == !!(flags & BTR_CREATE_FLAG));

		/* We do undo logging only when we update a clustered index
		record */
		return(lock_sec_rec_modify_check_and_lock(
			       flags, btr_cur_get_block(cursor), rec,
			       index, thr, mtr));
	}

	/* Check if we have to wait for a lock: enqueue an explicit lock
	request if yes */

	if (!(flags & BTR_NO_LOCKING_FLAG)) {
		err = lock_clust_rec_modify_check_and_lock(
			flags, btr_cur_get_block(cursor), rec, index,
			offsets, thr);
		if (err != DB_SUCCESS) {
			return(err);
		}
	}

	/* Append the info about the update in the undo log */

	return((flags & BTR_NO_UNDO_LOG_FLAG)
	       ? DB_SUCCESS
	       : trx_undo_report_row_operation(
		       thr, index, NULL, update,
		       cmpl_info, rec, offsets, roll_ptr));
}

/***********************************************************//**
Writes a redo log record of updating a record in-place. */
UNIV_INTERN
void
btr_cur_update_in_place_log(
/*========================*/
	ulint		flags,		/*!< in: flags */
	const rec_t*	rec,		/*!< in: record */
	dict_index_t*	index,		/*!< in: index of the record */
	const upd_t*	update,		/*!< in: update vector */
	trx_id_t	trx_id,		/*!< in: transaction id */
	roll_ptr_t	roll_ptr,	/*!< in: roll ptr */
	mtr_t*		mtr)		/*!< in: mtr */
{
	byte*		log_ptr;
	const page_t*	page	= page_align(rec);
	ut_ad(flags < 256);
	ut_ad(!!page_is_comp(page) == dict_table_is_comp(index->table));

	log_ptr = mlog_open_and_write_index(mtr, rec, index, page_is_comp(page)
					    ? MLOG_COMP_REC_UPDATE_IN_PLACE
					    : MLOG_REC_UPDATE_IN_PLACE,
					    1 + DATA_ROLL_PTR_LEN + 14 + 2
					    + MLOG_BUF_MARGIN);

	if (!log_ptr) {
		/* Logging in mtr is switched off during crash recovery */
		return;
	}

	/* For secondary indexes, we could skip writing the dummy system fields
	to the redo log but we have to change redo log parsing of
	MLOG_REC_UPDATE_IN_PLACE/MLOG_COMP_REC_UPDATE_IN_PLACE or we have to add
	new redo log record. For now, just write dummy sys fields to the redo
	log if we are updating a secondary index record.
	*/
	mach_write_to_1(log_ptr, flags);
	log_ptr++;

	if (dict_index_is_clust(index)) {
		log_ptr = row_upd_write_sys_vals_to_log(
				index, trx_id, roll_ptr, log_ptr, mtr);
	} else {
		/* Dummy system fields for a secondary index */
		/* TRX_ID Position */
		log_ptr += mach_write_compressed(log_ptr, 0);
		/* ROLL_PTR */
		trx_write_roll_ptr(log_ptr, 0);
		log_ptr += DATA_ROLL_PTR_LEN;
		/* TRX_ID */
		log_ptr += mach_ull_write_compressed(log_ptr, 0);
	}

	mach_write_to_2(log_ptr, page_offset(rec));
	log_ptr += 2;

	row_upd_index_write_log(update, log_ptr, mtr);
}
#endif /* UNIV_HOTBACKUP */

/***********************************************************//**
Parses a redo log record of updating a record in-place.
@return	end of log record or NULL */
UNIV_INTERN
byte*
btr_cur_parse_update_in_place(
/*==========================*/
	byte*		ptr,	/*!< in: buffer */
	byte*		end_ptr,/*!< in: buffer end */
	page_t*		page,	/*!< in/out: page or NULL */
	page_zip_des_t*	page_zip,/*!< in/out: compressed page, or NULL */
	dict_index_t*	index)	/*!< in: index corresponding to page */
{
	ulint		flags;
	rec_t*		rec;
	upd_t*		update;
	ulint		pos;
	trx_id_t	trx_id;
	roll_ptr_t	roll_ptr;
	ulint		rec_offset;
	mem_heap_t*	heap;
	ulint*		offsets;

	if (end_ptr < ptr + 1) {

		return(NULL);
	}

	flags = mach_read_from_1(ptr);
	ptr++;

	ptr = row_upd_parse_sys_vals(ptr, end_ptr, &pos, &trx_id, &roll_ptr);

	if (ptr == NULL) {

		return(NULL);
	}

	if (end_ptr < ptr + 2) {

		return(NULL);
	}

	rec_offset = mach_read_from_2(ptr);
	ptr += 2;

	ut_a(rec_offset <= UNIV_PAGE_SIZE);

	heap = mem_heap_create(256);

	ptr = row_upd_index_parse(ptr, end_ptr, heap, &update);

	if (!ptr || !page) {

		goto func_exit;
	}

	ut_a((ibool)!!page_is_comp(page) == dict_table_is_comp(index->table));
	rec = page + rec_offset;

	/* We do not need to reserve btr_search_latch, as the page is only
	being recovered, and there cannot be a hash index to it. */

	offsets = rec_get_offsets(rec, index, NULL, ULINT_UNDEFINED, &heap);

	if (!(flags & BTR_KEEP_SYS_FLAG)) {
		row_upd_rec_sys_fields_in_recovery(rec, page_zip, offsets,
						   pos, trx_id, roll_ptr);
	}

	row_upd_rec_in_place(rec, index, offsets, update, page_zip);

func_exit:
	mem_heap_free(heap);

	return(ptr);
}

#ifndef UNIV_HOTBACKUP
/*************************************************************//**
See if there is enough place in the page modification log to log
an update-in-place.

@retval false if out of space; IBUF_BITMAP_FREE will be reset
outside mtr if the page was recompressed
@retval	true if enough place;

IMPORTANT: The caller will have to update IBUF_BITMAP_FREE if this is
a secondary index leaf page. This has to be done either within the
same mini-transaction, or by invoking ibuf_reset_free_bits() before
mtr_commit(mtr). */
UNIV_INTERN
bool
btr_cur_update_alloc_zip_func(
/*==========================*/
	page_zip_des_t*	page_zip,/*!< in/out: compressed page */
	page_cur_t*	cursor,	/*!< in/out: B-tree page cursor */
	dict_index_t*	index,	/*!< in: the index corresponding to cursor */
#ifdef UNIV_DEBUG
	ulint*		offsets,/*!< in/out: offsets of the cursor record */
#endif /* UNIV_DEBUG */
	ulint		length,	/*!< in: size needed */
	bool		create,	/*!< in: true=delete-and-insert,
				false=update-in-place */
	mtr_t*		mtr,	/*!< in/out: mini-transaction */
	trx_t*		trx)	/*!< in: NULL or transaction */
{
	const page_t*	page = page_cur_get_page(cursor);

	ut_ad(page_zip == page_cur_get_page_zip(cursor));
	ut_ad(!dict_index_is_ibuf(index));
	ut_ad(rec_offs_validate(page_cur_get_rec(cursor), index, offsets));

	if (page_zip_available(page_zip, dict_index_is_clust(index),
			       length, create)) {
		return(true);
	}

	if (!page_zip->m_nonempty && !page_has_garbage(page)) {
		/* The page has been freshly compressed, so
		reorganizing it will not help. */
		return(false);
	}

	if (create && page_is_leaf(page)
	    && (length + page_get_data_size(page)
		>= dict_index_zip_pad_optimal_page_size(index))) {
		return(false);
	}

	if (UNIV_UNLIKELY(trx && trx->fake_changes)) {
		/* Don't call page_zip_compress_write_log_no_data as that has
		assert which would fail. Assume there won't be a compression
		failure. */

		return(true);
	}

	if (!btr_page_reorganize(cursor, index, mtr)) {
		goto out_of_space;
	}

	rec_offs_make_valid(page_cur_get_rec(cursor), index, offsets);

	/* After recompressing a page, we must make sure that the free
	bits in the insert buffer bitmap will not exceed the free
	space on the page.  Because this function will not attempt
	recompression unless page_zip_available() fails above, it is
	safe to reset the free bits if page_zip_available() fails
	again, below.  The free bits can safely be reset in a separate
	mini-transaction.  If page_zip_available() succeeds below, we
	can be sure that the btr_page_reorganize() above did not reduce
	the free space available on the page. */

	if (page_zip_available(page_zip, dict_index_is_clust(index),
			       length, create)) {
		return(true);
	}

out_of_space:
	ut_ad(rec_offs_validate(page_cur_get_rec(cursor), index, offsets));

	/* Out of space: reset the free bits. */
	if (!dict_index_is_clust(index) && page_is_leaf(page)) {
		ibuf_reset_free_bits(page_cur_get_block(cursor));
	}

	return(false);
}

/*************************************************************//**
Updates a record when the update causes no size changes in its fields.
We assume here that the ordering fields of the record do not change.
@return locking or undo log related error code, or
@retval DB_SUCCESS on success
@retval DB_ZIP_OVERFLOW if there is not enough space left
on the compressed page (IBUF_BITMAP_FREE was reset outside mtr) */
UNIV_INTERN
dberr_t
btr_cur_update_in_place(
/*====================*/
	ulint		flags,	/*!< in: undo logging and locking flags */
	btr_cur_t*	cursor,	/*!< in: cursor on the record to update;
				cursor stays valid and positioned on the
				same record */
	ulint*		offsets,/*!< in/out: offsets on cursor->page_cur.rec */
	const upd_t*	update,	/*!< in: update vector */
	ulint		cmpl_info,/*!< in: compiler info on secondary index
				updates */
	que_thr_t*	thr,	/*!< in: query thread */
	trx_id_t	trx_id,	/*!< in: transaction id */
	mtr_t*		mtr)	/*!< in/out: mini-transaction; if this
				is a secondary index, the caller must
				mtr_commit(mtr) before latching any
				further pages */
{
	dict_index_t*	index;
	buf_block_t*	block;
	page_zip_des_t*	page_zip;
	dberr_t		err;
	rec_t*		rec;
	roll_ptr_t	roll_ptr	= 0;
	ulint		was_delete_marked;
	ibool		is_hashed;
	trx_t*		trx;

	rec = btr_cur_get_rec(cursor);
	index = cursor->index;
	ut_ad(rec_offs_validate(rec, index, offsets));
	ut_ad(!!page_rec_is_comp(rec) == dict_table_is_comp(index->table));
	/* The insert buffer tree should never be updated in place. */
	ut_ad(!dict_index_is_ibuf(index));
	ut_ad(dict_index_is_online_ddl(index) == !!(flags & BTR_CREATE_FLAG)
	      || dict_index_is_clust(index));
	ut_ad(thr_get_trx(thr)->id == trx_id
	      || (flags & ~(BTR_KEEP_POS_FLAG | BTR_KEEP_IBUF_BITMAP))
	      == (BTR_NO_UNDO_LOG_FLAG | BTR_NO_LOCKING_FLAG
		  | BTR_CREATE_FLAG | BTR_KEEP_SYS_FLAG));
	ut_ad(fil_page_get_type(btr_cur_get_page(cursor)) == FIL_PAGE_INDEX);
	ut_ad(btr_page_get_index_id(btr_cur_get_page(cursor)) == index->id);

#ifdef UNIV_DEBUG
	if (btr_cur_print_record_ops) {
		btr_cur_trx_report(trx_id, index, "update ");
		rec_print_new(stderr, rec, offsets);
	}
#endif /* UNIV_DEBUG */

	block = btr_cur_get_block(cursor);
	page_zip = buf_block_get_page_zip(block);
	trx = thr_get_trx(thr);

	/* Check that enough space is available on the compressed page. */
	if (page_zip) {
		if (!btr_cur_update_alloc_zip(
			    page_zip, btr_cur_get_page_cur(cursor),
			    index, offsets, rec_offs_size(offsets),
			    false, mtr, trx)) {
			return(DB_ZIP_OVERFLOW);
		}

		rec = btr_cur_get_rec(cursor);
	}

	/* Do lock checking and undo logging */
	err = btr_cur_upd_lock_and_undo(flags, cursor, offsets,
					update, cmpl_info,
					thr, mtr, &roll_ptr);
	if (UNIV_UNLIKELY(err != DB_SUCCESS)) {
		/* We may need to update the IBUF_BITMAP_FREE
		bits after a reorganize that was done in
		btr_cur_update_alloc_zip(). */
		goto func_exit;
	}

	if (UNIV_UNLIKELY(trx->fake_changes)) {
		/* skip CHANGE, LOG */
		return(err); /* == DB_SUCCESS */
	}

	if (!(flags & BTR_KEEP_SYS_FLAG)) {
		row_upd_rec_sys_fields(rec, NULL, index, offsets,
				       thr_get_trx(thr), roll_ptr);
	}

	was_delete_marked = rec_get_deleted_flag(
		rec, page_is_comp(buf_block_get_frame(block)));

	is_hashed = (block->index != NULL);

	if (is_hashed) {
		/* TO DO: Can we skip this if none of the fields
		index->search_info->curr_n_fields
		are being updated? */

		/* The function row_upd_changes_ord_field_binary works only
		if the update vector was built for a clustered index, we must
		NOT call it if index is secondary */

		if (!dict_index_is_clust(index)
		    || row_upd_changes_ord_field_binary(index, update, thr,
							NULL, NULL)) {

			/* Remove possible hash index pointer to this record */
			btr_search_update_hash_on_delete(cursor);
		}

		rw_lock_x_lock(btr_search_get_latch(cursor->index));
	}

	row_upd_rec_in_place(rec, index, offsets, update, page_zip);

	if (is_hashed) {
		rw_lock_x_unlock(btr_search_get_latch(cursor->index));
	}

	btr_cur_update_in_place_log(flags, rec, index, update,
				    trx_id, roll_ptr, mtr);

	if (was_delete_marked
	    && !rec_get_deleted_flag(
		    rec, page_is_comp(buf_block_get_frame(block)))) {
		/* The new updated record owns its possible externally
		stored fields */

		btr_cur_unmark_extern_fields(page_zip,
					     rec, index, offsets, mtr);
	}

	ut_ad(err == DB_SUCCESS);

func_exit:
	if (page_zip
	    && !(flags & BTR_KEEP_IBUF_BITMAP)
	    && !dict_index_is_clust(index)
	    && block) {
		buf_frame_t* frame = buf_block_get_frame(block);
		if (frame && page_is_leaf(frame)) {
			/* Update the free bits in the insert buffer. */
			ibuf_update_free_bits_zip(block, mtr);
		}
	}

	return(err);
}

/*************************************************************//**
Tries to update a record on a page in an index tree. It is assumed that mtr
holds an x-latch on the page. The operation does not succeed if there is too
little space on the page or if the update would result in too empty a page,
so that tree compression is recommended. We assume here that the ordering
fields of the record do not change.
@return error code, including
@retval DB_SUCCESS on success
@retval DB_OVERFLOW if the updated record does not fit
@retval DB_UNDERFLOW if the page would become too empty
@retval DB_ZIP_OVERFLOW if there is not enough space left
on the compressed page (IBUF_BITMAP_FREE was reset outside mtr) */
UNIV_INTERN
dberr_t
btr_cur_optimistic_update(
/*======================*/
	ulint		flags,	/*!< in: undo logging and locking flags */
	btr_cur_t*	cursor,	/*!< in: cursor on the record to update;
				cursor stays valid and positioned on the
				same record */
	ulint**		offsets,/*!< out: offsets on cursor->page_cur.rec */
	mem_heap_t**	heap,	/*!< in/out: pointer to NULL or memory heap */
	const upd_t*	update,	/*!< in: update vector; this must also
				contain trx id and roll ptr fields */
	ulint		cmpl_info,/*!< in: compiler info on secondary index
				updates */
	que_thr_t*	thr,	/*!< in: query thread */
	trx_id_t	trx_id,	/*!< in: transaction id */
	mtr_t*		mtr)	/*!< in/out: mini-transaction; if this
				is a secondary index, the caller must
				mtr_commit(mtr) before latching any
				further pages */
{
	dict_index_t*	index;
	page_cur_t*	page_cursor;
	dberr_t		err;
	buf_block_t*	block;
	page_t*		page;
	page_zip_des_t*	page_zip;
	rec_t*		rec;
	ulint		max_size;
	ulint		new_rec_size;
	ulint		old_rec_size;
	ulint		max_ins_size = 0;
	dtuple_t*	new_entry;
	roll_ptr_t	roll_ptr;
	ulint		i;
	ulint		n_ext;

	block = btr_cur_get_block(cursor);
	page = buf_block_get_frame(block);
	rec = btr_cur_get_rec(cursor);
	index = cursor->index;
	ut_ad(!!page_rec_is_comp(rec) == dict_table_is_comp(index->table));
	ut_ad(thr_get_trx(thr)->fake_changes
	      || mtr_memo_contains(mtr, block, MTR_MEMO_PAGE_X_FIX));
	/* The insert buffer tree should never be updated in place. */
	ut_ad(!dict_index_is_ibuf(index));
	ut_ad(dict_index_is_online_ddl(index) == !!(flags & BTR_CREATE_FLAG)
	      || dict_index_is_clust(index));
	ut_ad(thr_get_trx(thr)->id == trx_id
	      || (flags & ~(BTR_KEEP_POS_FLAG | BTR_KEEP_IBUF_BITMAP))
	      == (BTR_NO_UNDO_LOG_FLAG | BTR_NO_LOCKING_FLAG
		  | BTR_CREATE_FLAG | BTR_KEEP_SYS_FLAG));
	ut_ad(fil_page_get_type(page) == FIL_PAGE_INDEX);
	ut_ad(btr_page_get_index_id(page) == index->id);

	*offsets = rec_get_offsets(rec, index, *offsets,
				   ULINT_UNDEFINED, heap);
#if defined UNIV_DEBUG || defined UNIV_BLOB_LIGHT_DEBUG
	ut_a(!rec_offs_any_null_extern(rec, *offsets)
	     || trx_is_recv(thr_get_trx(thr)));
#endif /* UNIV_DEBUG || UNIV_BLOB_LIGHT_DEBUG */

#ifdef UNIV_DEBUG
	if (btr_cur_print_record_ops) {
		btr_cur_trx_report(trx_id, index, "update ");
		rec_print_new(stderr, rec, *offsets);
	}
#endif /* UNIV_DEBUG */

	if (!row_upd_changes_field_size_or_external(index, *offsets, update)) {

		/* The simplest and the most common case: the update does not
		change the size of any field and none of the updated fields is
		externally stored in rec or update, and there is enough space
		on the compressed page to log the update. */

		return(btr_cur_update_in_place(
			       flags, cursor, *offsets, update,
			       cmpl_info, thr, trx_id, mtr));
	}

	if (rec_offs_any_extern(*offsets)) {
any_extern:
		/* Externally stored fields are treated in pessimistic
		update */

		return(DB_OVERFLOW);
	}

	for (i = 0; i < upd_get_n_fields(update); i++) {
		if (dfield_is_ext(&upd_get_nth_field(update, i)->new_val)) {

			goto any_extern;
		}
	}

	page_cursor = btr_cur_get_page_cur(cursor);

	if (!*heap) {
		*heap = mem_heap_create(
			rec_offs_size(*offsets)
			+ DTUPLE_EST_ALLOC(rec_offs_n_fields(*offsets)));
	}

	new_entry = row_rec_to_index_entry(rec, index, *offsets,
					   &n_ext, *heap);
	/* We checked above that there are no externally stored fields. */
	ut_a(!n_ext);

	/* The page containing the clustered index record
	corresponding to new_entry is latched in mtr.
	Thus the following call is safe. */
	row_upd_index_replace_new_col_vals_index_pos(new_entry, index, update,
						     FALSE, *heap);
	old_rec_size = rec_offs_size(*offsets);
	new_rec_size = rec_get_converted_size(index, new_entry, 0);

	page_zip = buf_block_get_page_zip(block);
#ifdef UNIV_ZIP_DEBUG
	ut_a(!page_zip || page_zip_validate(page_zip, page, index));
#endif /* UNIV_ZIP_DEBUG */

	if (page_zip) {
		if (page_zip_rec_needs_ext(new_rec_size, page_is_comp(page),
					   dict_index_get_n_fields(index),
					   page_zip_get_size(page_zip))) {
			goto any_extern;
		}

		if (!btr_cur_update_alloc_zip(
			    page_zip, page_cursor, index, *offsets,
			    new_rec_size, true, mtr, thr_get_trx(thr))) {
			return(DB_ZIP_OVERFLOW);
		}

		rec = page_cur_get_rec(page_cursor);
	}

	if (UNIV_UNLIKELY(new_rec_size
			  >= (page_get_free_space_of_empty(page_is_comp(page))
			      / 2))) {
		/* We may need to update the IBUF_BITMAP_FREE
		bits after a reorganize that was done in
		btr_cur_update_alloc_zip(). */
		err = DB_OVERFLOW;
		goto func_exit;
	}

	if (UNIV_UNLIKELY(page_get_data_size(page)
			  - old_rec_size + new_rec_size
			  < BTR_CUR_PAGE_COMPRESS_LIMIT)) {
		/* We may need to update the IBUF_BITMAP_FREE
		bits after a reorganize that was done in
		btr_cur_update_alloc_zip(). */

		/* The page would become too empty */
		err = DB_UNDERFLOW;
		goto func_exit;
	}

	/* We do not attempt to reorganize if the page is compressed.
	This is because the page may fail to compress after reorganization. */
	max_size = page_zip
		? page_get_max_insert_size(page, 1)
		: (old_rec_size
		   + page_get_max_insert_size_after_reorganize(page, 1));

	if (!page_zip) {
		max_ins_size = page_get_max_insert_size_after_reorganize(page, 1);
	}

	if (!(((max_size >= BTR_CUR_PAGE_REORGANIZE_LIMIT)
	       && (max_size >= new_rec_size))
	      || (page_get_n_recs(page) <= 1))) {

		/* We may need to update the IBUF_BITMAP_FREE
		bits after a reorganize that was done in
		btr_cur_update_alloc_zip(). */

		/* There was not enough space, or it did not pay to
		reorganize: for simplicity, we decide what to do assuming a
		reorganization is needed, though it might not be necessary */

		err = DB_OVERFLOW;
		goto func_exit;
	}

	/* Do lock checking and undo logging */
	err = btr_cur_upd_lock_and_undo(flags, cursor, *offsets,
					update, cmpl_info,
					thr, mtr, &roll_ptr);
	if (err != DB_SUCCESS) {
		/* We may need to update the IBUF_BITMAP_FREE
		bits after a reorganize that was done in
		btr_cur_update_alloc_zip(). */
		goto func_exit;
	}

	if (UNIV_UNLIKELY(thr_get_trx(thr)->fake_changes)) {
		/* skip CHANGE, LOG */
		ut_ad(err == DB_SUCCESS);
		return(DB_SUCCESS);
	}

	/* Ok, we may do the replacement. Store on the page infimum the
	explicit locks on rec, before deleting rec (see the comment in
	btr_cur_pessimistic_update). */

	lock_rec_store_on_page_infimum(block, rec);

	btr_search_update_hash_on_delete(cursor);

	page_cur_delete_rec(page_cursor, index, *offsets, mtr);

	page_cur_move_to_prev(page_cursor);

	if (!(flags & BTR_KEEP_SYS_FLAG)) {
		row_upd_index_entry_sys_field(new_entry, index, DATA_ROLL_PTR,
					      roll_ptr);
		row_upd_index_entry_sys_field(new_entry, index, DATA_TRX_ID,
					      trx_id);
	}

	/* There are no externally stored columns in new_entry */
	rec = btr_cur_insert_if_possible(
		cursor, new_entry, offsets, heap, 0/*n_ext*/, mtr);
	ut_a(rec); /* <- We calculated above the insert would fit */

	/* Restore the old explicit lock state on the record */

	lock_rec_restore_from_page_infimum(block, rec, block);

	page_cur_move_to_next(page_cursor);
	ut_ad(err == DB_SUCCESS);

func_exit:
	if (!(flags & BTR_KEEP_IBUF_BITMAP)
	    && !dict_index_is_clust(index)
	    && page_is_leaf(page)) {

		if (page_zip) {
			ibuf_update_free_bits_zip(block, mtr);
		} else {
			ibuf_update_free_bits_low(block, max_ins_size, mtr);
		}
	}

	return(err);
}

/*************************************************************//**
If, in a split, a new supremum record was created as the predecessor of the
updated record, the supremum record must inherit exactly the locks on the
updated record. In the split it may have inherited locks from the successor
of the updated record, which is not correct. This function restores the
right locks for the new supremum. */
static
void
btr_cur_pess_upd_restore_supremum(
/*==============================*/
	buf_block_t*	block,	/*!< in: buffer block of rec */
	const rec_t*	rec,	/*!< in: updated record */
	mtr_t*		mtr)	/*!< in: mtr */
{
	page_t*		page;
	buf_block_t*	prev_block;
	ulint		space;
	ulint		zip_size;
	ulint		prev_page_no;

	page = buf_block_get_frame(block);

	if (page_rec_get_next(page_get_infimum_rec(page)) != rec) {
		/* Updated record is not the first user record on its page */

		return;
	}

	space = buf_block_get_space(block);
	zip_size = buf_block_get_zip_size(block);
	prev_page_no = btr_page_get_prev(page, mtr);

	ut_ad(prev_page_no != FIL_NULL);
	prev_block = buf_page_get_with_no_latch(space, zip_size,
						prev_page_no, mtr);
#ifdef UNIV_BTR_DEBUG
	ut_a(btr_page_get_next(prev_block->frame, mtr)
	     == page_get_page_no(page));
#endif /* UNIV_BTR_DEBUG */

	/* We must already have an x-latch on prev_block! */
	ut_ad(mtr_memo_contains(mtr, prev_block, MTR_MEMO_PAGE_X_FIX));

	lock_rec_reset_and_inherit_gap_locks(prev_block, block,
					     PAGE_HEAP_NO_SUPREMUM,
					     page_rec_get_heap_no(rec));
}

/*************************************************************//**
Check if the total length of the modified blob for the row is within 10%
of the total redo log size.  This constraint on the blob length is to
avoid overwriting the redo logs beyond the last checkpoint lsn.
@return	DB_SUCCESS or DB_TOO_BIG_FOR_REDO. */
static
dberr_t
btr_check_blob_limit(const big_rec_t*	big_rec_vec)
{
	const	ib_uint64_t redo_size = srv_n_log_files * srv_log_file_size
		* UNIV_PAGE_SIZE;
	const	ib_uint64_t redo_10p = redo_size / 10;
	ib_uint64_t	total_blob_len = 0;
	dberr_t	err = DB_SUCCESS;

	/* Calculate the total number of bytes for blob data */
	for (ulint i = 0; i < big_rec_vec->n_fields; i++) {
		total_blob_len += big_rec_vec->fields[i].len;
	}

	if (total_blob_len > redo_10p) {
		ib_logf(IB_LOG_LEVEL_ERROR, "The total blob data"
			" length (" UINT64PF ") is greater than"
			" 10%% of the total redo log size (" UINT64PF
			"). Please increase total redo log size.",
			total_blob_len, redo_size);
		err = DB_TOO_BIG_FOR_REDO;
	}

	return(err);
}

/*************************************************************//**
Performs an update of a record on a page of a tree. It is assumed
that mtr holds an x-latch on the tree and on the cursor page. If the
update is made on the leaf level, to avoid deadlocks, mtr must also
own x-latches to brothers of page, if those brothers exist. We assume
here that the ordering fields of the record do not change.
@return	DB_SUCCESS or error code */
UNIV_INTERN
dberr_t
btr_cur_pessimistic_update(
/*=======================*/
	ulint		flags,	/*!< in: undo logging, locking, and rollback
				flags */
	btr_cur_t*	cursor,	/*!< in/out: cursor on the record to update;
				cursor may become invalid if *big_rec == NULL
				|| !(flags & BTR_KEEP_POS_FLAG) */
	ulint**		offsets,/*!< out: offsets on cursor->page_cur.rec */
	mem_heap_t**	offsets_heap,
				/*!< in/out: pointer to memory heap
				that can be emptied */
	mem_heap_t*	entry_heap,
				/*!< in/out: memory heap for allocating
				big_rec and the index tuple */
	big_rec_t**	big_rec,/*!< out: big rec vector whose fields have to
				be stored externally by the caller */
	const upd_t*	update,	/*!< in: update vector; this is allowed also
				contain trx id and roll ptr fields, but
				the values in update vector have no effect */
	ulint		cmpl_info,/*!< in: compiler info on secondary index
				updates */
	que_thr_t*	thr,	/*!< in: query thread */
	trx_id_t	trx_id,	/*!< in: transaction id */
	mtr_t*		mtr)	/*!< in/out: mini-transaction; must be
				committed before latching any further pages */
{
	big_rec_t*	big_rec_vec	= NULL;
	big_rec_t*	dummy_big_rec;
	dict_index_t*	index;
	buf_block_t*	block;
	page_t*		page;
	page_zip_des_t*	page_zip;
	rec_t*		rec;
	page_cur_t*	page_cursor;
	dberr_t		err;
	dberr_t		optim_err;
	roll_ptr_t	roll_ptr;
	ibool		was_first;
	ulint		n_reserved	= 0;
	ulint		n_ext;
	trx_t*		trx;
	ulint		max_ins_size	= 0;

	*offsets = NULL;
	*big_rec = NULL;

	block = btr_cur_get_block(cursor);
	page = buf_block_get_frame(block);
	page_zip = buf_block_get_page_zip(block);
	index = cursor->index;

	ut_ad(thr_get_trx(thr)->fake_changes
	      || mtr_memo_contains(mtr, dict_index_get_lock(index),
				   MTR_MEMO_X_LOCK));
	ut_ad(thr_get_trx(thr)->fake_changes
	      || mtr_memo_contains(mtr, block, MTR_MEMO_PAGE_X_FIX));
#ifdef UNIV_ZIP_DEBUG
	ut_a(!page_zip || page_zip_validate(page_zip, page, index));
#endif /* UNIV_ZIP_DEBUG */
	/* The insert buffer tree should never be updated in place. */
	ut_ad(!dict_index_is_ibuf(index));
	ut_ad(dict_index_is_online_ddl(index) == !!(flags & BTR_CREATE_FLAG)
	      || dict_index_is_clust(index));
	ut_ad(thr_get_trx(thr)->id == trx_id
	      || (flags & ~BTR_KEEP_POS_FLAG)
	      == (BTR_NO_UNDO_LOG_FLAG | BTR_NO_LOCKING_FLAG
		  | BTR_CREATE_FLAG | BTR_KEEP_SYS_FLAG));

	err = optim_err = btr_cur_optimistic_update(
		flags | BTR_KEEP_IBUF_BITMAP,
		cursor, offsets, offsets_heap, update,
		cmpl_info, thr, trx_id, mtr);

	switch (err) {
	case DB_ZIP_OVERFLOW:
	case DB_UNDERFLOW:
	case DB_OVERFLOW:
		break;
	default:
	err_exit:
		/* We suppressed this with BTR_KEEP_IBUF_BITMAP.
		For DB_ZIP_OVERFLOW, the IBUF_BITMAP_FREE bits were
		already reset by btr_cur_update_alloc_zip() if the
		page was recompressed. */
		if (page_zip
		    && optim_err != DB_ZIP_OVERFLOW
		    && !dict_index_is_clust(index)
		    && page_is_leaf(page)) {
			ibuf_update_free_bits_zip(block, mtr);
		}

		return(err);
	}

	/* Do lock checking and undo logging */
	err = btr_cur_upd_lock_and_undo(flags, cursor, *offsets,
					update, cmpl_info,
					thr, mtr, &roll_ptr);
	if (err != DB_SUCCESS) {
		goto err_exit;
	}

	if (optim_err == DB_OVERFLOW) {
		ulint	reserve_flag;
		ulint	n_extents;

		/* First reserve enough free space for the file segments
		of the index tree, so that the update will not fail because
		of lack of space */
		if (UNIV_UNLIKELY(cursor->tree_height == ULINT_UNDEFINED)) {
			/* When the tree height is uninitialized due to fake
			changes, reserve some hardcoded number of extents.  */
			ut_a(thr_get_trx(thr)->fake_changes);
			n_extents = 3;
		}
		else {
			n_extents = cursor->tree_height / 16 + 3;
		}

		if (flags & BTR_NO_UNDO_LOG_FLAG) {
			reserve_flag = FSP_CLEANING;
		} else {
			reserve_flag = FSP_NORMAL;
		}

		if (!fsp_reserve_free_extents(&n_reserved, index->space,
					      n_extents, reserve_flag, mtr)) {
			err = DB_OUT_OF_FILE_SPACE;
			goto err_exit;
		}
	}

	rec = btr_cur_get_rec(cursor);

	*offsets = rec_get_offsets(
		rec, index, *offsets, ULINT_UNDEFINED, offsets_heap);

	dtuple_t*	new_entry = row_rec_to_index_entry(
		rec, index, *offsets, &n_ext, entry_heap);

	/* The page containing the clustered index record
	corresponding to new_entry is latched in mtr.  If the
	clustered index record is delete-marked, then its externally
	stored fields cannot have been purged yet, because then the
	purge would also have removed the clustered index record
	itself.  Thus the following call is safe. */
	row_upd_index_replace_new_col_vals_index_pos(new_entry, index, update,
						     FALSE, entry_heap);

	trx = thr_get_trx(thr);

	if (!(flags & BTR_KEEP_SYS_FLAG) && UNIV_LIKELY(!trx->fake_changes)) {
		row_upd_index_entry_sys_field(new_entry, index, DATA_ROLL_PTR,
					      roll_ptr);
		row_upd_index_entry_sys_field(new_entry, index, DATA_TRX_ID,
					      trx_id);
	}

	if ((flags & BTR_NO_UNDO_LOG_FLAG) && rec_offs_any_extern(*offsets)) {
		/* We are in a transaction rollback undoing a row
		update: we must free possible externally stored fields
		which got new values in the update, if they are not
		inherited values. They can be inherited if we have
		updated the primary key to another value, and then
		update it back again. */

		ut_ad(big_rec_vec == NULL);

		/* fake_changes should not cause undo. so never reaches here */
		ut_ad(!(trx->fake_changes));

		btr_rec_free_updated_extern_fields(
			index, rec, page_zip, *offsets, update,
			trx_is_recv(thr_get_trx(thr))
			? RB_RECOVERY : RB_NORMAL, mtr);
	}

	/* We have to set appropriate extern storage bits in the new
	record to be inserted: we have to remember which fields were such */

	ut_ad(!page_is_comp(page) || !rec_get_node_ptr_flag(rec));
	ut_ad(rec_offs_validate(rec, index, *offsets));
	n_ext += btr_push_update_extern_fields(new_entry, update, entry_heap);

	if (page_zip) {
		ut_ad(page_is_comp(page));
		if (page_zip_rec_needs_ext(
			    rec_get_converted_size(index, new_entry, n_ext),
			    TRUE,
			    dict_index_get_n_fields(index),
			    page_zip_get_size(page_zip))) {

			goto make_external;
		}
	} else if (page_zip_rec_needs_ext(
			   rec_get_converted_size(index, new_entry, n_ext),
			   page_is_comp(page), 0, 0)) {
make_external:
		big_rec_vec = dtuple_convert_big_rec(index, new_entry, &n_ext);
		if (UNIV_UNLIKELY(big_rec_vec == NULL)) {

			/* We cannot goto return_after_reservations,
			because we may need to update the
			IBUF_BITMAP_FREE bits, which was suppressed by
			BTR_KEEP_IBUF_BITMAP. */
#ifdef UNIV_ZIP_DEBUG
			ut_a(!page_zip
			     || page_zip_validate(page_zip, page, index));
#endif /* UNIV_ZIP_DEBUG */
			if (n_reserved > 0) {
				fil_space_release_free_extents(
					index->space, n_reserved);
			}

			err = DB_TOO_BIG_RECORD;
			goto err_exit;
		}

		ut_ad(page_is_leaf(page));
		ut_ad(dict_index_is_clust(index));
		ut_ad(flags & BTR_KEEP_POS_FLAG);
	}

	if (UNIV_UNLIKELY(trx->fake_changes)) {
		/* skip CHANGE, LOG */
		err = DB_SUCCESS;
		goto return_after_reservations;
	}

	if (big_rec_vec) {

		err = btr_check_blob_limit(big_rec_vec);

		if (err != DB_SUCCESS) {
			if (n_reserved > 0) {
				fil_space_release_free_extents(
					index->space, n_reserved);
			}
			goto err_exit;
		}
	}

	if (!page_zip) {
		max_ins_size = page_get_max_insert_size_after_reorganize(page, 1);
	}

	/* Store state of explicit locks on rec on the page infimum record,
	before deleting rec. The page infimum acts as a dummy carrier of the
	locks, taking care also of lock releases, before we can move the locks
	back on the actual record. There is a special case: if we are
	inserting on the root page and the insert causes a call of
	btr_root_raise_and_insert. Therefore we cannot in the lock system
	delete the lock structs set on the root page even if the root
	page carries just node pointers. */

	lock_rec_store_on_page_infimum(block, rec);

	btr_search_update_hash_on_delete(cursor);

#ifdef UNIV_ZIP_DEBUG
	ut_a(!page_zip || page_zip_validate(page_zip, page, index));
#endif /* UNIV_ZIP_DEBUG */
	page_cursor = btr_cur_get_page_cur(cursor);

	page_cur_delete_rec(page_cursor, index, *offsets, mtr);

	page_cur_move_to_prev(page_cursor);

	rec = btr_cur_insert_if_possible(cursor, new_entry,
					 offsets, offsets_heap, n_ext, mtr);

	if (rec) {
		page_cursor->rec = rec;

		lock_rec_restore_from_page_infimum(btr_cur_get_block(cursor),
						   rec, block);

		if (!rec_get_deleted_flag(rec, rec_offs_comp(*offsets))) {
			/* The new inserted record owns its possible externally
			stored fields */
			btr_cur_unmark_extern_fields(
				page_zip, rec, index, *offsets, mtr);
		}

		bool adjust = big_rec_vec && (flags & BTR_KEEP_POS_FLAG);

		if (btr_cur_compress_if_useful(cursor, adjust, mtr)) {
			if (adjust) {
				rec_offs_make_valid(
					page_cursor->rec, index, *offsets);
			}
		} else if (!dict_index_is_clust(index)
			   && page_is_leaf(page)) {

			/* Update the free bits in the insert buffer.
			This is the same block which was skipped by
			BTR_KEEP_IBUF_BITMAP. */
			if (page_zip) {
				ibuf_update_free_bits_zip(block, mtr);
			} else {
				ibuf_update_free_bits_low(block, max_ins_size,
							  mtr);
			}
		}

		err = DB_SUCCESS;
		goto return_after_reservations;
	} else {
		/* If the page is compressed and it initially
		compresses very well, and there is a subsequent insert
		of a badly-compressing record, it is possible for
		btr_cur_optimistic_update() to return DB_UNDERFLOW and
		btr_cur_insert_if_possible() to return FALSE. */
		ut_a(page_zip || optim_err != DB_UNDERFLOW);

		/* Out of space: reset the free bits.
		This is the same block which was skipped by
		BTR_KEEP_IBUF_BITMAP. */
		if (!dict_index_is_clust(index) && page_is_leaf(page)) {
			ibuf_reset_free_bits(block);
		}
	}

	if (big_rec_vec) {
		ut_ad(page_is_leaf(page));
		ut_ad(dict_index_is_clust(index));
		ut_ad(flags & BTR_KEEP_POS_FLAG);

		/* btr_page_split_and_insert() in
		btr_cur_pessimistic_insert() invokes
		mtr_memo_release(mtr, index->lock, MTR_MEMO_X_LOCK).
		We must keep the index->lock when we created a
		big_rec, so that row_upd_clust_rec() can store the
		big_rec in the same mini-transaction. */

		mtr_x_lock(dict_index_get_lock(index), mtr);
	}

	/* Was the record to be updated positioned as the first user
	record on its page? */
	was_first = page_cur_is_before_first(page_cursor);

	/* Lock checks and undo logging were already performed by
	btr_cur_upd_lock_and_undo(). We do not try
	btr_cur_optimistic_insert() because
	btr_cur_insert_if_possible() already failed above. */

	err = btr_cur_pessimistic_insert(BTR_NO_UNDO_LOG_FLAG
					 | BTR_NO_LOCKING_FLAG
					 | BTR_KEEP_SYS_FLAG,
					 cursor, offsets, offsets_heap,
					 new_entry, &rec,
					 &dummy_big_rec, n_ext, NULL, mtr);
	ut_a(rec);
	ut_a(err == DB_SUCCESS);
	ut_a(dummy_big_rec == NULL);
	ut_ad(rec_offs_validate(rec, cursor->index, *offsets));
	page_cursor->rec = rec;

	if (dict_index_is_sec_or_ibuf(index)) {
		/* Update PAGE_MAX_TRX_ID in the index page header.
		It was not updated by btr_cur_pessimistic_insert()
		because of BTR_NO_LOCKING_FLAG. */
		buf_block_t*	rec_block;

		rec_block = btr_cur_get_block(cursor);

		page_update_max_trx_id(rec_block,
				       buf_block_get_page_zip(rec_block),
				       trx_id, mtr);
	}

	if (!rec_get_deleted_flag(rec, rec_offs_comp(*offsets))) {
		/* The new inserted record owns its possible externally
		stored fields */
		buf_block_t*	rec_block = btr_cur_get_block(cursor);

#ifdef UNIV_ZIP_DEBUG
		ut_a(!page_zip || page_zip_validate(page_zip, page, index));
		page = buf_block_get_frame(rec_block);
#endif /* UNIV_ZIP_DEBUG */
		page_zip = buf_block_get_page_zip(rec_block);

		btr_cur_unmark_extern_fields(page_zip,
					     rec, index, *offsets, mtr);
	}

	lock_rec_restore_from_page_infimum(btr_cur_get_block(cursor),
					   rec, block);

	/* If necessary, restore also the correct lock state for a new,
	preceding supremum record created in a page split. While the old
	record was nonexistent, the supremum might have inherited its locks
	from a wrong record. */

	if (!was_first) {
		btr_cur_pess_upd_restore_supremum(btr_cur_get_block(cursor),
						  rec, mtr);
	}

return_after_reservations:
#ifdef UNIV_ZIP_DEBUG
	ut_a(!page_zip || page_zip_validate(page_zip, page, index));
#endif /* UNIV_ZIP_DEBUG */

	if (n_reserved > 0) {
		fil_space_release_free_extents(index->space, n_reserved);
	}

	*big_rec = big_rec_vec;

	return(err);
}

/*==================== B-TREE DELETE MARK AND UNMARK ===============*/

/****************************************************************//**
Writes the redo log record for delete marking or unmarking of an index
record. */
UNIV_INLINE
void
btr_cur_del_mark_set_clust_rec_log(
/*===============================*/
	rec_t*		rec,	/*!< in: record */
	dict_index_t*	index,	/*!< in: index of the record */
	trx_id_t	trx_id,	/*!< in: transaction id */
	roll_ptr_t	roll_ptr,/*!< in: roll ptr to the undo log record */
	mtr_t*		mtr)	/*!< in: mtr */
{
	byte*	log_ptr;

	ut_ad(!!page_rec_is_comp(rec) == dict_table_is_comp(index->table));

	log_ptr = mlog_open_and_write_index(mtr, rec, index,
					    page_rec_is_comp(rec)
					    ? MLOG_COMP_REC_CLUST_DELETE_MARK
					    : MLOG_REC_CLUST_DELETE_MARK,
					    1 + 1 + DATA_ROLL_PTR_LEN
					    + 14 + 2);

	if (!log_ptr) {
		/* Logging in mtr is switched off during crash recovery */
		return;
	}

	*log_ptr++ = 0;
	*log_ptr++ = 1;

	log_ptr = row_upd_write_sys_vals_to_log(
		index, trx_id, roll_ptr, log_ptr, mtr);
	mach_write_to_2(log_ptr, page_offset(rec));
	log_ptr += 2;

	mlog_close(mtr, log_ptr);
}
#endif /* !UNIV_HOTBACKUP */

/****************************************************************//**
Parses the redo log record for delete marking or unmarking of a clustered
index record.
@return	end of log record or NULL */
UNIV_INTERN
byte*
btr_cur_parse_del_mark_set_clust_rec(
/*=================================*/
	byte*		ptr,	/*!< in: buffer */
	byte*		end_ptr,/*!< in: buffer end */
	page_t*		page,	/*!< in/out: page or NULL */
	page_zip_des_t*	page_zip,/*!< in/out: compressed page, or NULL */
	dict_index_t*	index)	/*!< in: index corresponding to page */
{
	ulint		flags;
	ulint		val;
	ulint		pos;
	trx_id_t	trx_id;
	roll_ptr_t	roll_ptr;
	ulint		offset;
	rec_t*		rec;

	ut_ad(!page
	      || !!page_is_comp(page) == dict_table_is_comp(index->table));

	if (end_ptr < ptr + 2) {

		return(NULL);
	}

	flags = mach_read_from_1(ptr);
	ptr++;
	val = mach_read_from_1(ptr);
	ptr++;

	ptr = row_upd_parse_sys_vals(ptr, end_ptr, &pos, &trx_id, &roll_ptr);

	if (ptr == NULL) {

		return(NULL);
	}

	if (end_ptr < ptr + 2) {

		return(NULL);
	}

	offset = mach_read_from_2(ptr);
	ptr += 2;

	ut_a(offset <= UNIV_PAGE_SIZE);

	if (page) {
		rec = page + offset;

		/* We do not need to reserve btr_search_latch, as the page
		is only being recovered, and there cannot be a hash index to
		it. Besides, these fields are being updated in place
		and the adaptive hash index does not depend on them. */

		btr_rec_set_deleted_flag(rec, page_zip, val);

		if (!(flags & BTR_KEEP_SYS_FLAG)) {
			mem_heap_t*	heap		= NULL;
			ulint		offsets_[REC_OFFS_NORMAL_SIZE];
			rec_offs_init(offsets_);

			row_upd_rec_sys_fields_in_recovery(
				rec, page_zip,
				rec_get_offsets(rec, index, offsets_,
						ULINT_UNDEFINED, &heap),
				pos, trx_id, roll_ptr);
			if (UNIV_LIKELY_NULL(heap)) {
				mem_heap_free(heap);
			}
		}
	}

	return(ptr);
}

#ifndef UNIV_HOTBACKUP
/***********************************************************//**
Marks a clustered index record deleted. Writes an undo log record to
undo log on this delete marking. Writes in the trx id field the id
of the deleting transaction, and in the roll ptr field pointer to the
undo log record created.
@return	DB_SUCCESS, DB_LOCK_WAIT, or error number */
UNIV_INTERN
dberr_t
btr_cur_del_mark_set_clust_rec(
/*===========================*/
	buf_block_t*	block,	/*!< in/out: buffer block of the record */
	rec_t*		rec,	/*!< in/out: record */
	dict_index_t*	index,	/*!< in: clustered index of the record */
	const ulint*	offsets,/*!< in: rec_get_offsets(rec) */
	que_thr_t*	thr,	/*!< in: query thread */
	mtr_t*		mtr)	/*!< in/out: mini-transaction */
{
	roll_ptr_t	roll_ptr;
	dberr_t		err;
	page_zip_des_t*	page_zip;
	trx_t*		trx;

	ut_ad(dict_index_is_clust(index));
	ut_ad(rec_offs_validate(rec, index, offsets));
	ut_ad(!!page_rec_is_comp(rec) == dict_table_is_comp(index->table));
	ut_ad(buf_block_get_frame(block) == page_align(rec));
	ut_ad(page_is_leaf(page_align(rec)));

#ifdef UNIV_DEBUG
	if (btr_cur_print_record_ops) {
		btr_cur_trx_report(thr_get_trx(thr)->id, index, "del mark ");
		rec_print_new(stderr, rec, offsets);
	}
#endif /* UNIV_DEBUG */

	ut_ad(dict_index_is_clust(index));
	ut_ad(!rec_get_deleted_flag(rec, rec_offs_comp(offsets)));

	if (UNIV_UNLIKELY(thr_get_trx(thr)->fake_changes)) {
		/* skip LOCK, UNDO, CHANGE, LOG */
		return(DB_SUCCESS);
	}

	err = lock_clust_rec_modify_check_and_lock(BTR_NO_LOCKING_FLAG, block,
						   rec, index, offsets, thr);

	if (err != DB_SUCCESS) {

		return(err);
	}

	err = trx_undo_report_row_operation(thr,
					    index, NULL, NULL, 0, rec, offsets,
					    &roll_ptr);
	if (err != DB_SUCCESS) {

		return(err);
	}

	/* The btr_search_latch is not needed here, because
	the adaptive hash index does not depend on the delete-mark
	and the delete-mark is being updated in place. */

	page_zip = buf_block_get_page_zip(block);

	btr_blob_dbg_set_deleted_flag(rec, index, offsets, TRUE);
	btr_rec_set_deleted_flag(rec, page_zip, TRUE);

	trx = thr_get_trx(thr);

	if (dict_index_is_online_ddl(index)) {
		row_log_table_delete(rec, index, offsets, NULL);
	}

	row_upd_rec_sys_fields(rec, page_zip, index, offsets, trx, roll_ptr);

	btr_cur_del_mark_set_clust_rec_log(rec, index, trx->id,
					   roll_ptr, mtr);

	return(err);
}

/****************************************************************//**
Writes the redo log record for a delete mark setting of a secondary
index record. */
UNIV_INLINE
void
btr_cur_del_mark_set_sec_rec_log(
/*=============================*/
	rec_t*		rec,	/*!< in: record */
	ibool		val,	/*!< in: value to set */
	mtr_t*		mtr)	/*!< in: mtr */
{
	byte*	log_ptr;
	ut_ad(val <= 1);

	log_ptr = mlog_open(mtr, 11 + 1 + 2);

	if (!log_ptr) {
		/* Logging in mtr is switched off during crash recovery:
		in that case mlog_open returns NULL */
		return;
	}

	log_ptr = mlog_write_initial_log_record_fast(
		rec, MLOG_REC_SEC_DELETE_MARK, log_ptr, mtr);
	mach_write_to_1(log_ptr, val);
	log_ptr++;

	mach_write_to_2(log_ptr, page_offset(rec));
	log_ptr += 2;

	mlog_close(mtr, log_ptr);
}
#endif /* !UNIV_HOTBACKUP */

/****************************************************************//**
Parses the redo log record for delete marking or unmarking of a secondary
index record.
@return	end of log record or NULL */
UNIV_INTERN
byte*
btr_cur_parse_del_mark_set_sec_rec(
/*===============================*/
	byte*		ptr,	/*!< in: buffer */
	byte*		end_ptr,/*!< in: buffer end */
	page_t*		page,	/*!< in/out: page or NULL */
	page_zip_des_t*	page_zip)/*!< in/out: compressed page, or NULL */
{
	ulint	val;
	ulint	offset;
	rec_t*	rec;

	if (end_ptr < ptr + 3) {

		return(NULL);
	}

	val = mach_read_from_1(ptr);
	ptr++;

	offset = mach_read_from_2(ptr);
	ptr += 2;

	ut_a(offset <= UNIV_PAGE_SIZE);

	if (page) {
		rec = page + offset;

		/* We do not need to reserve btr_search_latch, as the page
		is only being recovered, and there cannot be a hash index to
		it. Besides, the delete-mark flag is being updated in place
		and the adaptive hash index does not depend on it. */

		btr_rec_set_deleted_flag(rec, page_zip, val);
	}

	return(ptr);
}

#ifndef UNIV_HOTBACKUP
/***********************************************************//**
Sets a secondary index record delete mark to TRUE or FALSE.
@return	DB_SUCCESS, DB_LOCK_WAIT, or error number */
UNIV_INTERN
dberr_t
btr_cur_del_mark_set_sec_rec(
/*=========================*/
	ulint		flags,	/*!< in: locking flag */
	btr_cur_t*	cursor,	/*!< in: cursor */
	ibool		val,	/*!< in: value to set */
	que_thr_t*	thr,	/*!< in: query thread */
	mtr_t*		mtr)	/*!< in/out: mini-transaction */
{
	buf_block_t*	block;
	rec_t*		rec;
	dberr_t		err;

	if (UNIV_UNLIKELY(thr_get_trx(thr)->fake_changes)) {
		/* skip LOCK, CHANGE, LOG */
		return(DB_SUCCESS);
	}

	block = btr_cur_get_block(cursor);
	rec = btr_cur_get_rec(cursor);

#ifdef UNIV_DEBUG
	if (btr_cur_print_record_ops) {
		btr_cur_trx_report(thr_get_trx(thr)->id, cursor->index,
				   "del mark ");
		rec_print(stderr, rec, cursor->index);
	}
#endif /* UNIV_DEBUG */

	err = lock_sec_rec_modify_check_and_lock(flags,
						 btr_cur_get_block(cursor),
						 rec, cursor->index, thr, mtr);
	if (err != DB_SUCCESS) {

		return(err);
	}

	ut_ad(!!page_rec_is_comp(rec)
	      == dict_table_is_comp(cursor->index->table));

	/* We do not need to reserve btr_search_latch, as the
	delete-mark flag is being updated in place and the adaptive
	hash index does not depend on it. */
	btr_rec_set_deleted_flag(rec, buf_block_get_page_zip(block), val);

	btr_cur_del_mark_set_sec_rec_log(rec, val, mtr);

	return(DB_SUCCESS);
}

/***********************************************************//**
Sets a secondary index record's delete mark to the given value. This
function is only used by the insert buffer merge mechanism. */
UNIV_INTERN
void
btr_cur_set_deleted_flag_for_ibuf(
/*==============================*/
	rec_t*		rec,		/*!< in/out: record */
	page_zip_des_t*	page_zip,	/*!< in/out: compressed page
					corresponding to rec, or NULL
					when the tablespace is
					uncompressed */
	ibool		val,		/*!< in: value to set */
	mtr_t*		mtr)		/*!< in/out: mini-transaction */
{
	/* We do not need to reserve btr_search_latch, as the page
	has just been read to the buffer pool and there cannot be
	a hash index to it.  Besides, the delete-mark flag is being
	updated in place and the adaptive hash index does not depend
	on it. */

	btr_rec_set_deleted_flag(rec, page_zip, val);

	btr_cur_del_mark_set_sec_rec_log(rec, val, mtr);
}

/*==================== B-TREE RECORD REMOVE =========================*/

/*************************************************************//**
Tries to compress a page of the tree if it seems useful. It is assumed
that mtr holds an x-latch on the tree and on the cursor page. To avoid
deadlocks, mtr must also own x-latches to brothers of page, if those
brothers exist. NOTE: it is assumed that the caller has reserved enough
free extents so that the compression will always succeed if done!
@return	TRUE if compression occurred */
UNIV_INTERN
ibool
btr_cur_compress_if_useful(
/*=======================*/
	btr_cur_t*	cursor,	/*!< in/out: cursor on the page to compress;
				cursor does not stay valid if !adjust and
				compression occurs */
	ibool		adjust,	/*!< in: TRUE if should adjust the
				cursor position even if compression occurs */
	mtr_t*		mtr)	/*!< in/out: mini-transaction */
{
	ut_ad(mtr_memo_contains(mtr,
				dict_index_get_lock(btr_cur_get_index(cursor)),
				MTR_MEMO_X_LOCK));
	ut_ad(mtr_memo_contains(mtr, btr_cur_get_block(cursor),
				MTR_MEMO_PAGE_X_FIX));

	return(btr_cur_compress_recommendation(cursor, mtr)
	       && btr_compress(cursor, adjust, mtr));
}

/*******************************************************//**
Removes the record on which the tree cursor is positioned on a leaf page.
It is assumed that the mtr has an x-latch on the page where the cursor is
positioned, but no latch on the whole tree.
@return	TRUE if success, i.e., the page did not become too empty */
UNIV_INTERN
ibool
btr_cur_optimistic_delete_func(
/*===========================*/
	btr_cur_t*	cursor,	/*!< in: cursor on leaf page, on the record to
				delete; cursor stays valid: if deletion
				succeeds, on function exit it points to the
				successor of the deleted record */
#ifdef UNIV_DEBUG
	ulint		flags,	/*!< in: BTR_CREATE_FLAG or 0 */
#endif /* UNIV_DEBUG */
	mtr_t*		mtr)	/*!< in: mtr; if this function returns
				TRUE on a leaf page of a secondary
				index, the mtr must be committed
				before latching any further pages */
{
	buf_block_t*	block;
	rec_t*		rec;
	mem_heap_t*	heap		= NULL;
	ulint		offsets_[REC_OFFS_NORMAL_SIZE];
	ulint*		offsets		= offsets_;
	ibool		no_compress_needed;
	rec_offs_init(offsets_);

	ut_ad(flags == 0 || flags == BTR_CREATE_FLAG);
	ut_ad(mtr_memo_contains(mtr, btr_cur_get_block(cursor),
				MTR_MEMO_PAGE_X_FIX));
	/* This is intended only for leaf page deletions */

	block = btr_cur_get_block(cursor);

	SRV_CORRUPT_TABLE_CHECK(block, return(DB_CORRUPTION););

	ut_ad(page_is_leaf(buf_block_get_frame(block)));
	ut_ad(!dict_index_is_online_ddl(cursor->index)
	      || dict_index_is_clust(cursor->index)
	      || (flags & BTR_CREATE_FLAG));

	rec = btr_cur_get_rec(cursor);
	offsets = rec_get_offsets(rec, cursor->index, offsets,
				  ULINT_UNDEFINED, &heap);

	no_compress_needed = !rec_offs_any_extern(offsets)
		&& btr_cur_can_delete_without_compress(
			cursor, rec_offs_size(offsets), mtr);

	if (no_compress_needed) {

		page_t*		page	= buf_block_get_frame(block);
		page_zip_des_t*	page_zip= buf_block_get_page_zip(block);

		lock_update_delete(block, rec);

		btr_search_update_hash_on_delete(cursor);

		if (page_zip) {
#ifdef UNIV_ZIP_DEBUG
			ut_a(page_zip_validate(page_zip, page, cursor->index));
#endif /* UNIV_ZIP_DEBUG */
			page_cur_delete_rec(btr_cur_get_page_cur(cursor),
					    cursor->index, offsets, mtr);
#ifdef UNIV_ZIP_DEBUG
			ut_a(page_zip_validate(page_zip, page, cursor->index));
#endif /* UNIV_ZIP_DEBUG */

			/* On compressed pages, the IBUF_BITMAP_FREE
			space is not affected by deleting (purging)
			records, because it is defined as the minimum
			of space available *without* reorganize, and
			space available in the modification log. */
		} else {
			const ulint	max_ins
				= page_get_max_insert_size_after_reorganize(
					page, 1);

			page_cur_delete_rec(btr_cur_get_page_cur(cursor),
					    cursor->index, offsets, mtr);

			/* The change buffer does not handle inserts
			into non-leaf pages, into clustered indexes,
			or into the change buffer. */
			if (page_is_leaf(page)
			    && !dict_index_is_clust(cursor->index)
			    && !dict_index_is_ibuf(cursor->index)) {
				ibuf_update_free_bits_low(block, max_ins, mtr);
			}
		}
	}

	if (UNIV_LIKELY_NULL(heap)) {
		mem_heap_free(heap);
	}

	return(no_compress_needed);
}

/*************************************************************//**
Removes the record on which the tree cursor is positioned. Tries
to compress the page if its fillfactor drops below a threshold
or if it is the only page on the level. It is assumed that mtr holds
an x-latch on the tree and on the cursor page. To avoid deadlocks,
mtr must also own x-latches to brothers of page, if those brothers
exist.
@return	TRUE if compression occurred */
UNIV_INTERN
ibool
btr_cur_pessimistic_delete(
/*=======================*/
	dberr_t*	err,	/*!< out: DB_SUCCESS or DB_OUT_OF_FILE_SPACE;
				the latter may occur because we may have
				to update node pointers on upper levels,
				and in the case of variable length keys
				these may actually grow in size */
	ibool		has_reserved_extents, /*!< in: TRUE if the
				caller has already reserved enough free
				extents so that he knows that the operation
				will succeed */
	btr_cur_t*	cursor,	/*!< in: cursor on the record to delete;
				if compression does not occur, the cursor
				stays valid: it points to successor of
				deleted record on function exit */
	ulint		flags,	/*!< in: BTR_CREATE_FLAG or 0 */
	enum trx_rb_ctx	rb_ctx,	/*!< in: rollback context */
	mtr_t*		mtr)	/*!< in: mtr */
{
	buf_block_t*	block;
	page_t*		page;
	page_zip_des_t*	page_zip;
	dict_index_t*	index;
	rec_t*		rec;
	ulint		n_reserved	= 0;
	ibool		success;
	ibool		ret		= FALSE;
	ulint		level;
	mem_heap_t*	heap;
	ulint*		offsets;

	block = btr_cur_get_block(cursor);
	page = buf_block_get_frame(block);
	index = btr_cur_get_index(cursor);

	ut_ad(flags == 0 || flags == BTR_CREATE_FLAG);
	ut_ad(!dict_index_is_online_ddl(index)
	      || dict_index_is_clust(index)
	      || (flags & BTR_CREATE_FLAG));
	ut_ad(mtr_memo_contains(mtr, dict_index_get_lock(index),
				MTR_MEMO_X_LOCK));
	ut_ad(mtr_memo_contains(mtr, block, MTR_MEMO_PAGE_X_FIX));
	if (!has_reserved_extents) {
		/* First reserve enough free space for the file segments
		of the index tree, so that the node pointer updates will
		not fail because of lack of space */

		ut_a(cursor->tree_height != ULINT_UNDEFINED);

		ulint	n_extents = cursor->tree_height / 32 + 1;

		success = fsp_reserve_free_extents(&n_reserved,
						   index->space,
						   n_extents,
						   FSP_CLEANING, mtr);
		if (!success) {
			*err = DB_OUT_OF_FILE_SPACE;

			return(FALSE);
		}
	}

	heap = mem_heap_create(1024);
	rec = btr_cur_get_rec(cursor);
	page_zip = buf_block_get_page_zip(block);
#ifdef UNIV_ZIP_DEBUG
	ut_a(!page_zip || page_zip_validate(page_zip, page, index));
#endif /* UNIV_ZIP_DEBUG */

	offsets = rec_get_offsets(rec, index, NULL, ULINT_UNDEFINED, &heap);

	if (rec_offs_any_extern(offsets)) {
		btr_rec_free_externally_stored_fields(index,
						      rec, offsets, page_zip,
						      rb_ctx, mtr);
#ifdef UNIV_ZIP_DEBUG
		ut_a(!page_zip || page_zip_validate(page_zip, page, index));
#endif /* UNIV_ZIP_DEBUG */
	}

	if (UNIV_UNLIKELY(page_get_n_recs(page) < 2)
	    && UNIV_UNLIKELY(dict_index_get_page(index)
			     != buf_block_get_page_no(block))) {

		/* If there is only one record, drop the whole page in
		btr_discard_page, if this is not the root page */

		btr_discard_page(cursor, mtr);

		ret = TRUE;

		goto return_after_reservations;
	}

	if (flags == 0) {
		lock_update_delete(block, rec);
	}

	level = btr_page_get_level(page, mtr);

	if (level > 0
	    && UNIV_UNLIKELY(rec == page_rec_get_next(
				     page_get_infimum_rec(page)))) {

		rec_t*	next_rec = page_rec_get_next(rec);

		if (btr_page_get_prev(page, mtr) == FIL_NULL) {

			/* If we delete the leftmost node pointer on a
			non-leaf level, we must mark the new leftmost node
			pointer as the predefined minimum record */

			/* This will make page_zip_validate() fail until
			page_cur_delete_rec() completes.  This is harmless,
			because everything will take place within a single
			mini-transaction and because writing to the redo log
			is an atomic operation (performed by mtr_commit()). */
			btr_set_min_rec_mark(next_rec, mtr);
		} else {
			/* Otherwise, if we delete the leftmost node pointer
			on a page, we have to change the father node pointer
			so that it is equal to the new leftmost node pointer
			on the page */

			btr_node_ptr_delete(index, block, mtr);

			dtuple_t*	node_ptr = dict_index_build_node_ptr(
				index, next_rec, buf_block_get_page_no(block),
				heap, level);

			btr_insert_on_non_leaf_level(
				flags, index, level + 1, node_ptr, mtr);
		}
	}

	btr_search_update_hash_on_delete(cursor);

	page_cur_delete_rec(btr_cur_get_page_cur(cursor), index, offsets, mtr);
#ifdef UNIV_ZIP_DEBUG
	ut_a(!page_zip || page_zip_validate(page_zip, page, index));
#endif /* UNIV_ZIP_DEBUG */

	ut_ad(btr_check_node_ptr(index, block, mtr));

return_after_reservations:
	*err = DB_SUCCESS;

	mem_heap_free(heap);

	if (ret == FALSE) {
		ret = btr_cur_compress_if_useful(cursor, FALSE, mtr);
	}

	if (n_reserved > 0) {
		fil_space_release_free_extents(index->space, n_reserved);
	}

	return(ret);
}

/*******************************************************************//**
Adds path information to the cursor for the current page, for which
the binary search has been performed. */
static
void
btr_cur_add_path_info(
/*==================*/
	btr_cur_t*	cursor,		/*!< in: cursor positioned on a page */
	ulint		height,		/*!< in: height of the page in tree;
					0 means leaf node */
	ulint		root_height)	/*!< in: root node height in tree */
{
	btr_path_t*	slot;
	const rec_t*	rec;
	const page_t*	page;

	ut_a(cursor->path_arr);

	if (root_height >= BTR_PATH_ARRAY_N_SLOTS - 1) {
		/* Do nothing; return empty path */

		slot = cursor->path_arr;
		slot->nth_rec = ULINT_UNDEFINED;

		return;
	}

	if (height == 0) {
		/* Mark end of slots for path */
		slot = cursor->path_arr + root_height + 1;
		slot->nth_rec = ULINT_UNDEFINED;
	}

	rec = btr_cur_get_rec(cursor);

	slot = cursor->path_arr + (root_height - height);

	page = page_align(rec);

	slot->nth_rec = page_rec_get_n_recs_before(rec);
	slot->n_recs = page_get_n_recs(page);
	slot->page_no = page_get_page_no(page);
	slot->page_level = btr_page_get_level_low(page);
}

/*******************************************************************//**
Estimate the number of rows between slot1 and slot2 for any level on a
B-tree. This function starts from slot1->page and reads a few pages to
the right, counting their records. If we reach slot2->page quickly then
we know exactly how many records there are between slot1 and slot2 and
we set is_n_rows_exact to TRUE. If we cannot reach slot2->page quickly
then we calculate the average number of records in the pages scanned
so far and assume that all pages that we did not scan up to slot2->page
contain the same number of records, then we multiply that average to
the number of pages between slot1->page and slot2->page (which is
n_rows_on_prev_level). In this case we set is_n_rows_exact to FALSE.
@return	number of rows (exact or estimated) */
static
ib_int64_t
btr_estimate_n_rows_in_range_on_level(
/*==================================*/
	dict_index_t*	index,			/*!< in: index */
	btr_path_t*	slot1,			/*!< in: left border */
	btr_path_t*	slot2,			/*!< in: right border */
	ib_int64_t	n_rows_on_prev_level,	/*!< in: number of rows
						on the previous level for the
						same descend paths; used to
						determine the numbe of pages
						on this level */
	ibool*		is_n_rows_exact)	/*!< out: TRUE if the returned
						value is exact i.e. not an
						estimation */
{
	ulint		space;
	ib_int64_t	n_rows;
	ulint		n_pages_read;
	ulint		page_no;
	ulint		zip_size;
	ulint		level;

	space = dict_index_get_space(index);

	n_rows = 0;
	n_pages_read = 0;

	/* Assume by default that we will scan all pages between
	slot1->page_no and slot2->page_no */
	*is_n_rows_exact = TRUE;

	/* add records from slot1->page_no which are to the right of
	the record which serves as a left border of the range, if any */
	if (slot1->nth_rec < slot1->n_recs) {
		n_rows += slot1->n_recs - slot1->nth_rec;
	}

	/* add records from slot2->page_no which are to the left of
	the record which servers as a right border of the range, if any */
	if (slot2->nth_rec > 1) {
		n_rows += slot2->nth_rec - 1;
	}

	/* count the records in the pages between slot1->page_no and
	slot2->page_no (non inclusive), if any */

	zip_size = fil_space_get_zip_size(space);

	/* Do not read more than this number of pages in order not to hurt
	performance with this code which is just an estimation. If we read
	this many pages before reaching slot2->page_no then we estimate the
	average from the pages scanned so far */
#	define N_PAGES_READ_LIMIT	10

	page_no = slot1->page_no;
	level = slot1->page_level;

	do {
		mtr_t		mtr;
		page_t*		page;
		buf_block_t*	block;
		dberr_t		err=DB_SUCCESS;

		mtr_start(&mtr);

		/* Fetch the page. Because we are not holding the
		index->lock, the tree may have changed and we may be
		attempting to read a page that is no longer part of
		the B-tree. We pass BUF_GET_POSSIBLY_FREED in order to
		silence a debug assertion about this. */
		block = buf_page_get_gen(space, zip_size, page_no, RW_S_LATCH,
					 NULL, BUF_GET_POSSIBLY_FREED,
					 __FILE__, __LINE__, &mtr, &err);

		ut_ad((block != NULL) == (err == DB_SUCCESS));

		if (err != DB_SUCCESS) {
			if (err == DB_DECRYPTION_FAILED) {
				ib_push_warning((void *)NULL,
					DB_DECRYPTION_FAILED,
					"Table %s is encrypted but encryption service or"
					" used key_id is not available. "
					" Can't continue reading table.",
					index->table->name);
				index->table->file_unreadable = true;
			}

			mtr_commit(&mtr);
			goto inexact;
		}

		page = buf_block_get_frame(block);

		/* It is possible that the tree has been reorganized in the
		meantime and this is a different page. If this happens the
		calculated estimate will be bogus, which is not fatal as
		this is only an estimate. We are sure that a page with
		page_no exists because InnoDB never frees pages, only
		reuses them. */
		if (fil_page_get_type(page) != FIL_PAGE_INDEX
		    || btr_page_get_index_id(page) != index->id
		    || btr_page_get_level_low(page) != level) {

			/* The page got reused for something else */
			mtr_commit(&mtr);
			goto inexact;
		}

		/* It is possible but highly unlikely that the page was
		originally written by an old version of InnoDB that did
		not initialize FIL_PAGE_TYPE on other than B-tree pages.
		For example, this could be an almost-empty BLOB page
		that happens to contain the magic values in the fields
		that we checked above. */

		n_pages_read++;

		if (page_no != slot1->page_no) {
			/* Do not count the records on slot1->page_no,
			we already counted them before this loop. */
			n_rows += page_get_n_recs(page);
		}

		page_no = btr_page_get_next(page, &mtr);

		mtr_commit(&mtr);

		if (n_pages_read == N_PAGES_READ_LIMIT
		    || page_no == FIL_NULL) {
			/* Either we read too many pages or
			we reached the end of the level without passing
			through slot2->page_no, the tree must have changed
			in the meantime */
			goto inexact;
		}

	} while (page_no != slot2->page_no);

	return(n_rows);

inexact:

	*is_n_rows_exact = FALSE;

	/* We did interrupt before reaching slot2->page */

	if (n_pages_read > 0) {
		/* The number of pages on this level is
		n_rows_on_prev_level, multiply it by the
		average number of recs per page so far */
		n_rows = n_rows_on_prev_level
			* n_rows / n_pages_read;
	} else {
		/* The tree changed before we could even
		start with slot1->page_no */
		n_rows = 10;
	}

	return(n_rows);
}

/** If the tree gets changed too much between the two dives for the left
and right boundary then btr_estimate_n_rows_in_range_low() will retry
that many times before giving up and returning the value stored in
rows_in_range_arbitrary_ret_val. */
static const unsigned	rows_in_range_max_retries = 4;

/** We pretend that a range has that many records if the tree keeps changing
for rows_in_range_max_retries retries while we try to estimate the records
in a given range. */
static const ib_int64_t	rows_in_range_arbitrary_ret_val = 10;

/** Estimates the number of rows in a given index range.
@param[in]	index		index
@param[in]	tuple1		range start, may also be empty tuple
@param[in]	mode1		search mode for range start
@param[in]	tuple2		range end, may also be empty tuple
@param[in]	mode2		search mode for range end
@param[in]	trx		trx
@param[in]	nth_attempt	if the tree gets modified too much while
we are trying to analyze it, then we will retry (this function will call
itself, incrementing this parameter)
@return estimated number of rows; if after rows_in_range_max_retries
retries the tree keeps changing, then we will just return
rows_in_range_arbitrary_ret_val as a result (if
nth_attempt >= rows_in_range_max_retries and the tree is modified between
the two dives). */
static
ib_int64_t
btr_estimate_n_rows_in_range_low(
	dict_index_t*	index,
	const dtuple_t*	tuple1,
	ulint		mode1,
	const dtuple_t*	tuple2,
	ulint		mode2,
	trx_t*		trx,
	unsigned	nth_attempt)
{
	btr_path_t	path1[BTR_PATH_ARRAY_N_SLOTS];
	btr_path_t	path2[BTR_PATH_ARRAY_N_SLOTS];
	btr_cur_t	cursor;
	btr_path_t*	slot1;
	btr_path_t*	slot2;
	ibool		diverged;
	ibool		diverged_lot;
	ulint		divergence_level;
	ib_int64_t	n_rows;
	ibool		is_n_rows_exact;
	ulint		i;
	mtr_t		mtr;
	ib_int64_t	table_n_rows;

	table_n_rows = dict_table_get_n_rows(index->table);

	mtr_start_trx(&mtr, trx);

	cursor.path_arr = path1;

	if (dtuple_get_n_fields(tuple1) > 0) {

		btr_cur_search_to_nth_level(index, 0, tuple1, mode1,
					    BTR_SEARCH_LEAF | BTR_ESTIMATE,
					    &cursor, 0,
					    __FILE__, __LINE__, &mtr);
	} else {
		btr_cur_open_at_index_side(true, index,
					   BTR_SEARCH_LEAF | BTR_ESTIMATE,
					   &cursor, 0, &mtr);
	}

	mtr_commit(&mtr);

	if (index->table->file_unreadable) {
		return (0);
	}

	mtr_start_trx(&mtr, trx);

#ifdef UNIV_DEBUG
	if (!strcmp(index->name, "iC")) {
		DEBUG_SYNC_C("btr_estimate_n_rows_in_range_between_dives");
	}
#endif

	cursor.path_arr = path2;

	if (dtuple_get_n_fields(tuple2) > 0) {

		btr_cur_search_to_nth_level(index, 0, tuple2, mode2,
					    BTR_SEARCH_LEAF | BTR_ESTIMATE,
					    &cursor, 0,
					    __FILE__, __LINE__, &mtr);
	} else {
		btr_cur_open_at_index_side(false, index,
					   BTR_SEARCH_LEAF | BTR_ESTIMATE,
					   &cursor, 0, &mtr);
	}

	mtr_commit(&mtr);

	/* We have the path information for the range in path1 and path2 */

	n_rows = 1;
	is_n_rows_exact = TRUE;
	diverged = FALSE;	    /* This becomes true when the path is not
				    the same any more */
	diverged_lot = FALSE;	    /* This becomes true when the paths are
				    not the same or adjacent any more */
	divergence_level = 1000000; /* This is the level where paths diverged
				    a lot */
	for (i = 0; ; i++) {
		ut_ad(i < BTR_PATH_ARRAY_N_SLOTS);

		slot1 = path1 + i;
		slot2 = path2 + i;

		if (slot1->nth_rec == ULINT_UNDEFINED
		    || slot2->nth_rec == ULINT_UNDEFINED) {

			if (i > divergence_level + 1 && !is_n_rows_exact) {
				/* In trees whose height is > 1 our algorithm
				tends to underestimate: multiply the estimate
				by 2: */

				n_rows = n_rows * 2;
			}

			DBUG_EXECUTE_IF("bug14007649", return(n_rows););

			/* Do not estimate the number of rows in the range
			to over 1 / 2 of the estimated rows in the whole
			table */

			if (n_rows > table_n_rows / 2 && !is_n_rows_exact) {

				n_rows = table_n_rows / 2;

				/* If there are just 0 or 1 rows in the table,
				then we estimate all rows are in the range */

				if (n_rows == 0) {
					n_rows = table_n_rows;
				}
			}

			return(n_rows);
		}

		if (!diverged && slot1->nth_rec != slot2->nth_rec) {

			/* If both slots do not point to the same page or if
			the paths have crossed and the same page on both
			apparently contains a different number of records,
			this means that the tree must have changed between
			the dive for slot1 and the dive for slot2 at the
			beginning of this function. */
			if (slot1->page_no != slot2->page_no
			    || slot1->page_level != slot2->page_level
			    || (slot1->nth_rec >= slot2->nth_rec
				&& slot1->n_recs != slot2->n_recs)) {

				/* If the tree keeps changing even after a
				few attempts, then just return some arbitrary
				number. */
				if (nth_attempt >= rows_in_range_max_retries) {
					return(rows_in_range_arbitrary_ret_val);
				}

				const ib_int64_t	ret =
					btr_estimate_n_rows_in_range_low(
						index, tuple1, mode1,
						tuple2, mode2, trx,
						nth_attempt + 1);

				return(ret);
			}

			diverged = TRUE;

			if (slot1->nth_rec < slot2->nth_rec) {
				n_rows = slot2->nth_rec - slot1->nth_rec;

				if (n_rows > 1) {
					diverged_lot = TRUE;
					divergence_level = i;
				}
			} else {
				/* It is possible that
				slot1->nth_rec >= slot2->nth_rec
				if, for example, we have a single page
				tree which contains (inf, 5, 6, supr)
				and we select where x > 20 and x < 30;
				in this case slot1->nth_rec will point
				to the supr record and slot2->nth_rec
				will point to 6 */
				return(0);
			}

		} else if (diverged && !diverged_lot) {

			if (slot1->nth_rec < slot1->n_recs
			    || slot2->nth_rec > 1) {

				diverged_lot = TRUE;
				divergence_level = i;

				n_rows = 0;

				if (slot1->nth_rec < slot1->n_recs) {
					n_rows += slot1->n_recs
						- slot1->nth_rec;
				}

				if (slot2->nth_rec > 1) {
					n_rows += slot2->nth_rec - 1;
				}
			}
		} else if (diverged_lot) {

			n_rows = btr_estimate_n_rows_in_range_on_level(
				index, slot1, slot2, n_rows,
				&is_n_rows_exact);
		}
	}
}

/** Estimates the number of rows in a given index range.
@param[in]	index	index
@param[in]	tuple1	range start, may also be empty tuple
@param[in]	mode1	search mode for range start
@param[in]	tuple2	range end, may also be empty tuple
@param[in]	mode2	search mode for range end
@param[in]	trx	trx
@return estimated number of rows */
ib_int64_t
btr_estimate_n_rows_in_range(
	dict_index_t*	index,
	const dtuple_t*	tuple1,
	ulint		mode1,
	const dtuple_t*	tuple2,
	ulint		mode2,
	trx_t*		trx)
{
	const ib_int64_t	ret = btr_estimate_n_rows_in_range_low(
		index, tuple1, mode1, tuple2, mode2, trx,
		1 /* first attempt */);

	return(ret);
}

/*******************************************************************//**
Record the number of non_null key values in a given index for
each n-column prefix of the index where 1 <= n <= dict_index_get_n_unique(index).
The estimates are eventually stored in the array:
index->stat_n_non_null_key_vals[], which is indexed from 0 to n-1. */
static
void
btr_record_not_null_field_in_rec(
/*=============================*/
	ulint		n_unique,	/*!< in: dict_index_get_n_unique(index),
					number of columns uniquely determine
					an index entry */
	const ulint*	offsets,	/*!< in: rec_get_offsets(rec, index),
					its size could be for all fields or
					that of "n_unique" */
	ib_uint64_t*	n_not_null)	/*!< in/out: array to record number of
					not null rows for n-column prefix */
{
	ulint	i;

	ut_ad(rec_offs_n_fields(offsets) >= n_unique);

	if (n_not_null == NULL) {
		return;
	}

	for (i = 0; i < n_unique; i++) {
		if (rec_offs_nth_sql_null(offsets, i)) {
			break;
		}

		n_not_null[i]++;
	}
}

/*******************************************************************//**
Estimates the number of different key values in a given index, for
each n-column prefix of the index where 1 <= n <= dict_index_get_n_unique(index).
The estimates are stored in the array index->stat_n_diff_key_vals[] (indexed
0..n_uniq-1) and the number of pages that were sampled is saved in
index->stat_n_sample_sizes[].
If innodb_stats_method is nulls_ignored, we also record the number of
non-null values for each prefix and stored the estimates in
array index->stat_n_non_null_key_vals. */
UNIV_INTERN
void
btr_estimate_number_of_different_key_vals(
/*======================================*/
	dict_index_t*	index)	/*!< in: index */
{
	btr_cur_t	cursor;
	page_t*		page;
	rec_t*		rec;
	ulint		n_cols;
	ulint		matched_fields;
	ulint		matched_bytes;
	ib_uint64_t*	n_diff;
	ib_uint64_t*	n_not_null;
	ibool		stats_null_not_equal;
	ullint		n_sample_pages=1; /* number of pages to sample */
	ulint		not_empty_flag	= 0;
	ulint		total_external_size = 0;
	ulint		i;
	ulint		j;
	ullint		add_on;
	mtr_t		mtr;
	mem_heap_t*	heap		= NULL;
	ulint*		offsets_rec	= NULL;
	ulint*		offsets_next_rec = NULL;

	n_cols = dict_index_get_n_unique(index);

	heap = mem_heap_create((sizeof *n_diff + sizeof *n_not_null)
			       * n_cols
			       + dict_index_get_n_fields(index)
			       * (sizeof *offsets_rec
				  + sizeof *offsets_next_rec));

	n_diff = (ib_uint64_t*) mem_heap_zalloc(
		heap, n_cols * sizeof(ib_int64_t));

	n_not_null = NULL;

	/* Check srv_innodb_stats_method setting, and decide whether we
	need to record non-null value and also decide if NULL is
	considered equal (by setting stats_null_not_equal value) */
	switch (srv_innodb_stats_method) {
	case SRV_STATS_NULLS_IGNORED:
		n_not_null = (ib_uint64_t*) mem_heap_zalloc(
			heap, n_cols * sizeof *n_not_null);
		/* fall through */

	case SRV_STATS_NULLS_UNEQUAL:
		/* for both SRV_STATS_NULLS_IGNORED and SRV_STATS_NULLS_UNEQUAL
		case, we will treat NULLs as unequal value */
		stats_null_not_equal = TRUE;
		break;

	case SRV_STATS_NULLS_EQUAL:
		stats_null_not_equal = FALSE;
		break;

	default:
		ut_error;
        }

	if (srv_stats_sample_traditional) {
		/* It makes no sense to test more pages than are contained
		in the index, thus we lower the number if it is too high */
		if (srv_stats_transient_sample_pages > index->stat_index_size) {
			if (index->stat_index_size > 0) {
				n_sample_pages = index->stat_index_size;
			}
		} else {
			n_sample_pages = srv_stats_transient_sample_pages;
		}
	} else {
		/* New logaritmic number of pages that are estimated.
		Number of pages estimated should be between 1 and
		index->stat_index_size.

		If we have only 0 or 1 index pages then we can only take 1
		sample. We have already initialized n_sample_pages to 1.

		So taking index size as I and sample as S and log(I)*S as L

		requirement 1) we want the out limit of the expression to not exceed I;
		requirement 2) we want the ideal pages to be at least S;
		so the current expression is min(I, max( min(S,I), L)

		looking for simplifications:

		case 1: assume S < I
		min(I, max( min(S,I), L) -> min(I , max( S, L))

		but since L=LOG2(I)*S and log2(I) >=1   L>S always so max(S,L) = L.

		so we have: min(I , L)

		case 2: assume I < S
		    min(I, max( min(S,I), L) -> min(I, max( I, L))

		case 2a: L > I
		    min(I, max( I, L)) -> min(I, L) -> I

		case 2b: when L < I
		    min(I, max( I, L))  ->  min(I, I ) -> I

		so taking all case2 paths is I, our expression is:
		n_pages = S < I? min(I,L) : I
                */
		if (index->stat_index_size > 1) {
			n_sample_pages = (srv_stats_transient_sample_pages < index->stat_index_size) ?
				ut_min(index->stat_index_size,
				       log2(index->stat_index_size)*srv_stats_transient_sample_pages)
				: index->stat_index_size;

		}
	}

	/* Sanity check */
	ut_ad(n_sample_pages > 0 && n_sample_pages <= (index->stat_index_size < 1 ? 1 : index->stat_index_size));

	/* We sample some pages in the index to get an estimate */

	for (i = 0; i < n_sample_pages; i++) {
		mtr_start(&mtr);

		btr_cur_open_at_rnd_pos(index, BTR_SEARCH_LEAF, &cursor, &mtr);

		/* Count the number of different key values for each prefix of
		the key on this index page. If the prefix does not determine
		the index record uniquely in the B-tree, then we subtract one
		because otherwise our algorithm would give a wrong estimate
		for an index where there is just one key value. */

		if (index->table->file_unreadable) {
			mtr_commit(&mtr);
			goto exit_loop;
		}

		page = btr_cur_get_page(&cursor);

		SRV_CORRUPT_TABLE_CHECK(page, goto exit_loop;);
		DBUG_EXECUTE_IF("ib_corrupt_page_while_stats_calc",
				page = NULL;);

		SRV_CORRUPT_TABLE_CHECK(page,
		{
			mtr_commit(&mtr);
			goto exit_loop;
		});

		rec = page_rec_get_next(page_get_infimum_rec(page));

		if (!page_rec_is_supremum(rec)) {
			not_empty_flag = 1;
			offsets_rec = rec_get_offsets(rec, index, offsets_rec,
						      ULINT_UNDEFINED, &heap);

			if (n_not_null != NULL) {
				btr_record_not_null_field_in_rec(
					n_cols, offsets_rec, n_not_null);
			}
		}

		while (!page_rec_is_supremum(rec)) {
			rec_t*	next_rec = page_rec_get_next(rec);
			if (page_rec_is_supremum(next_rec)) {
				total_external_size +=
					btr_rec_get_externally_stored_len(
						rec, offsets_rec);
				break;
			}

			matched_fields = 0;
			matched_bytes = 0;
			offsets_next_rec = rec_get_offsets(next_rec, index,
							   offsets_next_rec,
							   ULINT_UNDEFINED,
							   &heap);

			cmp_rec_rec_with_match(rec, next_rec,
					       offsets_rec, offsets_next_rec,
					       index, stats_null_not_equal,
					       &matched_fields,
					       &matched_bytes);

			for (j = matched_fields; j < n_cols; j++) {
				/* We add one if this index record has
				a different prefix from the previous */

				n_diff[j]++;
			}

			if (n_not_null != NULL) {
				btr_record_not_null_field_in_rec(
					n_cols, offsets_next_rec, n_not_null);
			}

			total_external_size
				+= btr_rec_get_externally_stored_len(
					rec, offsets_rec);

			rec = next_rec;
			/* Initialize offsets_rec for the next round
			and assign the old offsets_rec buffer to
			offsets_next_rec. */
			{
				ulint*	offsets_tmp = offsets_rec;
				offsets_rec = offsets_next_rec;
				offsets_next_rec = offsets_tmp;
			}
		}


		if (n_cols == dict_index_get_n_unique_in_tree(index)) {

			/* If there is more than one leaf page in the tree,
			we add one because we know that the first record
			on the page certainly had a different prefix than the
			last record on the previous index page in the
			alphabetical order. Before this fix, if there was
			just one big record on each clustered index page, the
			algorithm grossly underestimated the number of rows
			in the table. */

			if (btr_page_get_prev(page, &mtr) != FIL_NULL
			    || btr_page_get_next(page, &mtr) != FIL_NULL) {

				n_diff[n_cols - 1]++;
			}
		}

		mtr_commit(&mtr);
	}

exit_loop:
	/* If we saw k borders between different key values on
	n_sample_pages leaf pages, we can estimate how many
	there will be in index->stat_n_leaf_pages */

	/* We must take into account that our sample actually represents
	also the pages used for external storage of fields (those pages are
	included in index->stat_n_leaf_pages) */

	for (j = 0; j < n_cols; j++) {
		index->stat_n_diff_key_vals[j]
			= BTR_TABLE_STATS_FROM_SAMPLE(
				n_diff[j], index, n_sample_pages,
				total_external_size, not_empty_flag);

		/* If the tree is small, smaller than
		10 * n_sample_pages + total_external_size, then
		the above estimate is ok. For bigger trees it is common that we
		do not see any borders between key values in the few pages
		we pick. But still there may be n_sample_pages
		different key values, or even more. Let us try to approximate
		that: */

		add_on = index->stat_n_leaf_pages
			/ (10 * (n_sample_pages
				 + total_external_size));

		if (add_on > n_sample_pages) {
			add_on = n_sample_pages;
		}

		index->stat_n_diff_key_vals[j] += add_on;

		index->stat_n_sample_sizes[j] = n_sample_pages;

		/* Update the stat_n_non_null_key_vals[] with our
		sampled result. stat_n_non_null_key_vals[] is created
		and initialized to zero in dict_index_add_to_cache(),
		along with stat_n_diff_key_vals[] array */
		if (n_not_null != NULL) {
			index->stat_n_non_null_key_vals[j] =
				 BTR_TABLE_STATS_FROM_SAMPLE(
					n_not_null[j], index, n_sample_pages,
					total_external_size, not_empty_flag);
		}
	}

	mem_heap_free(heap);
}

/*================== EXTERNAL STORAGE OF BIG FIELDS ===================*/

/***********************************************************//**
Gets the offset of the pointer to the externally stored part of a field.
@return	offset of the pointer to the externally stored part */
static
ulint
btr_rec_get_field_ref_offs(
/*=======================*/
	const ulint*	offsets,/*!< in: array returned by rec_get_offsets() */
	ulint		n)	/*!< in: index of the external field */
{
	ulint	field_ref_offs;
	ulint	local_len;

	ut_a(rec_offs_nth_extern(offsets, n));
	field_ref_offs = rec_get_nth_field_offs(offsets, n, &local_len);
	ut_a(local_len != UNIV_SQL_NULL);
	ut_a(local_len >= BTR_EXTERN_FIELD_REF_SIZE);

	return(field_ref_offs + local_len - BTR_EXTERN_FIELD_REF_SIZE);
}

/** Gets a pointer to the externally stored part of a field.
@param rec	record
@param offsets	rec_get_offsets(rec)
@param n	index of the externally stored field
@return pointer to the externally stored part */
#define btr_rec_get_field_ref(rec, offsets, n)			\
	((rec) + btr_rec_get_field_ref_offs(offsets, n))

/** Gets the externally stored size of a record, in units of a database page.
@param[in]	rec	record
@param[in]	offsets	array returned by rec_get_offsets()
@return	externally stored part, in units of a database page */

ulint
btr_rec_get_externally_stored_len(
	const rec_t*	rec,
	const ulint*	offsets)
{
	ulint	n_fields;
	ulint	total_extern_len = 0;
	ulint	i;

	ut_ad(!rec_offs_comp(offsets) || !rec_get_node_ptr_flag(rec));

	if (!rec_offs_any_extern(offsets)) {
		return(0);
	}

	n_fields = rec_offs_n_fields(offsets);

	for (i = 0; i < n_fields; i++) {
		if (rec_offs_nth_extern(offsets, i)) {

			ulint	extern_len = mach_read_from_4(
				btr_rec_get_field_ref(rec, offsets, i)
				+ BTR_EXTERN_LEN + 4);

			total_extern_len += ut_calc_align(extern_len,
							  UNIV_PAGE_SIZE);
		}
	}

	return(total_extern_len / UNIV_PAGE_SIZE);
}

/*******************************************************************//**
Sets the ownership bit of an externally stored field in a record. */
static
void
btr_cur_set_ownership_of_extern_field(
/*==================================*/
	page_zip_des_t*	page_zip,/*!< in/out: compressed page whose uncompressed
				part will be updated, or NULL */
	rec_t*		rec,	/*!< in/out: clustered index record */
	dict_index_t*	index,	/*!< in: index of the page */
	const ulint*	offsets,/*!< in: array returned by rec_get_offsets() */
	ulint		i,	/*!< in: field number */
	ibool		val,	/*!< in: value to set */
	mtr_t*		mtr)	/*!< in: mtr, or NULL if not logged */
{
	byte*	data;
	ulint	local_len;
	ulint	byte_val;

	data = rec_get_nth_field(rec, offsets, i, &local_len);
	ut_ad(rec_offs_nth_extern(offsets, i));
	ut_a(local_len >= BTR_EXTERN_FIELD_REF_SIZE);

	local_len -= BTR_EXTERN_FIELD_REF_SIZE;

	byte_val = mach_read_from_1(data + local_len + BTR_EXTERN_LEN);

	if (val) {
		byte_val = byte_val & (~BTR_EXTERN_OWNER_FLAG);
	} else {
#if defined UNIV_DEBUG || defined UNIV_BLOB_LIGHT_DEBUG
		ut_a(!(byte_val & BTR_EXTERN_OWNER_FLAG));
#endif /* UNIV_DEBUG || UNIV_BLOB_LIGHT_DEBUG */
		byte_val = byte_val | BTR_EXTERN_OWNER_FLAG;
	}

	if (page_zip) {
		mach_write_to_1(data + local_len + BTR_EXTERN_LEN, byte_val);
		page_zip_write_blob_ptr(page_zip, rec, index, offsets, i, mtr);
	} else if (mtr != NULL) {

		mlog_write_ulint(data + local_len + BTR_EXTERN_LEN, byte_val,
				 MLOG_1BYTE, mtr);
	} else {
		mach_write_to_1(data + local_len + BTR_EXTERN_LEN, byte_val);
	}

	btr_blob_dbg_owner(rec, index, offsets, i, val);
}

/*******************************************************************//**
Marks non-updated off-page fields as disowned by this record. The ownership
must be transferred to the updated record which is inserted elsewhere in the
index tree. In purge only the owner of externally stored field is allowed
to free the field. */
UNIV_INTERN
void
btr_cur_disown_inherited_fields(
/*============================*/
	page_zip_des_t*	page_zip,/*!< in/out: compressed page whose uncompressed
				part will be updated, or NULL */
	rec_t*		rec,	/*!< in/out: record in a clustered index */
	dict_index_t*	index,	/*!< in: index of the page */
	const ulint*	offsets,/*!< in: array returned by rec_get_offsets() */
	const upd_t*	update,	/*!< in: update vector */
	mtr_t*		mtr)	/*!< in/out: mini-transaction */
{
	ulint	i;

	ut_ad(rec_offs_validate(rec, index, offsets));
	ut_ad(!rec_offs_comp(offsets) || !rec_get_node_ptr_flag(rec));
	ut_ad(rec_offs_any_extern(offsets));

	for (i = 0; i < rec_offs_n_fields(offsets); i++) {
		if (rec_offs_nth_extern(offsets, i)
		    && !upd_get_field_by_field_no(update, i)) {
			btr_cur_set_ownership_of_extern_field(
				page_zip, rec, index, offsets, i, FALSE, mtr);
		}
	}
}

/*******************************************************************//**
Marks all extern fields in a record as owned by the record. This function
should be called if the delete mark of a record is removed: a not delete
marked record always owns all its extern fields. */
static
void
btr_cur_unmark_extern_fields(
/*=========================*/
	page_zip_des_t*	page_zip,/*!< in/out: compressed page whose uncompressed
				part will be updated, or NULL */
	rec_t*		rec,	/*!< in/out: record in a clustered index */
	dict_index_t*	index,	/*!< in: index of the page */
	const ulint*	offsets,/*!< in: array returned by rec_get_offsets() */
	mtr_t*		mtr)	/*!< in: mtr, or NULL if not logged */
{
	ulint	n;
	ulint	i;

	ut_ad(!rec_offs_comp(offsets) || !rec_get_node_ptr_flag(rec));
	n = rec_offs_n_fields(offsets);

	if (!rec_offs_any_extern(offsets)) {

		return;
	}

	for (i = 0; i < n; i++) {
		if (rec_offs_nth_extern(offsets, i)) {

			btr_cur_set_ownership_of_extern_field(
				page_zip, rec, index, offsets, i, TRUE, mtr);
		}
	}
}

/*******************************************************************//**
Flags the data tuple fields that are marked as extern storage in the
update vector.  We use this function to remember which fields we must
mark as extern storage in a record inserted for an update.
@return	number of flagged external columns */
UNIV_INTERN
ulint
btr_push_update_extern_fields(
/*==========================*/
	dtuple_t*	tuple,	/*!< in/out: data tuple */
	const upd_t*	update,	/*!< in: update vector */
	mem_heap_t*	heap)	/*!< in: memory heap */
{
	ulint			n_pushed	= 0;
	ulint			n;
	const upd_field_t*	uf;

	uf = update->fields;
	n = upd_get_n_fields(update);

	for (; n--; uf++) {
		if (dfield_is_ext(&uf->new_val)) {
			dfield_t*	field
				= dtuple_get_nth_field(tuple, uf->field_no);

			if (!dfield_is_ext(field)) {
				dfield_set_ext(field);
				n_pushed++;
			}

			switch (uf->orig_len) {
				byte*	data;
				ulint	len;
				byte*	buf;
			case 0:
				break;
			case BTR_EXTERN_FIELD_REF_SIZE:
				/* Restore the original locally stored
				part of the column.  In the undo log,
				InnoDB writes a longer prefix of externally
				stored columns, so that column prefixes
				in secondary indexes can be reconstructed. */
				dfield_set_data(field, (byte*) dfield_get_data(field)
						+ dfield_get_len(field)
						- BTR_EXTERN_FIELD_REF_SIZE,
						BTR_EXTERN_FIELD_REF_SIZE);
				dfield_set_ext(field);
				break;
			default:
				/* Reconstruct the original locally
				stored part of the column.  The data
				will have to be copied. */
				ut_a(uf->orig_len > BTR_EXTERN_FIELD_REF_SIZE);

				data = (byte*) dfield_get_data(field);
				len = dfield_get_len(field);

				buf = (byte*) mem_heap_alloc(heap,
							     uf->orig_len);
				/* Copy the locally stored prefix. */
				memcpy(buf, data,
				       uf->orig_len
				       - BTR_EXTERN_FIELD_REF_SIZE);
				/* Copy the BLOB pointer. */
				memcpy(buf + uf->orig_len
				       - BTR_EXTERN_FIELD_REF_SIZE,
				       data + len - BTR_EXTERN_FIELD_REF_SIZE,
				       BTR_EXTERN_FIELD_REF_SIZE);

				dfield_set_data(field, buf, uf->orig_len);
				dfield_set_ext(field);
			}
		}
	}

	return(n_pushed);
}

/*******************************************************************//**
Returns the length of a BLOB part stored on the header page.
@return	part length */
static
ulint
btr_blob_get_part_len(
/*==================*/
	const byte*	blob_header)	/*!< in: blob header */
{
	return(mach_read_from_4(blob_header + BTR_BLOB_HDR_PART_LEN));
}

/*******************************************************************//**
Returns the page number where the next BLOB part is stored.
@return	page number or FIL_NULL if no more pages */
static
ulint
btr_blob_get_next_page_no(
/*======================*/
	const byte*	blob_header)	/*!< in: blob header */
{
	return(mach_read_from_4(blob_header + BTR_BLOB_HDR_NEXT_PAGE_NO));
}

/*******************************************************************//**
Deallocate a buffer block that was reserved for a BLOB part. */
static
void
btr_blob_free(
/*==========*/
	buf_block_t*	block,	/*!< in: buffer block */
	ibool		all,	/*!< in: TRUE=remove also the compressed page
				if there is one */
	mtr_t*		mtr)	/*!< in: mini-transaction to commit */
{
	buf_pool_t*	buf_pool = buf_pool_from_block(block);
	ulint		space	= buf_block_get_space(block);
	ulint		page_no	= buf_block_get_page_no(block);
	bool		freed	= false;

	ut_ad(mtr_memo_contains(mtr, block, MTR_MEMO_PAGE_X_FIX));

	mtr_commit(mtr);

	mutex_enter(&buf_pool->LRU_list_mutex);
	mutex_enter(&block->mutex);

	/* Only free the block if it is still allocated to
	the same file page. */

	if (buf_block_get_state(block)
	    == BUF_BLOCK_FILE_PAGE
	    && buf_block_get_space(block) == space
	    && buf_block_get_page_no(block) == page_no) {

		freed = buf_LRU_free_page(&block->page, all);

		if (!freed && all && block->page.zip.data
		    /* Now, buf_LRU_free_page() may release mutexes
		    temporarily */
		    && buf_block_get_state(block) == BUF_BLOCK_FILE_PAGE
		    && buf_block_get_space(block) == space
		    && buf_block_get_page_no(block) == page_no) {

			/* Attempt to deallocate the uncompressed page
			if the whole block cannot be deallocted. */
			freed = buf_LRU_free_page(&block->page, false);
		}
	}

	if (!freed) {
		mutex_exit(&buf_pool->LRU_list_mutex);
	}

	mutex_exit(&block->mutex);
}

/*******************************************************************//**
Stores the fields in big_rec_vec to the tablespace and puts pointers to
them in rec.  The extern flags in rec will have to be set beforehand.
The fields are stored on pages allocated from leaf node
file segment of the index tree.
@return	DB_SUCCESS or DB_OUT_OF_FILE_SPACE or DB_TOO_BIG_FOR_REDO */
UNIV_INTERN
dberr_t
btr_store_big_rec_extern_fields(
/*============================*/
	dict_index_t*	index,		/*!< in: index of rec; the index tree
					MUST be X-latched */
	buf_block_t*	rec_block,	/*!< in/out: block containing rec */
	rec_t*		rec,		/*!< in/out: record */
	const ulint*	offsets,	/*!< in: rec_get_offsets(rec, index);
					the "external storage" flags in offsets
					will not correspond to rec when
					this function returns */
	const big_rec_t*big_rec_vec,	/*!< in: vector containing fields
					to be stored externally */
	mtr_t*		btr_mtr,	/*!< in: mtr containing the
					latches to the clustered index */
	enum blob_op	op)		/*! in: operation code */
{
	ulint		rec_page_no;
	byte*		field_ref;
	ulint		extern_len;
	ulint		store_len;
	ulint		page_no;
	ulint		space_id;
	ulint		zip_size;
	ulint		prev_page_no;
	ulint		hint_page_no;
	ulint		i;
	mtr_t		mtr;
	mtr_t*		alloc_mtr;
	mem_heap_t*	heap = NULL;
	page_zip_des_t*	page_zip;
	z_stream	c_stream;
	buf_block_t**	freed_pages	= NULL;
	ulint		n_freed_pages	= 0;
	dberr_t		error		= DB_SUCCESS;

	ut_ad(rec_offs_validate(rec, index, offsets));
	ut_ad(rec_offs_any_extern(offsets));
	ut_ad(mtr_memo_contains(btr_mtr, dict_index_get_lock(index),
				MTR_MEMO_X_LOCK));
	ut_ad(mtr_memo_contains(btr_mtr, rec_block, MTR_MEMO_PAGE_X_FIX));
	ut_ad(buf_block_get_frame(rec_block) == page_align(rec));
	ut_a(dict_index_is_clust(index));

	page_zip = buf_block_get_page_zip(rec_block);
	ut_a(dict_table_zip_size(index->table)
	     == buf_block_get_zip_size(rec_block));

	space_id = buf_block_get_space(rec_block);
	zip_size = buf_block_get_zip_size(rec_block);
	rec_page_no = buf_block_get_page_no(rec_block);
	ut_a(fil_page_get_type(page_align(rec)) == FIL_PAGE_INDEX);

	error = btr_check_blob_limit(big_rec_vec);

	if (error != DB_SUCCESS) {
		ut_ad(op == BTR_STORE_INSERT);
		return(error);
	}

	if (page_zip) {
		int	err;

		/* Zlib deflate needs 128 kilobytes for the default
		window size, plus 512 << memLevel, plus a few
		kilobytes for small objects.  We use reduced memLevel
		to limit the memory consumption, and preallocate the
		heap, hoping to avoid memory fragmentation. */
		heap = mem_heap_create(250000);
		page_zip_set_alloc(&c_stream, heap);

		err = deflateInit2(&c_stream, page_zip_level,
				   Z_DEFLATED, 15, 7, Z_DEFAULT_STRATEGY);
		ut_a(err == Z_OK);
	}

	if (btr_blob_op_is_update(op)) {
		/* Avoid reusing pages that have been previously freed
		in btr_mtr. */
		if (btr_mtr->n_freed_pages) {
			if (heap == NULL) {
				heap = mem_heap_create(
					btr_mtr->n_freed_pages
					* sizeof *freed_pages);
			}

			freed_pages = static_cast<buf_block_t**>(
				mem_heap_alloc(
					heap,
					btr_mtr->n_freed_pages
					* sizeof *freed_pages));
			n_freed_pages = 0;
		}

		/* Because btr_mtr will be committed after mtr, it is
		possible that the tablespace has been extended when
		the B-tree record was updated or inserted, or it will
		be extended while allocating pages for big_rec.

		TODO: In mtr (not btr_mtr), write a redo log record
		about extending the tablespace to its current size,
		and remember the current size. Whenever the tablespace
		grows as pages are allocated, write further redo log
		records to mtr. (Currently tablespace extension is not
		covered by the redo log. If it were, the record would
		only be written to btr_mtr, which is committed after
		mtr.) */
		alloc_mtr = btr_mtr;
	} else {
		/* Use the local mtr for allocations. */
		alloc_mtr = &mtr;
	}

#if defined UNIV_DEBUG || defined UNIV_BLOB_LIGHT_DEBUG
	/* All pointers to externally stored columns in the record
	must either be zero or they must be pointers to inherited
	columns, owned by this record or an earlier record version. */
	for (i = 0; i < rec_offs_n_fields(offsets); i++) {
		if (!rec_offs_nth_extern(offsets, i)) {
			continue;
		}
		field_ref = btr_rec_get_field_ref(rec, offsets, i);

		ut_a(!(field_ref[BTR_EXTERN_LEN] & BTR_EXTERN_OWNER_FLAG));
		/* Either this must be an update in place,
		or the BLOB must be inherited, or the BLOB pointer
		must be zero (will be written in this function). */
		ut_a(op == BTR_STORE_UPDATE
		     || (field_ref[BTR_EXTERN_LEN] & BTR_EXTERN_INHERITED_FLAG)
		     || !memcmp(field_ref, field_ref_zero,
				BTR_EXTERN_FIELD_REF_SIZE));
	}
#endif /* UNIV_DEBUG || UNIV_BLOB_LIGHT_DEBUG */
	/* We have to create a file segment to the tablespace
	for each field and put the pointer to the field in rec */

	for (i = 0; i < big_rec_vec->n_fields; i++) {
		field_ref = btr_rec_get_field_ref(
			rec, offsets, big_rec_vec->fields[i].field_no);
#if defined UNIV_DEBUG || defined UNIV_BLOB_LIGHT_DEBUG
		/* A zero BLOB pointer should have been initially inserted. */
		ut_a(!memcmp(field_ref, field_ref_zero,
			     BTR_EXTERN_FIELD_REF_SIZE));
#endif /* UNIV_DEBUG || UNIV_BLOB_LIGHT_DEBUG */
		extern_len = big_rec_vec->fields[i].len;
		UNIV_MEM_ASSERT_RW(big_rec_vec->fields[i].data,
				   extern_len);

		ut_a(extern_len > 0);

		prev_page_no = FIL_NULL;

		if (page_zip) {
			int	err = deflateReset(&c_stream);
			ut_a(err == Z_OK);

			c_stream.next_in = (Bytef*)
				big_rec_vec->fields[i].data;
			c_stream.avail_in = static_cast<uInt>(extern_len);
		}

		for (;;) {
			buf_block_t*	block;
			page_t*		page;

			mtr_start(&mtr);

			if (prev_page_no == FIL_NULL) {
				hint_page_no = 1 + rec_page_no;
			} else {
				hint_page_no = prev_page_no + 1;
			}

alloc_another:
			block = btr_page_alloc(index, hint_page_no,
					       FSP_NO_DIR, 0, alloc_mtr, &mtr);
			if (UNIV_UNLIKELY(block == NULL)) {
				mtr_commit(&mtr);
				error = DB_OUT_OF_FILE_SPACE;
				goto func_exit;
			}

			if (rw_lock_get_x_lock_count(&block->lock) > 1) {
				/* This page must have been freed in
				btr_mtr previously. Put it aside, and
				allocate another page for the BLOB data. */
				ut_ad(alloc_mtr == btr_mtr);
				ut_ad(btr_blob_op_is_update(op));
				ut_ad(n_freed_pages < btr_mtr->n_freed_pages);
				freed_pages[n_freed_pages++] = block;
				goto alloc_another;
			}

			page_no = buf_block_get_page_no(block);
			page = buf_block_get_frame(block);

			if (prev_page_no != FIL_NULL) {
				buf_block_t*	prev_block;
				page_t*		prev_page;

				prev_block = buf_page_get(space_id, zip_size,
							  prev_page_no,
							  RW_X_LATCH, &mtr);
				buf_block_dbg_add_level(prev_block,
							SYNC_EXTERN_STORAGE);
				prev_page = buf_block_get_frame(prev_block);

				if (page_zip) {
					mlog_write_ulint(
						prev_page + FIL_PAGE_NEXT,
						page_no, MLOG_4BYTES, &mtr);
					memcpy(buf_block_get_page_zip(
						       prev_block)
					       ->data + FIL_PAGE_NEXT,
					       prev_page + FIL_PAGE_NEXT, 4);
				} else {
					mlog_write_ulint(
						prev_page + FIL_PAGE_DATA
						+ BTR_BLOB_HDR_NEXT_PAGE_NO,
						page_no, MLOG_4BYTES, &mtr);
				}

			} else if (dict_index_is_online_ddl(index)) {
				row_log_table_blob_alloc(index, page_no);
			}

			if (page_zip) {
				int		err;
				page_zip_des_t*	blob_page_zip;

				/* Write FIL_PAGE_TYPE to the redo log
				separately, before logging any other
				changes to the page, so that the debug
				assertions in
				recv_parse_or_apply_log_rec_body() can
				be made simpler.  Before InnoDB Plugin
				1.0.4, the initialization of
				FIL_PAGE_TYPE was logged as part of
				the mlog_log_string() below. */

				mlog_write_ulint(page + FIL_PAGE_TYPE,
						 prev_page_no == FIL_NULL
						 ? FIL_PAGE_TYPE_ZBLOB
						 : FIL_PAGE_TYPE_ZBLOB2,
						 MLOG_2BYTES, &mtr);

				c_stream.next_out = page
					+ FIL_PAGE_DATA;
				c_stream.avail_out
					= static_cast<uInt>(page_zip_get_size(page_zip))
					- FIL_PAGE_DATA;

				err = deflate(&c_stream, Z_FINISH);
				ut_a(err == Z_OK || err == Z_STREAM_END);
				ut_a(err == Z_STREAM_END
				     || c_stream.avail_out == 0);

				/* Write the "next BLOB page" pointer */
				mlog_write_ulint(page + FIL_PAGE_NEXT,
						 FIL_NULL, MLOG_4BYTES, &mtr);
				/* Initialize the unused "prev page" pointer */
				mlog_write_ulint(page + FIL_PAGE_PREV,
						 FIL_NULL, MLOG_4BYTES, &mtr);
				/* Write a back pointer to the record
				into the otherwise unused area.  This
				information could be useful in
				debugging.  Later, we might want to
				implement the possibility to relocate
				BLOB pages.  Then, we would need to be
				able to adjust the BLOB pointer in the
				record.  We do not store the heap
				number of the record, because it can
				change in page_zip_reorganize() or
				btr_page_reorganize().  However, also
				the page number of the record may
				change when B-tree nodes are split or
				merged. */
				mlog_write_ulint(page
						 + FIL_PAGE_FILE_FLUSH_LSN_OR_KEY_VERSION,
						 space_id,
						 MLOG_4BYTES, &mtr);
				mlog_write_ulint(page
						 + FIL_PAGE_FILE_FLUSH_LSN_OR_KEY_VERSION + 4,
						 rec_page_no,
						 MLOG_4BYTES, &mtr);

				/* Zero out the unused part of the page. */
				memset(page + page_zip_get_size(page_zip)
				       - c_stream.avail_out,
				       0, c_stream.avail_out);
				mlog_log_string(page
						+ FIL_PAGE_FILE_FLUSH_LSN_OR_KEY_VERSION,
						page_zip_get_size(page_zip)
						- FIL_PAGE_FILE_FLUSH_LSN_OR_KEY_VERSION,
						&mtr);
				/* Copy the page to compressed storage,
				because it will be flushed to disk
				from there. */
				blob_page_zip = buf_block_get_page_zip(block);
				ut_ad(blob_page_zip);
				ut_ad(page_zip_get_size(blob_page_zip)
				      == page_zip_get_size(page_zip));
				memcpy(blob_page_zip->data, page,
				       page_zip_get_size(page_zip));

				if (err == Z_OK && prev_page_no != FIL_NULL) {

					goto next_zip_page;
				}

				if (alloc_mtr == &mtr) {
					rec_block = buf_page_get(
						space_id, zip_size,
						rec_page_no,
						RW_X_LATCH, &mtr);
					buf_block_dbg_add_level(
						rec_block,
						SYNC_NO_ORDER_CHECK);
				}

				if (err == Z_STREAM_END) {
					mach_write_to_4(field_ref
							+ BTR_EXTERN_LEN, 0);
					mach_write_to_4(field_ref
							+ BTR_EXTERN_LEN + 4,
							c_stream.total_in);
				} else {
					memset(field_ref + BTR_EXTERN_LEN,
					       0, 8);
				}

				if (prev_page_no == FIL_NULL) {
					btr_blob_dbg_add_blob(
						rec, big_rec_vec->fields[i]
						.field_no, page_no, index,
						"store");

					mach_write_to_4(field_ref
							+ BTR_EXTERN_SPACE_ID,
							space_id);

					mach_write_to_4(field_ref
							+ BTR_EXTERN_PAGE_NO,
							page_no);

					mach_write_to_4(field_ref
							+ BTR_EXTERN_OFFSET,
							FIL_PAGE_NEXT);
				}

				page_zip_write_blob_ptr(
					page_zip, rec, index, offsets,
					big_rec_vec->fields[i].field_no,
					alloc_mtr);

next_zip_page:
				prev_page_no = page_no;

				/* Commit mtr and release the
				uncompressed page frame to save memory. */
				btr_blob_free(block, FALSE, &mtr);

				if (err == Z_STREAM_END) {
					break;
				}
			} else {
				mlog_write_ulint(page + FIL_PAGE_TYPE,
						 FIL_PAGE_TYPE_BLOB,
						 MLOG_2BYTES, &mtr);

				if (extern_len > (UNIV_PAGE_SIZE
						  - FIL_PAGE_DATA
						  - BTR_BLOB_HDR_SIZE
						  - FIL_PAGE_DATA_END)) {
					store_len = UNIV_PAGE_SIZE
						- FIL_PAGE_DATA
						- BTR_BLOB_HDR_SIZE
						- FIL_PAGE_DATA_END;
				} else {
					store_len = extern_len;
				}

				mlog_write_string(page + FIL_PAGE_DATA
						  + BTR_BLOB_HDR_SIZE,
						  (const byte*)
						  big_rec_vec->fields[i].data
						  + big_rec_vec->fields[i].len
						  - extern_len,
						  store_len, &mtr);
				mlog_write_ulint(page + FIL_PAGE_DATA
						 + BTR_BLOB_HDR_PART_LEN,
						 store_len, MLOG_4BYTES, &mtr);
				mlog_write_ulint(page + FIL_PAGE_DATA
						 + BTR_BLOB_HDR_NEXT_PAGE_NO,
						 FIL_NULL, MLOG_4BYTES, &mtr);

				extern_len -= store_len;

				if (alloc_mtr == &mtr) {
					rec_block = buf_page_get(
						space_id, zip_size,
						rec_page_no,
						RW_X_LATCH, &mtr);
					buf_block_dbg_add_level(
						rec_block,
						SYNC_NO_ORDER_CHECK);
				}

				mlog_write_ulint(field_ref + BTR_EXTERN_LEN, 0,
						 MLOG_4BYTES, alloc_mtr);
				mlog_write_ulint(field_ref
						 + BTR_EXTERN_LEN + 4,
						 big_rec_vec->fields[i].len
						 - extern_len,
						 MLOG_4BYTES, alloc_mtr);

				if (prev_page_no == FIL_NULL) {
					btr_blob_dbg_add_blob(
						rec, big_rec_vec->fields[i]
						.field_no, page_no, index,
						"store");

					mlog_write_ulint(field_ref
							 + BTR_EXTERN_SPACE_ID,
							 space_id, MLOG_4BYTES,
							 alloc_mtr);

					mlog_write_ulint(field_ref
							 + BTR_EXTERN_PAGE_NO,
							 page_no, MLOG_4BYTES,
							 alloc_mtr);

					mlog_write_ulint(field_ref
							 + BTR_EXTERN_OFFSET,
							 FIL_PAGE_DATA,
							 MLOG_4BYTES,
							 alloc_mtr);
				}

				prev_page_no = page_no;

				mtr_commit(&mtr);

				if (extern_len == 0) {
					break;
				}
			}
		}

		DBUG_EXECUTE_IF("btr_store_big_rec_extern",
				error = DB_OUT_OF_FILE_SPACE;
				goto func_exit;);
	}

func_exit:
	if (page_zip) {
		deflateEnd(&c_stream);
	}

	if (n_freed_pages) {
		ulint	i;

		ut_ad(alloc_mtr == btr_mtr);
		ut_ad(btr_blob_op_is_update(op));

		for (i = 0; i < n_freed_pages; i++) {
			btr_page_free_low(index, freed_pages[i], 0, true, alloc_mtr);
		}
	}

	if (heap != NULL) {
		mem_heap_free(heap);
	}

#if defined UNIV_DEBUG || defined UNIV_BLOB_LIGHT_DEBUG
	/* All pointers to externally stored columns in the record
	must be valid. */
	for (i = 0; i < rec_offs_n_fields(offsets); i++) {
		if (!rec_offs_nth_extern(offsets, i)) {
			continue;
		}

		field_ref = btr_rec_get_field_ref(rec, offsets, i);

		/* The pointer must not be zero if the operation
		succeeded. */
		ut_a(0 != memcmp(field_ref, field_ref_zero,
				 BTR_EXTERN_FIELD_REF_SIZE)
		     || error != DB_SUCCESS);
		/* The column must not be disowned by this record. */
		ut_a(!(field_ref[BTR_EXTERN_LEN] & BTR_EXTERN_OWNER_FLAG));
	}
#endif /* UNIV_DEBUG || UNIV_BLOB_LIGHT_DEBUG */
	return(error);
}

/*******************************************************************//**
Check the FIL_PAGE_TYPE on an uncompressed BLOB page. */
static
void
btr_check_blob_fil_page_type(
/*=========================*/
	ulint		space_id,	/*!< in: space id */
	ulint		page_no,	/*!< in: page number */
	const page_t*	page,		/*!< in: page */
	ibool		read)		/*!< in: TRUE=read, FALSE=purge */
{
	ulint	type = fil_page_get_type(page);

	ut_a(space_id == page_get_space_id(page));
	ut_a(page_no == page_get_page_no(page));

	if (UNIV_UNLIKELY(type != FIL_PAGE_TYPE_BLOB)) {
		ulint	flags = fil_space_get_flags(space_id);

#ifndef UNIV_DEBUG /* Improve debug test coverage */
		if (dict_tf_get_format(flags) == UNIV_FORMAT_A) {
			/* Old versions of InnoDB did not initialize
			FIL_PAGE_TYPE on BLOB pages.  Do not print
			anything about the type mismatch when reading
			a BLOB page that is in Antelope format.*/
			return;
		}
#endif /* !UNIV_DEBUG */

		ut_print_timestamp(stderr);
		fprintf(stderr,
			"  InnoDB: FIL_PAGE_TYPE=%lu"
			" on BLOB %s space %lu page %lu flags %lx\n",
			(ulong) type, read ? "read" : "purge",
			(ulong) space_id, (ulong) page_no, (ulong) flags);
		ut_error;
	}
}

/*******************************************************************//**
Frees the space in an externally stored field to the file space
management if the field in data is owned by the externally stored field,
in a rollback we may have the additional condition that the field must
not be inherited. */
UNIV_INTERN
void
btr_free_externally_stored_field(
/*=============================*/
	dict_index_t*	index,		/*!< in: index of the data, the index
					tree MUST be X-latched; if the tree
					height is 1, then also the root page
					must be X-latched! (this is relevant
					in the case this function is called
					from purge where 'data' is located on
					an undo log page, not an index
					page) */
	byte*		field_ref,	/*!< in/out: field reference */
	const rec_t*	rec,		/*!< in: record containing field_ref, for
					page_zip_write_blob_ptr(), or NULL */
	const ulint*	offsets,	/*!< in: rec_get_offsets(rec, index),
					or NULL */
	page_zip_des_t*	page_zip,	/*!< in: compressed page corresponding
					to rec, or NULL if rec == NULL */
	ulint		i,		/*!< in: field number of field_ref;
					ignored if rec == NULL */
	enum trx_rb_ctx	rb_ctx,		/*!< in: rollback context */
	mtr_t*		local_mtr MY_ATTRIBUTE((unused))) /*!< in: mtr
					containing the latch to data an an
					X-latch to the index tree */
{
	page_t*		page;
	const ulint	space_id	= mach_read_from_4(
		field_ref + BTR_EXTERN_SPACE_ID);
	const ulint	start_page	= mach_read_from_4(
		field_ref + BTR_EXTERN_PAGE_NO);
	ulint		rec_zip_size = dict_table_zip_size(index->table);
	ulint		ext_zip_size;
	ulint		page_no;
	ulint		next_page_no;
	mtr_t		mtr;

	ut_ad(dict_index_is_clust(index));
	ut_ad(mtr_memo_contains(local_mtr, dict_index_get_lock(index),
				MTR_MEMO_X_LOCK));
	ut_ad(mtr_memo_contains_page(local_mtr, field_ref,
				     MTR_MEMO_PAGE_X_FIX));
	ut_ad(!rec || rec_offs_validate(rec, index, offsets));
	ut_ad(!rec || field_ref == btr_rec_get_field_ref(rec, offsets, i));

	if (UNIV_UNLIKELY(!memcmp(field_ref, field_ref_zero,
				  BTR_EXTERN_FIELD_REF_SIZE))) {
		/* In the rollback, we may encounter a clustered index
		record with some unwritten off-page columns. There is
		nothing to free then. */
		if (rb_ctx == RB_NONE) {
			char		buf[3 * 512];
			char		*bufend;
			ulint ispace = dict_index_get_space(index);
			bufend = innobase_convert_name(buf, sizeof buf,
				index->name, strlen(index->name),
				NULL,
				FALSE);
			buf[bufend - buf]='\0';
			ib_logf(IB_LOG_LEVEL_ERROR, "Unwritten off-page columns in "
				"rollback context %d. Table %s index %s space_id %lu "
				"index space %lu.",
				rb_ctx, index->table->name, buf, space_id, ispace);
		}

		ut_a(rb_ctx != RB_NONE);
		return;
	}

	ut_ad(space_id == index->space);

	if (UNIV_UNLIKELY(space_id != dict_index_get_space(index))) {
		ext_zip_size = fil_space_get_zip_size(space_id);
		/* This must be an undo log record in the system tablespace,
		that is, in row_purge_upd_exist_or_extern().
		Currently, externally stored records are stored in the
		same tablespace as the referring records. */
		ut_ad(!page_get_space_id(page_align(field_ref)));
		ut_ad(!rec);
		ut_ad(!page_zip);
	} else {
		ext_zip_size = rec_zip_size;
	}

	if (!rec) {
		/* This is a call from row_purge_upd_exist_or_extern(). */
		ut_ad(!page_zip);
		rec_zip_size = 0;
	}

#ifdef UNIV_BLOB_DEBUG
	if (!(field_ref[BTR_EXTERN_LEN] & BTR_EXTERN_OWNER_FLAG)
	    && !((field_ref[BTR_EXTERN_LEN] & BTR_EXTERN_INHERITED_FLAG)
		 && (rb_ctx == RB_NORMAL || rb_ctx == RB_RECOVERY))) {
		/* This off-page column will be freed.
		Check that no references remain. */

		btr_blob_dbg_t	b;

		b.blob_page_no = start_page;

		if (rec) {
			/* Remove the reference from the record to the
			BLOB. If the BLOB were not freed, the
			reference would be removed when the record is
			removed. Freeing the BLOB will overwrite the
			BTR_EXTERN_PAGE_NO in the field_ref of the
			record with FIL_NULL, which would make the
			btr_blob_dbg information inconsistent with the
			record. */
			b.ref_page_no = page_get_page_no(page_align(rec));
			b.ref_heap_no = page_rec_get_heap_no(rec);
			b.ref_field_no = i;
			btr_blob_dbg_rbt_delete(index, &b, "free");
		}

		btr_blob_dbg_assert_empty(index, b.blob_page_no);
	}
#endif /* UNIV_BLOB_DEBUG */

	for (;;) {
#ifdef UNIV_SYNC_DEBUG
		buf_block_t*	rec_block;
#endif /* UNIV_SYNC_DEBUG */
		buf_block_t*	ext_block;

		mtr_start(&mtr);

#ifdef UNIV_SYNC_DEBUG
		rec_block =
#endif /* UNIV_SYNC_DEBUG */
		buf_page_get(page_get_space_id(page_align(field_ref)),
			     rec_zip_size,
			     page_get_page_no(page_align(field_ref)),
			     RW_X_LATCH, &mtr);
		buf_block_dbg_add_level(rec_block, SYNC_NO_ORDER_CHECK);
		page_no = mach_read_from_4(field_ref + BTR_EXTERN_PAGE_NO);

		if (/* There is no external storage data */
		    page_no == FIL_NULL
		    /* This field does not own the externally stored field */
		    || (mach_read_from_1(field_ref + BTR_EXTERN_LEN)
			& BTR_EXTERN_OWNER_FLAG)
		    /* Rollback and inherited field */
		    || ((rb_ctx == RB_NORMAL || rb_ctx == RB_RECOVERY)
			&& (mach_read_from_1(field_ref + BTR_EXTERN_LEN)
			    & BTR_EXTERN_INHERITED_FLAG))) {

			/* Do not free */
			mtr_commit(&mtr);

			return;
		}

		if (page_no == start_page && dict_index_is_online_ddl(index)) {
			row_log_table_blob_free(index, start_page);
		}

		ext_block = buf_page_get(space_id, ext_zip_size, page_no,
					 RW_X_LATCH, &mtr);
		buf_block_dbg_add_level(ext_block, SYNC_EXTERN_STORAGE);
		page = buf_block_get_frame(ext_block);

		if (ext_zip_size) {
			/* Note that page_zip will be NULL
			in row_purge_upd_exist_or_extern(). */
			switch (fil_page_get_type(page)) {
			case FIL_PAGE_TYPE_ZBLOB:
			case FIL_PAGE_TYPE_ZBLOB2:
				break;
			default:
				ut_error;
			}
			next_page_no = mach_read_from_4(page + FIL_PAGE_NEXT);

			btr_page_free_low(index, ext_block, 0, true, &mtr);

			if (page_zip != NULL) {
				mach_write_to_4(field_ref + BTR_EXTERN_PAGE_NO,
						next_page_no);
				mach_write_to_4(field_ref + BTR_EXTERN_LEN + 4,
						0);
				page_zip_write_blob_ptr(page_zip, rec, index,
							offsets, i, &mtr);
			} else {
				mlog_write_ulint(field_ref
						 + BTR_EXTERN_PAGE_NO,
						 next_page_no,
						 MLOG_4BYTES, &mtr);
				mlog_write_ulint(field_ref
						 + BTR_EXTERN_LEN + 4, 0,
						 MLOG_4BYTES, &mtr);
			}
		} else {
			ut_a(!page_zip);
			btr_check_blob_fil_page_type(space_id, page_no, page,
						     FALSE);

			next_page_no = mach_read_from_4(
				page + FIL_PAGE_DATA
				+ BTR_BLOB_HDR_NEXT_PAGE_NO);

			/* We must supply the page level (= 0) as an argument
			because we did not store it on the page (we save the
			space overhead from an index page header. */

			btr_page_free_low(index, ext_block, 0, true, &mtr);

			mlog_write_ulint(field_ref + BTR_EXTERN_PAGE_NO,
					 next_page_no,
					 MLOG_4BYTES, &mtr);
			/* Zero out the BLOB length.  If the server
			crashes during the execution of this function,
			trx_rollback_or_clean_all_recovered() could
			dereference the half-deleted BLOB, fetching a
			wrong prefix for the BLOB. */
			mlog_write_ulint(field_ref + BTR_EXTERN_LEN + 4,
					 0,
					 MLOG_4BYTES, &mtr);
		}

		/* Commit mtr and release the BLOB block to save memory. */
		btr_blob_free(ext_block, TRUE, &mtr);
	}
}

/***********************************************************//**
Frees the externally stored fields for a record. */
static
void
btr_rec_free_externally_stored_fields(
/*==================================*/
	dict_index_t*	index,	/*!< in: index of the data, the index
				tree MUST be X-latched */
	rec_t*		rec,	/*!< in/out: record */
	const ulint*	offsets,/*!< in: rec_get_offsets(rec, index) */
	page_zip_des_t*	page_zip,/*!< in: compressed page whose uncompressed
				part will be updated, or NULL */
	enum trx_rb_ctx	rb_ctx,	/*!< in: rollback context */
	mtr_t*		mtr)	/*!< in: mini-transaction handle which contains
				an X-latch to record page and to the index
				tree */
{
	ulint	n_fields;
	ulint	i;

	ut_ad(rec_offs_validate(rec, index, offsets));
	ut_ad(mtr_memo_contains_page(mtr, rec, MTR_MEMO_PAGE_X_FIX));
	/* Free possible externally stored fields in the record */

	ut_ad(dict_table_is_comp(index->table) == !!rec_offs_comp(offsets));
	n_fields = rec_offs_n_fields(offsets);

	for (i = 0; i < n_fields; i++) {
		if (rec_offs_nth_extern(offsets, i)) {
			btr_free_externally_stored_field(
				index, btr_rec_get_field_ref(rec, offsets, i),
				rec, offsets, page_zip, i, rb_ctx, mtr);
		}
	}
}

/***********************************************************//**
Frees the externally stored fields for a record, if the field is mentioned
in the update vector. */
static
void
btr_rec_free_updated_extern_fields(
/*===============================*/
	dict_index_t*	index,	/*!< in: index of rec; the index tree MUST be
				X-latched */
	rec_t*		rec,	/*!< in/out: record */
	page_zip_des_t*	page_zip,/*!< in: compressed page whose uncompressed
				part will be updated, or NULL */
	const ulint*	offsets,/*!< in: rec_get_offsets(rec, index) */
	const upd_t*	update,	/*!< in: update vector */
	enum trx_rb_ctx	rb_ctx,	/*!< in: rollback context */
	mtr_t*		mtr)	/*!< in: mini-transaction handle which contains
				an X-latch to record page and to the tree */
{
	ulint	n_fields;
	ulint	i;

	ut_ad(rec_offs_validate(rec, index, offsets));
	ut_ad(mtr_memo_contains_page(mtr, rec, MTR_MEMO_PAGE_X_FIX));

	/* Free possible externally stored fields in the record */

	n_fields = upd_get_n_fields(update);

	for (i = 0; i < n_fields; i++) {
		const upd_field_t* ufield = upd_get_nth_field(update, i);

		if (rec_offs_nth_extern(offsets, ufield->field_no)) {
			ulint	len;
			byte*	data = rec_get_nth_field(
				rec, offsets, ufield->field_no, &len);
			ut_a(len >= BTR_EXTERN_FIELD_REF_SIZE);

			btr_free_externally_stored_field(
				index, data + len - BTR_EXTERN_FIELD_REF_SIZE,
				rec, offsets, page_zip,
				ufield->field_no, rb_ctx, mtr);
		}
	}
}

/*******************************************************************//**
Copies the prefix of an uncompressed BLOB.  The clustered index record
that points to this BLOB must be protected by a lock or a page latch.
@return	number of bytes written to buf */
static
ulint
btr_copy_blob_prefix(
/*=================*/
	byte*		buf,	/*!< out: the externally stored part of
				the field, or a prefix of it */
	ulint		len,	/*!< in: length of buf, in bytes */
	ulint		space_id,/*!< in: space id of the BLOB pages */
	ulint		page_no,/*!< in: page number of the first BLOB page */
	ulint		offset,	/*!< in: offset on the first BLOB page */
	trx_t*		trx)	/*!< in: transaction handle */
{
	ulint	copied_len	= 0;

	for (;;) {
		mtr_t		mtr;
		buf_block_t*	block;
		const page_t*	page;
		const byte*	blob_header;
		ulint		part_len;
		ulint		copy_len;

		mtr_start_trx(&mtr, trx);

		block = buf_page_get(space_id, 0, page_no, RW_S_LATCH, &mtr);
		buf_block_dbg_add_level(block, SYNC_EXTERN_STORAGE);
		page = buf_block_get_frame(block);

		btr_check_blob_fil_page_type(space_id, page_no, page, TRUE);

		blob_header = page + offset;
		part_len = btr_blob_get_part_len(blob_header);
		copy_len = ut_min(part_len, len - copied_len);

		memcpy(buf + copied_len,
		       blob_header + BTR_BLOB_HDR_SIZE, copy_len);
		copied_len += copy_len;

		page_no = btr_blob_get_next_page_no(blob_header);

		mtr_commit(&mtr);

		if (page_no == FIL_NULL || copy_len != part_len) {
			UNIV_MEM_ASSERT_RW(buf, copied_len);
			return(copied_len);
		}

		/* On other BLOB pages except the first the BLOB header
		always is at the page data start: */

		offset = FIL_PAGE_DATA;

		ut_ad(copied_len <= len);
	}
}

/*******************************************************************//**
Copies the prefix of a compressed BLOB.  The clustered index record
that points to this BLOB must be protected by a lock or a page latch.
@return	number of bytes written to buf */
static
ulint
btr_copy_zblob_prefix(
/*==================*/
	byte*		buf,	/*!< out: the externally stored part of
				the field, or a prefix of it */
	ulint		len,	/*!< in: length of buf, in bytes */
	ulint		zip_size,/*!< in: compressed BLOB page size */
	ulint		space_id,/*!< in: space id of the BLOB pages */
	ulint		page_no,/*!< in: page number of the first BLOB page */
	ulint		offset)	/*!< in: offset on the first BLOB page */
{
	ulint		page_type = FIL_PAGE_TYPE_ZBLOB;
	mem_heap_t*	heap;
	int		err;
	z_stream	d_stream;

	d_stream.next_out = buf;
	d_stream.avail_out = static_cast<uInt>(len);
	d_stream.next_in = Z_NULL;
	d_stream.avail_in = 0;

	/* Zlib inflate needs 32 kilobytes for the default
	window size, plus a few kilobytes for small objects. */
	heap = mem_heap_create(40000);
	page_zip_set_alloc(&d_stream, heap);

	ut_ad(ut_is_2pow(zip_size));
	ut_ad(zip_size >= UNIV_ZIP_SIZE_MIN);
	ut_ad(zip_size <= UNIV_ZIP_SIZE_MAX);
	ut_ad(space_id);

	err = inflateInit(&d_stream);
	ut_a(err == Z_OK);

	for (;;) {
		buf_page_t*	bpage;
		ulint		next_page_no;

		/* There is no latch on bpage directly.  Instead,
		bpage is protected by the B-tree page latch that
		is being held on the clustered index record, or,
		in row_merge_copy_blobs(), by an exclusive table lock. */
		bpage = buf_page_get_zip(space_id, zip_size, page_no);

		if (UNIV_UNLIKELY(!bpage)) {
			ut_print_timestamp(stderr);
			fprintf(stderr,
				"  InnoDB: Cannot load"
				" compressed BLOB"
				" page %lu space %lu\n",
				(ulong) page_no, (ulong) space_id);
			goto func_exit;
		}

		if (UNIV_UNLIKELY
		    (fil_page_get_type(bpage->zip.data) != page_type)) {
			ut_print_timestamp(stderr);
			fprintf(stderr,
				"  InnoDB: Unexpected type %lu of"
				" compressed BLOB"
				" page %lu space %lu\n",
				(ulong) fil_page_get_type(bpage->zip.data),
				(ulong) page_no, (ulong) space_id);
			ut_ad(0);
			goto end_of_blob;
		}

		next_page_no = mach_read_from_4(bpage->zip.data + offset);

		if (UNIV_LIKELY(offset == FIL_PAGE_NEXT)) {
			/* When the BLOB begins at page header,
			the compressed data payload does not
			immediately follow the next page pointer. */
			offset = FIL_PAGE_DATA;
		} else {
			offset += 4;
		}

		d_stream.next_in = bpage->zip.data + offset;
		d_stream.avail_in = static_cast<uInt>(zip_size - offset);

		err = inflate(&d_stream, Z_NO_FLUSH);
		switch (err) {
		case Z_OK:
			if (!d_stream.avail_out) {
				goto end_of_blob;
			}
			break;
		case Z_STREAM_END:
			if (next_page_no == FIL_NULL) {
				goto end_of_blob;
			}
			/* fall through */
		default:
inflate_error:
			ut_print_timestamp(stderr);
			fprintf(stderr,
				"  InnoDB: inflate() of"
				" compressed BLOB"
				" page %lu space %lu returned %d (%s)\n",
				(ulong) page_no, (ulong) space_id,
				err, d_stream.msg);
		case Z_BUF_ERROR:
			goto end_of_blob;
		}

		if (next_page_no == FIL_NULL) {
			if (!d_stream.avail_in) {
				ut_print_timestamp(stderr);
				fprintf(stderr,
					"  InnoDB: unexpected end of"
					" compressed BLOB"
					" page %lu space %lu\n",
					(ulong) page_no,
					(ulong) space_id);
			} else {
				err = inflate(&d_stream, Z_FINISH);
				switch (err) {
				case Z_STREAM_END:
				case Z_BUF_ERROR:
					break;
				default:
					goto inflate_error;
				}
			}

end_of_blob:
			buf_page_release_zip(bpage);
			goto func_exit;
		}

		buf_page_release_zip(bpage);

		/* On other BLOB pages except the first
		the BLOB header always is at the page header: */

		page_no = next_page_no;
		offset = FIL_PAGE_NEXT;
		page_type = FIL_PAGE_TYPE_ZBLOB2;
	}

func_exit:
	inflateEnd(&d_stream);
	mem_heap_free(heap);
	UNIV_MEM_ASSERT_RW(buf, d_stream.total_out);
	return(d_stream.total_out);
}

/*******************************************************************//**
Copies the prefix of an externally stored field of a record.  The
clustered index record that points to this BLOB must be protected by a
lock or a page latch.
@return	number of bytes written to buf */
static
ulint
btr_copy_externally_stored_field_prefix_low(
/*========================================*/
	byte*		buf,	/*!< out: the externally stored part of
				the field, or a prefix of it */
	ulint		len,	/*!< in: length of buf, in bytes */
	ulint		zip_size,/*!< in: nonzero=compressed BLOB page size,
				zero for uncompressed BLOBs */
	ulint		space_id,/*!< in: space id of the first BLOB page */
	ulint		page_no,/*!< in: page number of the first BLOB page */
	ulint		offset,	/*!< in: offset on the first BLOB page */
	trx_t*		trx)	/*!< in: transaction handle */
{
	if (UNIV_UNLIKELY(len == 0)) {
		return(0);
	}

	if (zip_size) {
		return(btr_copy_zblob_prefix(buf, len, zip_size,
					     space_id, page_no, offset));
	} else {
		return(btr_copy_blob_prefix(buf, len, space_id,
					    page_no, offset, trx));
	}
}

/*******************************************************************//**
Copies the prefix of an externally stored field of a record.  The
clustered index record must be protected by a lock or a page latch.
@return the length of the copied field, or 0 if the column was being
or has been deleted */
UNIV_INTERN
ulint
btr_copy_externally_stored_field_prefix(
/*====================================*/
	byte*		buf,	/*!< out: the field, or a prefix of it */
	ulint		len,	/*!< in: length of buf, in bytes */
	ulint		zip_size,/*!< in: nonzero=compressed BLOB page size,
				zero for uncompressed BLOBs */
	const byte*	data,	/*!< in: 'internally' stored part of the
				field containing also the reference to
				the external part; must be protected by
				a lock or a page latch */
	ulint		local_len,/*!< in: length of data, in bytes */
	trx_t*		trx)	/*!< in: transaction handle */
{
	ulint	space_id;
	ulint	page_no;
	ulint	offset;

	ut_a(local_len >= BTR_EXTERN_FIELD_REF_SIZE);

	local_len -= BTR_EXTERN_FIELD_REF_SIZE;

	if (UNIV_UNLIKELY(local_len >= len)) {
		memcpy(buf, data, len);
		return(len);
	}

	memcpy(buf, data, local_len);
	data += local_len;

	ut_a(memcmp(data, field_ref_zero, BTR_EXTERN_FIELD_REF_SIZE));

	if (!mach_read_from_4(data + BTR_EXTERN_LEN + 4)) {
		/* The externally stored part of the column has been
		(partially) deleted.  Signal the half-deleted BLOB
		to the caller. */

		return(0);
	}

	space_id = mach_read_from_4(data + BTR_EXTERN_SPACE_ID);

	page_no = mach_read_from_4(data + BTR_EXTERN_PAGE_NO);

	offset = mach_read_from_4(data + BTR_EXTERN_OFFSET);

	return(local_len
	       + btr_copy_externally_stored_field_prefix_low(buf + local_len,
							     len - local_len,
							     zip_size,
							     space_id, page_no,
							     offset, trx));
}

/*******************************************************************//**
Copies an externally stored field of a record to mem heap.  The
clustered index record must be protected by a lock or a page latch.
@return	the whole field copied to heap */
UNIV_INTERN
byte*
btr_copy_externally_stored_field(
/*=============================*/
	ulint*		len,	/*!< out: length of the whole field */
	const byte*	data,	/*!< in: 'internally' stored part of the
				field containing also the reference to
				the external part; must be protected by
				a lock or a page latch */
	ulint		zip_size,/*!< in: nonzero=compressed BLOB page size,
				zero for uncompressed BLOBs */
	ulint		local_len,/*!< in: length of data */
	mem_heap_t*	heap,	/*!< in: mem heap */
	trx_t*		trx)	/*!< in: transaction handle */
{
	ulint	space_id;
	ulint	page_no;
	ulint	offset;
	ulint	extern_len;
	byte*	buf;

	ut_a(local_len >= BTR_EXTERN_FIELD_REF_SIZE);

	local_len -= BTR_EXTERN_FIELD_REF_SIZE;

	space_id = mach_read_from_4(data + local_len + BTR_EXTERN_SPACE_ID);

	page_no = mach_read_from_4(data + local_len + BTR_EXTERN_PAGE_NO);

	offset = mach_read_from_4(data + local_len + BTR_EXTERN_OFFSET);

	/* Currently a BLOB cannot be bigger than 4 GB; we
	leave the 4 upper bytes in the length field unused */

	extern_len = mach_read_from_4(data + local_len + BTR_EXTERN_LEN + 4);

	buf = (byte*) mem_heap_alloc(heap, local_len + extern_len);

	memcpy(buf, data, local_len);
	*len = local_len
		+ btr_copy_externally_stored_field_prefix_low(buf + local_len,
							      extern_len,
							      zip_size,
							      space_id,
							      page_no, offset,
							      trx);

	return(buf);
}

/*******************************************************************//**
Copies an externally stored field of a record to mem heap.
@return	the field copied to heap, or NULL if the field is incomplete */
UNIV_INTERN
byte*
btr_rec_copy_externally_stored_field(
/*=================================*/
	const rec_t*	rec,	/*!< in: record in a clustered index;
				must be protected by a lock or a page latch */
	const ulint*	offsets,/*!< in: array returned by rec_get_offsets() */
	ulint		zip_size,/*!< in: nonzero=compressed BLOB page size,
				zero for uncompressed BLOBs */
	ulint		no,	/*!< in: field number */
	ulint*		len,	/*!< out: length of the field */
	mem_heap_t*	heap,	/*!< in: mem heap */
	trx_t*		trx)	/*!< in: transaction handle */
{
	ulint		local_len;
	const byte*	data;

	ut_a(rec_offs_nth_extern(offsets, no));

	/* An externally stored field can contain some initial
	data from the field, and in the last 20 bytes it has the
	space id, page number, and offset where the rest of the
	field data is stored, and the data length in addition to
	the data stored locally. We may need to store some data
	locally to get the local record length above the 128 byte
	limit so that field offsets are stored in two bytes, and
	the extern bit is available in those two bytes. */

	data = rec_get_nth_field(rec, offsets, no, &local_len);

	ut_a(local_len >= BTR_EXTERN_FIELD_REF_SIZE);

	if (UNIV_UNLIKELY
	    (!memcmp(data + local_len - BTR_EXTERN_FIELD_REF_SIZE,
		     field_ref_zero, BTR_EXTERN_FIELD_REF_SIZE))) {
		/* The externally stored field was not written yet.
		This record should only be seen by
		recv_recovery_rollback_active() or any
		TRX_ISO_READ_UNCOMMITTED transactions. */
		return(NULL);
	}

	return(btr_copy_externally_stored_field(len, data,
						zip_size, local_len, heap,
						trx));
}
#endif /* !UNIV_HOTBACKUP */<|MERGE_RESOLUTION|>--- conflicted
+++ resolved
@@ -3,11 +3,7 @@
 Copyright (c) 1994, 2016, Oracle and/or its affiliates. All Rights Reserved.
 Copyright (c) 2008, Google Inc.
 Copyright (c) 2012, Facebook Inc.
-<<<<<<< HEAD
 Copyright (c) 2015, 2017, MariaDB Corporation.
-=======
-Copyright (c) 2017, MariaDB Corporation.
->>>>>>> 54bb04f7
 
 Portions of this file contain modifications contributed and copyrighted by
 Google, Inc. Those modifications are gratefully acknowledged and are described
@@ -1890,13 +1886,9 @@
 	const rec_t*	rec;
 	dberr_t		err;
 
-<<<<<<< HEAD
-	if (UNIV_UNLIKELY(thr_get_trx(thr)->fake_changes)) {
-=======
 	ut_ad((thr != NULL) || (flags & BTR_NO_LOCKING_FLAG));
 
 	if (!(flags & BTR_NO_LOCKING_FLAG) && thr_get_trx(thr)->fake_changes) {
->>>>>>> 54bb04f7
 		/* skip LOCK, UNDO */
 		return(DB_SUCCESS);
 	}
