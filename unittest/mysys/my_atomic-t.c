/* Copyright (c) 2006, 2011, Oracle and/or its affiliates. All rights reserved.

   This program is free software; you can redistribute it and/or modify
   it under the terms of the GNU General Public License as published by
   the Free Software Foundation; version 2 of the License.

   This program is distributed in the hope that it will be useful,
   but WITHOUT ANY WARRANTY; without even the implied warranty of
   MERCHANTABILITY or FITNESS FOR A PARTICULAR PURPOSE.  See the
   GNU General Public License for more details.

   You should have received a copy of the GNU General Public License
   along with this program; if not, write to the Free Software
   Foundation, Inc., 51 Franklin St, Fifth Floor, Boston, MA 02110-1301  USA */

#include "thr_template.c"

volatile uint32 b32;
volatile int32  c32;

/* add and sub a random number in a loop. Must get 0 at the end */
pthread_handler_t test_atomic_add(void *arg)
{
  int m= (*(int *)arg)/2;
  int32 x;
  for (x= ((int)(intptr)(&m)); m ; m--)
  {
    x= (x*m+0x87654321) & INT_MAX32;
    my_atomic_add32(&bad, x);
    my_atomic_add32(&bad, -x);
  }
  return 0;
}

volatile int64 a64;
/* add and sub a random number in a loop. Must get 0 at the end */
pthread_handler_t test_atomic_add64(void *arg)
{
  int m= (*(int *)arg)/2;
  int64 x;
  for (x= ((int64)(intptr)(&m)); m ; m--)
  {
    x= (x*m+0xfdecba987654321LL) & INT_MAX64;
    my_atomic_add64(&a64, x);
    my_atomic_add64(&a64, -x);
  }
  return 0;
}


/*
  1. generate thread number 0..N-1 from b32
  2. add it to bad
  3. swap thread numbers in c32
  4. (optionally) one more swap to avoid 0 as a result
  5. subtract result from bad
  must get 0 in bad at the end
*/
pthread_handler_t test_atomic_fas(void *arg)
{
  int    m= *(int *)arg;
  int32  x;

  x= my_atomic_add32(&b32, 1);

  my_atomic_add32(&bad, x);

  for (; m ; m--)
    x= my_atomic_fas32(&c32, x);

  if (!x)
    x= my_atomic_fas32(&c32, x);

  my_atomic_add32(&bad, -x);

  return 0;
}

/*
  same as test_atomic_add, but my_atomic_add32 is emulated with
  my_atomic_cas32 - notice that the slowdown is proportional to the
  number of CPUs
*/
pthread_handler_t test_atomic_cas(void *arg)
{
  int m= (*(int *)arg)/2, ok= 0;
  int32 x, y;
  for (x= ((int)(intptr)(&m)); m ; m--)
  {
    y= my_atomic_load32(&bad);
    x= (x*m+0x87654321) & INT_MAX32;
    do {
      ok= my_atomic_cas32(&bad, &y, (uint32)y+x);
    } while (!ok) ;
    do {
      ok= my_atomic_cas32(&bad, &y, y-x);
    } while (!ok) ;
  }
  return 0;
}


void do_tests()
{
  plan(6);

  bad= my_atomic_initialize();
  ok(!bad, "my_atomic_initialize() returned %d", bad);


  b32= c32= 0;
  test_concurrently("my_atomic_add32", test_atomic_add, THREADS, CYCLES);
  b32= c32= 0;
  test_concurrently("my_atomic_fas32", test_atomic_fas, THREADS, CYCLES);
  b32= c32= 0;
  test_concurrently("my_atomic_cas32", test_atomic_cas, THREADS, CYCLES);

  {
    /*
      If b is not volatile, the wrong assembly code is generated on OSX Lion
      as the variable is optimized away as a constant.
      See Bug#62533 / Bug#13030056.
      Another workaround is to specify architecture explicitly using e.g.
      CFLAGS/CXXFLAGS= "-m64".
    */
    volatile int64 b=0x1000200030004000LL;
    a64=0;
    my_atomic_add64(&a64, b);
    ok(a64==b, "add64");
  }
  a64=0;
  test_concurrently("my_atomic_add64", test_atomic_add64, THREADS, CYCLES);
<<<<<<< HEAD
=======
  bad= (a64 != 0);

  my_atomic_rwlock_destroy(&rwl);
>>>>>>> 802ce967
}<|MERGE_RESOLUTION|>--- conflicted
+++ resolved
@@ -130,10 +130,5 @@
   }
   a64=0;
   test_concurrently("my_atomic_add64", test_atomic_add64, THREADS, CYCLES);
-<<<<<<< HEAD
-=======
   bad= (a64 != 0);
-
-  my_atomic_rwlock_destroy(&rwl);
->>>>>>> 802ce967
 }