/* -*- mode: C++; c-basic-offset: 4; indent-tabs-mode: nil -*- */
// vim: ft=cpp:expandtab:ts=8:sw=4:softtabstop=4:
#ident "$Id$"
/*
COPYING CONDITIONS NOTICE:

  This program is free software; you can redistribute it and/or modify
  it under the terms of version 2 of the GNU General Public License as
  published by the Free Software Foundation, and provided that the
  following conditions are met:

      * Redistributions of source code must retain this COPYING
        CONDITIONS NOTICE, the COPYRIGHT NOTICE (below), the
        DISCLAIMER (below), the UNIVERSITY PATENT NOTICE (below), the
        PATENT MARKING NOTICE (below), and the PATENT RIGHTS
        GRANT (below).

      * Redistributions in binary form must reproduce this COPYING
        CONDITIONS NOTICE, the COPYRIGHT NOTICE (below), the
        DISCLAIMER (below), the UNIVERSITY PATENT NOTICE (below), the
        PATENT MARKING NOTICE (below), and the PATENT RIGHTS
        GRANT (below) in the documentation and/or other materials
        provided with the distribution.

  You should have received a copy of the GNU General Public License
  along with this program; if not, write to the Free Software
  Foundation, Inc., 51 Franklin Street, Fifth Floor, Boston, MA
  02110-1301, USA.

COPYRIGHT NOTICE:

  TokuDB, Tokutek Fractal Tree Indexing Library.
  Copyright (C) 2007-2013 Tokutek, Inc.

DISCLAIMER:

  This program is distributed in the hope that it will be useful, but
  WITHOUT ANY WARRANTY; without even the implied warranty of
  MERCHANTABILITY or FITNESS FOR A PARTICULAR PURPOSE.  See the GNU
  General Public License for more details.

UNIVERSITY PATENT NOTICE:

  The technology is licensed by the Massachusetts Institute of
  Technology, Rutgers State University of New Jersey, and the Research
  Foundation of State University of New York at Stony Brook under
  United States of America Serial No. 11/760379 and to the patents
  and/or patent applications resulting from it.

PATENT MARKING NOTICE:

  This software is covered by US Patent No. 8,185,551.
  This software is covered by US Patent No. 8,489,638.

PATENT RIGHTS GRANT:

  "THIS IMPLEMENTATION" means the copyrightable works distributed by
  Tokutek as part of the Fractal Tree project.

  "PATENT CLAIMS" means the claims of patents that are owned or
  licensable by Tokutek, both currently or in the future; and that in
  the absence of this license would be infringed by THIS
  IMPLEMENTATION or by using or running THIS IMPLEMENTATION.

  "PATENT CHALLENGE" shall mean a challenge to the validity,
  patentability, enforceability and/or non-infringement of any of the
  PATENT CLAIMS or otherwise opposing any of the PATENT CLAIMS.

  Tokutek hereby grants to you, for the term and geographical scope of
  the PATENT CLAIMS, a non-exclusive, no-charge, royalty-free,
  irrevocable (except as stated in this section) patent license to
  make, have made, use, offer to sell, sell, import, transfer, and
  otherwise run, modify, and propagate the contents of THIS
  IMPLEMENTATION, where such license applies only to the PATENT
  CLAIMS.  This grant does not include claims that would be infringed
  only as a consequence of further modifications of THIS
  IMPLEMENTATION.  If you or your agent or licensee institute or order
  or agree to the institution of patent litigation against any entity
  (including a cross-claim or counterclaim in a lawsuit) alleging that
  THIS IMPLEMENTATION constitutes direct or contributory patent
  infringement, or inducement of patent infringement, then any rights
  granted to you under this License shall terminate as of the date
  such litigation is filed.  If you or your agent or exclusive
  licensee institute or order or agree to the institution of a PATENT
  CHALLENGE, then Tokutek may terminate any rights granted to you
  under this License.
*/

#ident "Copyright (c) 2007-2013 Tokutek Inc.  All rights reserved."
#ident "The technology is licensed by the Massachusetts Institute of Technology, Rutgers State University of New Jersey, and the Research Foundation of State University of New York at Stony Brook under United States of America Serial No. 11/760379 and to the patents and/or patent applications resulting from it."
#ifdef USE_PRAGMA_IMPLEMENTATION
#pragma implementation          // gcc: Class implementation
#endif

extern "C" {
#include "stdint.h"
#define __STDC_FORMAT_MACROS
#include "inttypes.h"
#if defined(_WIN32)
#include "misc.h"
#endif
}

#define MYSQL_SERVER 1
#include "hatoku_defines.h"
#include "hatoku_cmp.h"

static inline void *thd_data_get(THD *thd, int slot) {
    return thd->ha_data[slot].ha_ptr;
}

static inline void thd_data_set(THD *thd, int slot, void *data) {
    thd->ha_data[slot].ha_ptr = data;
}

static inline uint get_key_parts(const KEY *key);

#undef PACKAGE
#undef VERSION
#undef HAVE_DTRACE
#undef _DTRACE_VERSION

/* We define DTRACE after mysql_priv.h in case it disabled dtrace in the main server */
#ifdef HAVE_DTRACE
#define _DTRACE_VERSION 1
#else
#endif

#include "tokudb_buffer.h"
#include "tokudb_status.h"
#include "tokudb_card.h"
#include "hatoku_hton.h"
#include "ha_tokudb.h"
#include <mysql/plugin.h>

static const char *ha_tokudb_exts[] = {
    ha_tokudb_ext,
    NullS
};

//
// This offset is calculated starting from AFTER the NULL bytes
//
static inline uint32_t get_fixed_field_size(KEY_AND_COL_INFO* kc_info, TABLE_SHARE* table_share, uint keynr) {
    uint offset = 0;
    for (uint i = 0; i < table_share->fields; i++) {
        if (kc_info->field_lengths[i] && !bitmap_is_set(&kc_info->key_filters[keynr],i)) {
            offset += kc_info->field_lengths[i];
        }
    }
    return offset;
}


static inline uint32_t get_len_of_offsets(KEY_AND_COL_INFO* kc_info, TABLE_SHARE* table_share, uint keynr) {
    uint len = 0;
    for (uint i = 0; i < table_share->fields; i++) {
        if (kc_info->length_bytes[i] && !bitmap_is_set(&kc_info->key_filters[keynr],i)) {
            len += kc_info->num_offset_bytes;
        }
    }
    return len;
}


static int allocate_key_and_col_info ( TABLE_SHARE* table_share, KEY_AND_COL_INFO* kc_info) {
    int error;
    //
    // initialize all of the bitmaps
    //
    for (uint i = 0; i < MAX_KEY + 1; i++) {
        error = bitmap_init(
            &kc_info->key_filters[i],
            NULL,
            table_share->fields,
            false
            );
        if (error) {
            goto exit;
        }
    }
    
    //
    // create the field lengths
    //
    kc_info->field_lengths = (uint16_t *)my_malloc(table_share->fields*sizeof(uint16_t), MYF(MY_WME | MY_ZEROFILL));
    kc_info->length_bytes= (uchar *)my_malloc(table_share->fields, MYF(MY_WME | MY_ZEROFILL));
    kc_info->blob_fields= (uint32_t *)my_malloc(table_share->fields*sizeof(uint32_t), MYF(MY_WME | MY_ZEROFILL));
    
    if (kc_info->field_lengths == NULL || 
        kc_info->length_bytes == NULL || 
        kc_info->blob_fields == NULL ) {
        error = ENOMEM;
        goto exit;
    }
exit:
    if (error) {
        for (uint i = 0; MAX_KEY + 1; i++) {
            bitmap_free(&kc_info->key_filters[i]);
        }
        my_free(kc_info->field_lengths);
        my_free(kc_info->length_bytes);
        my_free(kc_info->blob_fields);
    }
    return error;
}

/** @brief
    Simple lock controls. The "share" it creates is a structure we will
    pass to each tokudb handler. Do you have to have one of these? Well, you have
    pieces that are used for locking, and they are needed to function.

   MUST have tokudb_mutex locked on input
    
*/
static TOKUDB_SHARE *get_share(const char *table_name, TABLE_SHARE* table_share) {
    TOKUDB_SHARE *share = NULL;
    int error = 0;
    uint length;

    length = (uint) strlen(table_name);

    if (!(share = (TOKUDB_SHARE *) my_hash_search(&tokudb_open_tables, (uchar *) table_name, length))) {
        char *tmp_name;

        //
        // create share and fill it with all zeroes
        // hence, all pointers are initialized to NULL
        //
        share = (TOKUDB_SHARE *) my_multi_malloc(MYF(MY_WME | MY_ZEROFILL), 
            &share, sizeof(*share),
            &tmp_name, length + 1, 
            NullS
            );
        assert(share);

        share->use_count = 0;
        share->table_name_length = length;
        share->table_name = tmp_name;
        strmov(share->table_name, table_name);

        error = allocate_key_and_col_info(table_share, &share->kc_info);
        if (error) {
            goto exit;
        }

        memset((void *) share->key_file, 0, sizeof(share->key_file));

        error = my_hash_insert(&tokudb_open_tables, (uchar *) share);
        if (error) {
            goto exit;
        }
        thr_lock_init(&share->lock);
        pthread_mutex_init(&share->mutex, MY_MUTEX_INIT_FAST);
        my_rwlock_init(&share->num_DBs_lock, 0);
    }

exit:
    if (error) {
        pthread_mutex_destroy(&share->mutex);
        my_free((uchar *) share);
        share = NULL;
    }
    return share;
}


static void free_key_and_col_info (KEY_AND_COL_INFO* kc_info) {
    for (uint i = 0; i < MAX_KEY+1; i++) {
        bitmap_free(&kc_info->key_filters[i]);
    }
    
    for (uint i = 0; i < MAX_KEY+1; i++) {
        my_free(kc_info->cp_info[i]);
        kc_info->cp_info[i] = NULL; // 3144
    }
    
    my_free(kc_info->field_lengths);
    my_free(kc_info->length_bytes);
    my_free(kc_info->blob_fields);
}

//
// MUST have tokudb_mutex locked on input
// bool mutex_is_locked specifies if share->mutex is locked
//
static int free_share(TOKUDB_SHARE * share, bool mutex_is_locked) {
    int error, result = 0;

    if (mutex_is_locked) {
        pthread_mutex_unlock(&share->mutex);
    }
    if (!--share->use_count) {
        DBUG_PRINT("info", ("share->use_count %u", share->use_count));

        //
        // number of open DB's may not be equal to number of keys we have because add_index
        // may have added some. So, we loop through entire array and close any non-NULL value
        // It is imperative that we reset a DB to NULL once we are done with it.
        //
        for (uint i = 0; i < sizeof(share->key_file)/sizeof(share->key_file[0]); i++) {
            if (share->key_file[i]) { 
                if (tokudb_debug & TOKUDB_DEBUG_OPEN) {
                    TOKUDB_TRACE("dbclose:%p\n", share->key_file[i]);
                }
                error = share->key_file[i]->close(share->key_file[i], 0);
                assert(error == 0);
                if (error) {
                    result = error;
                }
                share->key_file[i] = NULL;
            }
        }

        free_key_and_col_info(&share->kc_info);

        error = tokudb::close_status(&share->status_block);
        assert(error == 0);
        
        my_hash_delete(&tokudb_open_tables, (uchar *) share);
        thr_lock_delete(&share->lock);
        pthread_mutex_destroy(&share->mutex);
        rwlock_destroy(&share->num_DBs_lock);

        my_free((uchar *) share);
    }

    return result;
}


#define HANDLE_INVALID_CURSOR() \
    if (cursor == NULL) { \
        error = last_cursor_error; \
        goto cleanup; \
    }

const char *ha_tokudb::table_type() const {
    extern const char * const tokudb_hton_name;
    return tokudb_hton_name;
} 

const char *ha_tokudb::index_type(uint inx) {
    return "BTREE";
}

/* 
 *  returns NULL terminated file extension string
 */
const char **ha_tokudb::bas_ext() const {
    TOKUDB_DBUG_ENTER("ha_tokudb::bas_ext");
    DBUG_RETURN(ha_tokudb_exts);
}

static inline bool is_insert_ignore (THD* thd) {
    //
    // from http://lists.mysql.com/internals/37735
    //
    return thd->lex->ignore && thd->lex->duplicates == DUP_ERROR;
}

static inline bool is_replace_into(THD* thd) {
    return thd->lex->duplicates == DUP_REPLACE;
}

static inline bool do_ignore_flag_optimization(THD* thd, TABLE* table, bool opt_eligible) {
    uint pk_insert_mode = get_pk_insert_mode(thd);
    return ( 
        opt_eligible && 
        (is_replace_into(thd) || is_insert_ignore(thd)) && 
        ((!table->triggers && pk_insert_mode < 2) || pk_insert_mode == 0)
        );
}

static inline uint get_key_parts(const KEY *key) {
#if 50609 <= MYSQL_VERSION_ID && MYSQL_VERSION_ID <= 50699
    return key->user_defined_key_parts;
#else
    return key->key_parts;
#endif
}

#if TOKU_INCLUDE_EXTENDED_KEYS
static inline uint get_ext_key_parts(const KEY *key) {
#if 50609 <= MYSQL_VERSION_ID && MYSQL_VERSION_ID <= 50699
    return key->actual_key_parts;
#elif defined(MARIADB_BASE_VERSION)
    return key->ext_key_parts;
#else
#error
#endif
}
#endif

ulonglong ha_tokudb::table_flags() const {
    return (table && do_ignore_flag_optimization(ha_thd(), table, share->replace_into_fast) ? 
        int_table_flags | HA_BINLOG_STMT_CAPABLE : 
        int_table_flags | HA_BINLOG_ROW_CAPABLE | HA_BINLOG_STMT_CAPABLE);
}

//
// Returns a bit mask of capabilities of the key or its part specified by 
// the arguments. The capabilities are defined in sql/handler.h.
//
ulong ha_tokudb::index_flags(uint idx, uint part, bool all_parts) const {
    TOKUDB_DBUG_ENTER("ha_tokudb::index_flags");
    assert(table_share);
    ulong flags = (HA_READ_NEXT | HA_READ_PREV | HA_READ_ORDER | HA_KEYREAD_ONLY | HA_READ_RANGE);
#if defined(MARIADB_BASE_VERSION) || (50600 <= MYSQL_VERSION_ID && MYSQL_VERSION_ID <= 50699)
    flags |= HA_DO_INDEX_COND_PUSHDOWN;
#endif
    if (key_is_clustering(&table_share->key_info[idx])) {
        flags |= HA_CLUSTERED_INDEX;
    }
    DBUG_RETURN(flags);
}


//
// struct that will be used as a context for smart DBT callbacks
// contains parameters needed to complete the smart DBT cursor call
//
typedef struct smart_dbt_info {
    ha_tokudb* ha; //instance to ha_tokudb needed for reading the row
    uchar* buf; // output buffer where row will be written
    uint keynr; // index into share->key_file that represents DB we are currently operating on
} *SMART_DBT_INFO;

typedef struct smart_dbt_bf_info {
    ha_tokudb* ha;
    bool need_val;
    int direction;
    THD* thd;
    uchar* buf;
    DBT* key_to_compare;
} *SMART_DBT_BF_INFO;

typedef struct index_read_info {
    struct smart_dbt_info smart_dbt_info;
    int cmp;
    DBT* orig_key;
} *INDEX_READ_INFO;


static int ai_poll_fun(void *extra, float progress) {
    LOADER_CONTEXT context = (LOADER_CONTEXT)extra;
    if (context->thd->killed) {
        sprintf(context->write_status_msg, "The process has been killed, aborting add index.");
        return ER_ABORTING_CONNECTION;
    }
    float percentage = progress * 100;
    sprintf(context->write_status_msg, "Adding of indexes about %.1f%% done", percentage);
    thd_proc_info(context->thd, context->write_status_msg);
#ifdef HA_TOKUDB_HAS_THD_PROGRESS
    thd_progress_report(context->thd, (unsigned long long) percentage, 100);
#endif
    return 0;
}

static int loader_poll_fun(void *extra, float progress) {
    LOADER_CONTEXT context = (LOADER_CONTEXT)extra;
    if (context->thd->killed) {
        sprintf(context->write_status_msg, "The process has been killed, aborting bulk load.");
        return ER_ABORTING_CONNECTION;
    }
    float percentage = progress * 100;
    sprintf(context->write_status_msg, "Loading of data about %.1f%% done", percentage);
    thd_proc_info(context->thd, context->write_status_msg);
#ifdef HA_TOKUDB_HAS_THD_PROGRESS
    thd_progress_report(context->thd, (unsigned long long) percentage, 100);
#endif
    return 0;
}

static void loader_ai_err_fun(DB *db, int i, int err, DBT *key, DBT *val, void *error_extra) {
    LOADER_CONTEXT context = (LOADER_CONTEXT)error_extra;
    assert(context->ha);
    context->ha->set_loader_error(err);
}

static void loader_dup_fun(DB *db, int i, int err, DBT *key, DBT *val, void *error_extra) {
    LOADER_CONTEXT context = (LOADER_CONTEXT)error_extra;
    assert(context->ha);
    context->ha->set_loader_error(err);
    if (err == DB_KEYEXIST) {
        context->ha->set_dup_value_for_pk(key);
    }
}

//
// smart DBT callback function for optimize
// in optimize, we want to flatten DB by doing
// a full table scan. Therefore, we don't
// want to actually do anything with the data, hence
// callback does nothing
//
static int smart_dbt_do_nothing (DBT const *key, DBT  const *row, void *context) {
  return 0;
}

static int smart_dbt_metacallback (DBT const *key, DBT  const *row, void *context) {
    DBT* val = (DBT *)context;
    val->data = my_malloc(row->size, MYF(MY_WME|MY_ZEROFILL));
    if (val->data == NULL) return ENOMEM;
    memcpy(val->data, row->data, row->size);
    val->size = row->size;
    return 0;
}


static int
smart_dbt_callback_rowread_ptquery (DBT const *key, DBT  const *row, void *context) {
    SMART_DBT_INFO info = (SMART_DBT_INFO)context;
    info->ha->extract_hidden_primary_key(info->keynr, key);
    return info->ha->read_row_callback(info->buf,info->keynr,row,key);
}

//
// Smart DBT callback function in case where we have a covering index
//
static int
smart_dbt_callback_keyread(DBT const *key, DBT  const *row, void *context) {
    SMART_DBT_INFO info = (SMART_DBT_INFO)context;
    info->ha->extract_hidden_primary_key(info->keynr, key);
    info->ha->read_key_only(info->buf,info->keynr,key);
    return 0;
}

//
// Smart DBT callback function in case where we do NOT have a covering index
//
static int
smart_dbt_callback_rowread(DBT const *key, DBT  const *row, void *context) {
    int error = 0;
    SMART_DBT_INFO info = (SMART_DBT_INFO)context;
    info->ha->extract_hidden_primary_key(info->keynr, key);
    error = info->ha->read_primary_key(info->buf,info->keynr,row,key);
    return error;
}

//
// Smart DBT callback function in case where we have a covering index
//
static int
smart_dbt_callback_ir_keyread(DBT const *key, DBT  const *row, void *context) {
    INDEX_READ_INFO ir_info = (INDEX_READ_INFO)context;
    ir_info->cmp = ir_info->smart_dbt_info.ha->prefix_cmp_dbts(ir_info->smart_dbt_info.keynr, ir_info->orig_key, key);
    if (ir_info->cmp) {
        return 0;
    }
    return smart_dbt_callback_keyread(key, row, &ir_info->smart_dbt_info);
}

static int
smart_dbt_callback_lookup(DBT const *key, DBT  const *row, void *context) {
    INDEX_READ_INFO ir_info = (INDEX_READ_INFO)context;
    ir_info->cmp = ir_info->smart_dbt_info.ha->prefix_cmp_dbts(ir_info->smart_dbt_info.keynr, ir_info->orig_key, key);
    return 0;
}


//
// Smart DBT callback function in case where we do NOT have a covering index
//
static int
smart_dbt_callback_ir_rowread(DBT const *key, DBT  const *row, void *context) {
    INDEX_READ_INFO ir_info = (INDEX_READ_INFO)context;
    ir_info->cmp = ir_info->smart_dbt_info.ha->prefix_cmp_dbts(ir_info->smart_dbt_info.keynr, ir_info->orig_key, key);
    if (ir_info->cmp) {
        return 0;
    }
    return smart_dbt_callback_rowread(key, row, &ir_info->smart_dbt_info);
}

//
// macro for Smart DBT callback function, 
// so we do not need to put this long line of code in multiple places
//
#define SMART_DBT_CALLBACK ( this->key_read ? smart_dbt_callback_keyread : smart_dbt_callback_rowread ) 
#define SMART_DBT_IR_CALLBACK ( this->key_read ? smart_dbt_callback_ir_keyread : smart_dbt_callback_ir_rowread ) 


//
// macro that modifies read flag for cursor operations depending on whether
// we have preacquired lock or not
//
#define SET_PRELOCK_FLAG(flg) ((flg) | (range_lock_grabbed ? (use_write_locks ? DB_PRELOCKED_WRITE : DB_PRELOCKED) : 0))

//
// This method retrieves the value of the auto increment column of a record in MySQL format
// This was basically taken from MyISAM
// Parameters:
//              type - the type of the auto increment column (e.g. int, float, double...)
//              offset - offset into the record where the auto increment column is stored
//      [in]    record - MySQL row whose auto increment value we want to extract
// Returns:
//      The value of the auto increment column in record
//
ulonglong retrieve_auto_increment(uint16 type, uint32 offset,const uchar *record)
{
    const uchar *key;     /* Key */
    ulonglong   unsigned_autoinc = 0;  /* Unsigned auto-increment */
    longlong      signed_autoinc = 0;  /* Signed auto-increment */
    enum { unsigned_type, signed_type } autoinc_type;
    float float_tmp;   /* Temporary variable */
    double double_tmp; /* Temporary variable */

    key = ((uchar *) record) + offset;

    /* Set default autoincrement type */
    autoinc_type = unsigned_type;

    switch (type) {
    case HA_KEYTYPE_INT8:
        signed_autoinc   = (longlong) *(char*)key;
        autoinc_type     = signed_type;
        break;

    case HA_KEYTYPE_BINARY:
        unsigned_autoinc = (ulonglong) *(uchar*) key;
        break;

    case HA_KEYTYPE_SHORT_INT:
        signed_autoinc   = (longlong) sint2korr(key);
        autoinc_type     = signed_type;
        break;

    case HA_KEYTYPE_USHORT_INT:
        unsigned_autoinc = (ulonglong) uint2korr(key);
        break;

    case HA_KEYTYPE_LONG_INT:
        signed_autoinc   = (longlong) sint4korr(key);
        autoinc_type     = signed_type;
        break;

    case HA_KEYTYPE_ULONG_INT:
        unsigned_autoinc = (ulonglong) uint4korr(key);
        break;

    case HA_KEYTYPE_INT24:
        signed_autoinc   = (longlong) sint3korr(key);
        autoinc_type     = signed_type;
        break;

    case HA_KEYTYPE_UINT24:
        unsigned_autoinc = (ulonglong) uint3korr(key);
    break;

    case HA_KEYTYPE_LONGLONG:
        signed_autoinc   = sint8korr(key);
        autoinc_type     = signed_type;
        break;

    case HA_KEYTYPE_ULONGLONG:
        unsigned_autoinc = uint8korr(key);
        break;

    /* The remaining two cases should not be used but are included for 
       compatibility */
    case HA_KEYTYPE_FLOAT:                      
        float4get(float_tmp, key);  /* Note: float4get is a macro */
        signed_autoinc   = (longlong) float_tmp;
        autoinc_type     = signed_type;
        break;

    case HA_KEYTYPE_DOUBLE:
        float8get(double_tmp, key); /* Note: float8get is a macro */
        signed_autoinc   = (longlong) double_tmp;
        autoinc_type     = signed_type;
        break;

    default:
        DBUG_ASSERT(0);
        unsigned_autoinc = 0;
    }

    if (signed_autoinc < 0) {
        signed_autoinc = 0;
    }

    return autoinc_type == unsigned_type ?  
           unsigned_autoinc : (ulonglong) signed_autoinc;
}

static inline bool
is_null_field( TABLE* table, Field* field, const uchar* record) {
    uint null_offset;
    bool ret_val;
    if (!field->real_maybe_null()) {
        ret_val = false;
        goto exitpt;
    }
    null_offset = get_null_offset(table,field);
    ret_val = (record[null_offset] & field->null_bit) ? true: false;

exitpt:
    return ret_val;
}

static inline ulong field_offset(Field* field, TABLE* table) {
    return((ulong) (field->ptr - table->record[0]));
}

static inline HA_TOKU_ISO_LEVEL tx_to_toku_iso(ulong tx_isolation) {
    if (tx_isolation == ISO_READ_UNCOMMITTED) {
        return hatoku_iso_read_uncommitted;
    }
    else if (tx_isolation == ISO_READ_COMMITTED) {
        return hatoku_iso_read_committed;
    }
    else if (tx_isolation == ISO_REPEATABLE_READ) {
        return hatoku_iso_repeatable_read;
    }
    else {
        return hatoku_iso_serializable;
    }
}

static inline uint32_t toku_iso_to_txn_flag (HA_TOKU_ISO_LEVEL lvl) {
    if (lvl == hatoku_iso_read_uncommitted) {
        return DB_READ_UNCOMMITTED;
    }
    else if (lvl == hatoku_iso_read_committed) {
        return DB_READ_COMMITTED;
    }
    else if (lvl == hatoku_iso_repeatable_read) {
        return DB_TXN_SNAPSHOT;
    }
    else {
        return 0;
    }
}

static int filter_key_part_compare (const void* left, const void* right) {
    FILTER_KEY_PART_INFO* left_part= (FILTER_KEY_PART_INFO *)left;
    FILTER_KEY_PART_INFO* right_part = (FILTER_KEY_PART_INFO *)right;
    return left_part->offset - right_part->offset;
}

//
// Be very careful with parameters passed to this function. Who knows
// if key, table have proper info set. I had to verify by checking
// in the debugger.
//
void set_key_filter(MY_BITMAP* key_filter, KEY* key, TABLE* table, bool get_offset_from_keypart) {
    FILTER_KEY_PART_INFO parts[MAX_REF_PARTS];
    uint curr_skip_index = 0;

    for (uint i = 0; i < get_key_parts(key); i++) {
        //
        // horrendous hack due to bugs in mysql, basically
        // we cannot always reliably get the offset from the same source
        //
        parts[i].offset = get_offset_from_keypart ? key->key_part[i].offset : field_offset(key->key_part[i].field, table);
        parts[i].part_index = i;
    }
    qsort(
        parts, // start of array
        get_key_parts(key), //num elements
        sizeof(*parts), //size of each element
        filter_key_part_compare
        );

    for (uint i = 0; i < table->s->fields; i++) {
        Field* field = table->field[i];
        uint curr_field_offset = field_offset(field, table);
        if (curr_skip_index < get_key_parts(key)) {
            uint curr_skip_offset = 0;
            curr_skip_offset = parts[curr_skip_index].offset;
            if (curr_skip_offset == curr_field_offset) {
                //
                // we have hit a field that is a portion of the primary key
                //
                uint curr_key_index = parts[curr_skip_index].part_index;
                curr_skip_index++;
                //
                // only choose to continue over the key if the key's length matches the field's length
                // otherwise, we may have a situation where the column is a varchar(10), the
                // key is only the first 3 characters, and we end up losing the last 7 bytes of the
                // column
                //
                TOKU_TYPE toku_type = mysql_to_toku_type(field);
                switch (toku_type) {
                case toku_type_blob:
                    break;
                case toku_type_varbinary:
                case toku_type_varstring:
                case toku_type_fixbinary:
                case toku_type_fixstring:
                    if (key->key_part[curr_key_index].length == field->field_length) {
                        bitmap_set_bit(key_filter,i);
                    }
                    break;
                default:
                    bitmap_set_bit(key_filter,i);
                    break;
                }
            }
        }
    }
}

static inline uchar* pack_fixed_field(
    uchar* to_tokudb,
    const uchar* from_mysql,
    uint32_t num_bytes
    )
{
    switch (num_bytes) {
    case (1):
        memcpy(to_tokudb, from_mysql, 1);
        break;
    case (2):
        memcpy(to_tokudb, from_mysql, 2);
        break;
    case (3):
        memcpy(to_tokudb, from_mysql, 3);
        break;
    case (4):
        memcpy(to_tokudb, from_mysql, 4);
        break;
    case (8):
        memcpy(to_tokudb, from_mysql, 8);
        break;
    default:
        memcpy(to_tokudb, from_mysql, num_bytes);
        break;
    }
    return to_tokudb+num_bytes;
}

static inline const uchar* unpack_fixed_field(
    uchar* to_mysql,
    const uchar* from_tokudb,
    uint32_t num_bytes
    )
{
    switch (num_bytes) {
    case (1):
        memcpy(to_mysql, from_tokudb, 1);
        break;
    case (2):
        memcpy(to_mysql, from_tokudb, 2);
        break;
    case (3):
        memcpy(to_mysql, from_tokudb, 3);
        break;
    case (4):
        memcpy(to_mysql, from_tokudb, 4);
        break;
    case (8):
        memcpy(to_mysql, from_tokudb, 8);
        break;
    default:
        memcpy(to_mysql, from_tokudb, num_bytes);
        break;
    }
    return from_tokudb+num_bytes;
}

static inline uchar* write_var_field(
    uchar* to_tokudb_offset_ptr, //location where offset data is going to be written
    uchar* to_tokudb_data, // location where data is going to be written
    uchar* to_tokudb_offset_start, //location where offset starts, IS THIS A BAD NAME????
    const uchar * data, // the data to write
    uint32_t data_length, // length of data to write
    uint32_t offset_bytes // number of offset bytes
    )
{
    memcpy(to_tokudb_data, data, data_length);
    //
    // for offset, we pack the offset where the data ENDS!
    //
    uint32_t offset = to_tokudb_data + data_length - to_tokudb_offset_start;
    switch(offset_bytes) {
    case (1):
        to_tokudb_offset_ptr[0] = (uchar)offset;
        break;
    case (2):
        int2store(to_tokudb_offset_ptr,offset);
        break;
    default:
        assert(false);
        break;
    }
    return to_tokudb_data + data_length;
}

static inline uint32_t get_var_data_length(
    const uchar * from_mysql, 
    uint32_t mysql_length_bytes 
    ) 
{
    uint32_t data_length;
    switch(mysql_length_bytes) {
    case(1):
        data_length = from_mysql[0];
        break;
    case(2):
        data_length = uint2korr(from_mysql);
        break;
    default:
        assert(false);
        break;
    }
    return data_length;
}

static inline uchar* pack_var_field(
    uchar* to_tokudb_offset_ptr, //location where offset data is going to be written
    uchar* to_tokudb_data, // pointer to where tokudb data should be written
    uchar* to_tokudb_offset_start, //location where data starts, IS THIS A BAD NAME????
    const uchar * from_mysql, // mysql data
    uint32_t mysql_length_bytes, //number of bytes used to store length in from_mysql
    uint32_t offset_bytes //number of offset_bytes used in tokudb row
    )
{
    uint data_length = get_var_data_length(from_mysql, mysql_length_bytes);    
    return write_var_field(
        to_tokudb_offset_ptr,
        to_tokudb_data,
        to_tokudb_offset_start,
        from_mysql + mysql_length_bytes,
        data_length,
        offset_bytes
        );
}

static inline void unpack_var_field(
    uchar* to_mysql,
    const uchar* from_tokudb_data,
    uint32_t from_tokudb_data_len,
    uint32_t mysql_length_bytes
    )
{
    //
    // store the length
    //
    switch (mysql_length_bytes) {
    case(1):
        to_mysql[0] = (uchar)from_tokudb_data_len;
        break;
    case(2):
        int2store(to_mysql, from_tokudb_data_len);
        break;
    default:
        assert(false);
        break;
    }
    //
    // store the data
    //
    memcpy(to_mysql+mysql_length_bytes, from_tokudb_data, from_tokudb_data_len);
}

static uchar* pack_toku_field_blob(
    uchar* to_tokudb,
    const uchar* from_mysql,
    Field* field
    )
{
    uint32_t len_bytes = field->row_pack_length();
    uint32_t length = 0;
    uchar* data_ptr = NULL;
    memcpy(to_tokudb, from_mysql, len_bytes);

    switch (len_bytes) {
    case (1):
        length = (uint32_t)(*from_mysql);
        break;
    case (2):
        length = uint2korr(from_mysql);
        break;
    case (3):
        length = uint3korr(from_mysql);
        break;
    case (4):
        length = uint4korr(from_mysql);
        break;
    default:
        assert(false);
    }

    if (length > 0) {
        memcpy((uchar *)(&data_ptr), from_mysql + len_bytes, sizeof(uchar*));
        memcpy(to_tokudb + len_bytes, data_ptr, length);
    }
    return (to_tokudb + len_bytes + length);
}


static int add_table_to_metadata(const char *name, TABLE* table, DB_TXN* txn) {
    int error = 0;
    DBT key;
    DBT val;
    uchar hidden_primary_key = (table->s->primary_key >= MAX_KEY);
    assert(txn);
    
    memset((void *)&key, 0, sizeof(key));
    memset((void *)&val, 0, sizeof(val));
    key.data = (void *)name;
    key.size = strlen(name) + 1;
    val.data = &hidden_primary_key;
    val.size = sizeof(hidden_primary_key);
    error = metadata_db->put(
        metadata_db,
        txn,
        &key,
        &val,
        0
        );
    return error;
}

static int drop_table_from_metadata(const char *name, DB_TXN* txn) {
    int error = 0;
    DBT key;
    DBT data;
    assert(txn);
    memset((void *)&key, 0, sizeof(key));
    memset((void *)&data, 0, sizeof(data));
    key.data = (void *)name;
    key.size = strlen(name) + 1;
    error = metadata_db->del(
        metadata_db, 
        txn, 
        &key , 
        DB_DELETE_ANY
        );
    return error;
}

static int rename_table_in_metadata(const char *from, const char *to, DB_TXN* txn) {
    int error = 0;
    DBT from_key;
    DBT to_key;
    DBT val;
    assert(txn);
    
    memset((void *)&from_key, 0, sizeof(from_key));
    memset((void *)&to_key, 0, sizeof(to_key));
    memset((void *)&val, 0, sizeof(val));
    from_key.data = (void *)from;
    from_key.size = strlen(from) + 1;
    to_key.data = (void *)to;
    to_key.size = strlen(to) + 1;
    
    error = metadata_db->getf_set(
        metadata_db, 
        txn, 
        0, 
        &from_key, 
        smart_dbt_metacallback, 
        &val
        );

    if (error) {
        goto cleanup;
    }

    error = metadata_db->put(
        metadata_db,
        txn,
        &to_key,
        &val,
        0
        );
    if (error) {
        goto cleanup;
    }

    error = metadata_db->del(
        metadata_db, 
        txn, 
        &from_key, 
        DB_DELETE_ANY
        );
    if (error) {
        goto cleanup;
    }

    error = 0;

cleanup:
    my_free(val.data);

    return error;
}


static int check_table_in_metadata(const char *name, bool* table_found, DB_TXN* txn) {
    int error = 0;
    DBT key;
    pthread_mutex_lock(&tokudb_meta_mutex);
    memset((void *)&key, 0, sizeof(key));
    key.data = (void *)name;
    key.size = strlen(name) + 1;
    
    error = metadata_db->getf_set(
        metadata_db, 
        txn, 
        0, 
        &key, 
        smart_dbt_do_nothing, 
        NULL
        );

    if (error == 0) {
        *table_found = true;
    }
    else if (error == DB_NOTFOUND){
        *table_found = false;
        error = 0;
    }

    pthread_mutex_unlock(&tokudb_meta_mutex);
    return error;
}

static int create_tokudb_trx_data_instance(tokudb_trx_data** out_trx) {
    int error;
    tokudb_trx_data* trx = NULL;
    trx = (tokudb_trx_data *) my_malloc(sizeof(*trx), MYF(MY_ZEROFILL));
    if (!trx) {
        error = ENOMEM;
        goto cleanup;
    }

    *out_trx = trx;
    error = 0;
cleanup:
    return error;
}


static inline int tokudb_generate_row(
    DB *dest_db, 
    DB *src_db,
    DBT *dest_key, 
    DBT *dest_val,
    const DBT *src_key, 
    const DBT *src_val
    ) 
{
    int error;

    DB* curr_db = dest_db;
    uchar* row_desc = NULL;
    uint32_t desc_size;
    uchar* buff = NULL;
    uint32_t max_key_len = 0;
    
    row_desc = (uchar *)curr_db->descriptor->dbt.data;
    row_desc += (*(uint32_t *)row_desc);
    desc_size = (*(uint32_t *)row_desc) - 4;
    row_desc += 4;
    
    if (is_key_pk(row_desc, desc_size)) {
        if (dest_key->flags == DB_DBT_REALLOC && dest_key->data != NULL) {
            free(dest_key->data);
        }
        if (dest_val != NULL) {
            if (dest_val->flags == DB_DBT_REALLOC && dest_val->data != NULL) {
                free(dest_val->data);
            }
        }
        dest_key->data = src_key->data;
        dest_key->size = src_key->size;
        dest_key->flags = 0;
        if (dest_val != NULL) {
            dest_val->data = src_val->data;
            dest_val->size = src_val->size;
            dest_val->flags = 0;
        }
        error = 0;
        goto cleanup;
    }
    // at this point, we need to create the key/val and set it
    // in the DBTs
    if (dest_key->flags == 0) {
        dest_key->ulen = 0;
        dest_key->size = 0;
        dest_key->data = NULL;
        dest_key->flags = DB_DBT_REALLOC;
    }
    if (dest_key->flags == DB_DBT_REALLOC) {
        max_key_len = max_key_size_from_desc(row_desc, desc_size);
        max_key_len += src_key->size;
        
        if (max_key_len > dest_key->ulen) {
            void* old_ptr = dest_key->data;
            void* new_ptr = NULL;
            new_ptr = realloc(old_ptr, max_key_len);
            assert(new_ptr);
            dest_key->data = new_ptr;
            dest_key->ulen = max_key_len;
        }

        buff = (uchar *)dest_key->data;
        assert(buff != NULL && max_key_len > 0);
    }
    else {
        assert(false);
    }

    dest_key->size = pack_key_from_desc(
        buff,
        row_desc,
        desc_size,
        src_key,
        src_val
        );
    assert(dest_key->ulen >= dest_key->size);
    if (tokudb_debug & TOKUDB_DEBUG_CHECK_KEY && !max_key_len) {
        max_key_len = max_key_size_from_desc(row_desc, desc_size);
        max_key_len += src_key->size;
    }
    if (max_key_len) {
        assert(max_key_len >= dest_key->size);
    }

    row_desc += desc_size;
    desc_size = (*(uint32_t *)row_desc) - 4;
    row_desc += 4;
    if (dest_val != NULL) {
        if (!is_key_clustering(row_desc, desc_size) || src_val->size == 0) {
            dest_val->size = 0;
        }
        else {
            uchar* buff = NULL;
            if (dest_val->flags == 0) {
                dest_val->ulen = 0;
                dest_val->size = 0;
                dest_val->data = NULL;
                dest_val->flags = DB_DBT_REALLOC;
            }
            if (dest_val->flags == DB_DBT_REALLOC){
                if (dest_val->ulen < src_val->size) {
                    void* old_ptr = dest_val->data;
                    void* new_ptr = NULL;
                    new_ptr = realloc(old_ptr, src_val->size);
                    assert(new_ptr);
                    dest_val->data = new_ptr;
                    dest_val->ulen = src_val->size;
                }
                buff = (uchar *)dest_val->data;
                assert(buff != NULL);
            }
            else {
                assert(false);
            }
            dest_val->size = pack_clustering_val_from_desc(
                buff,
                row_desc,
                desc_size,
                src_val
                );
            assert(dest_val->ulen >= dest_val->size);
        }
    }
    error = 0;
cleanup:
    return error;
}

static int generate_row_for_del(
    DB *dest_db, 
    DB *src_db,
    DBT_ARRAY *dest_key_arrays,
    const DBT *src_key, 
    const DBT *src_val
    )
{
    DBT* dest_key = &dest_key_arrays->dbts[0];
    return tokudb_generate_row(
        dest_db,
        src_db,
        dest_key,
        NULL,
        src_key,
        src_val
        );
}


static int generate_row_for_put(
    DB *dest_db, 
    DB *src_db,
    DBT_ARRAY *dest_key_arrays,
    DBT_ARRAY *dest_val_arrays,
    const DBT *src_key, 
    const DBT *src_val
    ) 
{
    DBT* dest_key = &dest_key_arrays->dbts[0];
    DBT *dest_val = (dest_val_arrays == NULL) ? NULL : &dest_val_arrays->dbts[0];
    return tokudb_generate_row(
        dest_db,
        src_db,
        dest_key,
        dest_val,
        src_key,
        src_val
        );
}

ha_tokudb::ha_tokudb(handlerton * hton, TABLE_SHARE * table_arg):handler(hton, table_arg) 
    // flags defined in sql\handler.h
{
    share = NULL;
    int_table_flags = HA_REC_NOT_IN_SEQ  | HA_NULL_IN_KEY | HA_CAN_INDEX_BLOBS | HA_PRIMARY_KEY_IN_READ_INDEX | 
                    HA_FILE_BASED | HA_AUTO_PART_KEY | HA_TABLE_SCAN_ON_INDEX | HA_CAN_WRITE_DURING_OPTIMIZE;
    alloc_ptr = NULL;
    rec_buff = NULL;
    rec_update_buff = NULL;
    transaction = NULL;
    is_fast_alter_running = false;
    cursor = NULL;
    fixed_cols_for_query = NULL;
    var_cols_for_query = NULL;
    num_fixed_cols_for_query = 0;
    num_var_cols_for_query = 0;
    unpack_entire_row = true;
    read_blobs = false;
    read_key = false;
    added_rows = 0;
    deleted_rows = 0;
    last_dup_key = UINT_MAX;
    using_ignore = 0;
    last_cursor_error = 0;
    range_lock_grabbed = false;
    blob_buff = NULL;
    num_blob_bytes = 0;
    delay_updating_ai_metadata = false;
    ai_metadata_update_required = false;
    memset(mult_key_dbt_array, 0, sizeof(mult_key_dbt_array));
    memset(mult_rec_dbt_array, 0, sizeof(mult_rec_dbt_array));
    for (uint32_t i = 0; i < sizeof(mult_key_dbt_array)/sizeof(mult_key_dbt_array[0]); i++) {
        toku_dbt_array_init(&mult_key_dbt_array[i], 1);
    }
    for (uint32_t i = 0; i < sizeof(mult_rec_dbt_array)/sizeof(mult_rec_dbt_array[0]); i++) {
        toku_dbt_array_init(&mult_rec_dbt_array[i], 1);
    }
    loader = NULL;
    abort_loader = false;
    memset(&lc, 0, sizeof(lc));
    lock.type = TL_IGNORE;
    for (uint32_t i = 0; i < MAX_KEY+1; i++) {
        mult_put_flags[i] = 0;
        mult_del_flags[i] = DB_DELETE_ANY;
        mult_dbt_flags[i] = DB_DBT_REALLOC;
    }
    num_DBs_locked_in_bulk = false;
    lock_count = 0;
    use_write_locks = false;
    range_query_buff = NULL;
    size_range_query_buff = 0;
    bytes_used_in_range_query_buff = 0;
    curr_range_query_buff_offset = 0;
    doing_bulk_fetch = false;
    prelocked_left_range_size = 0;
    prelocked_right_range_size = 0;
    tokudb_active_index = MAX_KEY;
    invalidate_icp();
}

ha_tokudb::~ha_tokudb() {
}

//
// states if table has an auto increment column, if so, sets index where auto inc column is to index
// Parameters:
//      [out]   index - if auto inc exists, then this param is set to where it exists in table, if not, then unchanged
// Returns:
//      true if auto inc column exists, false otherwise
//
bool ha_tokudb::has_auto_increment_flag(uint* index) {
    //
    // check to see if we have auto increment field
    //
    bool ai_found = false;
    uint ai_index = 0;
    for (uint i = 0; i < table_share->fields; i++, ai_index++) {
        Field* field = table->field[i];
        if (field->flags & AUTO_INCREMENT_FLAG) {
            ai_found = true;
            *index = ai_index;
            break;
        }
    }
    return ai_found;
}

static int open_status_dictionary(DB** ptr, const char* name, DB_TXN* txn) {
    int error;
    char* newname = NULL;
    newname = (char *)my_malloc(
        get_max_dict_name_path_length(name), 
        MYF(MY_WME));
    if (newname == NULL) {
        error = ENOMEM;
        goto cleanup;
    }
    make_name(newname, name, "status");
    if (tokudb_debug & TOKUDB_DEBUG_OPEN) {
        TOKUDB_TRACE("open:%s\n", newname);
    }

    error = tokudb::open_status(db_env, ptr, newname, txn);
cleanup:
    my_free(newname);
    return error;
}

int ha_tokudb::open_main_dictionary(const char* name, bool is_read_only, DB_TXN* txn) {
    int error;    
    char* newname = NULL;
    uint open_flags = (is_read_only ? DB_RDONLY : 0) | DB_THREAD;

    assert(share->file == NULL);
    assert(share->key_file[primary_key] == NULL);

    newname = (char *)my_malloc(
        get_max_dict_name_path_length(name),
        MYF(MY_WME|MY_ZEROFILL)
        );
    if (newname == NULL) { 
        error = ENOMEM;
        goto exit;
    }
    make_name(newname, name, "main");

    error = db_create(&share->file, db_env, 0);
    if (error) {
        goto exit;
    }
    share->key_file[primary_key] = share->file;

    error = share->file->open(share->file, txn, newname, NULL, DB_BTREE, open_flags, 0);
    if (error) {
        goto exit;
    }
    
    if (tokudb_debug & TOKUDB_DEBUG_OPEN) {
        TOKUDB_TRACE("open:%s:file=%p\n", newname, share->file);
    }

    error = 0;
exit:
    if (error) {
        if (share->file) {
            int r = share->file->close(
                share->file,
                0
                );
            assert(r==0);
            share->file = NULL;
            share->key_file[primary_key] = NULL;
        }
    }
    my_free(newname);
    return error;
}

//
// Open a secondary table, the key will be a secondary index, the data will be a primary key
//
int ha_tokudb::open_secondary_dictionary(DB** ptr, KEY* key_info, const char* name, bool is_read_only, DB_TXN* txn) {
    int error = ENOSYS;
    char dict_name[MAX_DICT_NAME_LEN];
    uint open_flags = (is_read_only ? DB_RDONLY : 0) | DB_THREAD;
    char* newname = NULL;
    uint newname_len = 0;
    
    sprintf(dict_name, "key-%s", key_info->name);

    newname_len = get_max_dict_name_path_length(name);
    newname = (char *)my_malloc(newname_len, MYF(MY_WME|MY_ZEROFILL));
    if (newname == NULL) {
        error = ENOMEM;
        goto cleanup;
    }
    make_name(newname, name, dict_name);


    if ((error = db_create(ptr, db_env, 0))) {
        my_errno = error;
        goto cleanup;
    }


    if ((error = (*ptr)->open(*ptr, txn, newname, NULL, DB_BTREE, open_flags, 0))) {
        my_errno = error;
        goto cleanup;
    }
    if (tokudb_debug & TOKUDB_DEBUG_OPEN) {
        TOKUDB_TRACE("open:%s:file=%p\n", newname, *ptr);
    }
cleanup:
    if (error) {
        if (*ptr) {
            int r = (*ptr)->close(*ptr, 0);
            assert(r==0);
            *ptr = NULL;
        }
    }
    my_free(newname);
    return error;
}

static int initialize_col_pack_info(KEY_AND_COL_INFO* kc_info, TABLE_SHARE* table_share, uint keynr) {
    int error = ENOSYS;
    //
    // set up the cp_info
    //
    assert(kc_info->cp_info[keynr] == NULL);
    kc_info->cp_info[keynr] = (COL_PACK_INFO *)my_malloc(
        table_share->fields*sizeof(COL_PACK_INFO), 
        MYF(MY_WME | MY_ZEROFILL)
        );
    if (kc_info->cp_info[keynr] == NULL) {
        error = ENOMEM;
        goto exit;
    }
    {
    uint32_t curr_fixed_offset = 0;
    uint32_t curr_var_index = 0;
    for (uint j = 0; j < table_share->fields; j++) {
        COL_PACK_INFO* curr = &kc_info->cp_info[keynr][j];
        //
        // need to set the offsets / indexes
        // offsets are calculated AFTER the NULL bytes
        //
        if (!bitmap_is_set(&kc_info->key_filters[keynr],j)) {
            if (kc_info->field_lengths[j]) {
                curr->col_pack_val = curr_fixed_offset;
                curr_fixed_offset += kc_info->field_lengths[j];
            }
            else if (kc_info->length_bytes[j]) {
                curr->col_pack_val = curr_var_index;
                curr_var_index++;
            }
        }
    }
    
    //
    // set up the mcp_info
    //
    kc_info->mcp_info[keynr].fixed_field_size = get_fixed_field_size(
        kc_info,
        table_share,
        keynr
        );
    kc_info->mcp_info[keynr].len_of_offsets = get_len_of_offsets(
        kc_info,
        table_share,
        keynr
        );

    error = 0;
    }
exit:
    return error;
}

// reset the kc_info state at keynr
static void reset_key_and_col_info(KEY_AND_COL_INFO *kc_info, uint keynr) {
    bitmap_clear_all(&kc_info->key_filters[keynr]);
    my_free(kc_info->cp_info[keynr]);
    kc_info->cp_info[keynr] = NULL;
    kc_info->mcp_info[keynr] = (MULTI_COL_PACK_INFO) { 0, 0 };
}

static int initialize_key_and_col_info(TABLE_SHARE* table_share, TABLE* table, KEY_AND_COL_INFO* kc_info, uint hidden_primary_key, uint primary_key) {
    int error = 0;
    uint32_t curr_blob_field_index = 0;
    uint32_t max_var_bytes = 0;
    //
    // fill in the field lengths. 0 means it is a variable sized field length
    // fill in length_bytes, 0 means it is fixed or blob
    //
    for (uint i = 0; i < table_share->fields; i++) {
        Field* field = table_share->field[i];
        TOKU_TYPE toku_type = mysql_to_toku_type(field);
        uint32 pack_length = 0;
        switch (toku_type) {
        case toku_type_int:
        case toku_type_double:
        case toku_type_float:
        case toku_type_fixbinary:
        case toku_type_fixstring:
            pack_length = field->pack_length();
            assert(pack_length < 1<<16);
            kc_info->field_lengths[i] = (uint16_t)pack_length;
            kc_info->length_bytes[i] = 0;
            break;
        case toku_type_blob:
            kc_info->field_lengths[i] = 0;
            kc_info->length_bytes[i] = 0;
            kc_info->blob_fields[curr_blob_field_index] = i;
            curr_blob_field_index++;
            break;
        case toku_type_varstring:
        case toku_type_varbinary:
            //
            // meaning it is variable sized
            //
            kc_info->field_lengths[i] = 0;
            kc_info->length_bytes[i] = (uchar)((Field_varstring *)field)->length_bytes;
            max_var_bytes += field->field_length;
            break;
        default:
            assert(false);
        }
    }
    kc_info->num_blobs = curr_blob_field_index;

    //
    // initialize share->num_offset_bytes
    // because MAX_REF_LENGTH is 65536, we
    // can safely set num_offset_bytes to 1 or 2
    //
    if (max_var_bytes < 256) {
        kc_info->num_offset_bytes = 1;
    }
    else {
        kc_info->num_offset_bytes = 2;
    }


    for (uint i = 0; i < table_share->keys + test(hidden_primary_key); i++) {
        //
        // do the cluster/primary key filtering calculations
        //
        if (! (i==primary_key && hidden_primary_key) ){        
            if ( i == primary_key ) {
                set_key_filter(
                    &kc_info->key_filters[primary_key],
                    &table_share->key_info[primary_key],
                    table,
                    true
                    );
            }
            else {
                set_key_filter(
                    &kc_info->key_filters[i],
                    &table_share->key_info[i],
                    table,
                    true
                    );
                if (!hidden_primary_key) {
                    set_key_filter(
                        &kc_info->key_filters[i],
                        &table_share->key_info[primary_key],
                        table,
                        true
                        );
                }
            }
        }
        if (i == primary_key || key_is_clustering(&table_share->key_info[i])) {
            error = initialize_col_pack_info(kc_info,table_share,i);
            if (error) {
                goto exit;
            }
        }

    }
exit:
    return error;
}

bool ha_tokudb::can_replace_into_be_fast(TABLE_SHARE* table_share, KEY_AND_COL_INFO* kc_info, uint pk) {
    uint curr_num_DBs = table_share->keys + test(hidden_primary_key);
    bool ret_val;
    if (curr_num_DBs == 1) {
        ret_val = true;
        goto exit;
    }
    ret_val = true;
    for (uint curr_index = 0; curr_index < table_share->keys; curr_index++) {
        if (curr_index == pk) continue;
        KEY* curr_key_info = &table_share->key_info[curr_index];
        for (uint i = 0; i < get_key_parts(curr_key_info); i++) {
            uint16 curr_field_index = curr_key_info->key_part[i].field->field_index;
            if (!bitmap_is_set(&kc_info->key_filters[curr_index],curr_field_index)) {
                ret_val = false;
                goto exit;
            }
            if (bitmap_is_set(&kc_info->key_filters[curr_index], curr_field_index) &&
                !bitmap_is_set(&kc_info->key_filters[pk], curr_field_index)) {
                ret_val = false;
                goto exit;
            }
            
        }
    }
exit:
    return ret_val;
}

int ha_tokudb::initialize_share(
    const char* name,
    int mode
    )
{
    int error = 0;
    uint64_t num_rows = 0;
    bool table_exists;
    DB_TXN* txn = NULL;
    bool do_commit = false;
    THD* thd = ha_thd();
    tokudb_trx_data *trx = NULL;
    trx = (tokudb_trx_data *) thd_data_get(ha_thd(), tokudb_hton->slot);
    if (thd_sql_command(thd) == SQLCOM_CREATE_TABLE && trx && trx->sub_sp_level) {
        txn = trx->sub_sp_level;
    }
    else {
        do_commit = true;
        error = txn_begin(db_env, 0, &txn, 0, thd);
        if (error) { goto exit; }
    }

    DBUG_PRINT("info", ("share->use_count %u", share->use_count));

    table_exists = true;
    error = check_table_in_metadata(name, &table_exists, txn);

    if (error) {
        goto exit;
    }
    if (!table_exists) {
        sql_print_error("table %s does not exist in metadata, was it moved from someplace else? Not opening table", name);
        error = HA_ADMIN_FAILED;
        goto exit;
    }

    error = get_status(txn);
    if (error) {
        goto exit;
    }
    if (share->version != HA_TOKU_VERSION) {
        error = ENOSYS;
        goto exit;
    }

#if defined(MARIADB_BASE_VERSION) && MYSQL_VERSION_ID < 100004
    // a hack to support frm-only ALTER TABLE in MariaDB 5.5
    // in 10.0 there's a proper fix with the new discovery and online alter
    if (thd_sql_command(thd) == SQLCOM_ALTER_TABLE) {
        error = remove_frm_data(share->status_block, txn);
        if (error)
            goto exit;
    }
#endif

#if TOKU_PARTITION_WRITE_FRM_DATA
    // verify frm data for all tables
    error = verify_frm_data(table->s->path.str, txn);
    if (error)
        goto exit;
#else
    // verify frm data for non-partitioned tables
    if (table->part_info == NULL) {
        error = verify_frm_data(table->s->path.str, txn);
        if (error)
            goto exit;
    } else {
        // remove the frm data for partitions since we are not maintaining it
        error = remove_frm_data(share->status_block, txn);
        if (error)
            goto exit;
    }
#endif

    error = initialize_key_and_col_info(
        table_share,
        table, 
        &share->kc_info,
        hidden_primary_key,
        primary_key
        );
    if (error) { goto exit; }
    
    error = open_main_dictionary(name, mode == O_RDONLY, txn);
    if (error) { goto exit; }

    share->has_unique_keys = false;
    /* Open other keys;  These are part of the share structure */
    for (uint i = 0; i < table_share->keys; i++) {
        if (table_share->key_info[i].flags & HA_NOSAME) {
            share->has_unique_keys = true;
        }
        if (i != primary_key) {
            error = open_secondary_dictionary(
                &share->key_file[i],
                &table_share->key_info[i],
                name,
                mode == O_RDONLY,
                txn
                );
            if (error) {
                goto exit;
            }
        }
    }
    share->replace_into_fast = can_replace_into_be_fast(
        table_share, 
        &share->kc_info, 
        primary_key
        );
        
    share->pk_has_string = false;
    if (!hidden_primary_key) {
        //
        // We need to set the ref_length to start at 5, to account for
        // the "infinity byte" in keys, and for placing the DBT size in the first four bytes
        //
        ref_length = sizeof(uint32_t) + sizeof(uchar);
        KEY_PART_INFO *key_part = table->key_info[primary_key].key_part;
        KEY_PART_INFO *end = key_part + get_key_parts(&table->key_info[primary_key]);
        for (; key_part != end; key_part++) {
            ref_length += key_part->field->max_packed_col_length(key_part->length);
            TOKU_TYPE toku_type = mysql_to_toku_type(key_part->field);
            if (toku_type == toku_type_fixstring ||
                toku_type == toku_type_varstring ||
                toku_type == toku_type_blob
                )
            {
                share->pk_has_string = true;
            }
        }
        share->status |= STATUS_PRIMARY_KEY_INIT;
    }
    share->ref_length = ref_length;

    error = estimate_num_rows(share->file,&num_rows, txn);
    //
    // estimate_num_rows should not fail under normal conditions
    //
    if (error == 0) {
        share->rows = num_rows;
    }
    else {
        goto exit;
    }
    //
    // initialize auto increment data
    //
    share->has_auto_inc = has_auto_increment_flag(&share->ai_field_index);
    if (share->has_auto_inc) {
        init_auto_increment();
    }

    if (may_table_be_empty(txn)) {
        share->try_table_lock = true;
    }
    else {
        share->try_table_lock = false;
    }

    share->num_DBs = table_share->keys + test(hidden_primary_key);

    error = 0;
exit:
    if (do_commit && txn) {
        commit_txn(txn,0);
    }
    return error;
}



//
// Creates and opens a handle to a table which already exists in a tokudb
// database.
// Parameters:
//      [in]   name - table name
//             mode - seems to specify if table is read only
//             test_if_locked - unused
// Returns:
//      0 on success
//      1 on error
//
int ha_tokudb::open(const char *name, int mode, uint test_if_locked) {
    TOKUDB_DBUG_ENTER("ha_tokudb::open %p %s %o %u", this, name, mode, test_if_locked);
    THD* thd = ha_thd();

    int error = 0;
    int ret_val = 0;

    transaction = NULL;
    cursor = NULL;


    /* Open primary key */
    hidden_primary_key = 0;
    if ((primary_key = table_share->primary_key) >= MAX_KEY) {
        // No primary key
        primary_key = table_share->keys;
        key_used_on_scan = MAX_KEY;
        hidden_primary_key = TOKUDB_HIDDEN_PRIMARY_KEY_LENGTH;
        ref_length = TOKUDB_HIDDEN_PRIMARY_KEY_LENGTH + sizeof(uint32_t);
    } 
    else {
        key_used_on_scan = primary_key;
    }

    /* Need some extra memory in case of packed keys */
    // the "+ 1" is for the first byte that states +/- infinity
    // multiply everything by 2 to account for clustered keys having a key and primary key together
    max_key_length = 2*(table_share->max_key_length + MAX_REF_PARTS * 3 + sizeof(uchar));
    alloc_ptr = my_multi_malloc(MYF(MY_WME),
        &key_buff, max_key_length, 
        &key_buff2, max_key_length, 
        &key_buff3, max_key_length, 
        &prelocked_left_range, max_key_length, 
        &prelocked_right_range, max_key_length, 
        &primary_key_buff, (hidden_primary_key ? 0 : max_key_length),
        &fixed_cols_for_query, table_share->fields*sizeof(uint32_t),
        &var_cols_for_query, table_share->fields*sizeof(uint32_t),
        NullS
        );
    if (alloc_ptr == NULL) {
        ret_val = 1;
        goto exit;
    }

    size_range_query_buff = get_tokudb_read_buf_size(thd);
    range_query_buff = (uchar *)my_malloc(size_range_query_buff, MYF(MY_WME));
    if (range_query_buff == NULL) {
        ret_val = 1;
        goto exit;
    }

    alloced_rec_buff_length = table_share->rec_buff_length + table_share->fields;
    rec_buff = (uchar *) my_malloc(alloced_rec_buff_length, MYF(MY_WME));
    if (rec_buff == NULL) {
        ret_val = 1;
        goto exit;
    }

    alloced_update_rec_buff_length = alloced_rec_buff_length;
    rec_update_buff = (uchar *) my_malloc(alloced_update_rec_buff_length, MYF(MY_WME));
    if (rec_update_buff == NULL) {
        ret_val = 1;
        goto exit;
    }

    /* Init shared structure */
    pthread_mutex_lock(&tokudb_mutex);
    share = get_share(name, table_share);
    assert(share);

    thr_lock_data_init(&share->lock, &lock, NULL);

    /* Fill in shared structure, if needed */
    pthread_mutex_lock(&share->mutex);
    if (!share->use_count++) {
        ret_val = initialize_share(
            name,
            mode
            );
        if (ret_val) {
            free_share(share, true);
            pthread_mutex_unlock(&tokudb_mutex);
            goto exit;
        }
    }
    pthread_mutex_unlock(&share->mutex);
    pthread_mutex_unlock(&tokudb_mutex);

    ref_length = share->ref_length;     // If second open
    
    if (tokudb_debug & TOKUDB_DEBUG_OPEN) {
        pthread_mutex_lock(&share->mutex);
        TOKUDB_TRACE("tokudbopen:%p:share=%p:file=%p:table=%p:table->s=%p:%d\n", 
                     this, share, share->file, table, table->s, share->use_count);
        pthread_mutex_unlock(&share->mutex);
    }

    key_read = false;
    stats.block_size = 1<<20;    // QQQ Tokudb DB block size

    init_hidden_prim_key_info();

    info(HA_STATUS_NO_LOCK | HA_STATUS_VARIABLE | HA_STATUS_CONST);

exit:
    if (ret_val) {
        my_free(range_query_buff);
        range_query_buff = NULL;
        my_free(alloc_ptr);
        alloc_ptr = NULL;
        my_free(rec_buff);
        rec_buff = NULL;
        my_free(rec_update_buff);
        rec_update_buff = NULL;
        
        if (error) {
            my_errno = error;
        }
    }
    TOKUDB_DBUG_RETURN(ret_val);
}

//
// estimate the number of rows in a DB
// Parameters:
//      [in]    db - DB whose number of rows will be estimated
//      [out]   num_rows - number of estimated rows in db
// Returns:
//      0 on success
//      error otherwise
//
int ha_tokudb::estimate_num_rows(DB* db, uint64_t* num_rows, DB_TXN* txn) {
    int error = ENOSYS;
    DBC* crsr = NULL;
    bool do_commit = false;
    DB_BTREE_STAT64 dict_stats;
    DB_TXN* txn_to_use = NULL;

    if (txn == NULL) {
        error = txn_begin(db_env, 0, &txn_to_use, DB_READ_UNCOMMITTED, ha_thd());
        if (error) goto cleanup;
        do_commit = true;
    }
    else {
        txn_to_use = txn;
    }

    error = db->stat64(
        share->file, 
        txn_to_use, 
        &dict_stats
        );
    if (error) { goto cleanup; }

    *num_rows = dict_stats.bt_ndata;
    error = 0;
cleanup:
    if (crsr != NULL) {
        int r = crsr->c_close(crsr);
        assert(r==0);
        crsr = NULL;
    }
    if (do_commit) {
        commit_txn(txn_to_use, 0);
        txn_to_use = NULL;
    }
    return error;
}


int ha_tokudb::write_to_status(DB* db, HA_METADATA_KEY curr_key_data, void* data, uint size, DB_TXN* txn ){
    return write_metadata(db, &curr_key_data, sizeof curr_key_data, data, size, txn);
}

int ha_tokudb::remove_from_status(DB *db, HA_METADATA_KEY curr_key_data, DB_TXN *txn) {
    return remove_metadata(db, &curr_key_data, sizeof curr_key_data, txn);
}

int ha_tokudb::remove_metadata(DB* db, void* key_data, uint key_size, DB_TXN* transaction){
    int error;
    DBT key;
    DB_TXN* txn = NULL;
    bool do_commit = false;
    //
    // transaction to be used for putting metadata into status.tokudb
    //
    if (transaction == NULL) {
        error = txn_begin(db_env, 0, &txn, 0, ha_thd());
        if (error) { 
            goto cleanup;
        }
        do_commit = true;
    }
    else {
        txn = transaction;
    }

    memset(&key, 0, sizeof(key));
    key.data = key_data;
    key.size = key_size;
    error = db->del(db, txn, &key, DB_DELETE_ANY);
    if (error) { 
        goto cleanup; 
    }
    
    error = 0;
cleanup:
    if (do_commit && txn) {
        if (!error) {
            commit_txn(txn, DB_TXN_NOSYNC);
        }
        else {
            abort_txn(txn);
        }
    }
    return error;
}

//
// helper function to write a piece of metadata in to status.tokudb
//
int ha_tokudb::write_metadata(DB* db, void* key_data, uint key_size, void* val_data, uint val_size, DB_TXN* transaction ){
    int error;
    DBT key;
    DBT value;
    DB_TXN* txn = NULL;
    bool do_commit = false;
    //
    // transaction to be used for putting metadata into status.tokudb
    //
    if (transaction == NULL) {
        error = txn_begin(db_env, 0, &txn, 0, ha_thd());
        if (error) { 
            goto cleanup;
        }
        do_commit = true;
    }
    else {
        txn = transaction;
    }

    memset(&key, 0, sizeof(key));
    memset(&value, 0, sizeof(value));
    key.data = key_data;
    key.size = key_size;
    value.data = val_data;
    value.size = val_size;
    error = db->put(db, txn, &key, &value, 0);
    if (error) { 
        goto cleanup; 
    }
    
    error = 0;
cleanup:
    if (do_commit && txn) {
        if (!error) {
            commit_txn(txn, DB_TXN_NOSYNC);
        }
        else {
            abort_txn(txn);
        }
    }
    return error;
}

int ha_tokudb::write_frm_data(DB* db, DB_TXN* txn, const char* frm_name) {
    TOKUDB_DBUG_ENTER("ha_tokudb::write_frm_data %p %p %p %s", this, db, txn, frm_name);

    uchar* frm_data = NULL;
    size_t frm_len = 0;
    int error = 0;

    error = table_share->read_frm_image((const uchar**)&frm_data,&frm_len);
    if (error) { goto cleanup; }
    
    error = write_to_status(db,hatoku_frm_data,frm_data,(uint)frm_len, txn);
    if (error) { goto cleanup; }

    error = 0;
cleanup:
    my_free(frm_data);
    TOKUDB_DBUG_RETURN(error);
}

int ha_tokudb::remove_frm_data(DB *db, DB_TXN *txn) {
    return remove_from_status(db, hatoku_frm_data, txn);
}

static int
smart_dbt_callback_verify_frm (DBT const *key, DBT  const *row, void *context) {
    DBT* stored_frm = (DBT *)context;
    stored_frm->size = row->size;
    stored_frm->data = (uchar *)my_malloc(row->size, MYF(MY_WME));
    assert(stored_frm->data);
    memcpy(stored_frm->data, row->data, row->size);
    return 0;
}

int ha_tokudb::verify_frm_data(const char* frm_name, DB_TXN* txn) {
    TOKUDB_DBUG_ENTER("ha_tokudb::verify_frm_data %s", frm_name);
    uchar* mysql_frm_data = NULL;
    size_t mysql_frm_len = 0;
    DBT key, stored_frm;
    int error = 0;
    HA_METADATA_KEY curr_key = hatoku_frm_data;

    memset(&key, 0, sizeof(key));
    memset(&stored_frm, 0, sizeof(&stored_frm));
    // get the frm data from MySQL
    error = table_share->read_frm_image((const uchar**)&mysql_frm_data,&mysql_frm_len);
    if (error) { goto cleanup; }

    key.data = &curr_key;
    key.size = sizeof(curr_key);
    error = share->status_block->getf_set(
        share->status_block, 
        txn,
        0,
        &key, 
        smart_dbt_callback_verify_frm, 
        &stored_frm
        );
    if (error == DB_NOTFOUND) {
        // if not found, write it
        error = write_frm_data(
            share->status_block,
            txn,
            frm_name
            );
        goto cleanup;
    }
    else if (error) {
        goto cleanup;
    }

    if (stored_frm.size != mysql_frm_len || 
        memcmp(stored_frm.data, mysql_frm_data, stored_frm.size))
    {
        error = HA_ERR_TABLE_DEF_CHANGED;
        goto cleanup;
    }

    error = 0;
cleanup:
    my_free(mysql_frm_data);
    my_free(stored_frm.data);
    TOKUDB_DBUG_RETURN(error);
}

//
// Updates status.tokudb with a new max value used for the auto increment column
// Parameters:
//      [in]    db - this will always be status.tokudb
//              val - value to store
//  Returns:
//      0 on success, error otherwise
//
//
int ha_tokudb::update_max_auto_inc(DB* db, ulonglong val){
    return write_to_status(db,hatoku_max_ai,&val,sizeof(val), NULL);
}

//
// Writes the initial auto increment value, as specified by create table
// so if a user does "create table t1 (a int auto_increment, primary key (a)) auto_increment=100",
// then the value 100 will be stored here in val
// Parameters:
//      [in]    db - this will always be status.tokudb
//              val - value to store
//  Returns:
//      0 on success, error otherwise
//
//
int ha_tokudb::write_auto_inc_create(DB* db, ulonglong val, DB_TXN* txn){
    return write_to_status(db,hatoku_ai_create_value,&val,sizeof(val), txn);
}


//
// Closes a handle to a table. 
//
int ha_tokudb::close(void) {
    TOKUDB_DBUG_ENTER("ha_tokudb::close %p", this);
    TOKUDB_DBUG_RETURN(__close());
}

int ha_tokudb::__close() {
    TOKUDB_DBUG_ENTER("ha_tokudb::__close %p", this);
    if (tokudb_debug & TOKUDB_DEBUG_OPEN) 
        TOKUDB_TRACE("close:%p\n", this);
    my_free(rec_buff);
    my_free(rec_update_buff);
    my_free(blob_buff);
    my_free(alloc_ptr);
    my_free(range_query_buff);
    for (uint32_t i = 0; i < sizeof(mult_key_dbt_array)/sizeof(mult_key_dbt_array[0]); i++) {
        toku_dbt_array_destroy(&mult_key_dbt_array[i]);
    }
    for (uint32_t i = 0; i < sizeof(mult_rec_dbt_array)/sizeof(mult_rec_dbt_array[0]); i++) {
        toku_dbt_array_destroy(&mult_rec_dbt_array[i]);
    }
    rec_buff = NULL;
    rec_update_buff = NULL;
    alloc_ptr = NULL;
    ha_tokudb::reset();
    pthread_mutex_lock(&tokudb_mutex);
    int retval = free_share(share, false);
    pthread_mutex_unlock(&tokudb_mutex);
    TOKUDB_DBUG_RETURN(retval);
}

//
// Reallocate record buffer (rec_buff) if needed
// If not needed, does nothing
// Parameters:
//          length - size of buffer required for rec_buff
//
bool ha_tokudb::fix_rec_buff_for_blob(ulong length) {
    if (!rec_buff || (length > alloced_rec_buff_length)) {
        uchar *newptr;
        if (!(newptr = (uchar *) my_realloc((void *) rec_buff, length, MYF(MY_ALLOW_ZERO_PTR))))
            return 1;
        rec_buff = newptr;
        alloced_rec_buff_length = length;
    }
    return 0;
}

//
// Reallocate record buffer (rec_buff) if needed
// If not needed, does nothing
// Parameters:
//          length - size of buffer required for rec_buff
//
bool ha_tokudb::fix_rec_update_buff_for_blob(ulong length) {
    if (!rec_update_buff || (length > alloced_update_rec_buff_length)) {
        uchar *newptr;
        if (!(newptr = (uchar *) my_realloc((void *) rec_update_buff, length, MYF(MY_ALLOW_ZERO_PTR))))
            return 1;
        rec_update_buff= newptr;
        alloced_update_rec_buff_length = length;
    }
    return 0;
}

/* Calculate max length needed for row */
ulong ha_tokudb::max_row_length(const uchar * buf) {
    ulong length = table_share->reclength + table_share->fields * 2;
    uint *ptr, *end;
    for (ptr = table_share->blob_field, end = ptr + table_share->blob_fields; ptr != end; ptr++) {
        Field_blob *blob = ((Field_blob *) table->field[*ptr]);
        length += blob->get_length((uchar *) (buf + field_offset(blob, table))) + 2;
    }
    return length;
}

/*
*/
//
// take the row passed in as a DBT*, and convert it into a row in MySQL format in record
// Pack a row for storage.
// If the row is of fixed length, just store the  row 'as is'.
// If not, we will generate a packed row suitable for storage.
// This will only fail if we don't have enough memory to pack the row,
// which may only happen in rows with blobs, as the default row length is
// pre-allocated.
// Parameters:
//      [out]   row - row stored in DBT to be converted
//      [out]   buf - buffer where row is packed
//      [in]    record - row in MySQL format
//

int ha_tokudb::pack_row_in_buff(
    DBT * row, 
    const uchar* record,
    uint index,
    uchar* row_buff
    ) 
{
    uchar* fixed_field_ptr = NULL;
    uchar* var_field_offset_ptr = NULL;
    uchar* start_field_data_ptr = NULL;
    uchar* var_field_data_ptr = NULL;
    int r = ENOSYS;
    memset((void *) row, 0, sizeof(*row));

    my_bitmap_map *old_map = dbug_tmp_use_all_columns(table, table->write_set);
    
    // Copy null bytes
    memcpy(row_buff, record, table_share->null_bytes);
    fixed_field_ptr = row_buff + table_share->null_bytes;
    var_field_offset_ptr = fixed_field_ptr + share->kc_info.mcp_info[index].fixed_field_size;
    start_field_data_ptr = var_field_offset_ptr + share->kc_info.mcp_info[index].len_of_offsets;
    var_field_data_ptr = var_field_offset_ptr + share->kc_info.mcp_info[index].len_of_offsets;

    // assert that when the hidden primary key exists, primary_key_offsets is NULL
    for (uint i = 0; i < table_share->fields; i++) {
        Field* field = table->field[i];
        uint curr_field_offset = field_offset(field, table);
        if (bitmap_is_set(&share->kc_info.key_filters[index],i)) {
            continue;
        }
        if (share->kc_info.field_lengths[i]) {
            fixed_field_ptr = pack_fixed_field(
                fixed_field_ptr,
                record + curr_field_offset, 
                share->kc_info.field_lengths[i]
                );
        }
        else if (share->kc_info.length_bytes[i]) {
            var_field_data_ptr = pack_var_field(
                var_field_offset_ptr,
                var_field_data_ptr,
                start_field_data_ptr,
                record + curr_field_offset,
                share->kc_info.length_bytes[i],
                share->kc_info.num_offset_bytes
                );
            var_field_offset_ptr += share->kc_info.num_offset_bytes;
        }
    }

    for (uint i = 0; i < share->kc_info.num_blobs; i++) {
        Field* field = table->field[share->kc_info.blob_fields[i]];
        var_field_data_ptr = pack_toku_field_blob(
            var_field_data_ptr,
            record + field_offset(field, table),
            field
            );
    }

    row->data = row_buff;
    row->size = (size_t) (var_field_data_ptr - row_buff);
    r = 0;

    dbug_tmp_restore_column_map(table->write_set, old_map);
    return r;
}


int ha_tokudb::pack_row(
    DBT * row, 
    const uchar* record,
    uint index
    )
{
    return pack_row_in_buff(row,record,index,rec_buff);
}

int ha_tokudb::pack_old_row_for_update(
    DBT * row, 
    const uchar* record,
    uint index
    )
{
    return pack_row_in_buff(row,record,index,rec_update_buff);
}


int ha_tokudb::unpack_blobs(
    uchar* record,
    const uchar* from_tokudb_blob,
    uint32_t num_bytes,
    bool check_bitmap
    )
{
    uint error = 0;
    uchar* ptr = NULL;
    const uchar* buff = NULL;
    //
    // assert that num_bytes > 0 iff share->num_blobs > 0
    //
    assert( !((share->kc_info.num_blobs == 0) && (num_bytes > 0)) );
    if (num_bytes > num_blob_bytes) {
        ptr = (uchar *)my_realloc((void *)blob_buff, num_bytes, MYF(MY_ALLOW_ZERO_PTR));
        if (ptr == NULL) {
            error = ENOMEM;
            goto exit;
        }
        blob_buff = ptr;
        num_blob_bytes = num_bytes;
    }
    
    memcpy(blob_buff, from_tokudb_blob, num_bytes);
    buff= blob_buff;
    for (uint i = 0; i < share->kc_info.num_blobs; i++) {
        uint32_t curr_field_index = share->kc_info.blob_fields[i]; 
        bool skip = check_bitmap ? 
            !(bitmap_is_set(table->read_set,curr_field_index) || 
                bitmap_is_set(table->write_set,curr_field_index)) : 
            false;
        Field* field = table->field[curr_field_index];
        uint32_t len_bytes = field->row_pack_length();
        const uchar* end_buff = unpack_toku_field_blob(
            record + field_offset(field, table),
            buff,
            len_bytes,
            skip
            );
        // verify that the pointers to the blobs are all contained within the blob_buff
        if (!(blob_buff <= buff && end_buff <= blob_buff + num_bytes)) {
            error = -3000000;
            goto exit;
        }
        buff = end_buff;
    }
    // verify that the entire blob buffer was parsed
    if (share->kc_info.num_blobs > 0 && !(num_bytes > 0 && buff == blob_buff + num_bytes)) {
        error = -4000000;
        goto exit;
    }

    error = 0;
exit:
    return error;
}

//
// take the row passed in as a DBT*, and convert it into a row in MySQL format in record
// Parameters:
//      [out]   record - row in MySQL format
//      [in]    row - row stored in DBT to be converted
//
int ha_tokudb::unpack_row(
    uchar* record, 
    DBT const *row, 
    DBT const *key,
    uint index
    ) 
{
    //
    // two cases, fixed length row, and variable length row
    // fixed length row is first below
    //
    /* Copy null bits */
    int error = 0;
    const uchar* fixed_field_ptr = (const uchar *) row->data;
    const uchar* var_field_offset_ptr = NULL;
    const uchar* var_field_data_ptr = NULL;
    uint32_t data_end_offset = 0;
    memcpy(record, fixed_field_ptr, table_share->null_bytes);
    fixed_field_ptr += table_share->null_bytes;

    var_field_offset_ptr = fixed_field_ptr + share->kc_info.mcp_info[index].fixed_field_size;
    var_field_data_ptr = var_field_offset_ptr + share->kc_info.mcp_info[index].len_of_offsets;

    //
    // unpack the key, if necessary
    //
    if (!(hidden_primary_key && index == primary_key)) {
        unpack_key(record,key,index);
    }

    uint32_t last_offset = 0;
    //
    // we have two methods of unpacking, one if we need to unpack the entire row
    // the second if we unpack a subset of the entire row
    // first method here is if we unpack the entire row
    //
    if (unpack_entire_row) {
        //
        // fill in parts of record that are not part of the key
        //
        for (uint i = 0; i < table_share->fields; i++) {
            Field* field = table->field[i];
            if (bitmap_is_set(&share->kc_info.key_filters[index],i)) {
                continue;
            }

            if (share->kc_info.field_lengths[i]) {
                fixed_field_ptr = unpack_fixed_field(
                    record + field_offset(field, table),
                    fixed_field_ptr,
                    share->kc_info.field_lengths[i]
                    );
            }
            //
            // here, we DO modify var_field_data_ptr or var_field_offset_ptr
            // as we unpack variable sized fields
            //
            else if (share->kc_info.length_bytes[i]) {
                switch (share->kc_info.num_offset_bytes) {
                case (1):
                    data_end_offset = var_field_offset_ptr[0];
                    break;
                case (2):
                    data_end_offset = uint2korr(var_field_offset_ptr);
                    break;
                default:
                    assert(false);
                    break;
                }
                unpack_var_field(
                    record + field_offset(field, table),
                    var_field_data_ptr,
                    data_end_offset - last_offset,
                    share->kc_info.length_bytes[i]
                    );
                var_field_offset_ptr += share->kc_info.num_offset_bytes;
                var_field_data_ptr += data_end_offset - last_offset;
                last_offset = data_end_offset;
            }
        }
        error = unpack_blobs(
            record,
            var_field_data_ptr,
            row->size - (uint32_t)(var_field_data_ptr - (const uchar *)row->data),
            false
            );
        if (error) {
            goto exit;
        }
    }
    //
    // in this case, we unpack only what is specified 
    // in fixed_cols_for_query and var_cols_for_query
    //
    else {
        //
        // first the fixed fields
        //
        for (uint32_t i = 0; i < num_fixed_cols_for_query; i++) {
            uint field_index = fixed_cols_for_query[i];
            Field* field = table->field[field_index];
            unpack_fixed_field(
                record + field_offset(field, table),
                fixed_field_ptr + share->kc_info.cp_info[index][field_index].col_pack_val,
                share->kc_info.field_lengths[field_index]
                );
        }

        //
        // now the var fields
        // here, we do NOT modify var_field_data_ptr or var_field_offset_ptr
        //
        for (uint32_t i = 0; i < num_var_cols_for_query; i++) {
            uint field_index = var_cols_for_query[i];
            Field* field = table->field[field_index];
            uint32_t var_field_index = share->kc_info.cp_info[index][field_index].col_pack_val;
            uint32_t data_start_offset;
            uint32_t field_len;
            
            get_var_field_info(
                &field_len, 
                &data_start_offset, 
                var_field_index, 
                var_field_offset_ptr, 
                share->kc_info.num_offset_bytes
                );

            unpack_var_field(
                record + field_offset(field, table),
                var_field_data_ptr + data_start_offset,
                field_len,
                share->kc_info.length_bytes[field_index]
                );
        }

        if (read_blobs) {
            //
            // now the blobs
            //
            get_blob_field_info(
                &data_end_offset, 
                share->kc_info.mcp_info[index].len_of_offsets,
                var_field_data_ptr, 
                share->kc_info.num_offset_bytes
                );

            var_field_data_ptr += data_end_offset;
            error = unpack_blobs(
                record,
                var_field_data_ptr,
                row->size - (uint32_t)(var_field_data_ptr - (const uchar *)row->data),
                true
                );
            if (error) {
                goto exit;
            }
        }
    }
    error = 0;
exit:
    return error;
}

uint32_t ha_tokudb::place_key_into_mysql_buff(
    KEY* key_info, 
    uchar * record, 
    uchar* data
    ) 
{
    KEY_PART_INFO *key_part = key_info->key_part, *end = key_part + get_key_parts(key_info);
    uchar *pos = data;

    for (; key_part != end; key_part++) {
        if (key_part->field->null_bit) {
            uint null_offset = get_null_offset(table, key_part->field);
            if (*pos++ == NULL_COL_VAL) { // Null value
                //
                // We don't need to reset the record data as we will not access it
                // if the null data is set
                //            
                record[null_offset] |= key_part->field->null_bit;
                continue;
            }
            record[null_offset] &= ~key_part->field->null_bit;
        }
#if !defined(MARIADB_BASE_VERSION)
        //
        // HOPEFULLY TEMPORARY
        //
        assert(table->s->db_low_byte_first);
#endif
        pos = unpack_toku_key_field(
            record + field_offset(key_part->field, table),
            pos,
            key_part->field,
            key_part->length
            );
    }
    return pos-data;
}

//
// Store the key and the primary key into the row
// Parameters:
//      [out]   record - key stored in MySQL format
//      [in]    key - key stored in DBT to be converted
//              index -index into key_file that represents the DB 
//                  unpacking a key of
//
void ha_tokudb::unpack_key(uchar * record, DBT const *key, uint index) {
    uint32_t bytes_read;
    uchar *pos = (uchar *) key->data + 1;
    bytes_read = place_key_into_mysql_buff(
        &table->key_info[index], 
        record, 
        pos
        );
    if( (index != primary_key) && !hidden_primary_key) {
        //
        // also unpack primary key
        //
        place_key_into_mysql_buff(
            &table->key_info[primary_key], 
            record, 
            pos+bytes_read
            );
    }
}

uint32_t ha_tokudb::place_key_into_dbt_buff(
    KEY* key_info, 
    uchar * buff, 
    const uchar * record, 
    bool* has_null, 
    int key_length
    ) 
{
    KEY_PART_INFO *key_part = key_info->key_part;
    KEY_PART_INFO *end = key_part + get_key_parts(key_info);
    uchar* curr_buff = buff;
    *has_null = false;
    for (; key_part != end && key_length > 0; key_part++) {
        //
        // accessing key_part->field->null_bit instead off key_part->null_bit
        // because key_part->null_bit is not set in add_index
        // filed ticket 862 to look into this
        //
        if (key_part->field->null_bit) {
            /* Store 0 if the key part is a NULL part */
            uint null_offset = get_null_offset(table, key_part->field);
            if (record[null_offset] & key_part->field->null_bit) {
                *curr_buff++ = NULL_COL_VAL;
                *has_null = true;
                continue;
            }
            *curr_buff++ = NONNULL_COL_VAL;        // Store NOT NULL marker
        }
#if !defined(MARIADB_BASE_VERSION)
        //
        // HOPEFULLY TEMPORARY
        //
        assert(table->s->db_low_byte_first);
#endif
        //
        // accessing field_offset(key_part->field) instead off key_part->offset
        // because key_part->offset is SET INCORRECTLY in add_index
        // filed ticket 862 to look into this
        //
        curr_buff = pack_toku_key_field(
            curr_buff,
            (uchar *) (record + field_offset(key_part->field, table)),
            key_part->field,
            key_part->length
            );
        key_length -= key_part->length;
    }
    return curr_buff - buff;
}



//
// Create a packed key from a row. This key will be written as such
// to the index tree.  This will never fail as the key buffer is pre-allocated.
// Parameters:
//      [out]   key - DBT that holds the key
//      [in]    key_info - holds data about the key, such as it's length and offset into record
//      [out]   buff - buffer that will hold the data for key (unless 
//                  we have a hidden primary key)
//      [in]    record - row from which to create the key
//              key_length - currently set to MAX_KEY_LENGTH, is it size of buff?
// Returns:
//      the parameter key
//

DBT* ha_tokudb::create_dbt_key_from_key(
    DBT * key,
    KEY* key_info, 
    uchar * buff,
    const uchar * record, 
    bool* has_null,
    bool dont_pack_pk,
    int key_length
    ) 
{
    uint32_t size = 0;
    uchar* tmp_buff = buff;
    my_bitmap_map *old_map = dbug_tmp_use_all_columns(table, table->write_set);

    key->data = buff;

    //
    // first put the "infinity" byte at beginning. States if missing columns are implicitly
    // positive infinity or negative infinity or zero. For this, because we are creating key
    // from a row, there is no way that columns can be missing, so in practice,
    // this will be meaningless. Might as well put in a value
    //
    *tmp_buff++ = COL_ZERO;
    size++;
    size += place_key_into_dbt_buff(
        key_info, 
        tmp_buff, 
        record, 
        has_null, 
        key_length
        );
    if (!dont_pack_pk) {
        tmp_buff = buff + size;
        if (hidden_primary_key) {
            memcpy(tmp_buff, current_ident, TOKUDB_HIDDEN_PRIMARY_KEY_LENGTH);
            size += TOKUDB_HIDDEN_PRIMARY_KEY_LENGTH;
        }
        else {
            bool tmp_bool = false;
            size += place_key_into_dbt_buff(
                &table->key_info[primary_key], 
                tmp_buff, 
                record, 
                &tmp_bool, 
                MAX_KEY_LENGTH //this parameter does not matter
                );
        }
    }

    key->size = size;
    DBUG_DUMP("key", (uchar *) key->data, key->size);
    dbug_tmp_restore_column_map(table->write_set, old_map);
    return key;
}


//
// Create a packed key from a row. This key will be written as such
// to the index tree.  This will never fail as the key buffer is pre-allocated.
// Parameters:
//      [out]   key - DBT that holds the key
//              keynr - index for which to create the key
//      [out]   buff - buffer that will hold the data for key (unless 
//                  we have a hidden primary key)
//      [in]    record - row from which to create the key
//      [out]   has_null - says if the key has a NULL value for one of its columns
//              key_length - currently set to MAX_KEY_LENGTH, is it size of buff?
// Returns:
//      the parameter key
//
DBT *ha_tokudb::create_dbt_key_from_table(
    DBT * key, 
    uint keynr, 
    uchar * buff, 
    const uchar * record, 
    bool* has_null, 
    int key_length
    ) 
{
    TOKUDB_DBUG_ENTER("ha_tokudb::create_dbt_key_from_table");
    memset((void *) key, 0, sizeof(*key));
    if (hidden_primary_key && keynr == primary_key) {
        key->data = buff;
        memcpy(buff, &current_ident, TOKUDB_HIDDEN_PRIMARY_KEY_LENGTH);
        key->size = TOKUDB_HIDDEN_PRIMARY_KEY_LENGTH;
        *has_null = false;
        DBUG_RETURN(key);
    }
    DBUG_RETURN(create_dbt_key_from_key(key, &table->key_info[keynr],buff,record, has_null, (keynr == primary_key), key_length));
}

DBT* ha_tokudb::create_dbt_key_for_lookup(
    DBT * key, 
    KEY* key_info, 
    uchar * buff, 
    const uchar * record, 
    bool* has_null, 
    int key_length
    )
{
    TOKUDB_DBUG_ENTER("ha_tokudb::create_dbt_key_from_lookup");
    DBT* ret = create_dbt_key_from_key(key, key_info, buff, record, has_null, true, key_length);
    // override the infinity byte, needed in case the pk is a string
    // to make sure that the cursor that uses this key properly positions
    // it at the right location. If the table stores "D", but we look up for "d",
    // and the infinity byte is 0, then we will skip the "D", because 
    // in bytes, "d" > "D".
    buff[0] = COL_NEG_INF;
    DBUG_RETURN(ret);    
}

//
// Create a packed key from from a MySQL unpacked key (like the one that is
// sent from the index_read() This key is to be used to read a row
// Parameters:
//      [out]   key - DBT that holds the key
//              keynr - index for which to pack the key
//      [out]   buff - buffer that will hold the data for key
//      [in]    key_ptr - MySQL unpacked key
//              key_length - length of key_ptr
// Returns:
//      the parameter key
//
DBT *ha_tokudb::pack_key(
    DBT * key, 
    uint keynr, 
    uchar * buff, 
    const uchar * key_ptr, 
    uint key_length, 
    int8_t inf_byte
    ) 
{
    TOKUDB_DBUG_ENTER("ha_tokudb::pack_key");
#if TOKU_INCLUDE_EXTENDED_KEYS
    if (keynr != primary_key && !test(hidden_primary_key)) {
        DBUG_RETURN(pack_ext_key(key, keynr, buff, key_ptr, key_length, inf_byte));
    }
#endif
    KEY *key_info = &table->key_info[keynr];
    KEY_PART_INFO *key_part = key_info->key_part;
    KEY_PART_INFO *end = key_part + get_key_parts(key_info);
    my_bitmap_map *old_map = dbug_tmp_use_all_columns(table, table->write_set);

    memset((void *) key, 0, sizeof(*key));
    key->data = buff;

    // first put the "infinity" byte at beginning. States if missing columns are implicitly
    // positive infinity or negative infinity
    *buff++ = (uchar)inf_byte;

    for (; key_part != end && (int) key_length > 0; key_part++) {
        uint offset = 0;
        if (key_part->null_bit) {
            if (!(*key_ptr == 0)) {
                *buff++ = NULL_COL_VAL;
                key_length -= key_part->store_length;
                key_ptr += key_part->store_length;
                continue;
            }
            *buff++ = NONNULL_COL_VAL;
            offset = 1;         // Data is at key_ptr+1
        }
#if !defined(MARIADB_BASE_VERSION)
        assert(table->s->db_low_byte_first);
#endif
        buff = pack_key_toku_key_field(
            buff,
            (uchar *) key_ptr + offset,
            key_part->field,
            key_part->length
            );
        
        key_ptr += key_part->store_length;
        key_length -= key_part->store_length;
    }

    key->size = (buff - (uchar *) key->data);
    DBUG_DUMP("key", (uchar *) key->data, key->size);
    dbug_tmp_restore_column_map(table->write_set, old_map);
    DBUG_RETURN(key);
}

#if TOKU_INCLUDE_EXTENDED_KEYS
DBT *ha_tokudb::pack_ext_key(
    DBT * key, 
    uint keynr, 
    uchar * buff, 
    const uchar * key_ptr, 
    uint key_length, 
    int8_t inf_byte
    ) 
{
    TOKUDB_DBUG_ENTER("ha_tokudb::pack_ext_key");

    // build a list of PK parts that are in the SK.  we will use this list to build the
    // extended key if necessary. 
    KEY *pk_key_info = &table->key_info[primary_key];
    uint pk_parts = get_key_parts(pk_key_info);
    uint pk_next = 0;
    struct {
        const uchar *key_ptr;
        KEY_PART_INFO *key_part;
    } pk_info[pk_parts];

    KEY *key_info = &table->key_info[keynr];
    KEY_PART_INFO *key_part = key_info->key_part;
    KEY_PART_INFO *end = key_part + get_key_parts(key_info);
    my_bitmap_map *old_map = dbug_tmp_use_all_columns(table, table->write_set);

    memset((void *) key, 0, sizeof(*key));
    key->data = buff;

    // first put the "infinity" byte at beginning. States if missing columns are implicitly
    // positive infinity or negative infinity
    *buff++ = (uchar)inf_byte;

    for (; key_part != end && (int) key_length > 0; key_part++) {
        // if the SK part is part of the PK, then append it to the list.
        if (key_part->field->part_of_key.is_set(primary_key)) {
            assert(pk_next < pk_parts);
            pk_info[pk_next].key_ptr = key_ptr;
            pk_info[pk_next].key_part = key_part;
            pk_next++;
        }
        uint offset = 0;
        if (key_part->null_bit) {
            if (!(*key_ptr == 0)) {
                *buff++ = NULL_COL_VAL;
                key_length -= key_part->store_length;
                key_ptr += key_part->store_length;
                continue;
            }
            *buff++ = NONNULL_COL_VAL;
            offset = 1;         // Data is at key_ptr+1
        }
#if !defined(MARIADB_BASE_VERSION)
        assert(table->s->db_low_byte_first);
#endif
        buff = pack_key_toku_key_field(
            buff,
            (uchar *) key_ptr + offset,
            key_part->field,
            key_part->length
            );
        
        key_ptr += key_part->store_length;
        key_length -= key_part->store_length;
    }

    if (key_length > 0) {
        assert(key_part == end);
        end = key_info->key_part + get_ext_key_parts(key_info);

        // pack PK in order of PK key parts
        for (uint pk_index = 0; key_part != end && (int) key_length > 0 && pk_index < pk_parts; pk_index++) {
            uint i;
            for (i = 0; i < pk_next; i++) {
                if (pk_info[i].key_part->fieldnr == pk_key_info->key_part[pk_index].fieldnr)
                    break;
            }
            if (i < pk_next) {
                const uchar *this_key_ptr = pk_info[i].key_ptr;
                KEY_PART_INFO *this_key_part = pk_info[i].key_part;
                buff = pack_key_toku_key_field(buff, (uchar *) this_key_ptr, this_key_part->field, this_key_part->length);
            } else {
                buff = pack_key_toku_key_field(buff, (uchar *) key_ptr, key_part->field, key_part->length);
                key_ptr += key_part->store_length;
                key_length -= key_part->store_length;
                key_part++;
            }
        }
    }

    key->size = (buff - (uchar *) key->data);
    DBUG_DUMP("key", (uchar *) key->data, key->size);
    dbug_tmp_restore_column_map(table->write_set, old_map);
    DBUG_RETURN(key);
}
#endif

//
// get max used hidden primary key value
//
void ha_tokudb::init_hidden_prim_key_info() {
    TOKUDB_DBUG_ENTER("ha_tokudb::init_prim_key_info");
    pthread_mutex_lock(&share->mutex);
    if (!(share->status & STATUS_PRIMARY_KEY_INIT)) {
        int error = 0;
        THD* thd = ha_thd();
        DB_TXN* txn = NULL;
        DBC* c = NULL;
        tokudb_trx_data *trx = NULL;
        trx = (tokudb_trx_data *) thd_data_get(ha_thd(), tokudb_hton->slot);
        bool do_commit = false;
        if (thd_sql_command(thd) == SQLCOM_CREATE_TABLE && trx && trx->sub_sp_level) {
            txn = trx->sub_sp_level;
        }
        else {
            do_commit = true;
            error = txn_begin(db_env, 0, &txn, 0, thd);
            assert(error == 0);
        }
        
        error = share->key_file[primary_key]->cursor(
            share->key_file[primary_key],
            txn,
            &c,
            0
            );
        assert(error == 0);
        DBT key,val;        
        memset(&key, 0, sizeof(key));
        memset(&val, 0, sizeof(val));
        error = c->c_get(c, &key, &val, DB_LAST);
        if (error == 0) {
            assert(key.size == TOKUDB_HIDDEN_PRIMARY_KEY_LENGTH);
            share->auto_ident = hpk_char_to_num((uchar *)key.data);
        }
        error = c->c_close(c);
        assert(error == 0);
        if (do_commit) {
            commit_txn(txn, 0);
        }
        share->status |= STATUS_PRIMARY_KEY_INIT;
    }
    pthread_mutex_unlock(&share->mutex);
    DBUG_VOID_RETURN;
}



/** @brief
    Get metadata info stored in status.tokudb
    */
int ha_tokudb::get_status(DB_TXN* txn) {
    TOKUDB_DBUG_ENTER("ha_tokudb::get_status");
    DBT key, value;
    HA_METADATA_KEY curr_key;
    int error;

    //
    // open status.tokudb
    //
    if (!share->status_block) {
        error = open_status_dictionary(
            &share->status_block, 
            share->table_name, 
            txn
            );
        if (error) { 
            goto cleanup; 
        }
    }
    
    //
    // transaction to be used for putting metadata into status.tokudb
    //
    memset(&key, 0, sizeof(key));
    memset(&value, 0, sizeof(value));
    key.data = &curr_key;
    key.size = sizeof(curr_key);
    value.flags = DB_DBT_USERMEM;

    assert(share->status_block);
    //
    // get version
    //
    value.ulen = sizeof(share->version);
    value.data = &share->version;
    curr_key = hatoku_new_version;
    error = share->status_block->get(
        share->status_block, 
        txn, 
        &key, 
        &value, 
        0
        );
    if (error == DB_NOTFOUND) {
        //
        // hack to keep handle the issues of going back and forth
        // between 5.0.3 to 5.0.4
        // the problem with going back and forth
        // is with storing the frm file, 5.0.4 stores it, 5.0.3 does not
        // so, if a user goes back and forth and alters the schema
        // the frm stored can get out of sync with the schema of the table
        // This can cause issues.
        // To take care of this, we are doing this versioning work here.
        // We change the key that stores the version. 
        // In 5.0.3, it is hatoku_old_version, in 5.0.4 it is hatoku_new_version
        // When we encounter a table that does not have hatoku_new_version
        // set, we give it the right one, and overwrite the old one with zero.
        // This ensures that 5.0.3 cannot open the table. Once it has been opened by 5.0.4
        //
        uint dummy_version = 0;
        share->version = HA_TOKU_ORIG_VERSION;
        error = write_to_status(
            share->status_block, 
            hatoku_new_version,
            &share->version,
            sizeof(share->version), 
            txn
            );
        if (error) { goto cleanup; }
        error = write_to_status(
            share->status_block, 
            hatoku_old_version,
            &dummy_version,
            sizeof(dummy_version), 
            txn
            );
        if (error) { goto cleanup; }
    }
    else if (error || value.size != sizeof(share->version)) {
        if (error == 0) {
            error = HA_ERR_INTERNAL_ERROR;
        }
        goto cleanup;
    }
    //
    // get capabilities
    //
    curr_key = hatoku_capabilities;
    value.ulen = sizeof(share->capabilities);
    value.data = &share->capabilities;
    error = share->status_block->get(
        share->status_block, 
        txn, 
        &key, 
        &value, 
        0
        );
    if (error == DB_NOTFOUND) {
        share->capabilities= 0;
    }
    else if (error || value.size != sizeof(share->version)) {
        if (error == 0) {
            error = HA_ERR_INTERNAL_ERROR;
        }
        goto cleanup;
    }
    
    error = 0;
cleanup:
    TOKUDB_DBUG_RETURN(error);
}

/** @brief
    Return an estimated of the number of rows in the table.
    Used when sorting to allocate buffers and by the optimizer.
    This is used in filesort.cc. 
*/
ha_rows ha_tokudb::estimate_rows_upper_bound() {
    TOKUDB_DBUG_ENTER("ha_tokudb::estimate_rows_upper_bound");
    DBUG_RETURN(share->rows + HA_TOKUDB_EXTRA_ROWS);
}

//
// Function that compares two primary keys that were saved as part of rnd_pos
// and ::position
//
int ha_tokudb::cmp_ref(const uchar * ref1, const uchar * ref2) {
    int ret_val = 0;
    bool read_string = false;
    ret_val = tokudb_compare_two_keys(
        ref1 + sizeof(uint32_t),
        *(uint32_t *)ref1,
        ref2 + sizeof(uint32_t),
        *(uint32_t *)ref2,
        (uchar *)share->file->descriptor->dbt.data + 4,
        *(uint32_t *)share->file->descriptor->dbt.data - 4,
        false,
        &read_string
        );
    return ret_val;
}

bool ha_tokudb::check_if_incompatible_data(HA_CREATE_INFO * info, uint table_changes) {
  //
  // This is a horrendous hack for now, as copied by InnoDB.
  // This states that if the auto increment create field has changed,
  // via a "alter table foo auto_increment=new_val", that this
  // change is incompatible, and to rebuild the entire table
  // This will need to be fixed
  //
  if ((info->used_fields & HA_CREATE_USED_AUTO) &&
      info->auto_increment_value != 0) {

    return COMPATIBLE_DATA_NO;
  }
  if (table_changes != IS_EQUAL_YES)
    return COMPATIBLE_DATA_NO;
  return COMPATIBLE_DATA_YES;
}

//
// Method that is called before the beginning of many calls
// to insert rows (ha_tokudb::write_row). There is no guarantee
// that start_bulk_insert is called, however there is a guarantee
// that if start_bulk_insert is called, then end_bulk_insert may be
// called as well.
// Parameters:
//      [in]    rows - an estimate of the number of rows that will be inserted
//                     if number of rows is unknown (such as if doing 
//                     "insert into foo select * from bar), then rows 
//                     will be 0
//
//
// This function returns true if the table MAY be empty.
// It is NOT meant to be a 100% check for emptiness.
// This is used for a bulk load optimization.
//
bool ha_tokudb::may_table_be_empty(DB_TXN *txn) {
    int error;
    bool ret_val = false;
    DBC* tmp_cursor = NULL;
    DB_TXN* tmp_txn = NULL;

    if (txn == NULL) {
        error = txn_begin(db_env, 0, &tmp_txn, 0, ha_thd());
        if (error) {
            goto cleanup;
        }
        txn = tmp_txn;
    }

    error = share->file->cursor(share->file, txn, &tmp_cursor, 0);
    if (error) {
        goto cleanup;
    }
    error = tmp_cursor->c_getf_next(tmp_cursor, 0, smart_dbt_do_nothing, NULL);
    if (error == DB_NOTFOUND) {
        ret_val = true;
    }
    else {
        ret_val = false;
    }
    error = 0;
cleanup:
    if (tmp_cursor) {
        int r = tmp_cursor->c_close(tmp_cursor);
        assert(r==0);
        tmp_cursor = NULL;
    }
    if (tmp_txn) {
        commit_txn(tmp_txn, 0);
        tmp_txn = NULL;
    }
    return ret_val;
}

<<<<<<< HEAD
void ha_tokudb::start_bulk_insert(ha_rows rows, uint flags) {
    TOKUDB_DBUG_ENTER("ha_tokudb::start_bulk_insert");
=======
void ha_tokudb::start_bulk_insert(ha_rows rows) {
    TOKUDB_DBUG_ENTER("ha_tokudb::start_bulk_insert %p txn %p", this, transaction);
>>>>>>> eea310e4
    THD* thd = ha_thd();
    tokudb_trx_data* trx = (tokudb_trx_data *) thd_data_get(thd, tokudb_hton->slot);
    delay_updating_ai_metadata = true;
    ai_metadata_update_required = false;
    abort_loader = false;
    
    rw_rdlock(&share->num_DBs_lock);
    uint curr_num_DBs = table->s->keys + test(hidden_primary_key);
    num_DBs_locked_in_bulk = true;
    lock_count = 0;
    
    if (share->try_table_lock) {
        if (get_prelock_empty(thd) && may_table_be_empty(transaction)) {
            if (using_ignore || is_insert_ignore(thd) || thd->lex->duplicates != DUP_ERROR
                || table->s->next_number_key_offset) {
                acquire_table_lock(transaction, lock_write);
            }
            else {
                mult_dbt_flags[primary_key] = 0;
                if (!thd_test_options(thd, OPTION_RELAXED_UNIQUE_CHECKS) && !hidden_primary_key) {
                    mult_put_flags[primary_key] = DB_NOOVERWRITE;
                }
                uint32_t loader_flags = (get_load_save_space(thd)) ? 
                    LOADER_COMPRESS_INTERMEDIATES : 0;

                int error = db_env->create_loader(
                    db_env, 
                    transaction, 
                    &loader, 
                    NULL, // no src_db needed
                    curr_num_DBs, 
                    share->key_file, 
                    mult_put_flags,
                    mult_dbt_flags,
                    loader_flags
                    );
                if (error) { 
                    assert(loader == NULL);
                    goto exit_try_table_lock;
                }

                lc.thd = thd;
                lc.ha = this;
                
                error = loader->set_poll_function(loader, loader_poll_fun, &lc);
                assert(!error);

                error = loader->set_error_callback(loader, loader_dup_fun, &lc);
                assert(!error);

                trx->stmt_progress.using_loader = true;
            }
        }
    exit_try_table_lock:
        pthread_mutex_lock(&share->mutex);
        share->try_table_lock = false;
        pthread_mutex_unlock(&share->mutex);
    }
    DBUG_VOID_RETURN;
}

//
// Method that is called at the end of many calls to insert rows
// (ha_tokudb::write_row). If start_bulk_insert is called, then
// this is guaranteed to be called.
//
int ha_tokudb::end_bulk_insert(bool abort) {
    TOKUDB_DBUG_ENTER("ha_tokudb::end_bulk_insert");
    int error = 0;
    THD* thd = ha_thd();
    tokudb_trx_data* trx = (tokudb_trx_data *) thd_data_get(thd, tokudb_hton->slot);
    bool using_loader = (loader != NULL);
    if (ai_metadata_update_required) {
        pthread_mutex_lock(&share->mutex);
        error = update_max_auto_inc(share->status_block, share->last_auto_increment);
        pthread_mutex_unlock(&share->mutex);
        if (error) { goto cleanup; }
    }
    delay_updating_ai_metadata = false;
    ai_metadata_update_required = false;
    loader_error = 0;
    if (loader) {
        if (!abort_loader && !thd->killed) {
            error = loader->close(loader);
            loader = NULL;
            if (error) { 
                if (thd->killed) {
                    my_error(ER_QUERY_INTERRUPTED, MYF(0));
                }
                goto cleanup; 
            }

            for (uint i = 0; i < table_share->keys; i++) {
                if (table_share->key_info[i].flags & HA_NOSAME) {
                    bool is_unique;
                    if (i == primary_key && !share->pk_has_string) {
                        continue;
                    }
                    error = is_index_unique(
                        &is_unique, 
                        transaction, 
                        share->key_file[i], 
                        &table->key_info[i]
                        );
                    if (error) goto cleanup;
                    if (!is_unique) {
                        error = HA_ERR_FOUND_DUPP_KEY;
                        last_dup_key = i;
                        goto cleanup;
                    }
                }
            }
        }
        else {
            error = sprintf(write_status_msg, "aborting bulk load"); 
            thd_proc_info(thd, write_status_msg);
            loader->abort(loader);
            loader = NULL;
            share->try_table_lock = true;
        }
    }

cleanup:
    if (num_DBs_locked_in_bulk) {
        rw_unlock(&share->num_DBs_lock);
    }
    num_DBs_locked_in_bulk = false;
    lock_count = 0;
    if (loader) {
        error = sprintf(write_status_msg, "aborting bulk load"); 
        thd_proc_info(thd, write_status_msg);
        loader->abort(loader);
        loader = NULL;
    }
    abort_loader = false;
    memset(&lc, 0, sizeof(lc));
    if (error || loader_error) {
        my_errno = error ? error : loader_error;
        if (using_loader) {
            share->try_table_lock = true;
        }
    }
    trx->stmt_progress.using_loader = false;
    TOKUDB_DBUG_RETURN(error ? error : loader_error);
}

int ha_tokudb::end_bulk_insert() {
    return end_bulk_insert( false );
}

volatile int ha_tokudb_is_index_unique_wait = 0; // debug

int ha_tokudb::is_index_unique(bool* is_unique, DB_TXN* txn, DB* db, KEY* key_info) {
    int error;
    DBC* tmp_cursor1 = NULL;
    DBC* tmp_cursor2 = NULL;
    DBT key1, key2, val, packed_key1, packed_key2;
    uint64_t cnt = 0;
    char status_msg[MAX_ALIAS_NAME + 200]; //buffer of 200 should be a good upper bound.
    THD* thd = ha_thd();
    memset(&key1, 0, sizeof(key1));
    memset(&key2, 0, sizeof(key2));
    memset(&val, 0, sizeof(val));
    memset(&packed_key1, 0, sizeof(packed_key1));
    memset(&packed_key2, 0, sizeof(packed_key2));
    *is_unique = true;
    
    error = db->cursor(
        db, 
        txn, 
        &tmp_cursor1, 
        DB_SERIALIZABLE
        );
    if (error) { goto cleanup; }

    error = db->cursor(
        db, 
        txn, 
        &tmp_cursor2,
        DB_SERIALIZABLE
        );
    if (error) { goto cleanup; }

    
    error = tmp_cursor1->c_get(
        tmp_cursor1, 
        &key1, 
        &val, 
        DB_NEXT
        );
    if (error == DB_NOTFOUND) {
        *is_unique = true;
        error = 0;
        goto cleanup;
    }
    else if (error) { goto cleanup; }
    error = tmp_cursor2->c_get(
        tmp_cursor2, 
        &key2, 
        &val, 
        DB_NEXT
        );
    if (error) { goto cleanup; }

    error = tmp_cursor2->c_get(
        tmp_cursor2, 
        &key2, 
        &val, 
        DB_NEXT
        );
    if (error == DB_NOTFOUND) {
        *is_unique = true;
        error = 0;
        goto cleanup;
    }
    else if (error) { goto cleanup; }

    while (error != DB_NOTFOUND) {
        bool has_null1;
        bool has_null2;
        int cmp;
        place_key_into_mysql_buff(
            key_info,
            table->record[0], 
            (uchar *) key1.data + 1
            );
        place_key_into_mysql_buff(
            key_info,
            table->record[1], 
            (uchar *) key2.data + 1
            );
        
        create_dbt_key_for_lookup(
            &packed_key1,
            key_info,
            key_buff,
            table->record[0],
            &has_null1
            );
        create_dbt_key_for_lookup(
            &packed_key2,
            key_info,
            key_buff2,
            table->record[1],
            &has_null2
            );

        if (!has_null1 && !has_null2) {
            cmp = tokudb_prefix_cmp_dbt_key(db, &packed_key1, &packed_key2);
            if (cmp == 0) {
                memcpy(key_buff, key1.data, key1.size);
                place_key_into_mysql_buff(
                    key_info,
                    table->record[0], 
                    (uchar *) key_buff + 1
                    );
                *is_unique = false;
                break;
            }
        }

        error = tmp_cursor1->c_get(
            tmp_cursor1, 
            &key1, 
            &val, 
            DB_NEXT
            );
        if (error) { goto cleanup; }
        error = tmp_cursor2->c_get(
            tmp_cursor2, 
            &key2, 
            &val, 
            DB_NEXT
            );
        if (error && (error != DB_NOTFOUND)) { goto cleanup; }

        cnt++;
        if ((cnt % 10000) == 0) {
            sprintf(
                status_msg, 
                "Verifying index uniqueness: Checked %llu of %llu rows in key-%s.", 
                (long long unsigned) cnt, 
                share->rows, 
                key_info->name);
            thd_proc_info(thd, status_msg);
            if (thd->killed) {
                my_error(ER_QUERY_INTERRUPTED, MYF(0));
                error = ER_QUERY_INTERRUPTED;
                goto cleanup;
            }
        }
    }

    error = 0;

cleanup:
    while (ha_tokudb_is_index_unique_wait) sleep(1); // debug
    if (tmp_cursor1) {
        tmp_cursor1->c_close(tmp_cursor1);
        tmp_cursor1 = NULL;
    }
    if (tmp_cursor2) {
        tmp_cursor2->c_close(tmp_cursor2);
        tmp_cursor2 = NULL;
    }
    return error;
}

int ha_tokudb::is_val_unique(bool* is_unique, uchar* record, KEY* key_info, uint dict_index, DB_TXN* txn) {
    DBT key;
    int error = 0;
    bool has_null;
    DBC* tmp_cursor = NULL;
    struct index_read_info ir_info;
    struct smart_dbt_info info;
    memset((void *)&key, 0, sizeof(key));
    info.ha = this;
    info.buf = NULL;
    info.keynr = dict_index;

    ir_info.smart_dbt_info = info;
    
    create_dbt_key_for_lookup(
        &key,
        key_info,
        key_buff3,
        record,
        &has_null
        );
    ir_info.orig_key = &key;

    if (has_null) {
        error = 0;
        *is_unique = true;
        goto cleanup;
    }
    
    error = share->key_file[dict_index]->cursor(
        share->key_file[dict_index], 
        txn, 
        &tmp_cursor, 
        DB_SERIALIZABLE
        );
    if (error) { goto cleanup; }

    error = tmp_cursor->c_getf_set_range(
        tmp_cursor, 
        0, 
        &key, 
        smart_dbt_callback_lookup, 
        &ir_info
        );
    if (error == DB_NOTFOUND) {
        *is_unique = true;
        error = 0;
        goto cleanup;
    }
    else if (error) {
        goto cleanup;
    }
    if (ir_info.cmp) {
        *is_unique = true;
    }
    else {
        *is_unique = false;
    }
    error = 0;

cleanup:
    if (tmp_cursor) {
        int r = tmp_cursor->c_close(tmp_cursor);
        assert(r==0);
        tmp_cursor = NULL;
    }
    return error;
}

int ha_tokudb::do_uniqueness_checks(uchar* record, DB_TXN* txn, THD* thd) {
    int error;
    //
    // first do uniqueness checks
    //
    if (share->has_unique_keys && !thd_test_options(thd, OPTION_RELAXED_UNIQUE_CHECKS)) {
        for (uint keynr = 0; keynr < table_share->keys; keynr++) {
            bool is_unique_key = (table->key_info[keynr].flags & HA_NOSAME) || (keynr == primary_key);
            bool is_unique = false;
            //
            // don't need to do check for primary key that don't have strings
            //
            if (keynr == primary_key && !share->pk_has_string) {
                continue;
            }
            if (!is_unique_key) {
                continue;
            }
            //
            // if unique key, check uniqueness constraint
            // but, we do not need to check it if the key has a null
            // and we do not need to check it if unique_checks is off
            //
            error = is_val_unique(&is_unique, record, &table->key_info[keynr], keynr, txn);
            if (error) { goto cleanup; }
            if (!is_unique) {
                error = DB_KEYEXIST;
                last_dup_key = keynr;
                goto cleanup;
            }
        }
    }    
    error = 0;
cleanup:
    return error;
}

void ha_tokudb::test_row_packing(uchar* record, DBT* pk_key, DBT* pk_val) {
    int error;
    DBT row, key;
    //
    // variables for testing key packing, only used in some debug modes
    //
    uchar* tmp_pk_key_data = NULL;
    uchar* tmp_pk_val_data = NULL;
    DBT tmp_pk_key;
    DBT tmp_pk_val;
    bool has_null;
    int cmp;

    memset(&tmp_pk_key, 0, sizeof(DBT));
    memset(&tmp_pk_val, 0, sizeof(DBT));

    //
    //use for testing the packing of keys
    //
    tmp_pk_key_data = (uchar *)my_malloc(pk_key->size, MYF(MY_WME));
    assert(tmp_pk_key_data);
    tmp_pk_val_data = (uchar *)my_malloc(pk_val->size, MYF(MY_WME));
    assert(tmp_pk_val_data);
    memcpy(tmp_pk_key_data, pk_key->data, pk_key->size);
    memcpy(tmp_pk_val_data, pk_val->data, pk_val->size);
    tmp_pk_key.data = tmp_pk_key_data;
    tmp_pk_key.size = pk_key->size;
    tmp_pk_val.data = tmp_pk_val_data;
    tmp_pk_val.size = pk_val->size;

    for (uint keynr = 0; keynr < table_share->keys; keynr++) {
        uint32_t tmp_num_bytes = 0;
        uchar* row_desc = NULL;
        uint32_t desc_size = 0;
        
        if (keynr == primary_key) {
            continue;
        }

        create_dbt_key_from_table(&key, keynr, key_buff2, record, &has_null); 

        //
        // TEST
        //
        row_desc = (uchar *)share->key_file[keynr]->descriptor->dbt.data;
        row_desc += (*(uint32_t *)row_desc);
        desc_size = (*(uint32_t *)row_desc) - 4;
        row_desc += 4;
        tmp_num_bytes = pack_key_from_desc(
            key_buff3,
            row_desc,
            desc_size,
            &tmp_pk_key,
            &tmp_pk_val
            );
        assert(tmp_num_bytes == key.size);
        cmp = memcmp(key_buff3,key_buff2,tmp_num_bytes);
        assert(cmp == 0);

        //
        // test key packing of clustering keys
        //
        if (key_is_clustering(&table->key_info[keynr])) {
            error = pack_row(&row, (const uchar *) record, keynr);
            assert(error == 0);
            uchar* tmp_buff = NULL;
            tmp_buff = (uchar *)my_malloc(alloced_rec_buff_length,MYF(MY_WME));
            assert(tmp_buff);
            row_desc = (uchar *)share->key_file[keynr]->descriptor->dbt.data;
            row_desc += (*(uint32_t *)row_desc);
            row_desc += (*(uint32_t *)row_desc);
            desc_size = (*(uint32_t *)row_desc) - 4;
            row_desc += 4;
            tmp_num_bytes = pack_clustering_val_from_desc(
                tmp_buff,
                row_desc,
                desc_size,
                &tmp_pk_val
                );
            assert(tmp_num_bytes == row.size);
            cmp = memcmp(tmp_buff,rec_buff,tmp_num_bytes);
            assert(cmp == 0);
            my_free(tmp_buff);
        }
    }

    //
    // copy stuff back out
    //
    error = pack_row(pk_val, (const uchar *) record, primary_key);
    assert(pk_val->size == tmp_pk_val.size);
    cmp = memcmp(pk_val->data, tmp_pk_val_data, pk_val->size);    
    assert( cmp == 0);

    my_free(tmp_pk_key_data);
    my_free(tmp_pk_val_data);
}

//
// set the put flags for the main dictionary
//
void ha_tokudb::set_main_dict_put_flags(
    THD* thd, 
    bool opt_eligible,
    uint32_t* put_flags
    ) 
{
    uint32_t old_prelock_flags = 0;
    uint curr_num_DBs = table->s->keys + test(hidden_primary_key);
    bool in_hot_index = share->num_DBs > curr_num_DBs;
    bool using_ignore_flag_opt = do_ignore_flag_optimization(
            thd, table, share->replace_into_fast);
    //
    // optimization for "REPLACE INTO..." (and "INSERT IGNORE") command
    // if the command is "REPLACE INTO" and the only table
    // is the main table (or all indexes are a subset of the pk), 
    // then we can simply insert the element
    // with DB_YESOVERWRITE. If the element does not exist,
    // it will act as a normal insert, and if it does exist, it 
    // will act as a replace, which is exactly what REPLACE INTO is supposed
    // to do. We cannot do this if otherwise, because then we lose
    // consistency between indexes
    //
    if (hidden_primary_key) 
    {
        *put_flags = old_prelock_flags;
    }
    else if (thd_test_options(thd, OPTION_RELAXED_UNIQUE_CHECKS)
            && !is_replace_into(thd) && !is_insert_ignore(thd))
    {
        *put_flags = old_prelock_flags;
    }
    else if (using_ignore_flag_opt && is_replace_into(thd) 
            && !in_hot_index)
    {
        *put_flags = old_prelock_flags;
    }
    else if (opt_eligible && using_ignore_flag_opt && is_insert_ignore(thd) 
            && !in_hot_index)
    {
        *put_flags = DB_NOOVERWRITE_NO_ERROR | old_prelock_flags;
    }
    else 
    {
        *put_flags = DB_NOOVERWRITE | old_prelock_flags;
    }
}

int ha_tokudb::insert_row_to_main_dictionary(uchar* record, DBT* pk_key, DBT* pk_val, DB_TXN* txn) {
    int error = 0;
    uint32_t put_flags = mult_put_flags[primary_key];
    THD *thd = ha_thd();
    uint curr_num_DBs = table->s->keys + test(hidden_primary_key);

    assert(curr_num_DBs == 1);
    
    set_main_dict_put_flags(thd, true, &put_flags);

    error = share->file->put(
        share->file, 
        txn, 
        pk_key,
        pk_val, 
        put_flags
        );

    if (error) {
        last_dup_key = primary_key;
        goto cleanup;
    }

cleanup:
    return error;
}

int ha_tokudb::insert_rows_to_dictionaries_mult(DBT* pk_key, DBT* pk_val, DB_TXN* txn, THD* thd) {
    int error = 0;
    uint curr_num_DBs = share->num_DBs;
    set_main_dict_put_flags(thd, true, &mult_put_flags[primary_key]);
    uint32_t i, flags = mult_put_flags[primary_key];

    // the insert ignore optimization uses DB_NOOVERWRITE_NO_ERROR, 
    // which is not allowed with env->put_multiple. 
    // we have to insert the rows one by one in this case.
    if (flags & DB_NOOVERWRITE_NO_ERROR) {
        DB * src_db = share->key_file[primary_key];
        for (i = 0; i < curr_num_DBs; i++) {
            DB * db = share->key_file[i];
            if (i == primary_key) {
                // if it's the primary key, insert the rows
                // as they are.
                error = db->put(db, txn, pk_key, pk_val, flags);
            } else {
                // generate a row for secondary keys.
                // use our multi put key/rec buffers
                // just as the ydb layer would have in
                // env->put_multiple(), except that
                // we will just do a put() right away.
                error = tokudb_generate_row(db, src_db,
                        &mult_key_dbt_array[i].dbts[0], &mult_rec_dbt_array[i].dbts[0], 
                        pk_key, pk_val);
                if (error != 0) {
                    goto out;
                }
                error = db->put(db, txn, &mult_key_dbt_array[i].dbts[0], 
                        &mult_rec_dbt_array[i].dbts[0], flags);
            }
            if (error != 0) {
                goto out;
            }
        }
    } else {
        // not insert ignore, so we can use put multiple
        error = db_env->put_multiple(
            db_env, 
            share->key_file[primary_key], 
            txn, 
            pk_key, 
            pk_val,
            curr_num_DBs, 
            share->key_file, 
            mult_key_dbt_array,
            mult_rec_dbt_array,
            mult_put_flags
            );
    }

out:
    //
    // We break if we hit an error, unless it is a dup key error
    // and MySQL told us to ignore duplicate key errors
    //
    if (error) {
        last_dup_key = primary_key;
    }
    return error;
}

volatile int ha_tokudb_write_row_wait = 0; // debug

//
// Stores a row in the table, called when handling an INSERT query
// Parameters:
//      [in]    record - a row in MySQL format
// Returns:
//      0 on success
//      error otherwise
//
int ha_tokudb::write_row(uchar * record) {
    TOKUDB_DBUG_ENTER("ha_tokudb::write_row");
    while (ha_tokudb_write_row_wait) sleep(1); // debug

    DBT row, prim_key;
    int error;
    THD *thd = ha_thd();
    bool has_null;
    DB_TXN* sub_trans = NULL;
    DB_TXN* txn = NULL;
    tokudb_trx_data *trx = NULL;
    uint curr_num_DBs;
    bool create_sub_trans = false;

    //
    // some crap that needs to be done because MySQL does not properly abstract
    // this work away from us, namely filling in auto increment and setting auto timestamp
    //
    ha_statistic_increment(&SSV::ha_write_count);
#if MYSQL_VERSION_ID < 50600
    if (table->timestamp_field_type & TIMESTAMP_AUTO_SET_ON_INSERT) {
        table->timestamp_field->set_time();
    }
#endif
    if (table->next_number_field && record == table->record[0]) {
        error = update_auto_increment();
        if (error)
            goto cleanup;
    }

    //
    // check to see if some value for the auto increment column that is bigger
    // than anything else til now is being used. If so, update the metadata to reflect it
    // the goal here is we never want to have a dup key error due to a bad increment
    // of the auto inc field.
    //
    if (share->has_auto_inc && record == table->record[0]) {
        pthread_mutex_lock(&share->mutex);
        ulonglong curr_auto_inc = retrieve_auto_increment(
            table->field[share->ai_field_index]->key_type(), 
            field_offset(table->field[share->ai_field_index], table),
            record
            );
        if (curr_auto_inc > share->last_auto_increment) {
            share->last_auto_increment = curr_auto_inc;
            if (delay_updating_ai_metadata) {
                ai_metadata_update_required = true;
            }
            else {
                update_max_auto_inc(share->status_block, share->last_auto_increment);
            }
        }
        pthread_mutex_unlock(&share->mutex);
    }

    //
    // grab reader lock on numDBs_lock
    //
    if (!num_DBs_locked_in_bulk) {
        rw_rdlock(&share->num_DBs_lock);
    }
    else {
        lock_count++;
        if (lock_count >= 2000) {
            rw_unlock(&share->num_DBs_lock);
            rw_rdlock(&share->num_DBs_lock);
            lock_count = 0;
        }
    }
    curr_num_DBs = share->num_DBs;
    
    if (hidden_primary_key) {
        get_auto_primary_key(current_ident);
    }

    if (table_share->blob_fields) {
        if (fix_rec_buff_for_blob(max_row_length(record))) {
            error = HA_ERR_OUT_OF_MEM;
            goto cleanup;
        }
    }

    create_dbt_key_from_table(&prim_key, primary_key, primary_key_buff, record, &has_null);
    if ((error = pack_row(&row, (const uchar *) record, primary_key))){
        goto cleanup;
    }

    create_sub_trans = (using_ignore && !(do_ignore_flag_optimization(thd,table,share->replace_into_fast)));
    if (create_sub_trans) {
        error = txn_begin(db_env, transaction, &sub_trans, DB_INHERIT_ISOLATION, thd);
        if (error) {
            goto cleanup;
        }
    }
    
    txn = create_sub_trans ? sub_trans : transaction;

    if (tokudb_debug & TOKUDB_DEBUG_CHECK_KEY) {
        test_row_packing(record,&prim_key,&row);
    }

    if (loader) {
        error = loader->put(loader, &prim_key, &row);
        if (error) {
            abort_loader = true;
            goto cleanup;
        }
    }
    else {
        error = do_uniqueness_checks(record, txn, thd);
        if (error) {
            // for #4633
            // if we have a duplicate key error, let's check the primary key to see
            // if there is a duplicate there. If so, set last_dup_key to the pk
            if (error == DB_KEYEXIST && !test(hidden_primary_key) && last_dup_key != primary_key) {
                int r = share->file->getf_set(
                    share->file, 
                    txn, 
                    0, 
                    &prim_key, 
                    smart_dbt_do_nothing, 
                    NULL
                    );
                if (r == 0) {
                    // if we get no error, that means the row
                    // was found and this is a duplicate key,
                    // so we set last_dup_key
                    last_dup_key = primary_key;
                }
                else if (r != DB_NOTFOUND) {
                    // if some other error is returned, return that to the user.
                    error = r;
                }
            }
            goto cleanup; 
        }
        if (curr_num_DBs == 1) {
            error = insert_row_to_main_dictionary(record,&prim_key, &row, txn);
            if (error) { goto cleanup; }
        }
        else {
            error = insert_rows_to_dictionaries_mult(&prim_key, &row, txn, thd);
            if (error) { goto cleanup; }
        }
        if (error == 0) {
            uint64_t full_row_size = prim_key.size + row.size;
            toku_hton_update_primary_key_bytes_inserted(full_row_size);
        }
    }

    trx = (tokudb_trx_data *) thd_data_get(thd, tokudb_hton->slot);
    if (!error) {
        added_rows++;
        trx->stmt_progress.inserted++;
        track_progress(thd);
    }
cleanup:
    if (!num_DBs_locked_in_bulk) {
       rw_unlock(&share->num_DBs_lock);
    }
    if (error == DB_KEYEXIST) {
        error = HA_ERR_FOUND_DUPP_KEY;
    }
    if (sub_trans) {
        // no point in recording error value of abort.
        // nothing we can do about it anyway and it is not what
        // we want to return.
        if (error) {
            abort_txn(sub_trans);
        }
        else {
            commit_txn(sub_trans, DB_TXN_NOSYNC);
        }
    }
    TOKUDB_DBUG_RETURN(error);
}

/* Compare if a key in a row has changed */
bool ha_tokudb::key_changed(uint keynr, const uchar * old_row, const uchar * new_row) {
    DBT old_key;
    DBT new_key;
    memset((void *) &old_key, 0, sizeof(old_key));
    memset((void *) &new_key, 0, sizeof(new_key));

    bool has_null;
    create_dbt_key_from_table(&new_key, keynr, key_buff2, new_row, &has_null);
    create_dbt_key_for_lookup(&old_key,&table->key_info[keynr], key_buff3, old_row, &has_null);
    return tokudb_prefix_cmp_dbt_key(share->key_file[keynr], &old_key, &new_key);
}

//
// Updates a row in the table, called when handling an UPDATE query
// Parameters:
//      [in]    old_row - row to be updated, in MySQL format
//      [in]    new_row - new row, in MySQL format
// Returns:
//      0 on success
//      error otherwise
//
int ha_tokudb::update_row(const uchar * old_row, uchar * new_row) {
    TOKUDB_DBUG_ENTER("update_row");
    DBT prim_key, old_prim_key, prim_row, old_prim_row;
    int error;
    bool has_null;
    THD* thd = ha_thd();
    DB_TXN* sub_trans = NULL;
    DB_TXN* txn = NULL;
    tokudb_trx_data* trx = (tokudb_trx_data *) thd_data_get(thd, tokudb_hton->slot);
    uint curr_num_DBs;

    LINT_INIT(error);
    memset((void *) &prim_key, 0, sizeof(prim_key));
    memset((void *) &old_prim_key, 0, sizeof(old_prim_key));
    memset((void *) &prim_row, 0, sizeof(prim_row));
    memset((void *) &old_prim_row, 0, sizeof(old_prim_row));


    ha_statistic_increment(&SSV::ha_update_count);
#if MYSQL_VERSION_ID < 50600
    if (table->timestamp_field_type & TIMESTAMP_AUTO_SET_ON_UPDATE) {
        table->timestamp_field->set_time();
    }
#endif
    //
    // check to see if some value for the auto increment column that is bigger
    // than anything else til now is being used. If so, update the metadata to reflect it
    // the goal here is we never want to have a dup key error due to a bad increment
    // of the auto inc field.
    //
    if (share->has_auto_inc && new_row == table->record[0]) {
        pthread_mutex_lock(&share->mutex);
        ulonglong curr_auto_inc = retrieve_auto_increment(
            table->field[share->ai_field_index]->key_type(), 
            field_offset(table->field[share->ai_field_index], table),
            new_row
            );
        if (curr_auto_inc > share->last_auto_increment) {
            error = update_max_auto_inc(share->status_block, curr_auto_inc);
            if (!error) {
                share->last_auto_increment = curr_auto_inc;
            }
        }
        pthread_mutex_unlock(&share->mutex);
    }

    //
    // grab reader lock on numDBs_lock
    //
    rw_rdlock(&share->num_DBs_lock);
    curr_num_DBs = share->num_DBs;

    if (using_ignore) {
        error = txn_begin(db_env, transaction, &sub_trans, DB_INHERIT_ISOLATION, thd);
        if (error) {
            goto cleanup;
        }
    }
    txn = using_ignore ? sub_trans : transaction;


    if (hidden_primary_key) {
        memset((void *) &prim_key, 0, sizeof(prim_key));
        prim_key.data = (void *) current_ident;
        prim_key.size = TOKUDB_HIDDEN_PRIMARY_KEY_LENGTH;
        old_prim_key = prim_key;
    } 
    else {
        create_dbt_key_from_table(&prim_key, primary_key, key_buff, new_row, &has_null);
        create_dbt_key_from_table(&old_prim_key, primary_key, primary_key_buff, old_row, &has_null);
    }

    //
    // do uniqueness checks
    //
    if (share->has_unique_keys && !thd_test_options(thd, OPTION_RELAXED_UNIQUE_CHECKS)) {
        for (uint keynr = 0; keynr < table_share->keys; keynr++) {
            bool is_unique_key = (table->key_info[keynr].flags & HA_NOSAME) || (keynr == primary_key);
            if (keynr == primary_key && !share->pk_has_string) {
                continue;
            }
            if (is_unique_key) {
                bool key_ch = key_changed(keynr, old_row, new_row);
                if (key_ch) {
                    bool is_unique;
                    error = is_val_unique(&is_unique, new_row, &table->key_info[keynr], keynr, txn);
                    if (error) goto cleanup;
                    if (!is_unique) {
                        error = DB_KEYEXIST;
                        last_dup_key = keynr;
                        goto cleanup;
                    }
                }
            }
        }
    }
    
    if (table_share->blob_fields) {
        if (fix_rec_buff_for_blob(max_row_length(new_row))) {
            error = HA_ERR_OUT_OF_MEM;
            goto cleanup;
        }
        if (fix_rec_update_buff_for_blob(max_row_length(old_row))) {
            error = HA_ERR_OUT_OF_MEM;
            goto cleanup;
        }
    }

    error = pack_row(&prim_row, new_row, primary_key);
    if (error) { goto cleanup; }

    error = pack_old_row_for_update(&old_prim_row, old_row, primary_key);
    if (error) { goto cleanup; }

    set_main_dict_put_flags(thd, false, &mult_put_flags[primary_key]);

    error = db_env->update_multiple(
        db_env, 
        share->key_file[primary_key], 
        txn,
        &old_prim_key, 
        &old_prim_row,
        &prim_key, 
        &prim_row,
        curr_num_DBs, 
        share->key_file,
        mult_put_flags,
        2*curr_num_DBs, 
        mult_key_dbt_array,
        curr_num_DBs, 
        mult_rec_dbt_array
        );
    
    if (error == DB_KEYEXIST) {
        last_dup_key = primary_key;
    }    
    else if (!error) {
        trx->stmt_progress.updated++;
        track_progress(thd);
    }


cleanup:
    rw_unlock(&share->num_DBs_lock);
    if (error == DB_KEYEXIST) {
        error = HA_ERR_FOUND_DUPP_KEY;
    }
    if (sub_trans) {
        // no point in recording error value of abort.
        // nothing we can do about it anyway and it is not what
        // we want to return.
        if (error) {
            abort_txn(sub_trans);
        }
        else {
            commit_txn(sub_trans, DB_TXN_NOSYNC);
        }
    }
    TOKUDB_DBUG_RETURN(error);
}

//
// Deletes a row in the table, called when handling a DELETE query
// Parameters:
//      [in]    record - row to be deleted, in MySQL format
// Returns:
//      0 on success
//      error otherwise
//
int ha_tokudb::delete_row(const uchar * record) {
    TOKUDB_DBUG_ENTER("ha_tokudb::delete_row");
    int error = ENOSYS;
    DBT row, prim_key;
    bool has_null;
    THD* thd = ha_thd();
    uint curr_num_DBs;
    tokudb_trx_data* trx = (tokudb_trx_data *) thd_data_get(thd, tokudb_hton->slot);;

    ha_statistic_increment(&SSV::ha_delete_count);

    //
    // grab reader lock on numDBs_lock
    //
    rw_rdlock(&share->num_DBs_lock);
    curr_num_DBs = share->num_DBs;

    create_dbt_key_from_table(&prim_key, primary_key, key_buff, record, &has_null);
    if (table_share->blob_fields) {
        if (fix_rec_buff_for_blob(max_row_length(record))) {
            error = HA_ERR_OUT_OF_MEM;
            goto cleanup;
        }
    }
    if ((error = pack_row(&row, (const uchar *) record, primary_key))){
        goto cleanup;
    }

    error = db_env->del_multiple(
        db_env, 
        share->key_file[primary_key], 
        transaction, 
        &prim_key, 
        &row,
        curr_num_DBs, 
        share->key_file, 
        mult_key_dbt_array,
        mult_del_flags
        );

    if (error) {
        DBUG_PRINT("error", ("Got error %d", error));
    }
    else {
        deleted_rows++;
        trx->stmt_progress.deleted++;
        track_progress(thd);
    }
cleanup:
    rw_unlock(&share->num_DBs_lock);
    TOKUDB_DBUG_RETURN(error);
}

//
// takes as input table->read_set and table->write_set
// and puts list of field indexes that need to be read in
// unpack_row in the member variables fixed_cols_for_query
// and var_cols_for_query
//
void ha_tokudb::set_query_columns(uint keynr) {
    uint32_t curr_fixed_col_index = 0;
    uint32_t curr_var_col_index = 0;
    read_key = false;
    read_blobs = false;
    //
    // i know this is probably confusing and will need to be explained better
    //
    uint key_index = 0;

    if (keynr == primary_key || keynr == MAX_KEY) {
        key_index = primary_key;
    }
    else {
        key_index = (key_is_clustering(&table->key_info[keynr]) ? keynr : primary_key);
    }
    for (uint i = 0; i < table_share->fields; i++) {
        if (bitmap_is_set(table->read_set,i) || 
            bitmap_is_set(table->write_set,i)
            ) 
        {
            if (bitmap_is_set(&share->kc_info.key_filters[key_index],i)) {
                read_key = true;
            }
            else {
                //
                // if fixed field length
                //
                if (share->kc_info.field_lengths[i] != 0) {
                    //
                    // save the offset into the list
                    //
                    fixed_cols_for_query[curr_fixed_col_index] = i;
                    curr_fixed_col_index++;
                }
                //
                // varchar or varbinary
                //
                else if (share->kc_info.length_bytes[i] != 0) {
                    var_cols_for_query[curr_var_col_index] = i;
                    curr_var_col_index++;
                }
                //
                // it is a blob
                //
                else {
                    read_blobs = true;
                }
            }
        }
    }
    num_fixed_cols_for_query = curr_fixed_col_index;
    num_var_cols_for_query = curr_var_col_index;
}

void ha_tokudb::column_bitmaps_signal() {
    //
    // if we have max number of indexes, then MAX_KEY == primary_key
    //
    if (tokudb_active_index != MAX_KEY || tokudb_active_index == primary_key) {
        set_query_columns(tokudb_active_index);
    }
}

//
// Notification that a scan of entire secondary table is about
// to take place. Will pre acquire table read lock
// Returns:
//      0 on success
//      error otherwise
//
int ha_tokudb::prepare_index_scan() {
    int error = 0;
    HANDLE_INVALID_CURSOR();
    error = prelock_range(NULL, NULL);
    if (error) { last_cursor_error = error; goto cleanup; }

    range_lock_grabbed = true;
    error = 0;
cleanup:
    return error;
}


//
// Notification that a range query getting all elements that equal a key
//  to take place. Will pre acquire read lock
// Returns:
//      0 on success
//      error otherwise
//
int ha_tokudb::prepare_index_key_scan(const uchar * key, uint key_len) {
    int error = 0;
    DBT start_key, end_key;
    THD* thd = ha_thd();
    HANDLE_INVALID_CURSOR();
    pack_key(&start_key, tokudb_active_index, prelocked_left_range, key, key_len, COL_NEG_INF);
    prelocked_left_range_size = start_key.size;
    pack_key(&end_key, tokudb_active_index, prelocked_right_range, key, key_len, COL_POS_INF);
    prelocked_right_range_size = end_key.size;

    error = cursor->c_set_bounds(
        cursor, 
        &start_key, 
        &end_key,
        true,
        (cursor_flags & DB_SERIALIZABLE) != 0 ? DB_NOTFOUND : 0
        );

    if (error){ 
        goto cleanup; 
    }

    range_lock_grabbed = true;
    doing_bulk_fetch = (thd_sql_command(thd) == SQLCOM_SELECT);
    bulk_fetch_iteration = 0;
    rows_fetched_using_bulk_fetch = 0;
    error = 0;
cleanup:
    if (error) {
        if (error == DB_LOCK_NOTGRANTED) {
            error = HA_ERR_LOCK_WAIT_TIMEOUT;
        }
        last_cursor_error = error;
        //
        // cursor should be initialized here, but in case it is not, 
        // we still check
        //
        if (cursor) {
            int r = cursor->c_close(cursor);
            assert(r==0);
            cursor = NULL;
        }
    }
    return error;
}

void ha_tokudb::invalidate_bulk_fetch() {
    bytes_used_in_range_query_buff= 0;
    curr_range_query_buff_offset = 0;
    icp_went_out_of_range = false;    
}

void ha_tokudb::invalidate_icp() {
    toku_pushed_idx_cond = NULL;
    toku_pushed_idx_cond_keyno = MAX_KEY;
    icp_went_out_of_range = false;    
}

volatile int ha_tokudb_index_init_wait = 0; // debug

//
// Initializes local cursor on DB with index keynr
// Parameters:
//          keynr - key (index) number
//          sorted - 1 if result MUST be sorted according to index
// Returns:
//      0 on success
//      error otherwise
//
int ha_tokudb::index_init(uint keynr, bool sorted) {
    TOKUDB_DBUG_ENTER("ha_tokudb::index_init %p %d", this, keynr);
    while (ha_tokudb_index_init_wait) sleep(1); // debug

    int error;
    THD* thd = ha_thd(); 
    DBUG_PRINT("enter", ("table: '%s'  key: %d", table_share->table_name.str, keynr));

    /*
       Under some very rare conditions (like full joins) we may already have
       an active cursor at this point
     */
    if (cursor) {
        DBUG_PRINT("note", ("Closing active cursor"));
        int r = cursor->c_close(cursor);
        assert(r==0);
    }
    active_index = keynr;

    if (active_index < MAX_KEY) {
        DBUG_ASSERT(keynr <= table->s->keys);
    } else {
        DBUG_ASSERT(active_index == MAX_KEY);
        keynr = primary_key;
    }
    tokudb_active_index = keynr;
    
    if (keynr < table->s->keys && table->key_info[keynr].option_struct->clustering)
      key_read = false;

    last_cursor_error = 0;
    range_lock_grabbed = false;
    DBUG_ASSERT(share->key_file[keynr]);
    cursor_flags = get_cursor_isolation_flags(lock.type, thd);
    if (use_write_locks) {
        cursor_flags |= DB_RMW;
    }
    if (get_disable_prefetching(thd)) {
        cursor_flags |= DBC_DISABLE_PREFETCHING;
    }
    if ((error = share->key_file[keynr]->cursor(share->key_file[keynr], transaction, &cursor, cursor_flags))) {
        if (error == TOKUDB_MVCC_DICTIONARY_TOO_NEW) {
            error = HA_ERR_TABLE_DEF_CHANGED;
            my_error(ER_TABLE_DEF_CHANGED, MYF(0));
        }
        if (error == DB_LOCK_NOTGRANTED) {
            error = HA_ERR_LOCK_WAIT_TIMEOUT;
            my_error(ER_LOCK_WAIT_TIMEOUT, MYF(0));
        }
        table->status = STATUS_NOT_FOUND;
        last_cursor_error = error;
        cursor = NULL;             // Safety
        goto exit;
    }
    memset((void *) &last_key, 0, sizeof(last_key));

    if (thd_sql_command(thd) == SQLCOM_SELECT) {
        set_query_columns(keynr);
        unpack_entire_row = false;
    }
    else {
        unpack_entire_row = true;
    }
    invalidate_bulk_fetch();
    doing_bulk_fetch = false;
    error = 0;
exit:
    TOKUDB_DBUG_RETURN(error);
}

//
// closes the local cursor
//
int ha_tokudb::index_end() {
    TOKUDB_DBUG_ENTER("ha_tokudb::index_end %p", this);
    range_lock_grabbed = false;
    if (cursor) {
        DBUG_PRINT("enter", ("table: '%s'", table_share->table_name.str));
        int r = cursor->c_close(cursor);
        assert(r==0);
        cursor = NULL;
        last_cursor_error = 0;
    }
    active_index = tokudb_active_index = MAX_KEY;

    //
    // reset query variables
    //
    unpack_entire_row = true;
    read_blobs = true;
    read_key = true;
    num_fixed_cols_for_query = 0;
    num_var_cols_for_query = 0;

    invalidate_bulk_fetch();
    invalidate_icp();
    doing_bulk_fetch = false;
    close_dsmrr();
    
    TOKUDB_DBUG_RETURN(0);
}


int ha_tokudb::handle_cursor_error(int error, int err_to_return, uint keynr) {
    TOKUDB_DBUG_ENTER("ha_tokudb::handle_cursor_error");
    if (error) {
        if (error == DB_LOCK_NOTGRANTED) {
            error = HA_ERR_LOCK_WAIT_TIMEOUT;
        }
        last_cursor_error = error;
        table->status = STATUS_NOT_FOUND;
        if (error == DB_NOTFOUND) {
            error = err_to_return;
        }
    }
    TOKUDB_DBUG_RETURN(error);
}


//
// Helper function for read_row and smart_dbt_callback_xxx functions
// When using a hidden primary key, upon reading a row, 
// we set the current_ident field to whatever the primary key we retrieved
// was
//
void ha_tokudb::extract_hidden_primary_key(uint keynr, DBT const *found_key) {
    //
    // extract hidden primary key to current_ident
    //
    if (hidden_primary_key) {
        if (keynr == primary_key) {
            memcpy(current_ident, (char *) found_key->data, TOKUDB_HIDDEN_PRIMARY_KEY_LENGTH);
        }
        //
        // if secondary key, hidden primary key is at end of found_key
        //
        else {
            memcpy(
                current_ident, 
                (char *) found_key->data + found_key->size - TOKUDB_HIDDEN_PRIMARY_KEY_LENGTH, 
                TOKUDB_HIDDEN_PRIMARY_KEY_LENGTH
                );
        }
    }
}


int ha_tokudb::read_row_callback (uchar * buf, uint keynr, DBT const *row, DBT const *found_key) {
    assert(keynr == primary_key);
    return unpack_row(buf, row,found_key, keynr);
}

//
// Reads the contents of row and found_key, DBT's retrieved from the DB associated to keynr, into buf
// This function assumes that we are using a covering index, as a result, if keynr is the primary key,
// we do not read row into buf
// Parameters:
//      [out]   buf - buffer for the row, in MySQL format
//              keynr - index into key_file that represents DB we are currently operating on.
//      [in]    row - the row that has been read from the preceding DB call
//      [in]    found_key - key used to retrieve the row
//
void ha_tokudb::read_key_only(uchar * buf, uint keynr, DBT const *found_key) {
    TOKUDB_DBUG_ENTER("ha_tokudb::read_key_only");
    table->status = 0;
    //
    // only case when we do not unpack the key is if we are dealing with the main dictionary
    // of a table with a hidden primary key
    //
    if (!(hidden_primary_key && keynr == primary_key)) {
        unpack_key(buf, found_key, keynr);
    }
    DBUG_VOID_RETURN;
}

//
// Helper function used to try to retrieve the entire row
// If keynr is associated with the main table, reads contents of found_key and row into buf, otherwise,
// makes copy of primary key and saves it to last_key. This can later be used to retrieve the entire row
// Parameters:
//      [out]   buf - buffer for the row, in MySQL format
//              keynr - index into key_file that represents DB we are currently operating on.
//      [in]    row - the row that has been read from the preceding DB call
//      [in]    found_key - key used to retrieve the row
//
int ha_tokudb::read_primary_key(uchar * buf, uint keynr, DBT const *row, DBT const *found_key) {
    TOKUDB_DBUG_ENTER("ha_tokudb::read_primary_key");
    int error = 0;
    table->status = 0;
    //
    // case where we read from secondary table that is not clustered
    //
    if (keynr != primary_key && !key_is_clustering(&table->key_info[keynr])) {
        bool has_null;
        //
        // create a DBT that has the same data as row, this is inefficient
        // extract_hidden_primary_key MUST have been called before this
        //
        memset((void *) &last_key, 0, sizeof(last_key));
        if (!hidden_primary_key) {
            unpack_key(buf, found_key, keynr);
        }
        create_dbt_key_from_table(
            &last_key, 
            primary_key,
            key_buff,
            buf,
            &has_null
            );
    }
    //
    // else read from clustered/primary key
    //
    else {
        error = unpack_row(buf, row, found_key, keynr);
        if (error) { goto exit; }
    }
    if (found_key) { DBUG_DUMP("read row key", (uchar *) found_key->data, found_key->size); }
    error = 0;
exit:
    TOKUDB_DBUG_RETURN(error);
}

//
// This function reads an entire row into buf. This function also assumes that
// the key needed to retrieve the row is stored in the member variable last_key
// Parameters:
//      [out]   buf - buffer for the row, in MySQL format
// Returns:
//      0 on success, error otherwise
//
int ha_tokudb::read_full_row(uchar * buf) {
    TOKUDB_DBUG_ENTER("ha_tokudb::read_full_row");
    int error = 0;
    struct smart_dbt_info info;
    info.ha = this;
    info.buf = buf;
    info.keynr = primary_key;
    //
    // assumes key is stored in this->last_key
    //

    error = share->file->getf_set(
        share->file, 
        transaction, 
        cursor_flags, 
        &last_key, 
        smart_dbt_callback_rowread_ptquery, 
        &info
        );

    if (error) {
        if (error == DB_LOCK_NOTGRANTED) {
            error = HA_ERR_LOCK_WAIT_TIMEOUT;
        }
        table->status = STATUS_NOT_FOUND;
        TOKUDB_DBUG_RETURN(error == DB_NOTFOUND ? HA_ERR_CRASHED : error);
    }

    TOKUDB_DBUG_RETURN(error);
}


// 
// Reads the next row matching to the key, on success, advances cursor 
// Parameters: 
//      [out]   buf - buffer for the next row, in MySQL format 
//      [in]     key - key value 
//                keylen - length of key 
// Returns: 
//      0 on success 
//      HA_ERR_END_OF_FILE if not found 
//      error otherwise 
// 
int ha_tokudb::index_next_same(uchar * buf, const uchar * key, uint keylen) { 
    TOKUDB_DBUG_ENTER("ha_tokudb::index_next_same");
    ha_statistic_increment(&SSV::ha_read_next_count);

    DBT curr_key;
    DBT found_key;
    bool has_null;
    int cmp;
    // create the key that will be used to compare with what is found
    // in order to figure out if we should return an error
    pack_key(&curr_key, tokudb_active_index, key_buff2, key, keylen, COL_ZERO);
    int error = get_next(buf, 1, &curr_key);
    if (error) {
        goto cleanup;
    }
    //
    // now do the comparison
    //
    create_dbt_key_from_table(&found_key,tokudb_active_index,key_buff3,buf,&has_null);
    cmp = tokudb_prefix_cmp_dbt_key(share->key_file[tokudb_active_index], &curr_key, &found_key);
    if (cmp) {
        error = HA_ERR_END_OF_FILE; 
    }

cleanup: 
    TOKUDB_DBUG_RETURN(error);
} 


//
// According to InnoDB handlerton: Positions an index cursor to the index 
// specified in keynr. Fetches the row if any
// Parameters:
//      [out]       buf - buffer for the  returned row
//      [in]         key - key value, according to InnoDB, if NULL, 
//                              position cursor at start or end of index,
//                              not sure if this is done now
//                    key_len - length of key
//                    find_flag - according to InnoDB, search flags from my_base.h
// Returns:
//      0 on success
//      HA_ERR_KEY_NOT_FOUND if not found (per InnoDB), 
//          we seem to return HA_ERR_END_OF_FILE if find_flag != HA_READ_KEY_EXACT
//          TODO: investigate this for correctness
//      error otherwise
//
int ha_tokudb::index_read(uchar * buf, const uchar * key, uint key_len, enum ha_rkey_function find_flag) {
    TOKUDB_DBUG_ENTER("ha_tokudb::index_read %p find %d", this, find_flag);
    invalidate_bulk_fetch();
    // TOKUDB_DBUG_DUMP("key=", key, key_len);
    DBT row;
    DBT lookup_key;
    int error = 0;    
    uint32_t flags = 0;
    THD* thd = ha_thd();
    tokudb_trx_data* trx = (tokudb_trx_data *) thd_data_get(thd, tokudb_hton->slot);;
    struct smart_dbt_info info;
    struct index_read_info ir_info;

    HANDLE_INVALID_CURSOR();

    ha_statistic_increment(&SSV::ha_read_key_count);
    memset((void *) &row, 0, sizeof(row));

    info.ha = this;
    info.buf = buf;
    info.keynr = tokudb_active_index;

    ir_info.smart_dbt_info = info;
    ir_info.cmp = 0;

    flags = SET_PRELOCK_FLAG(0);
    switch (find_flag) {
    case HA_READ_KEY_EXACT: /* Find first record else error */
        pack_key(&lookup_key, tokudb_active_index, key_buff3, key, key_len, COL_NEG_INF);
        ir_info.orig_key = &lookup_key;

        error = cursor->c_getf_set_range(cursor, flags,
                &lookup_key, SMART_DBT_IR_CALLBACK, &ir_info);
        if (ir_info.cmp) {
            error = DB_NOTFOUND;
        }
        break;
    case HA_READ_AFTER_KEY: /* Find next rec. after key-record */
        pack_key(&lookup_key, tokudb_active_index, key_buff3, key, key_len, COL_POS_INF);
        error = cursor->c_getf_set_range(cursor, flags,
                &lookup_key, SMART_DBT_CALLBACK, &info);
        break;
    case HA_READ_BEFORE_KEY: /* Find next rec. before key-record */
        pack_key(&lookup_key, tokudb_active_index, key_buff3, key, key_len, COL_NEG_INF);
        error = cursor->c_getf_set_range_reverse(cursor, flags, 
                &lookup_key, SMART_DBT_CALLBACK, &info);
        break;
    case HA_READ_KEY_OR_NEXT: /* Record or next record */
        pack_key(&lookup_key, tokudb_active_index, key_buff3, key, key_len, COL_NEG_INF);
        error = cursor->c_getf_set_range(cursor, flags,
                &lookup_key, SMART_DBT_CALLBACK, &info);
        break;
    //
    // This case does not seem to ever be used, it is ok for it to be slow
    //
    case HA_READ_KEY_OR_PREV: /* Record or previous */
        pack_key(&lookup_key, tokudb_active_index, key_buff3, key, key_len, COL_NEG_INF);
        ir_info.orig_key = &lookup_key;
        error = cursor->c_getf_set_range(cursor, flags,
                &lookup_key, SMART_DBT_IR_CALLBACK, &ir_info);
        if (error == DB_NOTFOUND) {
            error = cursor->c_getf_last(cursor, flags, SMART_DBT_CALLBACK, &info);
        }
        else if (ir_info.cmp) {
            error = cursor->c_getf_prev(cursor, flags, SMART_DBT_CALLBACK, &info);
        }
        break;
    case HA_READ_PREFIX_LAST_OR_PREV: /* Last or prev key with the same prefix */
        pack_key(&lookup_key, tokudb_active_index, key_buff3, key, key_len, COL_POS_INF);
        error = cursor->c_getf_set_range_reverse(cursor, flags, 
                    &lookup_key, SMART_DBT_CALLBACK, &info);
        break;
    case HA_READ_PREFIX_LAST:
        pack_key(&lookup_key, tokudb_active_index, key_buff3, key, key_len, COL_POS_INF);
        ir_info.orig_key = &lookup_key;
        error = cursor->c_getf_set_range_reverse(cursor, flags, &lookup_key, SMART_DBT_IR_CALLBACK, &ir_info);
        if (ir_info.cmp) {
            error = DB_NOTFOUND;
        }
        break;
    default:
        TOKUDB_TRACE("unsupported:%d\n", find_flag);
        error = HA_ERR_UNSUPPORTED;
        break;
    }
    error = handle_cursor_error(error,HA_ERR_KEY_NOT_FOUND,tokudb_active_index);
    if (!error && !key_read && tokudb_active_index != primary_key && !key_is_clustering(&table->key_info[tokudb_active_index])) {
        error = read_full_row(buf);
    }
    
    if (error && (tokudb_debug & TOKUDB_DEBUG_ERROR)) {
        TOKUDB_TRACE("error:%d:%d\n", error, find_flag);
    }
    trx->stmt_progress.queried++;
    track_progress(thd);

cleanup:
    TOKUDB_DBUG_RETURN(error);
}


int ha_tokudb::read_data_from_range_query_buff(uchar* buf, bool need_val) {
    // buffer has the next row, get it from there
    int error;
    uchar* curr_pos = range_query_buff+curr_range_query_buff_offset;
    DBT curr_key;
    memset((void *) &curr_key, 0, sizeof(curr_key));
    
    // get key info
    uint32_t key_size = *(uint32_t *)curr_pos;
    curr_pos += sizeof(key_size);
    uchar* curr_key_buff = curr_pos;
    curr_pos += key_size;
    
    curr_key.data = curr_key_buff;
    curr_key.size = key_size;
    
    // if this is a covering index, this is all we need
    if (this->key_read) {
        assert(!need_val);
        extract_hidden_primary_key(tokudb_active_index, &curr_key);
        read_key_only(buf, tokudb_active_index, &curr_key);
        error = 0;
    }
    // we need to get more data
    else {
        DBT curr_val;
        memset((void *) &curr_val, 0, sizeof(curr_val));
        uchar* curr_val_buff = NULL;
        uint32_t val_size = 0;
        // in this case, we don't have a val, we are simply extracting the pk
        if (!need_val) {
            curr_val.data = curr_val_buff;
            curr_val.size = val_size;
            extract_hidden_primary_key(tokudb_active_index, &curr_key);
            error = read_primary_key( buf, tokudb_active_index, &curr_val, &curr_key);
        }
        else {
            extract_hidden_primary_key(tokudb_active_index, &curr_key);
            // need to extract a val and place it into buf
            if (unpack_entire_row) {
                // get val info
                val_size = *(uint32_t *)curr_pos;
                curr_pos += sizeof(val_size);
                curr_val_buff = curr_pos;
                curr_pos += val_size;
                curr_val.data = curr_val_buff;
                curr_val.size = val_size;
                error = unpack_row(buf,&curr_val, &curr_key, tokudb_active_index);
            }
            else {
                if (!(hidden_primary_key && tokudb_active_index == primary_key)) {
                    unpack_key(buf,&curr_key,tokudb_active_index);
                }
                // read rows we care about

                // first the null bytes;
                memcpy(buf, curr_pos, table_share->null_bytes);
                curr_pos += table_share->null_bytes;

                // now the fixed sized rows                
                for (uint32_t i = 0; i < num_fixed_cols_for_query; i++) {
                    uint field_index = fixed_cols_for_query[i];
                    Field* field = table->field[field_index];
                    unpack_fixed_field(
                        buf + field_offset(field, table),
                        curr_pos,
                        share->kc_info.field_lengths[field_index]
                        );
                    curr_pos += share->kc_info.field_lengths[field_index];
                }
                // now the variable sized rows
                for (uint32_t i = 0; i < num_var_cols_for_query; i++) {
                    uint field_index = var_cols_for_query[i];
                    Field* field = table->field[field_index];
                    uint32_t field_len = *(uint32_t *)curr_pos;
                    curr_pos += sizeof(field_len);
                    unpack_var_field(
                        buf + field_offset(field, table),
                        curr_pos,
                        field_len,
                        share->kc_info.length_bytes[field_index]
                        );
                    curr_pos += field_len;
                }
                // now the blobs
                if (read_blobs) {
                    uint32_t blob_size = *(uint32_t *)curr_pos;
                    curr_pos += sizeof(blob_size);
                    error = unpack_blobs(
                        buf,
                        curr_pos,
                        blob_size,
                        true
                        );
                    curr_pos += blob_size;
                    if (error) {
                        invalidate_bulk_fetch();
                        goto exit;
                    }
                }
                error = 0;
            }
        }
    }
    
    curr_range_query_buff_offset = curr_pos - range_query_buff;
exit:
    return error;
}

static int
smart_dbt_bf_callback(DBT const *key, DBT  const *row, void *context) {
    SMART_DBT_BF_INFO info = (SMART_DBT_BF_INFO)context;
    return info->ha->fill_range_query_buf(info->need_val, key, row, info->direction, info->thd, info->buf, info->key_to_compare);
}

#if defined(MARIADB_BASE_VERSION) || (50600 <= MYSQL_VERSION_ID && MYSQL_VERSION_ID <= 50699)
enum icp_result ha_tokudb::toku_handler_index_cond_check(Item* pushed_idx_cond)
{
    enum icp_result res;
    if (end_range ) {
        int cmp;
#ifdef MARIADB_BASE_VERSION
        cmp = compare_key2(end_range);
#else
        cmp = compare_key_icp(end_range);
#endif
        if (cmp > 0) {
            return ICP_OUT_OF_RANGE;
        }
    }  
    res = pushed_idx_cond->val_int() ? ICP_MATCH : ICP_NO_MATCH;
    return res;
}
#endif

// fill in the range query buf for bulk fetch
int ha_tokudb::fill_range_query_buf(
    bool need_val, 
    DBT const *key, 
    DBT  const *row, 
    int direction,
    THD* thd,
    uchar* buf,
    DBT* key_to_compare
    ) {
    int error;
    //
    // first put the value into range_query_buf
    //
    uint32_t size_remaining = size_range_query_buff - bytes_used_in_range_query_buff;
    uint32_t size_needed;
    uint32_t user_defined_size = get_tokudb_read_buf_size(thd);
    uchar* curr_pos = NULL;

    if (key_to_compare) {
        int cmp = tokudb_prefix_cmp_dbt_key(
            share->key_file[tokudb_active_index], 
            key_to_compare, 
            key
            );
        if (cmp) {
            icp_went_out_of_range = true;
            error = 0;
            goto cleanup;
        }
    }

#if defined(MARIADB_BASE_VERSION) || (50600 <= MYSQL_VERSION_ID && MYSQL_VERSION_ID <= 50699)
    // if we have an index condition pushed down, we check it
    if (toku_pushed_idx_cond && (tokudb_active_index == toku_pushed_idx_cond_keyno)) {
        unpack_key(buf, key, tokudb_active_index);
        enum icp_result result = toku_handler_index_cond_check(toku_pushed_idx_cond);
        // If we have reason to stop, we set icp_went_out_of_range and get out
        if (result == ICP_OUT_OF_RANGE || thd_killed(thd)) {
            icp_went_out_of_range = true;
            error = 0;
            goto cleanup;
        }
        // otherwise, if we simply see that the current key is no match,
        // we tell the cursor to continue and don't store
        // the key locally
        else if (result == ICP_NO_MATCH) {
            error = TOKUDB_CURSOR_CONTINUE;
            goto cleanup;
        }
    }
#endif

    // at this point, if ICP is on, we have verified that the key is one
    // we are interested in, so we proceed with placing the data 
    // into the range query buffer
    
    if (need_val) {
        if (unpack_entire_row) {
            size_needed = 2*sizeof(uint32_t) + key->size + row->size;
        }
        else {
            // this is an upper bound
            size_needed = sizeof(uint32_t) + // size of key length
                          key->size + row->size + //key and row
                          num_var_cols_for_query*(sizeof(uint32_t)) + //lengths of varchars stored
                          sizeof(uint32_t); //length of blobs
        }
    }
    else {
        size_needed = sizeof(uint32_t) + key->size;
    }
    if (size_remaining < size_needed) {
        range_query_buff = (uchar *)my_realloc(
            (void *)range_query_buff, 
            bytes_used_in_range_query_buff+size_needed, 
            MYF(MY_WME)
            );
        if (range_query_buff == NULL) {
            error = ENOMEM;
            invalidate_bulk_fetch();
            goto cleanup;
        }
        size_range_query_buff = bytes_used_in_range_query_buff+size_needed;
    }
    //
    // now we know we have the size, let's fill the buffer, starting with the key
    //
    curr_pos = range_query_buff + bytes_used_in_range_query_buff;

    *(uint32_t *)curr_pos = key->size;
    curr_pos += sizeof(uint32_t);
    memcpy(curr_pos, key->data, key->size);
    curr_pos += key->size;
    if (need_val) {
        if (unpack_entire_row) {
            *(uint32_t *)curr_pos = row->size;
            curr_pos += sizeof(uint32_t);
            memcpy(curr_pos, row->data, row->size);
            curr_pos += row->size;
        }
        else {
            // need to unpack just the data we care about
            const uchar* fixed_field_ptr = (const uchar *) row->data;
            fixed_field_ptr += table_share->null_bytes;

            const uchar* var_field_offset_ptr = NULL;
            const uchar* var_field_data_ptr = NULL;
            
            var_field_offset_ptr = fixed_field_ptr + share->kc_info.mcp_info[tokudb_active_index].fixed_field_size;
            var_field_data_ptr = var_field_offset_ptr + share->kc_info.mcp_info[tokudb_active_index].len_of_offsets;

            // first the null bytes
            memcpy(curr_pos, row->data, table_share->null_bytes);
            curr_pos += table_share->null_bytes;
            // now the fixed fields
            //
            // first the fixed fields
            //
            for (uint32_t i = 0; i < num_fixed_cols_for_query; i++) {
                uint field_index = fixed_cols_for_query[i];
                memcpy(
                    curr_pos, 
                    fixed_field_ptr + share->kc_info.cp_info[tokudb_active_index][field_index].col_pack_val,
                    share->kc_info.field_lengths[field_index]
                    );
                curr_pos += share->kc_info.field_lengths[field_index];
            }
            
            //
            // now the var fields
            //
            for (uint32_t i = 0; i < num_var_cols_for_query; i++) {
                uint field_index = var_cols_for_query[i];
                uint32_t var_field_index = share->kc_info.cp_info[tokudb_active_index][field_index].col_pack_val;
                uint32_t data_start_offset;
                uint32_t field_len;
                
                get_var_field_info(
                    &field_len, 
                    &data_start_offset, 
                    var_field_index, 
                    var_field_offset_ptr, 
                    share->kc_info.num_offset_bytes
                    );
                memcpy(curr_pos, &field_len, sizeof(field_len));
                curr_pos += sizeof(field_len);
                memcpy(curr_pos, var_field_data_ptr + data_start_offset, field_len);
                curr_pos += field_len;
            }
            
            if (read_blobs) {
                uint32_t blob_offset = 0;
                uint32_t data_size = 0;
                //
                // now the blobs
                //
                get_blob_field_info(
                    &blob_offset, 
                    share->kc_info.mcp_info[tokudb_active_index].len_of_offsets,
                    var_field_data_ptr, 
                    share->kc_info.num_offset_bytes
                    );
                data_size = row->size - blob_offset - (uint32_t)(var_field_data_ptr - (const uchar *)row->data);
                memcpy(curr_pos, &data_size, sizeof(data_size));
                curr_pos += sizeof(data_size);
                memcpy(curr_pos, var_field_data_ptr + blob_offset, data_size);
                curr_pos += data_size;
            }
        }
    }

    bytes_used_in_range_query_buff = curr_pos - range_query_buff;
    assert(bytes_used_in_range_query_buff <= size_range_query_buff);

    //
    // now determine if we should continue with the bulk fetch
    // we want to stop under these conditions:
    //  - we overran the prelocked range
    //  - we are close to the end of the buffer
    //  - we have fetched an exponential amount of rows with
    //  respect to the bulk fetch iteration, which is initialized 
    //  to 0 in index_init() and prelock_range().

    rows_fetched_using_bulk_fetch++;
    // if the iteration is less than the number of possible shifts on
    // a 64 bit integer, check that we haven't exceeded this iterations
    // row fetch upper bound.
    if (bulk_fetch_iteration < HA_TOKU_BULK_FETCH_ITERATION_MAX) {
        uint64_t row_fetch_upper_bound = 1LLU << bulk_fetch_iteration;
        assert(row_fetch_upper_bound > 0);
        if (rows_fetched_using_bulk_fetch >= row_fetch_upper_bound) { 
            error = 0;
            goto cleanup;
        }
    }

    if (bytes_used_in_range_query_buff + table_share->rec_buff_length > user_defined_size) {
        error = 0;
        goto cleanup;
    }
    if (direction > 0) {
        // compare what we got to the right endpoint of prelocked range
        // because we are searching keys in ascending order
        if (prelocked_right_range_size == 0) {
            error = TOKUDB_CURSOR_CONTINUE;
            goto cleanup;
        }
        DBT right_range;
        memset(&right_range, 0, sizeof(right_range));
        right_range.size = prelocked_right_range_size;
        right_range.data = prelocked_right_range;
        int cmp = tokudb_cmp_dbt_key(
            share->key_file[tokudb_active_index], 
            key, 
            &right_range
            );
        error = (cmp > 0) ? 0 : TOKUDB_CURSOR_CONTINUE;
    }
    else {
        // compare what we got to the left endpoint of prelocked range
        // because we are searching keys in descending order
        if (prelocked_left_range_size == 0) {
            error = TOKUDB_CURSOR_CONTINUE;
            goto cleanup;
        }
        DBT left_range;
        memset(&left_range, 0, sizeof(left_range));
        left_range.size = prelocked_left_range_size;
        left_range.data = prelocked_left_range;
        int cmp = tokudb_cmp_dbt_key(
            share->key_file[tokudb_active_index], 
            key, 
            &left_range
            );
        error = (cmp < 0) ? 0 : TOKUDB_CURSOR_CONTINUE;
    }
cleanup:
    return error;
}

int ha_tokudb::get_next(uchar* buf, int direction, DBT* key_to_compare) {
    int error = 0; 
    uint32_t flags = SET_PRELOCK_FLAG(0);
    THD* thd = ha_thd();
    tokudb_trx_data* trx = (tokudb_trx_data *) thd_data_get(thd, tokudb_hton->slot);;
    bool need_val;
    HANDLE_INVALID_CURSOR();

    // we need to read the val of what we retrieve if
    // we do NOT have a covering index AND we are using a clustering secondary
    // key
    need_val = (this->key_read == 0) && 
                (tokudb_active_index == primary_key || 
                 key_is_clustering(&table->key_info[tokudb_active_index])
                       );

    if ((bytes_used_in_range_query_buff - curr_range_query_buff_offset) > 0) {
        error = read_data_from_range_query_buff(buf, need_val);
    }
    else if (icp_went_out_of_range) {
        icp_went_out_of_range = false;
        error = HA_ERR_END_OF_FILE;
    }
    else {
        invalidate_bulk_fetch();
        if (doing_bulk_fetch) {
            struct smart_dbt_bf_info bf_info;
            bf_info.ha = this;
            // you need the val if you have a clustering index and key_read is not 0;
            bf_info.direction = direction;
            bf_info.thd = ha_thd();
            bf_info.need_val = need_val;
            bf_info.buf = buf;
            bf_info.key_to_compare = key_to_compare;
            //
            // call c_getf_next with purpose of filling in range_query_buff
            //
            rows_fetched_using_bulk_fetch = 0;
            // it is expected that we can do ICP in the smart_dbt_bf_callback
            // as a result, it's possible we don't return any data because
            // none of the rows matched the index condition. Therefore, we need
            // this while loop. icp_out_of_range will be set if we hit a row that
            // the index condition states is out of our range. When that hits,
            // we know all the data in the buffer is the last data we will retrieve
            while (bytes_used_in_range_query_buff == 0 && !icp_went_out_of_range && error == 0) {
                if (direction > 0) {
                    error = cursor->c_getf_next(cursor, flags, smart_dbt_bf_callback, &bf_info);
                } else {
                    error = cursor->c_getf_prev(cursor, flags, smart_dbt_bf_callback, &bf_info);
                }
            }
            // if there is no data set and we went out of range, 
            // then there is nothing to return
            if (bytes_used_in_range_query_buff == 0 && icp_went_out_of_range) {
                icp_went_out_of_range = false;
                error = HA_ERR_END_OF_FILE;
            }
            if (bulk_fetch_iteration < HA_TOKU_BULK_FETCH_ITERATION_MAX) {
                bulk_fetch_iteration++;
            }

            error = handle_cursor_error(error, HA_ERR_END_OF_FILE,tokudb_active_index);
            if (error) { goto cleanup; }
            
            //
            // now that range_query_buff is filled, read an element
            //
            error = read_data_from_range_query_buff(buf, need_val);
        }
        else {
            struct smart_dbt_info info;
            info.ha = this;
            info.buf = buf;
            info.keynr = tokudb_active_index;

            if (direction > 0) {
                error = cursor->c_getf_next(cursor, flags, SMART_DBT_CALLBACK, &info);
            } else {
                error = cursor->c_getf_prev(cursor, flags, SMART_DBT_CALLBACK, &info);
            }
            error = handle_cursor_error(error, HA_ERR_END_OF_FILE, tokudb_active_index);
        }
    }

    //
    // at this point, one of two things has happened
    // either we have unpacked the data into buf, and we 
    // are done, or we have unpacked the primary key
    // into last_key, and we use the code below to
    // read the full row by doing a point query into the 
    // main table.
    //
    
    if (!error && !key_read && (tokudb_active_index != primary_key) && !key_is_clustering(&table->key_info[tokudb_active_index])) {
        error = read_full_row(buf);
    }
    trx->stmt_progress.queried++;
    track_progress(thd);
cleanup:
    return error;
}


//
// Reads the next row from the active index (cursor) into buf, and advances cursor
// Parameters:
//      [out]   buf - buffer for the next row, in MySQL format
// Returns:
//      0 on success
//      HA_ERR_END_OF_FILE if not found
//      error otherwise
//
int ha_tokudb::index_next(uchar * buf) {
    TOKUDB_DBUG_ENTER("ha_tokudb::index_next");
    ha_statistic_increment(&SSV::ha_read_next_count);
    int error = get_next(buf, 1, NULL);
    TOKUDB_DBUG_RETURN(error);
}


int ha_tokudb::index_read_last(uchar * buf, const uchar * key, uint key_len) {
    return(index_read(buf, key, key_len, HA_READ_PREFIX_LAST));    
}


//
// Reads the previous row from the active index (cursor) into buf, and advances cursor
// Parameters:
//      [out]   buf - buffer for the next row, in MySQL format
// Returns:
//      0 on success
//      HA_ERR_END_OF_FILE if not found
//      error otherwise
//
int ha_tokudb::index_prev(uchar * buf) {
    TOKUDB_DBUG_ENTER("ha_tokudb::index_prev");
    ha_statistic_increment(&SSV::ha_read_prev_count);
    int error = get_next(buf, -1, NULL);
    TOKUDB_DBUG_RETURN(error);
}

//
// Reads the first row from the active index (cursor) into buf, and advances cursor
// Parameters:
//      [out]   buf - buffer for the next row, in MySQL format
// Returns:
//      0 on success
//      HA_ERR_END_OF_FILE if not found
//      error otherwise
//
int ha_tokudb::index_first(uchar * buf) {
    TOKUDB_DBUG_ENTER("ha_tokudb::index_first");
    invalidate_bulk_fetch();
    int error = 0;
    struct smart_dbt_info info;
    uint32_t flags = SET_PRELOCK_FLAG(0);
    THD* thd = ha_thd();
    tokudb_trx_data* trx = (tokudb_trx_data *) thd_data_get(thd, tokudb_hton->slot);;
    HANDLE_INVALID_CURSOR();

    ha_statistic_increment(&SSV::ha_read_first_count);

    info.ha = this;
    info.buf = buf;
    info.keynr = tokudb_active_index;

    error = cursor->c_getf_first(cursor, flags,
            SMART_DBT_CALLBACK, &info);
    error = handle_cursor_error(error,HA_ERR_END_OF_FILE,tokudb_active_index);

    //
    // still need to get entire contents of the row if operation done on
    // secondary DB and it was NOT a covering index
    //
    if (!error && !key_read && (tokudb_active_index != primary_key) && !key_is_clustering(&table->key_info[tokudb_active_index])) {
        error = read_full_row(buf);
    }
    trx->stmt_progress.queried++;
    track_progress(thd);
    
cleanup:
    TOKUDB_DBUG_RETURN(error);
}

//
// Reads the last row from the active index (cursor) into buf, and advances cursor
// Parameters:
//      [out]   buf - buffer for the next row, in MySQL format
// Returns:
//      0 on success
//      HA_ERR_END_OF_FILE if not found
//      error otherwise
//
int ha_tokudb::index_last(uchar * buf) {
    TOKUDB_DBUG_ENTER("ha_tokudb::index_last");
    invalidate_bulk_fetch();
    int error = 0;
    struct smart_dbt_info info;
    uint32_t flags = SET_PRELOCK_FLAG(0);
    THD* thd = ha_thd();
    tokudb_trx_data* trx = (tokudb_trx_data *) thd_data_get(thd, tokudb_hton->slot);;
    HANDLE_INVALID_CURSOR();

    ha_statistic_increment(&SSV::ha_read_last_count);

    info.ha = this;
    info.buf = buf;
    info.keynr = tokudb_active_index;

    error = cursor->c_getf_last(cursor, flags,
            SMART_DBT_CALLBACK, &info);
    error = handle_cursor_error(error,HA_ERR_END_OF_FILE,tokudb_active_index);
    //
    // still need to get entire contents of the row if operation done on
    // secondary DB and it was NOT a covering index
    //
    if (!error && !key_read && (tokudb_active_index != primary_key) && !key_is_clustering(&table->key_info[tokudb_active_index])) {
        error = read_full_row(buf);
    }

    if (trx) {
        trx->stmt_progress.queried++;
    }
    track_progress(thd);
cleanup:
    TOKUDB_DBUG_RETURN(error);
}

//
// Initialize a scan of the table (which is why index_init is called on primary_key)
// Parameters:
//          scan - unused
// Returns:
//      0 on success
//      error otherwise
//
int ha_tokudb::rnd_init(bool scan) {
    TOKUDB_DBUG_ENTER("ha_tokudb::rnd_init");
    int error = 0;
    range_lock_grabbed = false;
    error = index_init(MAX_KEY, 0);
    if (error) { goto cleanup;}

    if (scan) {
        error = prelock_range(NULL, NULL);
        if (error) { goto cleanup; }
    }
    //
    // only want to set range_lock_grabbed to true after index_init
    // successfully executed for two reasons:
    // 1) index_init will reset it to false anyway
    // 2) if it fails, we don't want prelocking on,
    //
    if (scan) { range_lock_grabbed = true; }
    error = 0;
cleanup:
    if (error) { 
        index_end();
        last_cursor_error = error; 
    }
    TOKUDB_DBUG_RETURN(error);
}

//
// End a scan of the table
//
int ha_tokudb::rnd_end() {
    TOKUDB_DBUG_ENTER("ha_tokudb::rnd_end");
    range_lock_grabbed = false;
    TOKUDB_DBUG_RETURN(index_end());
}


//
// Read the next row in a table scan
// Parameters:
//      [out]   buf - buffer for the next row, in MySQL format
// Returns:
//      0 on success
//      HA_ERR_END_OF_FILE if not found
//      error otherwise
//
int ha_tokudb::rnd_next(uchar * buf) {
    TOKUDB_DBUG_ENTER("ha_tokudb::ha_tokudb::rnd_next");
    ha_statistic_increment(&SSV::ha_read_rnd_next_count);
    int error = get_next(buf, 1, NULL);
    TOKUDB_DBUG_RETURN(error);
}


void ha_tokudb::track_progress(THD* thd) {
    tokudb_trx_data* trx = (tokudb_trx_data *) thd_data_get(thd, tokudb_hton->slot);
    if (trx) {
        ulonglong num_written = trx->stmt_progress.inserted + trx->stmt_progress.updated + trx->stmt_progress.deleted;
        bool update_status = 
            (trx->stmt_progress.queried && tokudb_read_status_frequency && (trx->stmt_progress.queried % tokudb_read_status_frequency) == 0) ||
            (num_written && tokudb_write_status_frequency && (num_written % tokudb_write_status_frequency) == 0);
        if (update_status) {
            char *next_status = write_status_msg;
            bool first = true;
            int r;
            if (trx->stmt_progress.queried) {
                r = sprintf(next_status, "Queried about %llu row%s", trx->stmt_progress.queried, trx->stmt_progress.queried == 1 ? "" : "s"); 
                assert(r >= 0);
                next_status += r;
                first = false;
            }
            if (trx->stmt_progress.inserted) {
                if (trx->stmt_progress.using_loader) {
                    r = sprintf(next_status, "%sFetched about %llu row%s, loading data still remains", first ? "" : ", ", trx->stmt_progress.inserted, trx->stmt_progress.inserted == 1 ? "" : "s"); 
                }
                else {
                    r = sprintf(next_status, "%sInserted about %llu row%s", first ? "" : ", ", trx->stmt_progress.inserted, trx->stmt_progress.inserted == 1 ? "" : "s"); 
                }
                assert(r >= 0);
                next_status += r;
                first = false;
            }
            if (trx->stmt_progress.updated) {
                r = sprintf(next_status, "%sUpdated about %llu row%s", first ? "" : ", ", trx->stmt_progress.updated, trx->stmt_progress.updated == 1 ? "" : "s"); 
                assert(r >= 0);
                next_status += r;
                first = false;
            }
            if (trx->stmt_progress.deleted) {
                r = sprintf(next_status, "%sDeleted about %llu row%s", first ? "" : ", ", trx->stmt_progress.deleted, trx->stmt_progress.deleted == 1 ? "" : "s"); 
                assert(r >= 0);
                next_status += r;
                first = false;
            }
            if (!first)
                thd_proc_info(thd, write_status_msg);
        }
    }
}


DBT *ha_tokudb::get_pos(DBT * to, uchar * pos) {
    TOKUDB_DBUG_ENTER("ha_tokudb::get_pos");
    /* We don't need to set app_data here */
    memset((void *) to, 0, sizeof(*to));
    to->data = pos + sizeof(uint32_t);
    to->size = *(uint32_t *)pos;
    DBUG_DUMP("key", (const uchar *) to->data, to->size);
    DBUG_RETURN(to);
}

//
// Retrieves a row with based on the primary key saved in pos
// Returns:
//      0 on success
//      HA_ERR_KEY_NOT_FOUND if not found
//      error otherwise
//
int ha_tokudb::rnd_pos(uchar * buf, uchar * pos) {
    TOKUDB_DBUG_ENTER("ha_tokudb::rnd_pos");
    DBT db_pos;
    int error = 0;
    struct smart_dbt_info info;
    bool old_unpack_entire_row = unpack_entire_row;
    DBT* key = get_pos(&db_pos, pos); 

    unpack_entire_row = true;
    ha_statistic_increment(&SSV::ha_read_rnd_count);
    tokudb_active_index = MAX_KEY;

    info.ha = this;
    info.buf = buf;
    info.keynr = primary_key;

    error = share->file->getf_set(share->file, transaction, 
            get_cursor_isolation_flags(lock.type, ha_thd()), 
            key, smart_dbt_callback_rowread_ptquery, &info);

    if (error == DB_NOTFOUND) {
        error = HA_ERR_KEY_NOT_FOUND;
        goto cleanup;
    }
cleanup:
    unpack_entire_row = old_unpack_entire_row;
    TOKUDB_DBUG_RETURN(error);
}

int ha_tokudb::prelock_range( const key_range *start_key, const key_range *end_key) {
    TOKUDB_DBUG_ENTER("ha_tokudb::prelock_range");
    THD* thd = ha_thd(); 

    int error = 0;
    DBT start_dbt_key;
    DBT end_dbt_key;
    uchar* start_key_buff  = prelocked_left_range;
    uchar* end_key_buff = prelocked_right_range;

    memset((void *) &start_dbt_key, 0, sizeof(start_dbt_key));
    memset((void *) &end_dbt_key, 0, sizeof(end_dbt_key));

    HANDLE_INVALID_CURSOR();
    if (start_key) {
        switch (start_key->flag) {
        case HA_READ_AFTER_KEY:
            pack_key(&start_dbt_key, tokudb_active_index, start_key_buff, start_key->key, start_key->length, COL_POS_INF);
            break;
        default:
            pack_key(&start_dbt_key, tokudb_active_index, start_key_buff, start_key->key, start_key->length, COL_NEG_INF);
            break;
        }
        prelocked_left_range_size = start_dbt_key.size;
    }
    else {
        prelocked_left_range_size = 0;
    }

    if (end_key) {
        switch (end_key->flag) {
        case HA_READ_BEFORE_KEY:
            pack_key(&end_dbt_key, tokudb_active_index, end_key_buff, end_key->key, end_key->length, COL_NEG_INF);
            break;
        default:
            pack_key(&end_dbt_key, tokudb_active_index, end_key_buff, end_key->key, end_key->length, COL_POS_INF);
            break;
        }        
        prelocked_right_range_size = end_dbt_key.size;
    }
    else {
        prelocked_right_range_size = 0;
    }

    error = cursor->c_set_bounds(
        cursor, 
        start_key ? &start_dbt_key : share->key_file[tokudb_active_index]->dbt_neg_infty(), 
        end_key ? &end_dbt_key : share->key_file[tokudb_active_index]->dbt_pos_infty(),
        true,
        (cursor_flags & DB_SERIALIZABLE) != 0 ? DB_NOTFOUND : 0
        );
    if (error){ 
        last_cursor_error = error;
        //
        // cursor should be initialized here, but in case it is not, we still check
        //
        if (cursor) {
            int r = cursor->c_close(cursor);
            assert(r==0);
            cursor = NULL;
        }
        goto cleanup; 
    }

    //
    // at this point, determine if we will be doing bulk fetch
    // as of now, only do it if we are doing a select
    //
    doing_bulk_fetch = (thd_sql_command(thd) == SQLCOM_SELECT);
    bulk_fetch_iteration = 0;
    rows_fetched_using_bulk_fetch = 0;

cleanup:
    TOKUDB_DBUG_RETURN(error);
}

//
// Prelock range if possible, start_key is leftmost, end_key is rightmost
// whether scanning forward or backward.  This function is called by MySQL
// for backward range queries (in QUICK_SELECT_DESC::get_next). 
// Forward scans use read_range_first()/read_range_next().
//
int ha_tokudb::prepare_range_scan( const key_range *start_key, const key_range *end_key) {
    int error = prelock_range(start_key, end_key);
    if (!error) {
        range_lock_grabbed = true;
    }
    return error;
}

int ha_tokudb::read_range_first(
    const key_range *start_key,
    const key_range *end_key,
    bool eq_range, 
    bool sorted) 
{
    int error = prelock_range(start_key, end_key);
    if (error) { goto cleanup; }
    range_lock_grabbed = true;
    
    error = handler::read_range_first(start_key, end_key, eq_range, sorted);
cleanup:
    return error;
}

int ha_tokudb::read_range_next()
{
    TOKUDB_DBUG_ENTER("ha_tokudb::read_range_next");
    int error;
    error = handler::read_range_next();
    if (error) {
        range_lock_grabbed = false;
    }
    TOKUDB_DBUG_RETURN(error);
}



/*
  Set a reference to the current record in (ref,ref_length).

  SYNOPSIS
  ha_tokudb::position()
  record                      The current record buffer

  DESCRIPTION
  The BDB handler stores the primary key in (ref,ref_length).
  There is either an explicit primary key, or an implicit (hidden)
  primary key.
  During open(), 'ref_length' is calculated as the maximum primary
  key length. When an actual key is shorter than that, the rest of
  the buffer must be cleared out. The row cannot be identified, if
  garbage follows behind the end of the key. There is no length
  field for the current key, so that the whole ref_length is used
  for comparison.

  RETURN
  nothing
*/
void ha_tokudb::position(const uchar * record) {
    TOKUDB_DBUG_ENTER("ha_tokudb::position");
    DBT key;
    if (hidden_primary_key) {
        DBUG_ASSERT(ref_length == (TOKUDB_HIDDEN_PRIMARY_KEY_LENGTH + sizeof(uint32_t)));
        memcpy(ref + sizeof(uint32_t), current_ident, TOKUDB_HIDDEN_PRIMARY_KEY_LENGTH);
        *(uint32_t *)ref = TOKUDB_HIDDEN_PRIMARY_KEY_LENGTH;
    } 
    else {
        bool has_null;
        //
        // save the data
        //
        create_dbt_key_from_table(&key, primary_key, ref + sizeof(uint32_t), record, &has_null);
        //
        // save the size of data in the first four bytes of ref
        //
        memcpy(ref, &key.size, sizeof(uint32_t));
    }
    DBUG_VOID_RETURN;
}

//
// Per InnoDB: Returns statistics information of the table to the MySQL interpreter,
// in various fields of the handle object. 
// Return:
//      0, always success
//
int ha_tokudb::info(uint flag) {
    TOKUDB_DBUG_ENTER("ha_tokudb::info %p %d %lld", this, flag, (long long) share->rows);
    int error;
    DB_TXN* txn = NULL;
    uint curr_num_DBs = table->s->keys + test(hidden_primary_key);
    DB_BTREE_STAT64 dict_stats;

    for (uint i=0; i < table->s->keys; i++)
      if (table->key_info[i].option_struct->clustering)
        table->covering_keys.set_bit(i);

    if (flag & HA_STATUS_VARIABLE) {
        // Just to get optimizations right
        stats.records = share->rows + share->rows_from_locked_table;
        if (stats.records == 0) {
            stats.records++;
        }
        stats.deleted = 0;
        if (!(flag & HA_STATUS_NO_LOCK)) {
            uint64_t num_rows = 0;
            TOKU_DB_FRAGMENTATION_S frag_info;
            memset(&frag_info, 0, sizeof frag_info);

            error = txn_begin(db_env, NULL, &txn, DB_READ_UNCOMMITTED, ha_thd());
            if (error) { goto cleanup; }

            // we should always have a primary key
            assert(share->file != NULL);

            error = estimate_num_rows(share->file,&num_rows, txn);
            if (error == 0) {
                share->rows = num_rows;
                stats.records = num_rows;
                if (stats.records == 0) {
                    stats.records++;
                }
            }
            else {
                goto cleanup;
            }
            error = share->file->get_fragmentation(
                share->file,
                &frag_info
                );
            if (error) { goto cleanup; }
            stats.delete_length = frag_info.unused_bytes;

            error = share->file->stat64(
                share->file, 
                txn, 
                &dict_stats
                );
            if (error) { goto cleanup; }
            
            stats.create_time = dict_stats.bt_create_time_sec;
            stats.update_time = dict_stats.bt_modify_time_sec;
            stats.check_time = dict_stats.bt_verify_time_sec;
            stats.data_file_length = dict_stats.bt_dsize;
            if (hidden_primary_key) {
                //
                // in this case, we have a hidden primary key, do not
                // want to report space taken up by the hidden primary key to the user
                //
                uint64_t hpk_space = TOKUDB_HIDDEN_PRIMARY_KEY_LENGTH*dict_stats.bt_ndata;
                stats.data_file_length = (hpk_space > stats.data_file_length) ? 0 : stats.data_file_length - hpk_space;
            }
            else {
                //
                // one infinity byte per key needs to be subtracted
                //
                uint64_t inf_byte_space = dict_stats.bt_ndata;
                stats.data_file_length = (inf_byte_space > stats.data_file_length) ? 0 : stats.data_file_length - inf_byte_space;
            }

            stats.mean_rec_length = stats.records ? (ulong)(stats.data_file_length/stats.records) : 0;
            stats.index_file_length = 0;
            // curr_num_DBs is the number of keys we have, according
            // to the mysql layer. if drop index is running concurrently
            // with info() (it can, because info does not take table locks),
            // then it could be the case that one of the dbs was dropped
            // and set to NULL before mysql was able to set table->s->keys
            // accordingly. 
            //
            // we should just ignore any DB * that is NULL. 
            //
            // this solution is much simpler than trying to maintain an 
            // accurate number of valid keys at the handlerton layer.
            for (uint i = 0; i < curr_num_DBs; i++) {
                // skip the primary key, skip dropped indexes
                if (i == primary_key || share->key_file[i] == NULL) {
                    continue;
                }
                error = share->key_file[i]->stat64(
                    share->key_file[i], 
                    txn, 
                    &dict_stats
                    );
                if (error) { goto cleanup; }
                stats.index_file_length += dict_stats.bt_dsize;

                error = share->file->get_fragmentation(
                    share->file,
                    &frag_info
                    );
                if (error) { goto cleanup; }
                stats.delete_length += frag_info.unused_bytes;
            }
        }
    }
    if ((flag & HA_STATUS_CONST)) {
        stats.max_data_file_length=  9223372036854775807ULL;
        uint64_t rec_per_key[table_share->key_parts];
        error = tokudb::get_card_from_status(share->status_block, txn, table_share->key_parts, rec_per_key);
        if (error == 0) {
            tokudb::set_card_in_key_info(table, table_share->key_parts, rec_per_key);
        } else {
            for (uint i = 0; i < table_share->key_parts; i++)
                rec_per_key[i] = 0;
            tokudb::set_card_in_key_info(table, table_share->key_parts, rec_per_key);
        }
    }
    /* Don't return key if we got an error for the internal primary key */
    if (flag & HA_STATUS_ERRKEY && last_dup_key < table_share->keys) {
        errkey = last_dup_key;
    }    
    if (flag & HA_STATUS_AUTO && table->found_next_number_field) {        
        THD *thd= table->in_use;
        struct system_variables *variables= &thd->variables;
        stats.auto_increment_value = share->last_auto_increment + variables->auto_increment_increment;
    }
    error = 0;
cleanup:
    if (txn != NULL) {
        commit_txn(txn, DB_TXN_NOSYNC);
        txn = NULL;
    }
    TOKUDB_DBUG_RETURN(error);
}

//
//  Per InnoDB: Tells something additional to the handler about how to do things.
//
int ha_tokudb::extra(enum ha_extra_function operation) {
    TOKUDB_DBUG_ENTER("extra %p %d", this, operation);
    switch (operation) {
    case HA_EXTRA_RESET_STATE:
        reset();
        break;
    case HA_EXTRA_KEYREAD:
        key_read = 1;           // Query satisfied with key
        break;
    case HA_EXTRA_NO_KEYREAD:
        key_read = 0;
        break;
    case HA_EXTRA_IGNORE_DUP_KEY:
        using_ignore = 1;
        break;
    case HA_EXTRA_NO_IGNORE_DUP_KEY:
        using_ignore = 0;
        break;
    default:
        break;
    }
    TOKUDB_DBUG_RETURN(0);
}

int ha_tokudb::reset(void) {
    TOKUDB_DBUG_ENTER("ha_tokudb::reset");
    key_read = 0;
    using_ignore = 0;
    reset_dsmrr();
    invalidate_icp();
    TOKUDB_DBUG_RETURN(0);
}


//
// helper function that iterates through all DB's 
// and grabs a lock (either read or write, but not both)
// Parameters:
//      [in]    trans - transaction to be used to pre acquire the lock
//              lt - type of lock to get, either lock_read or lock_write
//  Returns:
//      0 on success
//      error otherwise
//
int ha_tokudb::acquire_table_lock (DB_TXN* trans, TABLE_LOCK_TYPE lt) {
    int error = ENOSYS;
    rw_rdlock(&share->num_DBs_lock);
    uint curr_num_DBs = share->num_DBs;
    if (lt == lock_read) {
        error = 0;
        goto cleanup;
    }
    else if (lt == lock_write) {
        if (tokudb_debug & TOKUDB_DEBUG_LOCK)
            TOKUDB_TRACE("%s\n", __FUNCTION__);
        for (uint i = 0; i < curr_num_DBs; i++) {
            DB* db = share->key_file[i];
            error = db->pre_acquire_table_lock(db, trans);
            if (error == EINVAL) 
                TOKUDB_TRACE("%s %d db=%p trans=%p\n", __FUNCTION__, i, db, trans);
            if (error) break;
        }
        if (tokudb_debug & TOKUDB_DEBUG_LOCK)
            TOKUDB_TRACE("%s error=%d\n", __FUNCTION__, error);
        if (error) goto cleanup;
    }
    else {
        error = ENOSYS;
        goto cleanup;
    }

    error = 0;
cleanup:
    rw_unlock(&share->num_DBs_lock);
    return error;
}


int ha_tokudb::create_txn(THD* thd, tokudb_trx_data* trx) {
    int error;
    ulong tx_isolation = thd_tx_isolation(thd);
    HA_TOKU_ISO_LEVEL toku_iso_level = tx_to_toku_iso(tx_isolation);
    bool is_autocommit = !thd_test_options(
            thd, OPTION_NOT_AUTOCOMMIT | OPTION_BEGIN);

    /* First table lock, start transaction */
    if (thd_test_options(thd, OPTION_NOT_AUTOCOMMIT | OPTION_BEGIN) && 
         !trx->all &&
         (thd_sql_command(thd) != SQLCOM_CREATE_TABLE) &&
         (thd_sql_command(thd) != SQLCOM_DROP_TABLE) &&
         (thd_sql_command(thd) != SQLCOM_DROP_INDEX) &&
         (thd_sql_command(thd) != SQLCOM_CREATE_INDEX) &&
         (thd_sql_command(thd) != SQLCOM_ALTER_TABLE)) {
        /* QQQ We have to start a master transaction */
        // DBUG_PRINT("trans", ("starting transaction all "));
        if ((error = txn_begin(db_env, NULL, &trx->all, toku_iso_to_txn_flag(toku_iso_level), thd))) {
            trx->tokudb_lock_count--;      // We didn't get the lock
            goto cleanup;
        }
        if (tokudb_debug & TOKUDB_DEBUG_TXN) {
            TOKUDB_TRACE("just created master %p\n", trx->all);
        }
        trx->sp_level = trx->all;
        trans_register_ha(thd, true, tokudb_hton);
    }
    DBUG_PRINT("trans", ("starting transaction stmt"));
    if (trx->stmt) { 
        if (tokudb_debug & TOKUDB_DEBUG_TXN) {
            TOKUDB_TRACE("warning:stmt=%p\n", trx->stmt);
        }
    }
    uint32_t txn_begin_flags;
    if (trx->all == NULL) {
        txn_begin_flags = toku_iso_to_txn_flag(toku_iso_level);
        //
        // if the isolation level that the user has set is serializable,
        // but autocommit is on and this is just a select,
        // then we can go ahead and set the isolation level to
        // be a snapshot read, because we can serialize
        // the transaction to be the point in time at which the snapshot began.
        // 
        if (txn_begin_flags == 0 && is_autocommit && thd_sql_command(thd) == SQLCOM_SELECT) {
            txn_begin_flags = DB_TXN_SNAPSHOT;
        }
        if (is_autocommit && thd_sql_command(thd) == SQLCOM_SELECT && !thd->in_sub_stmt && lock.type <= TL_READ_NO_INSERT && !thd->lex->uses_stored_routines()) {
            txn_begin_flags |= DB_TXN_READ_ONLY;
        }
    }
    else {
        txn_begin_flags = DB_INHERIT_ISOLATION;
    }
    if ((error = txn_begin(db_env, trx->sp_level, &trx->stmt, txn_begin_flags, thd))) {
        /* We leave the possible master transaction open */
        trx->tokudb_lock_count--;  // We didn't get the lock
        goto cleanup;
    }
    trx->sub_sp_level = trx->stmt;
    if (tokudb_debug & TOKUDB_DEBUG_TXN) {
        TOKUDB_TRACE("just created stmt %p %p\n", trx->sp_level, trx->stmt);
    }
    reset_stmt_progress(&trx->stmt_progress);
    trans_register_ha(thd, false, tokudb_hton);
cleanup:
    return error;
}


/*
  As MySQL will execute an external lock for every new table it uses
  we can use this to start the transactions.
  If we are in auto_commit mode we just need to start a transaction
  for the statement to be able to rollback the statement.
  If not, we have to start a master transaction if there doesn't exist
  one from before.
*/
//
// Parameters:
//      [in]    thd - handle to the user thread
//              lock_type - the type of lock
// Returns:
//      0 on success
//      error otherwise
//
int ha_tokudb::external_lock(THD * thd, int lock_type) {
    TOKUDB_DBUG_ENTER("ha_tokudb::external_lock cmd=%d %d", thd_sql_command(thd), lock_type);
    if (tokudb_debug & TOKUDB_DEBUG_LOCK)
        TOKUDB_TRACE("%s cmd=%d %d\n", __FUNCTION__, thd_sql_command(thd), lock_type);

    int error = 0;
    tokudb_trx_data *trx = NULL;
    trx = (tokudb_trx_data *) thd_data_get(thd, tokudb_hton->slot);
    if (!trx) {
        error = create_tokudb_trx_data_instance(&trx);
        if (error) { goto cleanup; }
        thd_data_set(thd, tokudb_hton->slot, trx);
    }
    if (trx->all == NULL) {
        trx->sp_level = NULL;
    }
    if (lock_type != F_UNLCK) {
        is_fast_alter_running = false;
        use_write_locks = false;
        if (lock_type == F_WRLCK) {
            use_write_locks = true;
        }
        if (!trx->tokudb_lock_count++) {
            assert(trx->stmt == 0);
            transaction = NULL;    // Safety
            error = create_txn(thd, trx);
            if (error) {
                goto cleanup;
            }
        }
        transaction = trx->sub_sp_level;
    }
    else {
        pthread_mutex_lock(&share->mutex);
        // hate dealing with comparison of signed vs unsigned, so doing this
        if (deleted_rows > added_rows && share->rows < (deleted_rows - added_rows)) {
            share->rows = 0;
        }
        else {
            share->rows += (added_rows - deleted_rows);
        }
        pthread_mutex_unlock(&share->mutex);
        added_rows = 0;
        deleted_rows = 0;
        share->rows_from_locked_table = 0;
        if (trx->tokudb_lock_count > 0 && !--trx->tokudb_lock_count) {
            if (trx->stmt) {
                /*
                   F_UNLCK is done without a transaction commit / rollback.
                   This happens if the thread didn't update any rows
                   We must in this case commit the work to keep the row locks
                 */
                DBUG_PRINT("trans", ("commiting non-updating transaction"));
                reset_stmt_progress(&trx->stmt_progress);
                if (!is_fast_alter_running) {
                    commit_txn(trx->stmt, 0);
                    if (tokudb_debug & TOKUDB_DEBUG_TXN) {
                        TOKUDB_TRACE("commit:%p:%d\n", trx->stmt, error);
                    }
                    trx->stmt = NULL;
                    trx->sub_sp_level = NULL;
                }
            }
        }
        transaction = NULL;
        is_fast_alter_running = false;
    }
cleanup:
    if (tokudb_debug & TOKUDB_DEBUG_LOCK)
        TOKUDB_TRACE("%s error=%d\n", __FUNCTION__, error);
    TOKUDB_DBUG_RETURN(error);
}


/*
  When using LOCK TABLE's external_lock is only called when the actual
  TABLE LOCK is done.
  Under LOCK TABLES, each used tables will force a call to start_stmt.
*/

int ha_tokudb::start_stmt(THD * thd, thr_lock_type lock_type) {
    TOKUDB_DBUG_ENTER("ha_tokudb::start_stmt cmd=%d %d", thd_sql_command(thd), lock_type);
    int error = 0;


    tokudb_trx_data *trx = (tokudb_trx_data *) thd_data_get(thd, tokudb_hton->slot);
    DBUG_ASSERT(trx);
    /*
       note that trx->stmt may have been already initialized as start_stmt()
       is called for *each table* not for each storage engine,
       and there could be many bdb tables referenced in the query
     */
    if (!trx->stmt) {
        error = create_txn(thd, trx);
        if (error) {
            goto cleanup;
        }
    }
    else {
        if (tokudb_debug & TOKUDB_DEBUG_TXN) {
            TOKUDB_TRACE("trx->stmt already existed\n");
        }
    }
    //
    // we know we are in lock tables
    // attempt to grab a table lock
    // if fail, continue, do not return error
    // This is because a failure ok, it simply means
    // another active transaction has some locks.
    // That other transaction modify this table
    // until it is unlocked, therefore having acquire_table_lock
    // potentially grab some locks but not all is ok.
    //
    if (lock.type <= TL_READ_NO_INSERT) {
        acquire_table_lock(trx->sub_sp_level,lock_read);
    }
    else {
        if (!(thd_sql_command(thd) == SQLCOM_CREATE_INDEX ||
            thd_sql_command(thd) == SQLCOM_ALTER_TABLE ||
            thd_sql_command(thd) == SQLCOM_DROP_INDEX ||
            thd_sql_command(thd) == SQLCOM_TRUNCATE)) {
            acquire_table_lock(trx->sub_sp_level,lock_write);
        }
    }    
    if (added_rows > deleted_rows) {
        share->rows_from_locked_table = added_rows - deleted_rows;
    }
    transaction = trx->sub_sp_level;
    trans_register_ha(thd, false, tokudb_hton);
cleanup:
    TOKUDB_DBUG_RETURN(error);
}


uint32_t ha_tokudb::get_cursor_isolation_flags(enum thr_lock_type lock_type, THD* thd) {
    uint sql_command = thd_sql_command(thd);
    bool in_lock_tables = thd_in_lock_tables(thd);

    //
    // following InnoDB's lead and having checksum command use a snapshot read if told
    //
    if (sql_command == SQLCOM_CHECKSUM) {
        return 0;
    }
    else if ((lock_type == TL_READ && in_lock_tables) || 
             (lock_type == TL_READ_HIGH_PRIORITY && in_lock_tables) || 
             sql_command != SQLCOM_SELECT ||
             (sql_command == SQLCOM_SELECT && lock_type >= TL_WRITE_ALLOW_WRITE)) { // select for update 
      ulong tx_isolation = thd_tx_isolation(thd);
      // pattern matched from InnoDB
      if ( (tx_isolation == ISO_READ_COMMITTED || tx_isolation == ISO_READ_UNCOMMITTED) &&
	   (lock_type == TL_READ || lock_type == TL_READ_NO_INSERT) &&
	   (sql_command == SQLCOM_INSERT_SELECT
              || sql_command == SQLCOM_REPLACE_SELECT
              || sql_command == SQLCOM_UPDATE
	    || sql_command == SQLCOM_CREATE_TABLE) ) 
        {
	  return 0;
        }
      else {
	return DB_SERIALIZABLE;
      }            
    }
    else {
        return 0;
    }
}

/*
  The idea with handler::store_lock() is the following:

  The statement decided which locks we should need for the table
  for updates/deletes/inserts we get WRITE locks, for SELECT... we get
  read locks.

  Before adding the lock into the table lock handler (see thr_lock.c)
  mysqld calls store lock with the requested locks.  Store lock can now
  modify a write lock to a read lock (or some other lock), ignore the
  lock (if we don't want to use MySQL table locks at all) or add locks
  for many tables (like we do when we are using a MERGE handler).

  Tokudb DB changes all WRITE locks to TL_WRITE_ALLOW_WRITE (which
  signals that we are doing WRITES, but we are still allowing other
  reader's and writer's.

  When releasing locks, store_lock() are also called. In this case one
  usually doesn't have to do anything.

  In some exceptional cases MySQL may send a request for a TL_IGNORE;
  This means that we are requesting the same lock as last time and this
  should also be ignored. (This may happen when someone does a flush
  table when we have opened a part of the tables, in which case mysqld
  closes and reopens the tables and tries to get the same locks at last
  time).  In the future we will probably try to remove this.
*/

THR_LOCK_DATA **ha_tokudb::store_lock(THD * thd, THR_LOCK_DATA ** to, enum thr_lock_type lock_type) {
    TOKUDB_DBUG_ENTER("ha_tokudb::store_lock, lock_type=%d cmd=%d", lock_type, thd_sql_command(thd));
    if (tokudb_debug & TOKUDB_DEBUG_LOCK) {
        TOKUDB_TRACE("%s lock_type=%d cmd=%d\n", __FUNCTION__, lock_type, thd_sql_command(thd));
    }

    if (lock_type != TL_IGNORE && lock.type == TL_UNLOCK) {
        // if creating a hot index
        if (thd_sql_command(thd)== SQLCOM_CREATE_INDEX && get_create_index_online(thd)) {
            rw_rdlock(&share->num_DBs_lock);
            if (share->num_DBs == (table->s->keys + test(hidden_primary_key))) {
                lock_type = TL_WRITE_ALLOW_WRITE;
            }
            lock.type = lock_type;
            rw_unlock(&share->num_DBs_lock);
        } 

        // 5.5 supports reads concurrent with alter table.  just use the default lock type.
#if MYSQL_VERSION_ID < 50500
        else if (thd_sql_command(thd)== SQLCOM_CREATE_INDEX || 
                 thd_sql_command(thd)== SQLCOM_ALTER_TABLE ||
                 thd_sql_command(thd)== SQLCOM_DROP_INDEX) {
            // force alter table to lock out other readers
            lock_type = TL_WRITE;
            lock.type = lock_type;
        }
#endif
        else {
            // If we are not doing a LOCK TABLE, then allow multiple writers
            if ((lock_type >= TL_WRITE_CONCURRENT_INSERT && lock_type <= TL_WRITE) && 
                !thd->in_lock_tables && thd_sql_command(thd) != SQLCOM_TRUNCATE && !thd_tablespace_op(thd)) {
                lock_type = TL_WRITE_ALLOW_WRITE;
            }
            lock.type = lock_type;
        }
    }
    *to++ = &lock;
    if (tokudb_debug & TOKUDB_DEBUG_LOCK)
        TOKUDB_TRACE("%s lock_type=%d\n", __FUNCTION__, lock_type);
    DBUG_RETURN(to);
}

static inline srv_row_format_t compression_method_to_row_type(enum toku_compression_method method) {
    switch (method) {
#if TOKU_INCLUDE_ROW_TYPE_COMPRESSION
    case TOKU_NO_COMPRESSION:
        return SRV_ROW_FORMAT_UNCOMPRESSED;
    case TOKU_ZLIB_METHOD:
    case TOKU_ZLIB_WITHOUT_CHECKSUM_METHOD:
        return SRV_ROW_FORMAT_ZLIB;
    case TOKU_QUICKLZ_METHOD:
        return SRV_ROW_FORMAT_QUICKLZ;
    case TOKU_LZMA_METHOD:
        return SRV_ROW_FORMAT_LZMA;
    case TOKU_FAST_COMPRESSION_METHOD:
        return SRV_ROW_FORMAT_FAST;
    case TOKU_SMALL_COMPRESSION_METHOD:
        return SRV_ROW_FORMAT_SMALL;
#endif
    case TOKU_DEFAULT_COMPRESSION_METHOD:
        return SRV_ROW_FORMAT_DEFAULT;
    default:
        assert(false);
    }
}

static srv_row_format_t get_row_type_for_key(DB *file) {
    enum toku_compression_method method;
    int r = file->get_compression_method(file, &method);
    assert(r == 0);
    return compression_method_to_row_type(method);
}

static inline enum toku_compression_method row_type_to_compression_method(srv_row_format_t type) {
    switch (type) {
#if TOKU_INCLUDE_ROW_TYPE_COMPRESSION
    case SRV_ROW_FORMAT_UNCOMPRESSED:
        return TOKU_NO_COMPRESSION;
    case SRV_ROW_FORMAT_ZLIB:
        return TOKU_ZLIB_WITHOUT_CHECKSUM_METHOD;
    case SRV_ROW_FORMAT_QUICKLZ:
        return TOKU_QUICKLZ_METHOD;
    case SRV_ROW_FORMAT_LZMA:
        return TOKU_LZMA_METHOD;
    case SRV_ROW_FORMAT_SMALL:
        return TOKU_SMALL_COMPRESSION_METHOD;
    case SRV_ROW_FORMAT_FAST:
        return TOKU_FAST_COMPRESSION_METHOD;
#endif
    default:
        DBUG_PRINT("info", ("Ignoring ROW_FORMAT not used by TokuDB, using TOKUDB_ZLIB by default instead"));
    case SRV_ROW_FORMAT_DEFAULT:
        return TOKU_ZLIB_WITHOUT_CHECKSUM_METHOD;
    }
}

static int create_sub_table(
    const char *table_name, 
    DBT* row_descriptor, 
    DB_TXN* txn, 
    uint32_t block_size, 
    uint32_t read_block_size,
    enum toku_compression_method compression_method,
    bool is_hot_index
    ) 
{
    TOKUDB_DBUG_ENTER("create_sub_table");
    int error;
    DB *file = NULL;
    uint32_t create_flags;
    
    
    error = db_create(&file, db_env, 0);
    if (error) {
        DBUG_PRINT("error", ("Got error: %d when creating table", error));
        my_errno = error;
        goto exit;
    }
        

    if (block_size != 0) {
        error = file->set_pagesize(file, block_size);
        if (error != 0) {
            DBUG_PRINT("error", ("Got error: %d when setting block size %u for table '%s'", error, block_size, table_name));
            goto exit;
        }
    }
    if (read_block_size != 0) {
        error = file->set_readpagesize(file, read_block_size);
        if (error != 0) {
            DBUG_PRINT("error", ("Got error: %d when setting read block size %u for table '%s'", error, read_block_size, table_name));
            goto exit;
        }
    }
    error = file->set_compression_method(file, compression_method);
    if (error != 0) {
        DBUG_PRINT("error", ("Got error: %d when setting compression type %u for table '%s'", error, compression_method, table_name));
        goto exit;
    }

    create_flags = DB_THREAD | DB_CREATE | DB_EXCL | (is_hot_index ? DB_IS_HOT_INDEX : 0);    
    error = file->open(file, txn, table_name, NULL, DB_BTREE, create_flags, my_umask);
    if (error) {
        DBUG_PRINT("error", ("Got error: %d when opening table '%s'", error, table_name));
        goto exit;
    } 

    error = file->change_descriptor(file, txn, row_descriptor, (is_hot_index ? DB_IS_HOT_INDEX | DB_UPDATE_CMP_DESCRIPTOR : DB_UPDATE_CMP_DESCRIPTOR));
    if (error) {
        DBUG_PRINT("error", ("Got error: %d when setting row descriptor for table '%s'", error, table_name));
        goto exit;
    }

    error = 0;
exit:
    if (file) {
        int r = file->close(file, 0);
        assert(r==0);
    }
    TOKUDB_DBUG_RETURN(error);
}

void ha_tokudb::update_create_info(HA_CREATE_INFO* create_info) {
    if (share->has_auto_inc) {
        info(HA_STATUS_AUTO);
        if (!(create_info->used_fields & HA_CREATE_USED_AUTO) ||
            create_info->auto_increment_value < stats.auto_increment_value) {
            create_info->auto_increment_value = stats.auto_increment_value;
        }
    }
}

//
// removes key name from status.tokudb.
// needed for when we are dropping indexes, so that 
// during drop table, we do not attempt to remove already dropped
// indexes because we did not keep status.tokudb in sync with list of indexes.
//
int ha_tokudb::remove_key_name_from_status(DB* status_block, char* key_name, DB_TXN* txn) {
    int error;
    uchar status_key_info[FN_REFLEN + sizeof(HA_METADATA_KEY)];
    HA_METADATA_KEY md_key = hatoku_key_name;
    memcpy(status_key_info, &md_key, sizeof(HA_METADATA_KEY));
    //
    // put index name in status.tokudb
    // 
    memcpy(
        status_key_info + sizeof(HA_METADATA_KEY), 
        key_name, 
        strlen(key_name) + 1
        );
    error = remove_metadata(
        status_block,
        status_key_info,
        sizeof(HA_METADATA_KEY) + strlen(key_name) + 1,
        txn
        );
    return error;
}

//
// writes the key name in status.tokudb, so that we may later delete or rename
// the dictionary associated with key_name
//
int ha_tokudb::write_key_name_to_status(DB* status_block, char* key_name, DB_TXN* txn) {
    int error;
    uchar status_key_info[FN_REFLEN + sizeof(HA_METADATA_KEY)];
    HA_METADATA_KEY md_key = hatoku_key_name;
    memcpy(status_key_info, &md_key, sizeof(HA_METADATA_KEY));
    //
    // put index name in status.tokudb
    // 
    memcpy(
        status_key_info + sizeof(HA_METADATA_KEY), 
        key_name, 
        strlen(key_name) + 1
        );
    error = write_metadata(
        status_block,
        status_key_info,
        sizeof(HA_METADATA_KEY) + strlen(key_name) + 1,
        NULL,
        0,
        txn
        );
    return error;
}

//
// some tracing moved out of ha_tokudb::create, because ::create was getting cluttered
//
void ha_tokudb::trace_create_table_info(const char *name, TABLE * form) {
    uint i;
    //
    // tracing information about what type of table we are creating
    //
    if (tokudb_debug & TOKUDB_DEBUG_OPEN) {
        for (i = 0; i < form->s->fields; i++) {
            Field *field = form->s->field[i];
            TOKUDB_TRACE("field:%d:%s:type=%d:flags=%x\n", i, field->field_name, field->type(), field->flags);
        }
        for (i = 0; i < form->s->keys; i++) {
            KEY *key = &form->s->key_info[i];
            TOKUDB_TRACE("key:%d:%s:%d\n", i, key->name, get_key_parts(key));
            uint p;
            for (p = 0; p < get_key_parts(key); p++) {
                KEY_PART_INFO *key_part = &key->key_part[p];
                Field *field = key_part->field;
                TOKUDB_TRACE("key:%d:%d:length=%d:%s:type=%d:flags=%x\n",
                             i, p, key_part->length, field->field_name, field->type(), field->flags);
            }
        }
    }
}

static uint32_t get_max_desc_size(KEY_AND_COL_INFO* kc_info, TABLE* form) {
    uint32_t max_row_desc_buff_size;
    max_row_desc_buff_size = 2*(form->s->fields * 6)+10; // upper bound of key comparison descriptor
    max_row_desc_buff_size += get_max_secondary_key_pack_desc_size(kc_info); // upper bound for sec. key part
    max_row_desc_buff_size += get_max_clustering_val_pack_desc_size(form->s); // upper bound for clustering val part
    return max_row_desc_buff_size;
}

static uint32_t create_secondary_key_descriptor(
    uchar* buf,
    KEY* key_info,
    KEY* prim_key,
    uint hpk,
    TABLE* form,
    uint primary_key,
    uint32_t keynr,
    KEY_AND_COL_INFO* kc_info    
    ) 
{
    uchar* ptr = NULL;

    ptr = buf;
    ptr += create_toku_key_descriptor(
        ptr,
        false,
        key_info,
        hpk,
        prim_key
        );

    ptr += create_toku_secondary_key_pack_descriptor(
        ptr,
        hpk,
        primary_key,
        form->s,
        form,
        kc_info,
        key_info,
        prim_key
        );

    ptr += create_toku_clustering_val_pack_descriptor(
        ptr,
        primary_key,
        form->s,
        kc_info,
        keynr,
        key_is_clustering(key_info)
        );
    return ptr - buf;
}


//
// creates dictionary for secondary index, with key description key_info, all using txn
//
int ha_tokudb::create_secondary_dictionary(
    const char* name, TABLE* form, 
    KEY* key_info, 
    DB_TXN* txn, 
    KEY_AND_COL_INFO* kc_info, 
    uint32_t keynr,
    bool is_hot_index,
    srv_row_format_t row_type
    ) 
{
    int error;
    DBT row_descriptor;
    uchar* row_desc_buff = NULL;
    char* newname = NULL;
    KEY* prim_key = NULL;
    char dict_name[MAX_DICT_NAME_LEN];
    uint32_t max_row_desc_buff_size;
    uint hpk= (form->s->primary_key >= MAX_KEY) ? TOKUDB_HIDDEN_PRIMARY_KEY_LENGTH : 0;
    uint32_t block_size;
    uint32_t read_block_size;
    THD* thd = ha_thd();

    memset(&row_descriptor, 0, sizeof(row_descriptor));
    
    max_row_desc_buff_size = get_max_desc_size(kc_info,form);

    row_desc_buff = (uchar *)my_malloc(max_row_desc_buff_size, MYF(MY_WME));
    if (row_desc_buff == NULL){ error = ENOMEM; goto cleanup;}

    newname = (char *)my_malloc(get_max_dict_name_path_length(name),MYF(MY_WME));
    if (newname == NULL){ error = ENOMEM; goto cleanup;}

    sprintf(dict_name, "key-%s", key_info->name);
    make_name(newname, name, dict_name);

    prim_key = (hpk) ? NULL : &form->s->key_info[primary_key];

    //
    // setup the row descriptor
    //
    row_descriptor.data = row_desc_buff;
    //
    // save data necessary for key comparisons
    //
    row_descriptor.size = create_secondary_key_descriptor(
        row_desc_buff,
        key_info,
        prim_key,
        hpk,
        form,
        primary_key,
        keynr,
        kc_info    
        );
    assert(row_descriptor.size <= max_row_desc_buff_size);

    block_size = get_tokudb_block_size(thd);
    read_block_size = get_tokudb_read_block_size(thd);

    error = create_sub_table(newname, &row_descriptor, txn, block_size, read_block_size, row_type_to_compression_method(row_type), is_hot_index);
cleanup:    
    my_free(newname);
    my_free(row_desc_buff);
    return error;
}


static uint32_t create_main_key_descriptor(
    uchar* buf,
    KEY* prim_key,
    uint hpk,
    uint primary_key,
    TABLE* form,
    KEY_AND_COL_INFO* kc_info
    ) 
{
    uchar* ptr = buf;
    ptr += create_toku_key_descriptor(
        ptr, 
        hpk,
        prim_key,
        false,
        NULL
        );
    
    ptr += create_toku_main_key_pack_descriptor(
        ptr
        );

    ptr += create_toku_clustering_val_pack_descriptor(
        ptr,
        primary_key,
        form->s,
        kc_info,
        primary_key,
        false
        );
    return ptr - buf;
}

//
// create and close the main dictionarr with name of "name" using table form, all within
// transaction txn.
//
int ha_tokudb::create_main_dictionary(const char* name, TABLE* form, DB_TXN* txn, KEY_AND_COL_INFO* kc_info, srv_row_format_t row_type) {
    int error;
    DBT row_descriptor;
    uchar* row_desc_buff = NULL;
    char* newname = NULL;
    KEY* prim_key = NULL;
    uint32_t max_row_desc_buff_size;
    uint hpk= (form->s->primary_key >= MAX_KEY) ? TOKUDB_HIDDEN_PRIMARY_KEY_LENGTH : 0;
    uint32_t block_size;
    uint32_t read_block_size;
    THD* thd = ha_thd();

    memset(&row_descriptor, 0, sizeof(row_descriptor));
    max_row_desc_buff_size = get_max_desc_size(kc_info, form);

    row_desc_buff = (uchar *)my_malloc(max_row_desc_buff_size, MYF(MY_WME));
    if (row_desc_buff == NULL){ error = ENOMEM; goto cleanup;}

    newname = (char *)my_malloc(get_max_dict_name_path_length(name),MYF(MY_WME));
    if (newname == NULL){ error = ENOMEM; goto cleanup;}

    make_name(newname, name, "main");

    prim_key = (hpk) ? NULL : &form->s->key_info[primary_key];

    //
    // setup the row descriptor
    //
    row_descriptor.data = row_desc_buff;
    //
    // save data necessary for key comparisons
    //
    row_descriptor.size = create_main_key_descriptor(
        row_desc_buff,
        prim_key,
        hpk,
        primary_key,
        form,
        kc_info
        );
    assert(row_descriptor.size <= max_row_desc_buff_size);

    block_size = get_tokudb_block_size(thd);
    read_block_size = get_tokudb_read_block_size(thd);

    /* Create the main table that will hold the real rows */
    error = create_sub_table(newname, &row_descriptor, txn, block_size, read_block_size, row_type_to_compression_method(row_type), false);
cleanup:    
    my_free(newname);
    my_free(row_desc_buff);
    return error;
}

//
// Creates a new table
// Parameters:
//      [in]    name - table name
//      [in]    form - info on table, columns and indexes
//      [in]    create_info - more info on table, CURRENTLY UNUSED
// Returns:
//      0 on success
//      error otherwise
//
int ha_tokudb::create(const char *name, TABLE * form, HA_CREATE_INFO * create_info) {
    TOKUDB_DBUG_ENTER("ha_tokudb::create %p %s", this, name);
    int error;
    DB *status_block = NULL;
    uint version;
    uint capabilities;
    DB_TXN* txn = NULL;
    bool do_commit = false;
    char* newname = NULL;
    KEY_AND_COL_INFO kc_info;
    tokudb_trx_data *trx = NULL;
    THD* thd = ha_thd();
    bool create_from_engine= (create_info->table_options & HA_OPTION_CREATE_FROM_ENGINE);
    memset(&kc_info, 0, sizeof(kc_info));

    pthread_mutex_lock(&tokudb_meta_mutex);

    trx = (tokudb_trx_data *) thd_data_get(ha_thd(), tokudb_hton->slot);

    const srv_row_format_t row_type= (srv_row_format_t)form->s->option_struct->row_format;

    if (create_from_engine) {
        // table already exists, nothing to do
        error = 0;
        goto cleanup;
    }
    
    // validate the fields in the table. If the table has fields
    // we do not support that came from an old version of MySQL,
    // gracefully return an error
    for (uint32_t i = 0; i < form->s->fields; i++) {
        Field* field = table_share->field[i];
        if (!field_valid_for_tokudb_table(field)) {
            sql_print_error("Table %s has an invalid field %s, that was created "
                "with an old version of MySQL. This field is no longer supported. "
                "This is probably due to an alter table engine=TokuDB. To load this "
                "table, do a dump and load",
                name,
                field->field_name
                );
            error = HA_ERR_UNSUPPORTED;
            goto cleanup;
        }
    }

    newname = (char *)my_malloc(get_max_dict_name_path_length(name),MYF(MY_WME));
    if (newname == NULL){ error = ENOMEM; goto cleanup;}

    if (trx && trx->sub_sp_level && thd_sql_command(thd) == SQLCOM_CREATE_TABLE) {
        txn = trx->sub_sp_level;
    }
    else {
        do_commit = true;
        error = txn_begin(db_env, 0, &txn, 0, thd);
        if (error) { goto cleanup; }        
    }
    
    primary_key = form->s->primary_key;
    hidden_primary_key = (primary_key  >= MAX_KEY) ? TOKUDB_HIDDEN_PRIMARY_KEY_LENGTH : 0;
    if (hidden_primary_key) {
        primary_key = form->s->keys;
    }

    /* do some tracing */
    trace_create_table_info(name,form);

    /* Create status.tokudb and save relevant metadata */
    make_name(newname, name, "status");

    error = tokudb::create_status(db_env, &status_block, newname, txn);
    if (error) { goto cleanup; }

    version = HA_TOKU_VERSION;    
    error = write_to_status(status_block, hatoku_new_version,&version,sizeof(version), txn);
    if (error) { goto cleanup; }

    capabilities = HA_TOKU_CAP;
    error = write_to_status(status_block, hatoku_capabilities,&capabilities,sizeof(capabilities), txn);
    if (error) { goto cleanup; }

    error = write_auto_inc_create(status_block, create_info->auto_increment_value, txn);
    if (error) { goto cleanup; }

#if TOKU_PARTITION_WRITE_FRM_DATA
    error = write_frm_data(status_block, txn, form->s->path.str);
    if (error) { goto cleanup; }
#else
    // only for tables that are not partitioned
    if (form->part_info == NULL) {
        error = write_frm_data(status_block, txn, form->s->path.str);
        if (error) { goto cleanup; }
    }
#endif
    error = allocate_key_and_col_info(form->s, &kc_info);
    if (error) { goto cleanup; }

    error = initialize_key_and_col_info(
        form->s, 
        form,
        &kc_info,
        hidden_primary_key,
        primary_key
        );
    if (error) { goto cleanup; }

    error = create_main_dictionary(name, form, txn, &kc_info, row_type);
    if (error) {
        goto cleanup;
    }


    for (uint i = 0; i < form->s->keys; i++) {
        if (i != primary_key) {
            error = create_secondary_dictionary(name, form, &form->key_info[i], txn, &kc_info, i, false, row_type);
            if (error) {
                goto cleanup;
            }

            error = write_key_name_to_status(status_block, form->s->key_info[i].name, txn);
            if (error) { goto cleanup; }
        }
    }

    error = add_table_to_metadata(name, form, txn);
    if (error) { goto cleanup; }

    error = 0;
cleanup:
    if (status_block != NULL) {
        int r = tokudb::close_status(&status_block); 
        assert(r==0);
    }
    free_key_and_col_info(&kc_info);
    if (do_commit && txn) {
        if (error) {
            abort_txn(txn);
        }
        else {
            commit_txn(txn,0);
        }
    }
    my_free(newname);
    pthread_mutex_unlock(&tokudb_meta_mutex);
    TOKUDB_DBUG_RETURN(error);
}

int ha_tokudb::discard_or_import_tablespace(my_bool discard) {
    /*
    if (discard) {
        my_errno=HA_ERR_WRONG_COMMAND;
        return my_errno;
    }
    return add_table_to_metadata(share->table_name);
    */
    my_errno=HA_ERR_WRONG_COMMAND;
    return my_errno;
}


//
// deletes from_name or renames from_name to to_name, all using transaction txn.
// is_delete specifies which we are doing
// is_key specifies if it is a secondary index (and hence a "key-" needs to be prepended) or
// if it is not a secondary index
//
int ha_tokudb::delete_or_rename_dictionary( const char* from_name, const char* to_name, const char* secondary_name, bool is_key, DB_TXN* txn, bool is_delete) {
    int error;
    char dict_name[MAX_DICT_NAME_LEN];
    char* new_from_name = NULL;
    char* new_to_name = NULL;
    assert(txn);
    
    new_from_name = (char *)my_malloc(
        get_max_dict_name_path_length(from_name), 
        MYF(MY_WME)
        );
    if (new_from_name == NULL) {
        error = ENOMEM;
        goto cleanup;
    }
    if (!is_delete) {
        assert(to_name);
        new_to_name = (char *)my_malloc(
            get_max_dict_name_path_length(to_name), 
            MYF(MY_WME)
            );
        if (new_to_name == NULL) {
            error = ENOMEM;
            goto cleanup;
        }
    }
    
    if (is_key) {
        sprintf(dict_name, "key-%s", secondary_name);
        make_name(new_from_name, from_name, dict_name);
    }
    else {
        make_name(new_from_name, from_name, secondary_name);
    }
    if (!is_delete) {
        if (is_key) {
            sprintf(dict_name, "key-%s", secondary_name);
            make_name(new_to_name, to_name, dict_name);
        }
        else {
            make_name(new_to_name, to_name, secondary_name);
        }
    }

    if (is_delete) {    
        error = db_env->dbremove(db_env, txn, new_from_name, NULL, 0);
    }
    else {
        error = db_env->dbrename(db_env, txn, new_from_name, NULL, new_to_name, 0);
    }
    if (error) { goto cleanup; }

cleanup:
    my_free(new_from_name);
    my_free(new_to_name);
    return error;
}


//
// deletes or renames a table. if is_delete is true, then we delete, and to_name can be NULL
// if is_delete is false, then to_name must be non-NULL, as we are renaming the table.
//
int ha_tokudb::delete_or_rename_table (const char* from_name, const char* to_name, bool is_delete) {
    THD *thd = ha_thd();
    int error;
    DB* status_db = NULL;
    DBC* status_cursor = NULL;
    DB_TXN* txn = NULL;
    DBT curr_key;
    DBT curr_val;
    memset(&curr_key, 0, sizeof(curr_key));
    memset(&curr_val, 0, sizeof(curr_val));
    pthread_mutex_lock(&tokudb_meta_mutex);

<<<<<<< HEAD
    tokudb_trx_data *trx = NULL;
    trx = (tokudb_trx_data *) thd_data_get(ha_thd(), tokudb_hton->slot);
    bool do_commit = false;
    if (thd_sql_command(ha_thd()) == SQLCOM_CREATE_TABLE && trx && trx->sub_sp_level) {
        txn = trx->sub_sp_level;
    }
    else {
        do_commit = true;
        error = db_env->txn_begin(db_env, 0, &txn, 0);
        if (error) { goto cleanup; }
    }
=======
    DB_TXN *parent_txn = NULL;
    tokudb_trx_data *trx = NULL;
    trx = (tokudb_trx_data *) thd_data_get(thd, tokudb_hton->slot);
    if (thd_sql_command(ha_thd()) == SQLCOM_CREATE_TABLE && trx && trx->sub_sp_level) {
        parent_txn = trx->sub_sp_level;
    }

    error = txn_begin(db_env, parent_txn, &txn, 0, thd);
    if (error) { goto cleanup; }
>>>>>>> eea310e4

    //
    // modify metadata db
    //
    if (is_delete) {
        error = drop_table_from_metadata(from_name, txn);
    }
    else {
        error = rename_table_in_metadata(from_name, to_name, txn);
    }
    if (error) { goto cleanup; }

    //
    // open status db,
    // create cursor,
    // for each name read out of there, create a db and delete or rename it
    //
    error = open_status_dictionary(&status_db, from_name, txn);
    if (error) { goto cleanup; }

    error = status_db->cursor(status_db, txn, &status_cursor, 0);
    if (error) { goto cleanup; }

    while (error != DB_NOTFOUND) {
        error = status_cursor->c_get(
            status_cursor,
            &curr_key,
            &curr_val,
            DB_NEXT
            );
        if (error && error != DB_NOTFOUND) { goto cleanup; }
        if (error == DB_NOTFOUND) { break; }

        HA_METADATA_KEY mk = *(HA_METADATA_KEY *)curr_key.data;
        if (mk != hatoku_key_name) {
            continue;
        }
        error = delete_or_rename_dictionary(from_name, to_name, (char *)((char *)curr_key.data + sizeof(HA_METADATA_KEY)), true, txn, is_delete);
        if (error) { goto cleanup; }
    }

    //
    // delete or rename main.tokudb
    //
    error = delete_or_rename_dictionary(from_name, to_name, "main", false, txn, is_delete);
    if (error) { goto cleanup; }

    error = status_cursor->c_close(status_cursor);
    assert(error==0);
    status_cursor = NULL;
    if (error) { goto cleanup; }

    error = status_db->close(status_db, 0);
    assert(error == 0);
    status_db = NULL;
    
    //
    // delete or rename status.tokudb
    //
    error = delete_or_rename_dictionary(from_name, to_name, "status", false, txn, is_delete);
    if (error) { goto cleanup; }

    my_errno = error;
cleanup:
    if (status_cursor) {
        int r = status_cursor->c_close(status_cursor);
        assert(r==0);
    }
    if (status_db) {
        int r = status_db->close(status_db, 0);
        assert(r==0);
    }
    if (txn && do_commit) {
        if (error) {
            abort_txn(txn);
        }
        else {
            commit_txn(txn, 0);
        }
    }
    pthread_mutex_unlock(&tokudb_meta_mutex);
    return error;
}


//
// Drops table
// Parameters:
//      [in]    name - name of table to be deleted
// Returns:
//      0 on success
//      error otherwise
//
int ha_tokudb::delete_table(const char *name) {
    TOKUDB_DBUG_ENTER("ha_tokudb::delete_table");
    int error;
    error = delete_or_rename_table(name, NULL, true);
    if (error == DB_LOCK_NOTGRANTED && ((tokudb_debug & TOKUDB_DEBUG_HIDE_DDL_LOCK_ERRORS) == 0)) {
        sql_print_error("Could not delete table %s because \
another transaction has accessed the table. \
To drop the table, make sure no transactions touch the table.", name);
    }
    TOKUDB_DBUG_RETURN(error);
}


//
// renames table from "from" to "to"
// Parameters:
//      [in]    name - old name of table
//      [in]    to - new name of table
// Returns:
//      0 on success
//      error otherwise
//
int ha_tokudb::rename_table(const char *from, const char *to) {
    TOKUDB_DBUG_ENTER("%s %s %s", __FUNCTION__, from, to);
    int error;
    error = delete_or_rename_table(from, to, false);
    if (error == DB_LOCK_NOTGRANTED && ((tokudb_debug & TOKUDB_DEBUG_HIDE_DDL_LOCK_ERRORS) == 0)) {
        sql_print_error("Could not rename table from %s to %s because \
another transaction has accessed the table. \
To rename the table, make sure no transactions touch the table.", from, to);
    }
    TOKUDB_DBUG_RETURN(error);
}


/*
  Returns estimate on number of seeks it will take to read through the table
  This is to be comparable to the number returned by records_in_range so
  that we can decide if we should scan the table or use keys.
*/
/// QQQ why divide by 3
double ha_tokudb::scan_time() {
    TOKUDB_DBUG_ENTER("ha_tokudb::scan_time");
    double ret_val = (double)stats.records / 3;
    DBUG_RETURN(ret_val);
}

double ha_tokudb::keyread_time(uint index, uint ranges, ha_rows rows)
{
    TOKUDB_DBUG_ENTER("ha_tokudb::keyread_time");
    double ret_val;
    if (index == primary_key || key_is_clustering(&table->key_info[index])) {
        ret_val = read_time(index, ranges, rows);
        DBUG_RETURN(ret_val);
    }
    /*
      It is assumed that we will read trough the whole key range and that all
      key blocks are half full (normally things are much better). It is also
      assumed that each time we read the next key from the index, the handler
      performs a random seek, thus the cost is proportional to the number of
      blocks read. This model does not take into account clustered indexes -
      engines that support that (e.g. InnoDB) may want to overwrite this method.
    */
    double keys_per_block= (stats.block_size/2.0/
                            (table->key_info[index].key_length +
                             ref_length) + 1);
    ret_val = (rows + keys_per_block - 1)/ keys_per_block;
    DBUG_RETURN(ret_val);
}

//
// Calculate the time it takes to read a set of ranges through an index
// This enables us to optimize reads for clustered indexes.
// Implementation pulled from InnoDB
// Parameters:
//          index - index to use
//          ranges - number of ranges
//          rows - estimated number of rows in the range
// Returns:
//      estimated time measured in disk seeks
//
double ha_tokudb::read_time(
    uint    index,
    uint    ranges,
    ha_rows rows
    )
{
    TOKUDB_DBUG_ENTER("ha_tokudb::read_time");
    double total_scan;
    double ret_val; 
    bool is_primary = (index == primary_key);
    bool is_clustering;

    //
    // in case for hidden primary key, this is called
    //
    if (index >= table_share->keys) {
        ret_val = handler::read_time(index, ranges, rows);
        goto cleanup;
    }
    
    is_clustering = key_is_clustering(&table->key_info[index]);


    //
    // if it is not the primary key, and it is not a clustering key, then return handler::read_time
    //
    if (!(is_primary || is_clustering)) {
        ret_val = handler::read_time(index, ranges, rows);
        goto cleanup;
    }

    //
    // for primary key and for clustered keys, return a fraction of scan_time()
    //
    total_scan = scan_time();

    if (stats.records < rows) {
        ret_val = is_clustering ? total_scan + 0.00001 : total_scan;
        goto cleanup;
    }

    //
    // one disk seek per range plus the proportional scan time of the rows
    //
    ret_val = (ranges + (double) rows / (double) stats.records * total_scan);
    ret_val = is_clustering ? ret_val + 0.00001 : ret_val;
    
cleanup:
    DBUG_RETURN(ret_val);
}

double ha_tokudb::index_only_read_time(uint keynr, double records) {
    TOKUDB_DBUG_ENTER("ha_tokudb::index_only_read_time");
    double ret_val = keyread_time(keynr, 1, (ha_rows)records);
    DBUG_RETURN(ret_val);
}

//
// Estimates the number of index records in a range. In case of errors, return
//   HA_TOKUDB_RANGE_COUNT instead of HA_POS_ERROR. This was behavior
//   when we got the handlerton from MySQL.
// Parameters:
//              keynr -index to use 
//      [in]    start_key - low end of the range
//      [in]    end_key - high end of the range
// Returns:
//      0 - There are no matching keys in the given range
//      number > 0 - There are approximately number matching rows in the range
//      HA_POS_ERROR - Something is wrong with the index tree
//
ha_rows ha_tokudb::records_in_range(uint keynr, key_range* start_key, key_range* end_key) {
    TOKUDB_DBUG_ENTER("ha_tokudb::records_in_range");
    DBT *pleft_key = NULL, *pright_key = NULL;
    DBT left_key, right_key;
    ha_rows ret_val = HA_TOKUDB_RANGE_COUNT;
    DB *kfile = share->key_file[keynr];
    uint64_t less, equal1, middle, equal2, greater;
    uint64_t rows;
    bool is_exact;
    int error;
    uchar inf_byte;

    //
    // get start_rows and end_rows values so that we can estimate range
    // when calling key_range64, the only value we can trust is the value for less
    // The reason is that the key being passed in may be a prefix of keys in the DB
    // As a result, equal may be 0 and greater may actually be equal+greater
    // So, we call key_range64 on the key, and the key that is after it.
    //
    if (!start_key && !end_key) {
        error = estimate_num_rows(kfile, &rows, transaction);
        if (error) {
            ret_val = HA_TOKUDB_RANGE_COUNT;
            goto cleanup;
        }
        ret_val = (rows <= 1) ? 1 : rows;
        goto cleanup;
    }
    if (start_key) {
        inf_byte = (start_key->flag == HA_READ_KEY_EXACT) ?
            COL_NEG_INF : COL_POS_INF;
        pack_key(
            &left_key,
            keynr,
            key_buff,
            start_key->key,
            start_key->length,
            inf_byte
            );
        pleft_key = &left_key;
    }
    if (end_key) {
        inf_byte = (end_key->flag == HA_READ_BEFORE_KEY) ?
            COL_NEG_INF : COL_POS_INF;
        pack_key(
            &right_key, 
            keynr, 
            key_buff2, 
            end_key->key, 
            end_key->length, 
            inf_byte
            );
        pright_key = &right_key;
    }
    error = kfile->keys_range64(
        kfile, 
        transaction, 
        pleft_key,
        pright_key,
        &less,
        &equal1,
        &middle,
        &equal2,
        &greater,
        &is_exact
        );
    if (error) {
        ret_val = HA_TOKUDB_RANGE_COUNT;
        goto cleanup;
    }
    rows = middle;

    //
    // MySQL thinks a return value of 0 means there are exactly 0 rows
    // Therefore, always return non-zero so this assumption is not made
    //
    ret_val = (ha_rows) (rows <= 1 ? 1 : rows);
cleanup:
    DBUG_RETURN(ret_val);
}


//
// Initializes the auto-increment data in the local "share" object to the
// greater of two values: what's stored in the metadata or the last inserted
// auto-increment field (if auto-increment field is the first field of a key).
//
void ha_tokudb::init_auto_increment() {
    DBT key;
    DBT value;
    int error;
    HA_METADATA_KEY key_val = hatoku_max_ai;
    memset(&key, 0, sizeof(key));
    memset(&value, 0, sizeof(value));
    key.data = &key_val;
    key.size = sizeof(key_val);
    value.flags = DB_DBT_USERMEM;
    DB_TXN* txn = NULL;

    error = txn_begin(db_env, 0, &txn, 0, ha_thd());
    if (error) {
        share->last_auto_increment = 0;    
    }
    else {
        //
        // First retrieve hatoku_max_ai, which is max value used by auto increment
        // column so far, the max value could have been auto generated (e.g. insert (NULL))
        // or it could have been manually inserted by user (e.g. insert (345))
        //
        value.ulen = sizeof(share->last_auto_increment);
        value.data = &share->last_auto_increment;
        error = share->status_block->get(
            share->status_block, 
            txn, 
            &key, 
            &value, 
            0
            );
        
        if (error || value.size != sizeof(share->last_auto_increment)) {
            share->last_auto_increment = 0;
        }

        //
        // Now retrieve the initial auto increment value, as specified by create table
        // so if a user does "create table t1 (a int auto_increment, primary key (a)) auto_increment=100",
        // then the value 100 should be stored here
        //
        key_val = hatoku_ai_create_value;
        value.ulen = sizeof(share->auto_inc_create_value);
        value.data = &share->auto_inc_create_value;
        error = share->status_block->get(
            share->status_block, 
            txn, 
            &key, 
            &value, 
            0
            );
        
        if (error || value.size != sizeof(share->auto_inc_create_value)) {
            share->auto_inc_create_value = 0;
        }

        commit_txn(txn, 0);
    }
    if (tokudb_debug & TOKUDB_DEBUG_AUTO_INCREMENT) {
        TOKUDB_TRACE("init auto increment:%lld\n", share->last_auto_increment);
    }
}

void ha_tokudb::get_auto_increment(ulonglong offset, ulonglong increment, ulonglong nb_desired_values, ulonglong * first_value, ulonglong * nb_reserved_values) {
    TOKUDB_DBUG_ENTER("ha_tokudb::get_auto_increment");
    ulonglong nr;
    bool over;

    if (table->s->next_number_key_offset)
    {
      handler::get_auto_increment(offset, increment, nb_desired_values, first_value, nb_reserved_values);
      DBUG_VOID_RETURN;
    }

    pthread_mutex_lock(&share->mutex);

    if (share->auto_inc_create_value > share->last_auto_increment) {
        nr = share->auto_inc_create_value;
        over = false;
        share->last_auto_increment = share->auto_inc_create_value;
    }
    else {
        nr = share->last_auto_increment + increment;
        over = nr < share->last_auto_increment;
        if (over)
            nr = ULONGLONG_MAX;
    }
    if (!over) {
        share->last_auto_increment = nr + (nb_desired_values - 1)*increment;
        if (delay_updating_ai_metadata) {
            ai_metadata_update_required = true;
        }
        else {
            update_max_auto_inc(share->status_block, share->last_auto_increment);
        }
    }
        
    if (tokudb_debug & TOKUDB_DEBUG_AUTO_INCREMENT) {
        TOKUDB_TRACE("get_auto_increment(%lld,%lld,%lld):got:%lld:%lld\n",
                     offset, increment, nb_desired_values, nr, nb_desired_values);
    }
    *first_value = nr;
    *nb_reserved_values = nb_desired_values;
    pthread_mutex_unlock(&share->mutex);
    DBUG_VOID_RETURN;
}

bool ha_tokudb::is_optimize_blocking() {
    return false;
}

bool ha_tokudb::is_auto_inc_singleton(){
    return false;
}

volatile int ha_tokudb_tokudb_add_index_wait = 0; // debug
volatile int ha_tokudb_build_index_wait = 0;      // debug

//
// Internal function called by ha_tokudb::add_index and ha_tokudb::alter_table_phase2
// With a transaction, drops dictionaries associated with indexes in key_num
//
//
// Adds indexes to the table. Takes the array of KEY passed in key_info, and creates
// DB's that will go at the end of share->key_file. THE IMPLICIT ASSUMPTION HERE is
// that the table will be modified and that these added keys will be appended to the end
// of the array table->key_info
// Parameters:
//      [in]    table_arg - table that is being modified, seems to be identical to this->table
//      [in]    key_info - array of KEY's to be added
//              num_of_keys - number of keys to be added, number of elements in key_info
//  Returns:
//      0 on success, error otherwise
//
int ha_tokudb::tokudb_add_index(
    TABLE *table_arg, 
    KEY *key_info, 
    uint num_of_keys, 
    DB_TXN* txn, 
    bool* inc_num_DBs,
    bool* modified_DBs
    ) 
{
    TOKUDB_DBUG_ENTER("ha_tokudb::tokudb_add_index");
    assert(txn);

    while (ha_tokudb_tokudb_add_index_wait) sleep(1); // debug

    int error;
    uint curr_index = 0;
    DBC* tmp_cursor = NULL;
    int cursor_ret_val = 0;
    DBT curr_pk_key, curr_pk_val;
    THD* thd = ha_thd(); 
    DB_LOADER* loader = NULL;
    DB_INDEXER* indexer = NULL;
    bool loader_save_space = get_load_save_space(thd);
    bool use_hot_index = (lock.type == TL_WRITE_ALLOW_WRITE);
    uint32_t loader_flags = loader_save_space ? LOADER_COMPRESS_INTERMEDIATES : 0;
    uint32_t indexer_flags = 0;
    uint32_t mult_db_flags[MAX_KEY + 1] = {0};
    uint32_t mult_put_flags[MAX_KEY + 1];
    uint32_t mult_dbt_flags[MAX_KEY + 1];
    bool creating_hot_index = false;
    struct loader_context lc;
    memset(&lc, 0, sizeof lc);
    lc.thd = thd;
    lc.ha = this;
    loader_error = 0;
    bool rw_lock_taken = false;
    *inc_num_DBs = false;
    *modified_DBs = false;
    invalidate_bulk_fetch();
    unpack_entire_row = true; // for bulk fetching rows
    for (uint32_t i = 0; i < MAX_KEY+1; i++) {
        mult_put_flags[i] = 0;
        mult_dbt_flags[i] = DB_DBT_REALLOC;
    }
    //
    // number of DB files we have open currently, before add_index is executed
    //
    uint curr_num_DBs = table_arg->s->keys + test(hidden_primary_key);

    //
    // get the row type to use for the indexes we're adding
    //
    const srv_row_format_t row_type = get_row_type_for_key(share->file);

    //
    // status message to be shown in "show process list"
    //
    char status_msg[MAX_ALIAS_NAME + 200]; //buffer of 200 should be a good upper bound.
    ulonglong num_processed = 0; //variable that stores number of elements inserted thus far
    thd_proc_info(thd, "Adding indexes");
    
    //
    // in unpack_row, MySQL passes a buffer that is this long,
    // so this length should be good enough for us as well
    //
    memset((void *) &curr_pk_key, 0, sizeof(curr_pk_key));
    memset((void *) &curr_pk_val, 0, sizeof(curr_pk_val));

    //
    // The files for secondary tables are derived from the name of keys
    // If we try to add a key with the same name as an already existing key,
    // We can crash. So here we check if any of the keys added has the same
    // name of an existing key, and if so, we fail gracefully
    //
    for (uint i = 0; i < num_of_keys; i++) {
        for (uint j = 0; j < table_arg->s->keys; j++) {
            if (strcmp(key_info[i].name, table_arg->s->key_info[j].name) == 0) {
                error = HA_ERR_WRONG_COMMAND;
                goto cleanup;
            }
        }
    }
    
    rw_wrlock(&share->num_DBs_lock);
    rw_lock_taken = true;
    //
    // open all the DB files and set the appropriate variables in share
    // they go to the end of share->key_file
    //
    creating_hot_index = use_hot_index && num_of_keys == 1 && (key_info[0].flags & HA_NOSAME) == 0;
    if (use_hot_index && (share->num_DBs > curr_num_DBs)) {
        //
        // already have hot index in progress, get out
        //
        error = HA_ERR_INTERNAL_ERROR;
        goto cleanup;
    }
    curr_index = curr_num_DBs;
    *modified_DBs = true;
    for (uint i = 0; i < num_of_keys; i++, curr_index++) {
        if (key_is_clustering(&key_info[i])) {
            set_key_filter(
                &share->kc_info.key_filters[curr_index],
                &key_info[i],
                table_arg,
                false
                );                
            if (!hidden_primary_key) {
                set_key_filter(
                    &share->kc_info.key_filters[curr_index],
                    &table_arg->key_info[primary_key],
                    table_arg,
                    false
                    );
            }

            error = initialize_col_pack_info(&share->kc_info,table_arg->s,curr_index);
            if (error) {
                goto cleanup;
            }
        }


        error = create_secondary_dictionary(share->table_name, table_arg, &key_info[i], txn, &share->kc_info, curr_index, creating_hot_index, row_type);
        if (error) { goto cleanup; }

        error = open_secondary_dictionary(
            &share->key_file[curr_index], 
            &key_info[i],
            share->table_name,
            false,
            txn
            );
        if (error) { goto cleanup; }
    }
    
    if (creating_hot_index) {
        share->num_DBs++;
        *inc_num_DBs = true;
        error = db_env->create_indexer(
            db_env,
            txn,
            &indexer,
            share->file,
            num_of_keys,
            &share->key_file[curr_num_DBs],
            mult_db_flags,
            indexer_flags
            );
        if (error) { goto cleanup; }

        error = indexer->set_poll_function(indexer, ai_poll_fun, &lc);
        if (error) { goto cleanup; }

        error = indexer->set_error_callback(indexer, loader_ai_err_fun, &lc);
        if (error) { goto cleanup; }

        rw_unlock(&share->num_DBs_lock);
        rw_lock_taken = false;
        
#ifdef HA_TOKUDB_HAS_THD_PROGRESS
        // initialize a one phase progress report.
        // incremental reports are done in the indexer's callback function.
        thd_progress_init(thd, 1);
#endif

        while (ha_tokudb_build_index_wait) sleep(1); // debug

        error = indexer->build(indexer);

        if (error) { goto cleanup; }

        rw_wrlock(&share->num_DBs_lock);
        error = indexer->close(indexer);
        rw_unlock(&share->num_DBs_lock);
        if (error) { goto cleanup; }
        indexer = NULL;
    }
    else {
        DBUG_ASSERT(table->mdl_ticket->get_type() >= MDL_SHARED_NO_WRITE);
        rw_unlock(&share->num_DBs_lock);
        rw_lock_taken = false;
        prelocked_right_range_size = 0;
        prelocked_left_range_size = 0;
        struct smart_dbt_bf_info bf_info;
        bf_info.ha = this;
        // you need the val if you have a clustering index and key_read is not 0;
        bf_info.direction = 1;
        bf_info.thd = ha_thd();
        bf_info.need_val = true;
        bf_info.key_to_compare = NULL;

        error = db_env->create_loader(
            db_env, 
            txn, 
            &loader, 
            NULL, // no src_db needed
            num_of_keys, 
            &share->key_file[curr_num_DBs], 
            mult_put_flags,
            mult_dbt_flags,
            loader_flags
            );
        if (error) { goto cleanup; }

        error = loader->set_poll_function(loader, loader_poll_fun, &lc);
        if (error) { goto cleanup; }

        error = loader->set_error_callback(loader, loader_ai_err_fun, &lc);
        if (error) { goto cleanup; }
        //
        // scan primary table, create each secondary key, add to each DB
        //    
        if ((error = share->file->cursor(share->file, txn, &tmp_cursor, DB_SERIALIZABLE))) {
            tmp_cursor = NULL;             // Safety
            goto cleanup;
        }

        //
        // grab some locks to make this go faster
        // first a global read lock on the main DB, because
        // we intend to scan the entire thing
        //
        error = tmp_cursor->c_set_bounds(
            tmp_cursor,
            share->file->dbt_neg_infty(),
            share->file->dbt_pos_infty(),
            true,
            0
            );
        if (error) { goto cleanup; }

        // set the bulk fetch iteration to its max so that adding an
        // index fills the bulk fetch buffer every time. we do not
        // want it to grow exponentially fast.
        rows_fetched_using_bulk_fetch = 0;
        bulk_fetch_iteration = HA_TOKU_BULK_FETCH_ITERATION_MAX;
        cursor_ret_val = tmp_cursor->c_getf_next(tmp_cursor, DB_PRELOCKED,smart_dbt_bf_callback, &bf_info);

#ifdef HA_TOKUDB_HAS_THD_PROGRESS
        // initialize a two phase progress report.
        // first phase: putting rows into the loader
        thd_progress_init(thd, 2);
#endif

        while (cursor_ret_val != DB_NOTFOUND || ((bytes_used_in_range_query_buff - curr_range_query_buff_offset) > 0)) {
            if ((bytes_used_in_range_query_buff - curr_range_query_buff_offset) == 0) {
                invalidate_bulk_fetch(); // reset the buffers
                cursor_ret_val = tmp_cursor->c_getf_next(tmp_cursor, DB_PRELOCKED, smart_dbt_bf_callback, &bf_info);
                if (cursor_ret_val != DB_NOTFOUND && cursor_ret_val != 0) {
                    error = cursor_ret_val;
                    goto cleanup;
                }
            }
            // do this check in case the the c_getf_next did not put anything into the buffer because
            // there was no more data
            if ((bytes_used_in_range_query_buff - curr_range_query_buff_offset) == 0) {
                break;
            }
            // at this point, we know the range query buffer has at least one key/val pair
            uchar* curr_pos = range_query_buff+curr_range_query_buff_offset;
            
            uint32_t key_size = *(uint32_t *)curr_pos;    
            curr_pos += sizeof(key_size);    
            uchar* curr_key_buff = curr_pos;    
            curr_pos += key_size;        
            curr_pk_key.data = curr_key_buff;    
            curr_pk_key.size = key_size;
            
            uint32_t val_size = *(uint32_t *)curr_pos;    
            curr_pos += sizeof(val_size);    
            uchar* curr_val_buff = curr_pos;    
            curr_pos += val_size;        
            curr_pk_val.data = curr_val_buff;    
            curr_pk_val.size = val_size;
            
            curr_range_query_buff_offset = curr_pos - range_query_buff;

            error = loader->put(loader, &curr_pk_key, &curr_pk_val);
            if (error) { goto cleanup; }

            num_processed++; 

            if ((num_processed % 1000) == 0) {
                sprintf(status_msg, "Adding indexes: Fetched %llu of about %llu rows, loading of data still remains.", num_processed, (long long unsigned) share->rows);
                thd_proc_info(thd, status_msg);

#ifdef HA_TOKUDB_HAS_THD_PROGRESS
                thd_progress_report(thd, num_processed, (long long unsigned) share->rows);
#endif

                if (thd->killed) {
                    error = ER_ABORTING_CONNECTION;
                    goto cleanup;
                }
            }
        }
        error = tmp_cursor->c_close(tmp_cursor);
        assert(error==0);
        tmp_cursor = NULL;

#ifdef HA_TOKUDB_HAS_THD_PROGRESS
        // next progress report phase: closing the loader. 
        // incremental reports are done in the loader's callback function.
        thd_progress_next_stage(thd);
#endif

        error = loader->close(loader);
        loader = NULL;

        if (error) goto cleanup;
    }
    curr_index = curr_num_DBs;
    for (uint i = 0; i < num_of_keys; i++, curr_index++) {
        if (key_info[i].flags & HA_NOSAME) {
            bool is_unique;
            error = is_index_unique(
                &is_unique, 
                txn, 
                share->key_file[curr_index], 
                &key_info[i]
                );
            if (error) goto cleanup;
            if (!is_unique) {
                error = HA_ERR_FOUND_DUPP_KEY;
                last_dup_key = i;
                goto cleanup;
            }
        }
    }

    //
    // We have an accurate row count, might as well update share->rows
    //
    if(!creating_hot_index) {
        pthread_mutex_lock(&share->mutex);
        share->rows = num_processed;
        pthread_mutex_unlock(&share->mutex);
    }
    //
    // now write stuff to status.tokudb
    //
    pthread_mutex_lock(&share->mutex);
    for (uint i = 0; i < num_of_keys; i++) {
        write_key_name_to_status(share->status_block, key_info[i].name, txn);
    }
    pthread_mutex_unlock(&share->mutex);
    
    error = 0;
cleanup:
#ifdef HA_TOKUDB_HAS_THD_PROGRESS
    thd_progress_end(thd);
#endif
    if (rw_lock_taken) {
        rw_unlock(&share->num_DBs_lock);
        rw_lock_taken = false;
    }
    if (tmp_cursor) {            
        int r = tmp_cursor->c_close(tmp_cursor);
        assert(r==0);
        tmp_cursor = NULL;
    }
    if (loader != NULL) {
        sprintf(status_msg, "aborting creation of indexes.");
        thd_proc_info(thd, status_msg);
        loader->abort(loader);
    }
    if (indexer != NULL) {
        sprintf(status_msg, "aborting creation of indexes.");
        thd_proc_info(thd, status_msg);
        rw_wrlock(&share->num_DBs_lock);
        indexer->abort(indexer);
        rw_unlock(&share->num_DBs_lock);
    }
    if (error == DB_LOCK_NOTGRANTED && ((tokudb_debug & TOKUDB_DEBUG_HIDE_DDL_LOCK_ERRORS) == 0)) {
        sql_print_error("Could not add indexes to table %s because \
another transaction has accessed the table. \
To add indexes, make sure no transactions touch the table.", share->table_name);
    }
    TOKUDB_DBUG_RETURN(error ? error : loader_error);
}

//
// Internal function called by ha_tokudb::add_index and ha_tokudb::alter_table_phase2
// Closes added indexes in case of error in error path of add_index and alter_table_phase2
//
void ha_tokudb::restore_add_index(TABLE* table_arg, uint num_of_keys, bool incremented_numDBs, bool modified_DBs) {
    uint curr_num_DBs = table_arg->s->keys + test(hidden_primary_key);
    uint curr_index = 0;

    //
    // need to restore num_DBs, and we have to do it before we close the dictionaries
    // so that there is not a window 
    //
    if (incremented_numDBs) {
        rw_wrlock(&share->num_DBs_lock);
        share->num_DBs--;
    }
    if (modified_DBs) {
        curr_index = curr_num_DBs;
        for (uint i = 0; i < num_of_keys; i++, curr_index++) {
            reset_key_and_col_info(&share->kc_info, curr_index);
        }
        curr_index = curr_num_DBs;
        for (uint i = 0; i < num_of_keys; i++, curr_index++) {
            if (share->key_file[curr_index]) {
                int r = share->key_file[curr_index]->close(
                    share->key_file[curr_index],
                    0
                    );
                assert(r==0);
                share->key_file[curr_index] = NULL;
            }
        }
    }
    if (incremented_numDBs) {
        rw_unlock(&share->num_DBs_lock);
    }
}

volatile int ha_tokudb_drop_indexes_wait = 0; // debug

//
// Internal function called by ha_tokudb::prepare_drop_index and ha_tokudb::alter_table_phase2
// With a transaction, drops dictionaries associated with indexes in key_num
//
int ha_tokudb::drop_indexes(TABLE *table_arg, uint *key_num, uint num_of_keys, KEY *key_info, DB_TXN* txn) {
    TOKUDB_DBUG_ENTER("ha_tokudb::drop_indexes");
    assert(txn);

    while (ha_tokudb_drop_indexes_wait) sleep(1); // debug

    int error = 0;
    for (uint i = 0; i < num_of_keys; i++) {
        uint curr_index = key_num[i];
        error = share->key_file[curr_index]->pre_acquire_fileops_lock(share->key_file[curr_index],txn);
        if (error != 0) {
            goto cleanup;
        }
    }
    for (uint i = 0; i < num_of_keys; i++) {
        uint curr_index = key_num[i];
        int r = share->key_file[curr_index]->close(share->key_file[curr_index],0);
        assert(r==0);
        share->key_file[curr_index] = NULL;

        error = remove_key_name_from_status(share->status_block, key_info[curr_index].name, txn);
        if (error) { goto cleanup; }
        
        error = delete_or_rename_dictionary(share->table_name, NULL, key_info[curr_index].name, true, txn, true);
        if (error) { goto cleanup; }
    }

cleanup:
    if (error == DB_LOCK_NOTGRANTED && ((tokudb_debug & TOKUDB_DEBUG_HIDE_DDL_LOCK_ERRORS) == 0)) {
        sql_print_error("Could not drop indexes from table %s because \
another transaction has accessed the table. \
To drop indexes, make sure no transactions touch the table.", share->table_name);
    }
    TOKUDB_DBUG_RETURN(error);
}

//
// Internal function called by ha_tokudb::prepare_drop_index and ha_tokudb::alter_table_phase2
// Restores dropped indexes in case of error in error path of prepare_drop_index and alter_table_phase2
//
void ha_tokudb::restore_drop_indexes(TABLE *table_arg, uint *key_num, uint num_of_keys) {

    //
    // reopen closed dictionaries
    //
    for (uint i = 0; i < num_of_keys; i++) {
        int r;
        uint curr_index = key_num[i];
        if (share->key_file[curr_index] == NULL) {
            r = open_secondary_dictionary(
                &share->key_file[curr_index], 
                &table_share->key_info[curr_index],
                share->table_name,
                false, // 
                NULL
                );
            assert(!r);
        }
    }            
}

void ha_tokudb::print_error(int error, myf errflag) {
    if (error == DB_LOCK_DEADLOCK)
        error = HA_ERR_LOCK_DEADLOCK;
    if (error == DB_LOCK_NOTGRANTED)
        error = HA_ERR_LOCK_WAIT_TIMEOUT;
#if defined(HA_ERR_DISK_FULL)
    if (error == ENOSPC) {
        error = HA_ERR_DISK_FULL;
    }
#endif
    if (error == DB_KEYEXIST) {
        error = HA_ERR_FOUND_DUPP_KEY;
    }
#if defined(HA_ALTER_ERROR)
    if (error == HA_ALTER_ERROR) {
        error = HA_ERR_UNSUPPORTED;
    }
#endif
    handler::print_error(error, errflag);
}


//
// truncate's dictionary associated with keynr index using transaction txn
// does so by deleting and then recreating the dictionary in the context
// of a transaction
//
int ha_tokudb::truncate_dictionary( uint keynr, DB_TXN* txn ) {
    int error;
    bool is_pk = (keynr == primary_key);

    const srv_row_format_t row_type = get_row_type_for_key(share->key_file[keynr]);
    error = share->key_file[keynr]->close(share->key_file[keynr], 0);
    assert(error == 0);

    share->key_file[keynr] = NULL;
    if (is_pk) { share->file = NULL; }

    if (is_pk) {
        error = delete_or_rename_dictionary(
            share->table_name, 
            NULL,
            "main", 
            false, //is_key
            txn,
            true // is a delete
            );
        if (error) { goto cleanup; }
    }
    else {
        error = delete_or_rename_dictionary(
            share->table_name, 
            NULL,
            table_share->key_info[keynr].name, 
            true, //is_key
            txn,
            true // is a delete
            );
        if (error) { goto cleanup; }
    }

    if (is_pk) {
        error = create_main_dictionary(share->table_name, table, txn, &share->kc_info, row_type);
    }
    else {
        error = create_secondary_dictionary(
            share->table_name, 
            table, 
            &table_share->key_info[keynr], 
            txn,
            &share->kc_info,
            keynr,
            false,
            row_type
            );
    }
    if (error) { goto cleanup; }

cleanup:
    return error;
}

volatile int ha_tokudb_truncate_wait = 0; // debug

// for 5.5
int ha_tokudb::truncate() {
    TOKUDB_DBUG_ENTER("truncate");
    while (ha_tokudb_truncate_wait) sleep(1); // debug
    int error = delete_all_rows_internal();
    TOKUDB_DBUG_RETURN(error);
}

// delete all rows from a table
//
// effects: delete all of the rows in the main dictionary and all of the
// indices.  this must be atomic, so we use the statement transaction
// for all of the truncate operations.
// locks:  if we have an exclusive table write lock, all of the concurrency
// issues go away.
// returns: 0 if success
int ha_tokudb::delete_all_rows() {
    TOKUDB_DBUG_ENTER("delete_all_rows");
    int error = 0;
    if (thd_sql_command(ha_thd()) != SQLCOM_TRUNCATE) {
        share->try_table_lock = true;
        error = HA_ERR_WRONG_COMMAND;
    }
    if (error == 0)
        error = delete_all_rows_internal();
    TOKUDB_DBUG_RETURN(error);
}

int ha_tokudb::delete_all_rows_internal() {
    TOKUDB_DBUG_ENTER("delete_all_rows_internal");
    int error = 0;
    uint curr_num_DBs = 0;
    DB_TXN* txn = NULL;

    error = txn_begin(db_env, 0, &txn, 0, ha_thd());
    if (error) { goto cleanup; }

    curr_num_DBs = table->s->keys + test(hidden_primary_key);
    for (uint i = 0; i < curr_num_DBs; i++) {
        error = share->key_file[i]->pre_acquire_fileops_lock(
            share->key_file[i], 
            txn
            );
        if (error) { goto cleanup; }
        error = share->key_file[i]->pre_acquire_table_lock(
            share->key_file[i], 
            txn
            );
        if (error) { goto cleanup; }
    }
    for (uint i = 0; i < curr_num_DBs; i++) {
        error = truncate_dictionary(i, txn);
        if (error) { goto cleanup; }
    }

    // zap the row count
    if (error == 0) {
        share->rows = 0;
	// update auto increment
	share->last_auto_increment = 0;
	// calling write_to_status directly because we need to use txn
	write_to_status(
	    share->status_block,
            hatoku_max_ai,
	    &share->last_auto_increment,
	    sizeof(share->last_auto_increment), 
	    txn
	    );
    }

    share->try_table_lock = true;
cleanup:
    if (txn) {
        if (error) {
            abort_txn(txn);
        }
        else {
            commit_txn(txn,0);
        }
    }

    if (error == DB_LOCK_NOTGRANTED && ((tokudb_debug & TOKUDB_DEBUG_HIDE_DDL_LOCK_ERRORS) == 0)) {
        sql_print_error("Could not truncate table %s because another transaction has accessed the \
        table. To truncate the table, make sure no transactions touch the table.", 
        share->table_name);
    }
    //
    // regardless of errors, need to reopen the DB's
    //    
    for (uint i = 0; i < curr_num_DBs; i++) {
        int r = 0;
        if (share->key_file[i] == NULL) {
            if (i != primary_key) {
                r = open_secondary_dictionary(
                    &share->key_file[i], 
                    &table_share->key_info[i],
                    share->table_name,
                    false, // 
                    NULL
                    );
                assert(!r);
            }
            else {
                r = open_main_dictionary(
                    share->table_name, 
                    false, 
                    NULL
                    );
                assert(!r);
            }
        }
    }
    TOKUDB_DBUG_RETURN(error);
}

void ha_tokudb::set_loader_error(int err) {
    loader_error = err;
}

void ha_tokudb::set_dup_value_for_pk(DBT* key) {
    assert(!hidden_primary_key);
    unpack_key(table->record[0],key,primary_key);
    last_dup_key = primary_key;
}

void ha_tokudb::close_dsmrr() {
#ifdef MARIADB_BASE_VERSION
    ds_mrr.dsmrr_close();
#elif 50600 <= MYSQL_VERSION_ID && MYSQL_VERSION_ID <= 50699
    ds_mrr.dsmrr_close();
#endif
}

void ha_tokudb::reset_dsmrr() {
#ifdef MARIADB_BASE_VERSION
    ds_mrr.dsmrr_close();
#elif 50600 <= MYSQL_VERSION_ID && MYSQL_VERSION_ID <= 50699
    ds_mrr.reset();
#endif
}

// we cache the information so we can do filtering ourselves,
// but as far as MySQL knows, we are not doing any filtering,
// so if we happen to miss filtering a row that does not match
// idx_cond_arg, MySQL will catch it.
// This allows us the ability to deal with only index_next and index_prev,
// and not need to worry about other index_XXX functions
Item* ha_tokudb::idx_cond_push(uint keyno_arg, Item* idx_cond_arg) {
    toku_pushed_idx_cond_keyno = keyno_arg;
    toku_pushed_idx_cond = idx_cond_arg;
    return idx_cond_arg;
}

// table admin 
#include "ha_tokudb_admin.cc"

// update functions
#include "tokudb_update_fun.cc"

// fast updates
#include "ha_tokudb_update.cc"

// alter table code for various mysql distros
#include "ha_tokudb_alter_55.cc"
#include "ha_tokudb_alter_56.cc"

// mrr
#ifdef MARIADB_BASE_VERSION
#include  "ha_tokudb_mrr_maria.cc"
#elif 50600 <= MYSQL_VERSION_ID && MYSQL_VERSION_ID <= 50699
#include  "ha_tokudb_mrr_mysql.cc"
#endif

// key comparisons
#include "hatoku_cmp.cc"

// handlerton
#include "hatoku_hton.cc"

// generate template functions
namespace tokudb {
    template size_t vlq_encode_ui(uint32_t n, void *p, size_t s);
    template size_t vlq_decode_ui(uint32_t *np, void *p, size_t s);
    template size_t vlq_encode_ui(uint64_t n, void *p, size_t s);
    template size_t vlq_decode_ui(uint64_t *np, void *p, size_t s);
};<|MERGE_RESOLUTION|>--- conflicted
+++ resolved
@@ -3351,13 +3351,8 @@
     return ret_val;
 }
 
-<<<<<<< HEAD
 void ha_tokudb::start_bulk_insert(ha_rows rows, uint flags) {
-    TOKUDB_DBUG_ENTER("ha_tokudb::start_bulk_insert");
-=======
-void ha_tokudb::start_bulk_insert(ha_rows rows) {
     TOKUDB_DBUG_ENTER("ha_tokudb::start_bulk_insert %p txn %p", this, transaction);
->>>>>>> eea310e4
     THD* thd = ha_thd();
     tokudb_trx_data* trx = (tokudb_trx_data *) thd_data_get(thd, tokudb_hton->slot);
     delay_updating_ai_metadata = true;
@@ -7174,19 +7169,6 @@
     memset(&curr_val, 0, sizeof(curr_val));
     pthread_mutex_lock(&tokudb_meta_mutex);
 
-<<<<<<< HEAD
-    tokudb_trx_data *trx = NULL;
-    trx = (tokudb_trx_data *) thd_data_get(ha_thd(), tokudb_hton->slot);
-    bool do_commit = false;
-    if (thd_sql_command(ha_thd()) == SQLCOM_CREATE_TABLE && trx && trx->sub_sp_level) {
-        txn = trx->sub_sp_level;
-    }
-    else {
-        do_commit = true;
-        error = db_env->txn_begin(db_env, 0, &txn, 0);
-        if (error) { goto cleanup; }
-    }
-=======
     DB_TXN *parent_txn = NULL;
     tokudb_trx_data *trx = NULL;
     trx = (tokudb_trx_data *) thd_data_get(thd, tokudb_hton->slot);
@@ -7196,7 +7178,6 @@
 
     error = txn_begin(db_env, parent_txn, &txn, 0, thd);
     if (error) { goto cleanup; }
->>>>>>> eea310e4
 
     //
     // modify metadata db
