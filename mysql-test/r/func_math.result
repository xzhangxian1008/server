drop table if exists t1;
select floor(5.5),floor(-5.5);
floor(5.5)	floor(-5.5)
5	-6
explain extended select floor(5.5),floor(-5.5);
id	select_type	table	type	possible_keys	key	key_len	ref	rows	filtered	Extra
1	SIMPLE	NULL	NULL	NULL	NULL	NULL	NULL	NULL	NULL	No tables used
Warnings:
Note	1003	select floor(5.5) AS `floor(5.5)`,floor(-(5.5)) AS `floor(-5.5)`
select ceiling(5.5),ceiling(-5.5);
ceiling(5.5)	ceiling(-5.5)
6	-5
explain extended select ceiling(5.5),ceiling(-5.5);
id	select_type	table	type	possible_keys	key	key_len	ref	rows	filtered	Extra
1	SIMPLE	NULL	NULL	NULL	NULL	NULL	NULL	NULL	NULL	No tables used
Warnings:
Note	1003	select ceiling(5.5) AS `ceiling(5.5)`,ceiling(-(5.5)) AS `ceiling(-5.5)`
select truncate(52.64,1),truncate(52.64,2),truncate(52.64,-1),truncate(52.64,-2), truncate(-52.64,1),truncate(-52.64,-1);
truncate(52.64,1)	truncate(52.64,2)	truncate(52.64,-1)	truncate(52.64,-2)	truncate(-52.64,1)	truncate(-52.64,-1)
52.6	52.64	50	0	-52.6	-50
explain extended select truncate(52.64,1),truncate(52.64,2),truncate(52.64,-1),truncate(52.64,-2), truncate(-52.64,1),truncate(-52.64,-1);
id	select_type	table	type	possible_keys	key	key_len	ref	rows	filtered	Extra
1	SIMPLE	NULL	NULL	NULL	NULL	NULL	NULL	NULL	NULL	No tables used
Warnings:
Note	1003	select truncate(52.64,1) AS `truncate(52.64,1)`,truncate(52.64,2) AS `truncate(52.64,2)`,truncate(52.64,-(1)) AS `truncate(52.64,-1)`,truncate(52.64,-(2)) AS `truncate(52.64,-2)`,truncate(-(52.64),1) AS `truncate(-52.64,1)`,truncate(-(52.64),-(1)) AS `truncate(-52.64,-1)`
select round(5.5),round(-5.5);
round(5.5)	round(-5.5)
6	-6
explain extended select round(5.5),round(-5.5);
id	select_type	table	type	possible_keys	key	key_len	ref	rows	filtered	Extra
1	SIMPLE	NULL	NULL	NULL	NULL	NULL	NULL	NULL	NULL	No tables used
Warnings:
Note	1003	select round(5.5,0) AS `round(5.5)`,round(-(5.5),0) AS `round(-5.5)`
select round(5.64,1),round(5.64,2),round(5.64,-1),round(5.64,-2);
round(5.64,1)	round(5.64,2)	round(5.64,-1)	round(5.64,-2)
5.6	5.64	10	0
select abs(-10), sign(-5), sign(5), sign(0);
abs(-10)	sign(-5)	sign(5)	sign(0)
10	-1	1	0
explain extended select abs(-10), sign(-5), sign(5), sign(0);
id	select_type	table	type	possible_keys	key	key_len	ref	rows	filtered	Extra
1	SIMPLE	NULL	NULL	NULL	NULL	NULL	NULL	NULL	NULL	No tables used
Warnings:
Note	1003	select abs(-(10)) AS `abs(-10)`,sign(-(5)) AS `sign(-5)`,sign(5) AS `sign(5)`,sign(0) AS `sign(0)`
select log(exp(10)),exp(log(sqrt(10))*2),log(-1),log(NULL),log(1,1),log(3,9),log(-1,2),log(NULL,2);
log(exp(10))	exp(log(sqrt(10))*2)	log(-1)	log(NULL)	log(1,1)	log(3,9)	log(-1,2)	log(NULL,2)
10	10	NULL	NULL	NULL	2	NULL	NULL
explain extended select log(exp(10)),exp(log(sqrt(10))*2),log(-1),log(NULL),log(1,1),log(3,9),log(-1,2),log(NULL,2);
id	select_type	table	type	possible_keys	key	key_len	ref	rows	filtered	Extra
1	SIMPLE	NULL	NULL	NULL	NULL	NULL	NULL	NULL	NULL	No tables used
Warnings:
Note	1003	select log(exp(10)) AS `log(exp(10))`,exp((log(sqrt(10)) * 2)) AS `exp(log(sqrt(10))*2)`,log(-(1)) AS `log(-1)`,log(NULL) AS `log(NULL)`,log(1,1) AS `log(1,1)`,log(3,9) AS `log(3,9)`,log(-(1),2) AS `log(-1,2)`,log(NULL,2) AS `log(NULL,2)`
select ln(exp(10)),exp(ln(sqrt(10))*2),ln(-1),ln(0),ln(NULL);
ln(exp(10))	exp(ln(sqrt(10))*2)	ln(-1)	ln(0)	ln(NULL)
10	10	NULL	NULL	NULL
explain extended select ln(exp(10)),exp(ln(sqrt(10))*2),ln(-1),ln(0),ln(NULL);
id	select_type	table	type	possible_keys	key	key_len	ref	rows	filtered	Extra
1	SIMPLE	NULL	NULL	NULL	NULL	NULL	NULL	NULL	NULL	No tables used
Warnings:
Note	1003	select ln(exp(10)) AS `ln(exp(10))`,exp((ln(sqrt(10)) * 2)) AS `exp(ln(sqrt(10))*2)`,ln(-(1)) AS `ln(-1)`,ln(0) AS `ln(0)`,ln(NULL) AS `ln(NULL)`
select log2(8),log2(15),log2(-2),log2(0),log2(NULL);
log2(8)	log2(15)	log2(-2)	log2(0)	log2(NULL)
3	3.90689059560852	NULL	NULL	NULL
explain extended select log2(8),log2(15),log2(-2),log2(0),log2(NULL);
id	select_type	table	type	possible_keys	key	key_len	ref	rows	filtered	Extra
1	SIMPLE	NULL	NULL	NULL	NULL	NULL	NULL	NULL	NULL	No tables used
Warnings:
Note	1003	select log2(8) AS `log2(8)`,log2(15) AS `log2(15)`,log2(-(2)) AS `log2(-2)`,log2(0) AS `log2(0)`,log2(NULL) AS `log2(NULL)`
select log10(100),log10(18),log10(-4),log10(0),log10(NULL);
log10(100)	log10(18)	log10(-4)	log10(0)	log10(NULL)
2	1.25527250510331	NULL	NULL	NULL
explain extended select log10(100),log10(18),log10(-4),log10(0),log10(NULL);
id	select_type	table	type	possible_keys	key	key_len	ref	rows	filtered	Extra
1	SIMPLE	NULL	NULL	NULL	NULL	NULL	NULL	NULL	NULL	No tables used
Warnings:
Note	1003	select log10(100) AS `log10(100)`,log10(18) AS `log10(18)`,log10(-(4)) AS `log10(-4)`,log10(0) AS `log10(0)`,log10(NULL) AS `log10(NULL)`
select pow(10,log10(10)),power(2,4);
pow(10,log10(10))	power(2,4)
10	16
explain extended select pow(10,log10(10)),power(2,4);
id	select_type	table	type	possible_keys	key	key_len	ref	rows	filtered	Extra
1	SIMPLE	NULL	NULL	NULL	NULL	NULL	NULL	NULL	NULL	No tables used
Warnings:
Note	1003	select pow(10,log10(10)) AS `pow(10,log10(10))`,pow(2,4) AS `power(2,4)`
set @@rand_seed1=10000000,@@rand_seed2=1000000;
select rand(999999),rand();
rand(999999)	rand()
0.0142313651873091	0.028870999839968
explain extended select rand(999999),rand();
id	select_type	table	type	possible_keys	key	key_len	ref	rows	filtered	Extra
1	SIMPLE	NULL	NULL	NULL	NULL	NULL	NULL	NULL	NULL	No tables used
Warnings:
Note	1003	select rand(999999) AS `rand(999999)`,rand() AS `rand()`
select pi(),format(sin(pi()/2),6),format(cos(pi()/2),6),format(abs(tan(pi())),6),format(cot(1),6),format(asin(1),6),format(acos(0),6),format(atan(1),6);
pi()	format(sin(pi()/2),6)	format(cos(pi()/2),6)	format(abs(tan(pi())),6)	format(cot(1),6)	format(asin(1),6)	format(acos(0),6)	format(atan(1),6)
3.141593	1.000000	0.000000	0.000000	0.642093	1.570796	1.570796	0.785398
explain extended select pi(),format(sin(pi()/2),6),format(cos(pi()/2),6),format(abs(tan(pi())),6),format(cot(1),6),format(asin(1),6),format(acos(0),6),format(atan(1),6);
id	select_type	table	type	possible_keys	key	key_len	ref	rows	filtered	Extra
1	SIMPLE	NULL	NULL	NULL	NULL	NULL	NULL	NULL	NULL	No tables used
Warnings:
Note	1003	select pi() AS `pi()`,format(sin((pi() / 2)),6) AS `format(sin(pi()/2),6)`,format(cos((pi() / 2)),6) AS `format(cos(pi()/2),6)`,format(abs(tan(pi())),6) AS `format(abs(tan(pi())),6)`,format((1 / tan(1)),6) AS `format(cot(1),6)`,format(asin(1),6) AS `format(asin(1),6)`,format(acos(0),6) AS `format(acos(0),6)`,format(atan(1),6) AS `format(atan(1),6)`
select degrees(pi()),radians(360);
degrees(pi())	radians(360)
180	6.28318530717959
select format(atan(-2, 2), 6);
format(atan(-2, 2), 6)
-0.785398
select format(atan(pi(), 0), 6);
format(atan(pi(), 0), 6)
1.570796
select format(atan2(-2, 2), 6);
format(atan2(-2, 2), 6)
-0.785398
select format(atan2(pi(), 0), 6);
format(atan2(pi(), 0), 6)
1.570796
SELECT ACOS(1.0);
ACOS(1.0)
0
SELECT ASIN(1.0);
ASIN(1.0)
1.5707963267949
SELECT ACOS(0.2*5.0);
ACOS(0.2*5.0)
0
SELECT ACOS(0.5*2.0);
ACOS(0.5*2.0)
0
SELECT ASIN(0.8+0.2);
ASIN(0.8+0.2)
1.5707963267949
SELECT ASIN(1.2-0.2);
ASIN(1.2-0.2)
1.5707963267949
select format(4.55, 1), format(4.551, 1);
format(4.55, 1)	format(4.551, 1)
4.6	4.6
explain extended select degrees(pi()),radians(360);
id	select_type	table	type	possible_keys	key	key_len	ref	rows	filtered	Extra
1	SIMPLE	NULL	NULL	NULL	NULL	NULL	NULL	NULL	NULL	No tables used
Warnings:
Note	1003	select degrees(pi()) AS `degrees(pi())`,radians(360) AS `radians(360)`
select rand(rand);
ERROR 42S22: Unknown column 'rand' in 'field list'
create table t1 (col1 int, col2 decimal(60,30));
insert into t1 values(1,1234567890.12345);
select format(col2,7) from t1;
format(col2,7)
1,234,567,890.1234500
select format(col2,8) from t1;
format(col2,8)
1,234,567,890.12345000
insert into t1 values(7,1234567890123456.12345);
select format(col2,6) from t1 where col1=7;
format(col2,6)
1,234,567,890,123,456.123450
drop table t1;
select ceil(0.09);
ceil(0.09)
1
select ceil(0.000000000000000009);
ceil(0.000000000000000009)
1
create table t1 select round(1, 6);
show create table t1;
Table	Create Table
t1	CREATE TABLE `t1` (
  `round(1, 6)` int(1) NOT NULL DEFAULT '0'
) ENGINE=MyISAM DEFAULT CHARSET=latin1
select * from t1;
round(1, 6)
1
drop table t1;
select abs(-2) * -2;
abs(-2) * -2
-4
CREATE TABLE t1 (a INT);
INSERT INTO t1 VALUES (1),(1),(1),(2);
SELECT CAST(RAND(2) * 1000 AS UNSIGNED), CAST(RAND(a) * 1000 AS UNSIGNED) 
FROM t1;
CAST(RAND(2) * 1000 AS UNSIGNED)	CAST(RAND(a) * 1000 AS UNSIGNED)
656	405
122	405
645	405
858	656
SELECT CAST(RAND(2) * 1000 AS UNSIGNED), CAST(RAND(a) * 1000 AS UNSIGNED) 
FROM t1 WHERE a = 1;
CAST(RAND(2) * 1000 AS UNSIGNED)	CAST(RAND(a) * 1000 AS UNSIGNED)
656	405
122	405
645	405
INSERT INTO t1 VALUES (3);
SELECT CAST(RAND(2) * 1000 AS UNSIGNED), CAST(RAND(a) * 1000 AS UNSIGNED) 
FROM t1;
CAST(RAND(2) * 1000 AS UNSIGNED)	CAST(RAND(a) * 1000 AS UNSIGNED)
656	405
122	405
645	405
858	656
354	906
SELECT CAST(RAND(2) * 1000 AS UNSIGNED), CAST(RAND(a) * 1000 AS UNSIGNED) 
FROM t1 WHERE a = 1;
CAST(RAND(2) * 1000 AS UNSIGNED)	CAST(RAND(a) * 1000 AS UNSIGNED)
656	405
122	405
645	405
PREPARE stmt FROM 
"SELECT CAST(RAND(2) * 1000 AS UNSIGNED), CAST(RAND(?) * 1000 AS UNSIGNED)
    FROM t1 WHERE a = 1";
set @var=2;
EXECUTE stmt USING @var;
CAST(RAND(2) * 1000 AS UNSIGNED)	CAST(RAND(?) * 1000 AS UNSIGNED)
656	656
122	122
645	645
DROP TABLE t1;
create table t1 (a varchar(90), ts datetime not null, index (a)) engine=innodb default charset=utf8;
insert into t1 values ('http://www.foo.com/', now());
select a from t1 where a='http://www.foo.com/' order by abs(timediff(ts, 0));
a
http://www.foo.com/
drop table t1;
set sql_mode='traditional';
select ln(-1);
ln(-1)
NULL
Warnings:
Error	1365	Division by 0
select log10(-1);
log10(-1)
NULL
Warnings:
Error	1365	Division by 0
select log2(-1);
log2(-1)
NULL
Warnings:
Error	1365	Division by 0
select log(2,-1);
log(2,-1)
NULL
Warnings:
Error	1365	Division by 0
select log(-2,1);
log(-2,1)
NULL
Warnings:
Error	1365	Division by 0
set sql_mode='';
select round(111,-10);
round(111,-10)
0
select round(-5000111000111000155,-1);
round(-5000111000111000155,-1)
-5000111000111000160
select round(15000111000111000155,-1);
round(15000111000111000155,-1)
15000111000111000160
select truncate(-5000111000111000155,-1);
truncate(-5000111000111000155,-1)
-5000111000111000150
select truncate(15000111000111000155,-1);
truncate(15000111000111000155,-1)
15000111000111000150
set names utf8;
create table t1
(f1 varchar(32) not null,
f2 smallint(5) unsigned not null,
f3 int(10) unsigned not null default '0')
engine=myisam default charset=utf8;
insert into t1 values ('zombie',0,0),('gold',1,10000),('silver',2,10000);
create table t2
(f1 int(10) unsigned not null,
f2 int(10) unsigned not null,
f3 smallint(5) unsigned not null)
engine=myisam default charset=utf8;
insert into t2 values (16777216,16787215,1),(33554432,33564431,2);
select format(t2.f2-t2.f1+1,0) from t1,t2
where t1.f2 = t2.f3 order by t1.f1;
format(t2.f2-t2.f1+1,0)
10,000
10,000
drop table t1, t2;
set names default;
select cast(-2 as unsigned), 18446744073709551614, -2;
cast(-2 as unsigned)	18446744073709551614	-2
18446744073709551614	18446744073709551614	-2
select abs(cast(-2 as unsigned)), abs(18446744073709551614), abs(-2);
abs(cast(-2 as unsigned))	abs(18446744073709551614)	abs(-2)
18446744073709551614	18446744073709551614	2
select ceiling(cast(-2 as unsigned)), ceiling(18446744073709551614), ceiling(-2);
ceiling(cast(-2 as unsigned))	ceiling(18446744073709551614)	ceiling(-2)
18446744073709551614	18446744073709551614	-2
select floor(cast(-2 as unsigned)), floor(18446744073709551614), floor(-2);
floor(cast(-2 as unsigned))	floor(18446744073709551614)	floor(-2)
18446744073709551614	18446744073709551614	-2
select format(cast(-2 as unsigned), 2), format(18446744073709551614, 2), format(-2, 2);
format(cast(-2 as unsigned), 2)	format(18446744073709551614, 2)	format(-2, 2)
18,446,744,073,709,551,614.00	18,446,744,073,709,551,614.00	-2.00
select sqrt(cast(-2 as unsigned)), sqrt(18446744073709551614), sqrt(-2);
sqrt(cast(-2 as unsigned))	sqrt(18446744073709551614)	sqrt(-2)
4294967296	4294967296	NULL
select round(cast(-2 as unsigned), 1), round(18446744073709551614, 1), round(-2, 1);
round(cast(-2 as unsigned), 1)	round(18446744073709551614, 1)	round(-2, 1)
18446744073709551614	18446744073709551614	-2
select round(4, cast(-2 as unsigned)), round(4, 18446744073709551614), round(4, -2);
round(4, cast(-2 as unsigned))	round(4, 18446744073709551614)	round(4, -2)
4	4	0
select truncate(cast(-2 as unsigned), 1), truncate(18446744073709551614, 1), truncate(-2, 1);
truncate(cast(-2 as unsigned), 1)	truncate(18446744073709551614, 1)	truncate(-2, 1)
18446744073709551614	18446744073709551614	-2
select truncate(4, cast(-2 as unsigned)), truncate(4, 18446744073709551614), truncate(4, -2);
truncate(4, cast(-2 as unsigned))	truncate(4, 18446744073709551614)	truncate(4, -2)
4	4	0
select round(10000000000000000000, -19), truncate(10000000000000000000, -19);
round(10000000000000000000, -19)	truncate(10000000000000000000, -19)
10000000000000000000	10000000000000000000
select round(1e0, -309), truncate(1e0, -309);
round(1e0, -309)	truncate(1e0, -309)
0	0
select round(1e1,308), truncate(1e1, 308);
round(1e1,308)	truncate(1e1, 308)
10	10
select round(1e1, 2147483648), truncate(1e1, 2147483648);
round(1e1, 2147483648)	truncate(1e1, 2147483648)
10	10
select round(1.1e1, 4294967295), truncate(1.1e1, 4294967295);
round(1.1e1, 4294967295)	truncate(1.1e1, 4294967295)
11	11
select round(1.12e1, 4294967296), truncate(1.12e1, 4294967296);
round(1.12e1, 4294967296)	truncate(1.12e1, 4294967296)
11.2	11.2
select round(1.5, 2147483640), truncate(1.5, 2147483640);
round(1.5, 2147483640)	truncate(1.5, 2147483640)
1.500000000000000000000000000000	1.500000000000000000000000000000
select round(1.5, -2147483649), round(1.5, 2147483648);
round(1.5, -2147483649)	round(1.5, 2147483648)
0	1.500000000000000000000000000000
select truncate(1.5, -2147483649), truncate(1.5, 2147483648);
truncate(1.5, -2147483649)	truncate(1.5, 2147483648)
0	1.500000000000000000000000000000
select round(1.5, -4294967296), round(1.5, 4294967296);
round(1.5, -4294967296)	round(1.5, 4294967296)
0	1.500000000000000000000000000000
select truncate(1.5, -4294967296), truncate(1.5, 4294967296);
truncate(1.5, -4294967296)	truncate(1.5, 4294967296)
0	1.500000000000000000000000000000
select round(1.5, -9223372036854775808), round(1.5, 9223372036854775808);
round(1.5, -9223372036854775808)	round(1.5, 9223372036854775808)
0	1.500000000000000000000000000000
select truncate(1.5, -9223372036854775808), truncate(1.5, 9223372036854775808);
truncate(1.5, -9223372036854775808)	truncate(1.5, 9223372036854775808)
0	1.500000000000000000000000000000
select round(1.5, 18446744073709551615), truncate(1.5, 18446744073709551615);
round(1.5, 18446744073709551615)	truncate(1.5, 18446744073709551615)
1.500000000000000000000000000000	1.500000000000000000000000000000
select round(18446744073709551614, -1), truncate(18446744073709551614, -1);
round(18446744073709551614, -1)	truncate(18446744073709551614, -1)
18446744073709551610	18446744073709551610
select round(4, -4294967200), truncate(4, -4294967200);
round(4, -4294967200)	truncate(4, -4294967200)
0	0
select mod(cast(-2 as unsigned), 3), mod(18446744073709551614, 3), mod(-2, 3);
mod(cast(-2 as unsigned), 3)	mod(18446744073709551614, 3)	mod(-2, 3)
2	2	-2
select mod(5, cast(-2 as unsigned)), mod(5, 18446744073709551614), mod(5, -2);
mod(5, cast(-2 as unsigned))	mod(5, 18446744073709551614)	mod(5, -2)
5	5	1
select pow(cast(-2 as unsigned), 5), pow(18446744073709551614, 5), pow(-2, 5);
pow(cast(-2 as unsigned), 5)	pow(18446744073709551614, 5)	pow(-2, 5)
2.13598703592091e+96	2.13598703592091e+96	-32
CREATE TABLE t1 (a timestamp, b varchar(20), c bit(1));
INSERT INTO t1 VALUES('1998-09-23', 'str1', 1), ('2003-03-25', 'str2', 0);
SELECT a DIV 900 y FROM t1 GROUP BY y;
y
22201025555
22255916666
SELECT DISTINCT a DIV 900 y FROM t1;
y
22201025555
22255916666
SELECT b DIV 900 y FROM t1 GROUP BY y;
y
0
SELECT c DIV 900 y FROM t1 GROUP BY y;
y
0
DROP TABLE t1;
CREATE TABLE t1(a LONGBLOB);
INSERT INTO t1 VALUES('1'),('2'),('3');
SELECT DISTINCT (a DIV 254576881) FROM t1;
(a DIV 254576881)
0
SELECT (a DIV 254576881) FROM t1 UNION ALL 
SELECT (a DIV 254576881) FROM t1;
(a DIV 254576881)
0
0
0
0
0
0
DROP TABLE t1;
CREATE TABLE t1(a SET('a','b','c'));
INSERT INTO t1 VALUES ('a');
SELECT a DIV 2 FROM t1 UNION SELECT a DIV 2 FROM t1;
a DIV 2
0
DROP TABLE t1;
CREATE TABLE t1 (a DOUBLE);
INSERT INTO t1 VALUES (-1.1), (1.1),
(-1.5), (1.5),
(-1.9), (1.9),
(-2.1), (2.1),
(-2.5), (2.5),
(-2.9), (2.9),
# Check numbers with absolute values > 2^53 - 1 
# (see comments for MAX_EXACT_INTEGER)
(-1e16 - 0.5), (1e16 + 0.5),
(-1e16 - 1.5), (1e16 + 1.5);
SELECT a, ROUND(a) FROM t1;
a	ROUND(a)
-1.1	-1
1.1	1
-1.5	-2
1.5	2
-1.9	-2
1.9	2
-2.1	-2
2.1	2
-2.5	-2
2.5	2
-2.9	-3
2.9	3
-1e+16	-10000000000000000
1e+16	10000000000000000
-1e+16	-10000000000000002
1e+16	10000000000000002
DROP TABLE t1;
<<<<<<< HEAD
End of 5.0 tests
SELECT 1e308 + 1e308;
1e308 + 1e308
NULL
SELECT -1e308 - 1e308;
-1e308 - 1e308
NULL
SELECT 1e300 * 1e300;
1e300 * 1e300
NULL
SELECT 1e300 / 1e-300;
1e300 / 1e-300
NULL
SELECT EXP(750);
EXP(750)
NULL
SELECT POW(10, 309);
POW(10, 309)
NULL
#
# Bug #44768: SIGFPE crash when selecting rand from a view
#             containing null
#
CREATE OR REPLACE VIEW v1 AS SELECT NULL AS a;
SELECT RAND(a) FROM v1;
RAND(a)
0.155220427694936
DROP VIEW v1;
SELECT RAND(a) FROM (SELECT NULL AS a) b;
RAND(a)
0.155220427694936
CREATE TABLE t1 (i INT);
INSERT INTO t1 VALUES (NULL);
SELECT RAND(i) FROM t1;
RAND(i)
0.155220427694936
DROP TABLE t1;
#
End of 5.1 tests
=======
CREATE TABLE t1(f1 LONGTEXT) engine=myisam;
INSERT INTO t1 VALUES ('a');
SELECT 1 FROM (SELECT ROUND(f1) AS a FROM t1) AS s WHERE a LIKE 'a';
1
SELECT 1 FROM (SELECT ROUND(f1, f1) AS a FROM t1) AS s WHERE a LIKE 'a';
1
DROP TABLE t1;
End of 5.0 tests
>>>>>>> 83ec6e05
<|MERGE_RESOLUTION|>--- conflicted
+++ resolved
@@ -437,7 +437,13 @@
 -1e+16	-10000000000000002
 1e+16	10000000000000002
 DROP TABLE t1;
-<<<<<<< HEAD
+CREATE TABLE t1(f1 LONGTEXT) engine=myisam;
+INSERT INTO t1 VALUES ('a');
+SELECT 1 FROM (SELECT ROUND(f1) AS a FROM t1) AS s WHERE a LIKE 'a';
+1
+SELECT 1 FROM (SELECT ROUND(f1, f1) AS a FROM t1) AS s WHERE a LIKE 'a';
+1
+DROP TABLE t1;
 End of 5.0 tests
 SELECT 1e308 + 1e308;
 1e308 + 1e308
@@ -476,14 +482,4 @@
 0.155220427694936
 DROP TABLE t1;
 #
-End of 5.1 tests
-=======
-CREATE TABLE t1(f1 LONGTEXT) engine=myisam;
-INSERT INTO t1 VALUES ('a');
-SELECT 1 FROM (SELECT ROUND(f1) AS a FROM t1) AS s WHERE a LIKE 'a';
-1
-SELECT 1 FROM (SELECT ROUND(f1, f1) AS a FROM t1) AS s WHERE a LIKE 'a';
-1
-DROP TABLE t1;
-End of 5.0 tests
->>>>>>> 83ec6e05
+End of 5.1 tests