-- source include/have_innodb.inc

--disable_warnings
drop table if exists t1,t2;
--enable_warnings

# BUG#16798: Uninitialized row buffer reads in ref-or-null optimizer
# (repeatable only w/innodb).
create table t1 (
  c_id int(11) not null default '0',
  org_id int(11) default null,
  unique key contacts$c_id (c_id),
  key contacts$org_id (org_id)
) engine=innodb;
insert into t1 values 
  (2,null),(120,null),(141,null),(218,7), (128,1),
  (151,2),(234,2),(236,2),(243,2),(255,2),(259,2),(232,3),(235,3),(238,3),
  (246,3),(253,3),(269,3),(285,3),(291,3),(293,3),(131,4),(230,4),(231,4);

create table t2 (
  slai_id int(11) not null default '0',
  owner_tbl int(11) default null,
  owner_id int(11) default null,
  sla_id int(11) default null,
  inc_web int(11) default null,
  inc_email int(11) default null,
  inc_chat int(11) default null,
  inc_csr int(11) default null,
  inc_total int(11) default null,
  time_billed int(11) default null,
  activedate timestamp null default null,
  expiredate timestamp null default null,
  state int(11) default null,
  sla_set int(11) default null,
  unique key t2$slai_id (slai_id),
  key t2$owner_id (owner_id),
  key t2$sla_id (sla_id)
) engine=innodb;
insert into t2(slai_id, owner_tbl, owner_id, sla_id) values
  (1,3,1,1), (3,3,10,2), (4,3,3,6), (5,3,2,5), (6,3,8,3), (7,3,9,7),
  (8,3,6,8), (9,3,4,9), (10,3,5,10), (11,3,11,11), (12,3,7,12);

flush tables;
select si.slai_id
from t1 c join t2 si on
  ((si.owner_tbl = 3 and si.owner_id = c.org_id) or 
   ( si.owner_tbl = 2 and si.owner_id = c.c_id)) 
where 
  c.c_id = 218 and expiredate is null;
  
select * from t1 where org_id is null;
select si.slai_id
from t1 c join t2 si on
  ((si.owner_tbl = 3 and si.owner_id = c.org_id) or 
   ( si.owner_tbl = 2 and si.owner_id = c.c_id)) 
where 
  c.c_id = 218 and expiredate is null;

drop table t1, t2;

#
# Bug#17212: results not sorted correctly by ORDER BY when using index
# (repeatable only w/innodb because of index props)
#
CREATE TABLE t1 (a int, b int, KEY b (b)) Engine=InnoDB;
CREATE TABLE t2 (a int, b int, PRIMARY KEY  (a,b)) Engine=InnoDB;
CREATE TABLE t3 (a int, b int, c int, PRIMARY KEY  (a), 
  UNIQUE KEY b (b,c), KEY a (a,b,c)) Engine=InnoDB;

INSERT INTO t1 VALUES (1, 1);
INSERT INTO t1 SELECT a + 1, b + 1 FROM t1; 
INSERT INTO t1 SELECT a + 2, b + 2 FROM t1; 

INSERT INTO t2 VALUES (1,1),(1,2),(1,3),(1,4),(1,5),(1,6),(1,7),(1,8);
INSERT INTO t2 SELECT a + 1, b FROM t2;
DELETE FROM t2 WHERE a = 1 AND b < 2;

INSERT INTO t3 VALUES (1,1,1),(2,1,2);
INSERT INTO t3 SELECT a + 2, a + 2, 3 FROM t3;
INSERT INTO t3 SELECT a + 4, a + 4, 3 FROM t3;

# demonstrate a problem when a must-use-sort table flag
# (sort_by_table=1) is being neglected.
SELECT STRAIGHT_JOIN SQL_NO_CACHE t1.b, t1.a FROM t1, t3, t2 WHERE 
  t3.a = t2.a AND t2.b = t1.a AND t3.b = 1 AND t3.c IN (1, 2) 
  ORDER BY t1.b LIMIT 2;

# demonstrate the problem described in the bug report
SELECT STRAIGHT_JOIN SQL_NO_CACHE t1.b, t1.a FROM t1, t3, t2 WHERE 
  t3.a = t2.a AND t2.b = t1.a AND t3.b = 1 AND t3.c IN (1, 2) 
  ORDER BY t1.b LIMIT 5;
DROP TABLE t1, t2, t3;


# BUG#21077 (The testcase is not deterministic so correct execution doesn't
# prove anything) For proof one should track if sequence of ha_innodb::* func
# calls is correct.
CREATE TABLE `t1` (`id1` INT) ;
INSERT INTO `t1` (`id1`) VALUES (1),(5),(2);

CREATE TABLE `t2` (
  `id1` INT,
  `id2` INT NOT NULL,
  `id3` INT,
  `id4` INT NOT NULL,
  UNIQUE (`id2`,`id4`),
  KEY (`id1`)
) ENGINE=InnoDB;

INSERT INTO `t2`(`id1`,`id2`,`id3`,`id4`) VALUES 
(1,1,1,0),
(1,1,2,1),
(5,1,2,2),
(6,1,2,3),
(1,2,2,2),
(1,2,1,1);

SELECT `id1` FROM `t1` WHERE `id1` NOT IN (SELECT `id1` FROM `t2` WHERE `id2` = 1 AND `id3` = 2);
DROP TABLE t1, t2;
<<<<<<< HEAD
# Bug #22728 - Handler_rollback value is growing
#

let $before= `show /*!50002 GLOBAL */ status like 'Handler_rollback'`;
create table t1 (c1 int) engine=innodb;
connect (con1,localhost,root,,);
connect (con2,localhost,root,,);
connection con2;
handler t1 open;
handler t1 read first;
disconnect con2;
connection con1;
let $after= `show /*!50002 GLOBAL */ status like 'Handler_rollback'`;
# Compare the before and after value, it should be equal
--disable_query_log
eval select STRCMP("$before", "$after") as "Before and after comparison";
--enable_query_log
connection default;
drop table t1;
disconnect con1;
--echo End of 4.1 tests
#
# Bug #12882  	min/max inconsistent on empty table
#

--disable_warnings
create table t1m (a int) engine=myisam;
create table t1i (a int) engine=innodb;
create table t2m (a int) engine=myisam;
create table t2i (a int) engine=innodb;
--enable_warnings
insert into t2m values (5);
insert into t2i values (5);

# test with MyISAM
select min(a) from t1m;
select min(7) from t1m;
select min(7) from DUAL;
explain select min(7) from t2m join t1m;
select min(7) from t2m join t1m;

select max(a) from t1m;
select max(7) from t1m;
select max(7) from DUAL;
explain select max(7) from t2m join t1m;
select max(7) from t2m join t1m;

select 1, min(a) from t1m where a=99;
select 1, min(a) from t1m where 1=99;
select 1, min(1) from t1m where a=99;
select 1, min(1) from t1m where 1=99;

select 1, max(a) from t1m where a=99;
select 1, max(a) from t1m where 1=99;
select 1, max(1) from t1m where a=99;
select 1, max(1) from t1m where 1=99;

# test with InnoDB
select min(a) from t1i;
select min(7) from t1i;
select min(7) from DUAL;
explain select min(7) from t2i join t1i;
select min(7) from t2i join t1i;

select max(a) from t1i;
select max(7) from t1i;
select max(7) from DUAL;
explain select max(7) from t2i join t1i;
select max(7) from t2i join t1i;

select 1, min(a) from t1i where a=99;
select 1, min(a) from t1i where 1=99;
select 1, min(1) from t1i where a=99;
select 1, min(1) from t1i where 1=99;

select 1, max(a) from t1i where a=99;
select 1, max(a) from t1i where 1=99;
select 1, max(1) from t1i where a=99;
select 1, max(1) from t1i where 1=99;

# mixed MyISAM/InnoDB test
explain select count(*), min(7), max(7) from t1m, t1i;
select count(*), min(7), max(7) from t1m, t1i;

explain select count(*), min(7), max(7) from t1m, t2i;
select count(*), min(7), max(7) from t1m, t2i;

explain select count(*), min(7), max(7) from t2m, t1i;
select count(*), min(7), max(7) from t2m, t1i;

drop table t1m, t1i, t2m, t2i;

#
# Bug #12672: primary key implcitly included in every innodb index 
# (was part of group_min_max.test)
#

create table t1 (
  a1 char(64), a2 char(64), b char(16), c char(16) not null, d char(16), dummy char(64) default ' '
);

insert into t1 (a1, a2, b, c, d) values
('a','a','a','a111','xy1'),('a','a','a','b111','xy2'),('a','a','a','c111','xy3'),('a','a','a','d111','xy4'),
('a','a','b','e112','xy1'),('a','a','b','f112','xy2'),('a','a','b','g112','xy3'),('a','a','b','h112','xy4'),
('a','b','a','i121','xy1'),('a','b','a','j121','xy2'),('a','b','a','k121','xy3'),('a','b','a','l121','xy4'),
('a','b','b','m122','xy1'),('a','b','b','n122','xy2'),('a','b','b','o122','xy3'),('a','b','b','p122','xy4'),
('b','a','a','a211','xy1'),('b','a','a','b211','xy2'),('b','a','a','c211','xy3'),('b','a','a','d211','xy4'),
('b','a','b','e212','xy1'),('b','a','b','f212','xy2'),('b','a','b','g212','xy3'),('b','a','b','h212','xy4'),
('b','b','a','i221','xy1'),('b','b','a','j221','xy2'),('b','b','a','k221','xy3'),('b','b','a','l221','xy4'),
('b','b','b','m222','xy1'),('b','b','b','n222','xy2'),('b','b','b','o222','xy3'),('b','b','b','p222','xy4'),
('c','a','a','a311','xy1'),('c','a','a','b311','xy2'),('c','a','a','c311','xy3'),('c','a','a','d311','xy4'),
('c','a','b','e312','xy1'),('c','a','b','f312','xy2'),('c','a','b','g312','xy3'),('c','a','b','h312','xy4'),
('c','b','a','i321','xy1'),('c','b','a','j321','xy2'),('c','b','a','k321','xy3'),('c','b','a','l321','xy4'),
('c','b','b','m322','xy1'),('c','b','b','n322','xy2'),('c','b','b','o322','xy3'),('c','b','b','p322','xy4'),
('d','a','a','a411','xy1'),('d','a','a','b411','xy2'),('d','a','a','c411','xy3'),('d','a','a','d411','xy4'),
('d','a','b','e412','xy1'),('d','a','b','f412','xy2'),('d','a','b','g412','xy3'),('d','a','b','h412','xy4'),
('d','b','a','i421','xy1'),('d','b','a','j421','xy2'),('d','b','a','k421','xy3'),('d','b','a','l421','xy4'),
('d','b','b','m422','xy1'),('d','b','b','n422','xy2'),('d','b','b','o422','xy3'),('d','b','b','p422','xy4'),
('a','a','a','a111','xy1'),('a','a','a','b111','xy2'),('a','a','a','c111','xy3'),('a','a','a','d111','xy4'),
('a','a','b','e112','xy1'),('a','a','b','f112','xy2'),('a','a','b','g112','xy3'),('a','a','b','h112','xy4'),
('a','b','a','i121','xy1'),('a','b','a','j121','xy2'),('a','b','a','k121','xy3'),('a','b','a','l121','xy4'),
('a','b','b','m122','xy1'),('a','b','b','n122','xy2'),('a','b','b','o122','xy3'),('a','b','b','p122','xy4'),
('b','a','a','a211','xy1'),('b','a','a','b211','xy2'),('b','a','a','c211','xy3'),('b','a','a','d211','xy4'),
('b','a','b','e212','xy1'),('b','a','b','f212','xy2'),('b','a','b','g212','xy3'),('b','a','b','h212','xy4'),
('b','b','a','i221','xy1'),('b','b','a','j221','xy2'),('b','b','a','k221','xy3'),('b','b','a','l221','xy4'),
('b','b','b','m222','xy1'),('b','b','b','n222','xy2'),('b','b','b','o222','xy3'),('b','b','b','p222','xy4'),
('c','a','a','a311','xy1'),('c','a','a','b311','xy2'),('c','a','a','c311','xy3'),('c','a','a','d311','xy4'),
('c','a','b','e312','xy1'),('c','a','b','f312','xy2'),('c','a','b','g312','xy3'),('c','a','b','h312','xy4'),
('c','b','a','i321','xy1'),('c','b','a','j321','xy2'),('c','b','a','k321','xy3'),('c','b','a','l321','xy4'),
('c','b','b','m322','xy1'),('c','b','b','n322','xy2'),('c','b','b','o322','xy3'),('c','b','b','p322','xy4'),
('d','a','a','a411','xy1'),('d','a','a','b411','xy2'),('d','a','a','c411','xy3'),('d','a','a','d411','xy4'),
('d','a','b','e412','xy1'),('d','a','b','f412','xy2'),('d','a','b','g412','xy3'),('d','a','b','h412','xy4'),
('d','b','a','i421','xy1'),('d','b','a','j421','xy2'),('d','b','a','k421','xy3'),('d','b','a','l421','xy4'),
('d','b','b','m422','xy1'),('d','b','b','n422','xy2'),('d','b','b','o422','xy3'),('d','b','b','p422','xy4');
--disable_warnings
create table t4 (
  pk_col int auto_increment primary key, a1 char(64), a2 char(64), b char(16), c char(16) not null, d char(16), dummy char(64) default ' '
) engine=innodb;
--enable_warnings
insert into t4 (a1, a2, b, c, d, dummy) select * from t1;

create index idx12672_0 on t4 (a1);
create index idx12672_1 on t4 (a1,a2,b,c);
create index idx12672_2 on t4 (a1,a2,b);
analyze table t1;

select distinct a1 from t4 where pk_col not in (1,2,3,4);

drop table t1,t4;
=======
>>>>>>> 155c8de8


#
# BUG#18819: DELETE IGNORE hangs on foreign key parent delete
#
# The bug itself does not relate to InnoDB, but we have to use foreign
# keys to reproduce it.
#
--disable_warnings
DROP TABLE IF EXISTS t2, t1;
--enable_warnings

CREATE TABLE t1 (i INT NOT NULL PRIMARY KEY) ENGINE= InnoDB;
CREATE TABLE t2 (
  i INT NOT NULL,
  FOREIGN KEY (i) REFERENCES t1 (i) ON DELETE NO ACTION
) ENGINE= InnoDB;

INSERT INTO t1 VALUES (1);
INSERT INTO t2 VALUES (1);

DELETE IGNORE FROM t1 WHERE i = 1;

SELECT * FROM t1, t2;

DROP TABLE t2, t1;


<<<<<<< HEAD
--echo End of 4.1 tests.


#
# Bug #6142: a problem with the empty innodb table 
# (was part of group_min_max.test)
#

--disable_warnings
create table t1 (
  a varchar(30), b varchar(30), primary key(a), key(b)
) engine=innodb;
--enable_warnings
select distinct a from t1;
drop table t1;

#
# Bug #9798: group by with rollup 
# (was part of group_min_max.test)
#

--disable_warnings
create table t1(a int, key(a)) engine=innodb;
--enable_warnings
insert into t1 values(1);
select a, count(a) from t1 group by a with rollup;
drop table t1;

#
# Bug #13293 Wrongly used index results in endless loop.  
# (was part of group_min_max.test)
#
create table t1 (f1 int, f2 char(1), primary key(f1,f2)) engine=innodb;
insert into t1 values ( 1,"e"),(2,"a"),( 3,"c"),(4,"d");
alter table t1 drop primary key, add primary key (f2, f1);
explain select distinct f1 a, f1 b from t1;
explain select distinct f1, f2 from t1;
drop table t1;

#
# Test for bug #17164: ORed FALSE blocked conversion of outer join into join
# 

CREATE TABLE t1 (id int(11) NOT NULL PRIMARY KEY, name varchar(20),
                 INDEX (name)) ENGINE=InnoDB;
CREATE TABLE t2 (id int(11) NOT NULL PRIMARY KEY, fkey int(11),
                 FOREIGN KEY (fkey) REFERENCES t2(id)) ENGINE=InnoDB;
INSERT INTO t1 VALUES (1,'A1'),(2,'A2'),(3,'B');
INSERT INTO t2 VALUES (1,1),(2,2),(3,2),(4,3),(5,3);

EXPLAIN
SELECT COUNT(*) FROM t2 LEFT JOIN t1 ON t2.fkey = t1.id 
  WHERE t1.name LIKE 'A%';

EXPLAIN
SELECT COUNT(*) FROM t2 LEFT JOIN t1 ON t2.fkey = t1.id 
  WHERE t1.name LIKE 'A%' OR FALSE;

DROP TABLE t1,t2;

#
# Bug#17530: Incorrect key truncation on table creation caused server crash.
#
create table t1(f1 varchar(800) binary not null, key(f1)) engine = innodb 
  character set utf8 collate utf8_general_ci;
insert into t1 values('aaa');
drop table t1;


#
# Bug#22781: SQL_BIG_RESULT fails to influence sort plan
#
CREATE TABLE t1 (a INT PRIMARY KEY, b INT, c FLOAT, KEY b(b)) ENGINE = INNODB;

INSERT INTO t1 VALUES (    1 , 1              , 1);
INSERT INTO t1 SELECT  a + 1 , MOD(a + 1 , 20), 1 FROM t1;
INSERT INTO t1 SELECT  a + 2 , MOD(a + 2 , 20), 1 FROM t1;
INSERT INTO t1 SELECT  a + 4 , MOD(a + 4 , 20), 1 FROM t1;
INSERT INTO t1 SELECT  a + 8 , MOD(a + 8 , 20), 1 FROM t1;
INSERT INTO t1 SELECT  a + 16, MOD(a + 16, 20), 1 FROM t1;
INSERT INTO t1 SELECT  a + 32, MOD(a + 32, 20), 1 FROM t1;
INSERT INTO t1 SELECT  a + 64, MOD(a + 64, 20), 1 FROM t1;

EXPLAIN SELECT b, SUM(c) FROM t1 GROUP BY b;
EXPLAIN SELECT SQL_BIG_RESULT b, SUM(c) FROM t1 GROUP BY b;
DROP TABLE t1;


--echo End of 5.0 tests
=======
#
# Bug #22728 - Handler_rollback value is growing
#
flush status;
create table t1 (c1 int) engine=innodb;
connect (con1,localhost,root,,);
connect (con2,localhost,root,,);
connection con2;
handler t1 open;
handler t1 read first;
disconnect con2;
connection con1;
show /*!50002 GLOBAL */ status like 'Handler_rollback';
connection default;
drop table t1;
disconnect con1;
--echo End of 4.1 tests
>>>>>>> 155c8de8
<|MERGE_RESOLUTION|>--- conflicted
+++ resolved
@@ -117,7 +117,8 @@
 
 SELECT `id1` FROM `t1` WHERE `id1` NOT IN (SELECT `id1` FROM `t2` WHERE `id2` = 1 AND `id3` = 2);
 DROP TABLE t1, t2;
-<<<<<<< HEAD
+
+#
 # Bug #22728 - Handler_rollback value is growing
 #
 
@@ -267,8 +268,6 @@
 select distinct a1 from t4 where pk_col not in (1,2,3,4);
 
 drop table t1,t4;
-=======
->>>>>>> 155c8de8
 
 
 #
@@ -297,7 +296,6 @@
 DROP TABLE t2, t1;
 
 
-<<<<<<< HEAD
 --echo End of 4.1 tests.
 
 
@@ -386,23 +384,4 @@
 DROP TABLE t1;
 
 
---echo End of 5.0 tests
-=======
-#
-# Bug #22728 - Handler_rollback value is growing
-#
-flush status;
-create table t1 (c1 int) engine=innodb;
-connect (con1,localhost,root,,);
-connect (con2,localhost,root,,);
-connection con2;
-handler t1 open;
-handler t1 read first;
-disconnect con2;
-connection con1;
-show /*!50002 GLOBAL */ status like 'Handler_rollback';
-connection default;
-drop table t1;
-disconnect con1;
---echo End of 4.1 tests
->>>>>>> 155c8de8
+--echo End of 5.0 tests