##############################################################################
#
#  List the test cases that are to be disabled temporarily.
#
#  Separate the test case name and the comment with ':'.
#
#    <testcasename> : MDEV-<xxxx> <comment>
#
#  Do not use any TAB characters for whitespace.
#
##############################################################################

GCF-1081 : MDEV-18283 Galera test failure on galera.GCF-1081
GCF-939 : MDEV-21520 galera.GCF-939
MDEV-16509 : MDEV-21523 galera.MDEV-16509
MDEV-20225 : MDEV-20886 galera.MDEV-20225
MW-286 : MDEV-18464 Killing thread can cause mutex deadlock if done concurrently with Galera/replication victim kill
MW-329 : MDEV-19962 Galera test failure on MW-329
galera.galera_defaults : MDEV-21494 Galera test sporadic failure on galera.galera_defaults
galera_as_slave_replication_bundle : MDEV-15785 OPTION_GTID_BEGIN is set in Gtid_log_event::do_apply_event()
galera_bf_abort_group_commit : MDEV-18282 Galera test failure on galera.galera_bf_abort_group_commit
galera_binlog_stmt_autoinc : MDEV-19959 Galera test failure on galera_binlog_stmt_autoinc	
galera_encrypt_tmp_files : Get error failed to enable encryption of temporary files
galera_ftwrl : MDEV-21525 galera.galera_ftwrl
galera_gcache_recover_manytrx : MDEV-18834 Galera test failure
galera_kill_largechanges : MDEV-18179 Galera test failure on galera.galera_kill_largechanges
galera_kill_nochanges : MDEV-18280 Galera test failure on galera_split_brain and galera_kill_nochanges
galera_load_data : MDEV-19968 galera.galera_load_data
galera_many_tables_nopk : MDEV-18182 Galera test failure on galera.galera_many_tables_nopk
galera_mdl_race : MDEV-21524 galera.galera_mdl_race
galera_parallel_simple : MDEV-20318 galera.galera_parallel_simple fails	
galera_pc_ignore_sb : MDEV-20888 galera.galera_pc_ignore_sb
galera_shutdown_nonprim : MDEV-21493 galera.galera_shutdown_nonprim
galera_split_brain : MDEV-18280 Galera test failure on galera_split_brain and galera_kill_nochanges
galera_ssl_upgrade : MDEV-19950 Galera test failure on galera_ssl_upgrade
galera_sst_mariabackup_encrypt_with_key : MDEV-21484 galera_sst_mariabackup_encrypt_with_key
galera_toi_ddl_nonconflicting : MDEV-21518 galera.galera_toi_ddl_nonconflicting
galera_toi_truncate : MDEV-22996 Hang on galera_toi_truncate test case
galera_var_node_address : MDEV-20485 Galera test failure
galera_var_notify_cmd : MDEV-21905 Galera test galera_var_notify_cmd causes hang
galera_var_reject_queries : assertion in inline_mysql_socket_send
galera_var_retry_autocommit: MDEV-18181 Galera test failure on galera.galera_var_retry_autocommit
galera_wan : MDEV-17259 Test failure on galera.galera_wan
lp1376747-4 : MDEV-21911 Galera test failure on lp1376747-4
partition : MDEV-19958 Galera test failure on galera.partition
query_cache: MDEV-15805 Test failure on galera.query_cache
sql_log_bin : MDEV-21491 galera.sql_log_bin
<<<<<<< HEAD
versioning_trx_id : MDEV-18590 galera.versioning_trx_id
=======
MW-328A : MDEV-22666?
>>>>>>> c32f71af
<|MERGE_RESOLUTION|>--- conflicted
+++ resolved
@@ -45,8 +45,5 @@
 partition : MDEV-19958 Galera test failure on galera.partition
 query_cache: MDEV-15805 Test failure on galera.query_cache
 sql_log_bin : MDEV-21491 galera.sql_log_bin
-<<<<<<< HEAD
 versioning_trx_id : MDEV-18590 galera.versioning_trx_id
-=======
-MW-328A : MDEV-22666?
->>>>>>> c32f71af
+MW-328A : MDEV-22666?