DROP TABLE IF EXISTS t1, gis_point, gis_line, gis_polygon, gis_multi_point, gis_multi_line, gis_multi_polygon, gis_geometrycollection, gis_geometry;
CREATE TABLE gis_point  (fid INTEGER NOT NULL PRIMARY KEY, g POINT);
CREATE TABLE gis_line  (fid INTEGER NOT NULL PRIMARY KEY, g LINESTRING);
CREATE TABLE gis_polygon   (fid INTEGER NOT NULL PRIMARY KEY, g POLYGON);
CREATE TABLE gis_multi_point (fid INTEGER NOT NULL PRIMARY KEY, g MULTIPOINT);
CREATE TABLE gis_multi_line (fid INTEGER NOT NULL PRIMARY KEY, g MULTILINESTRING);
CREATE TABLE gis_multi_polygon  (fid INTEGER NOT NULL PRIMARY KEY, g MULTIPOLYGON);
CREATE TABLE gis_geometrycollection  (fid INTEGER NOT NULL PRIMARY KEY, g GEOMETRYCOLLECTION);
CREATE TABLE gis_geometry (fid INTEGER NOT NULL PRIMARY KEY, g GEOMETRY);
SHOW FIELDS FROM gis_point;
Field	Type	Null	Key	Default	Extra
fid	int(11)	NO	PRI		
g	point	YES		NULL	
SHOW FIELDS FROM gis_line;
Field	Type	Null	Key	Default	Extra
fid	int(11)	NO	PRI		
g	linestring	YES		NULL	
SHOW FIELDS FROM gis_polygon;
Field	Type	Null	Key	Default	Extra
fid	int(11)	NO	PRI		
g	polygon	YES		NULL	
SHOW FIELDS FROM gis_multi_point;
Field	Type	Null	Key	Default	Extra
fid	int(11)	NO	PRI		
g	multipoint	YES		NULL	
SHOW FIELDS FROM gis_multi_line;
Field	Type	Null	Key	Default	Extra
fid	int(11)	NO	PRI		
g	multilinestring	YES		NULL	
SHOW FIELDS FROM gis_multi_polygon;
Field	Type	Null	Key	Default	Extra
fid	int(11)	NO	PRI		
g	multipolygon	YES		NULL	
SHOW FIELDS FROM gis_geometrycollection;
Field	Type	Null	Key	Default	Extra
fid	int(11)	NO	PRI		
g	geometrycollection	YES		NULL	
SHOW FIELDS FROM gis_geometry;
Field	Type	Null	Key	Default	Extra
fid	int(11)	NO	PRI		
g	geometry	YES		NULL	
INSERT INTO gis_point VALUES 
(101, PointFromText('POINT(10 10)')),
(102, PointFromText('POINT(20 10)')),
(103, PointFromText('POINT(20 20)')),
(104, PointFromWKB(AsWKB(PointFromText('POINT(10 20)'))));
INSERT INTO gis_line VALUES
(105, LineFromText('LINESTRING(0 0,0 10,10 0)')),
(106, LineStringFromText('LINESTRING(10 10,20 10,20 20,10 20,10 10)')),
(107, LineStringFromWKB(LineString(Point(10, 10), Point(40, 10))));
INSERT INTO gis_polygon VALUES
(108, PolygonFromText('POLYGON((10 10,20 10,20 20,10 20,10 10))')),
(109, PolyFromText('POLYGON((0 0,50 0,50 50,0 50,0 0), (10 10,20 10,20 20,10 20,10 10))')),
(110, PolyFromWKB(Polygon(LineString(Point(0, 0), Point(30, 0), Point(30, 30), Point(0, 0)))));
INSERT INTO gis_multi_point VALUES
(111, MultiPointFromText('MULTIPOINT(0 0,10 10,10 20,20 20)')),
(112, MPointFromText('MULTIPOINT(1 1,11 11,11 21,21 21)')),
(113, MPointFromWKB(MultiPoint(Point(3, 6), Point(4, 10))));
INSERT INTO gis_multi_line VALUES
(114, MultiLineStringFromText('MULTILINESTRING((10 48,10 21,10 0),(16 0,16 23,16 48))')),
(115, MLineFromText('MULTILINESTRING((10 48,10 21,10 0))')),
(116, MLineFromWKB(MultiLineString(LineString(Point(1, 2), Point(3, 5)), LineString(Point(2, 5), Point(5, 8), Point(21, 7)))));
INSERT INTO gis_multi_polygon VALUES
(117, MultiPolygonFromText('MULTIPOLYGON(((28 26,28 0,84 0,84 42,28 26),(52 18,66 23,73 9,48 6,52 18)),((59 18,67 18,67 13,59 13,59 18)))')),
(118, MPolyFromText('MULTIPOLYGON(((28 26,28 0,84 0,84 42,28 26),(52 18,66 23,73 9,48 6,52 18)),((59 18,67 18,67 13,59 13,59 18)))')),
(119, MPolyFromWKB(MultiPolygon(Polygon(LineString(Point(0, 3), Point(3, 3), Point(3, 0), Point(0, 3))))));
INSERT INTO gis_geometrycollection VALUES
(120, GeomCollFromText('GEOMETRYCOLLECTION(POINT(0 0), LINESTRING(0 0,10 10))')),
(121, GeometryFromWKB(GeometryCollection(Point(44, 6), LineString(Point(3, 6), Point(7, 9)))));
INSERT into gis_geometry SELECT * FROM gis_point;
INSERT into gis_geometry SELECT * FROM gis_line;
INSERT into gis_geometry SELECT * FROM gis_polygon;
INSERT into gis_geometry SELECT * FROM gis_multi_point;
INSERT into gis_geometry SELECT * FROM gis_multi_line;
INSERT into gis_geometry SELECT * FROM gis_multi_polygon;
INSERT into gis_geometry SELECT * FROM gis_geometrycollection;
SELECT fid, AsText(g) FROM gis_point;
fid	AsText(g)
101	POINT(10 10)
102	POINT(20 10)
103	POINT(20 20)
104	POINT(10 20)
SELECT fid, AsText(g) FROM gis_line;
fid	AsText(g)
105	LINESTRING(0 0,0 10,10 0)
106	LINESTRING(10 10,20 10,20 20,10 20,10 10)
107	LINESTRING(10 10,40 10)
SELECT fid, AsText(g) FROM gis_polygon;
fid	AsText(g)
108	POLYGON((10 10,20 10,20 20,10 20,10 10))
109	POLYGON((0 0,50 0,50 50,0 50,0 0),(10 10,20 10,20 20,10 20,10 10))
110	POLYGON((0 0,30 0,30 30,0 0))
SELECT fid, AsText(g) FROM gis_multi_point;
fid	AsText(g)
111	MULTIPOINT(0 0,10 10,10 20,20 20)
112	MULTIPOINT(1 1,11 11,11 21,21 21)
113	MULTIPOINT(3 6,4 10)
SELECT fid, AsText(g) FROM gis_multi_line;
fid	AsText(g)
114	MULTILINESTRING((10 48,10 21,10 0),(16 0,16 23,16 48))
115	MULTILINESTRING((10 48,10 21,10 0))
116	MULTILINESTRING((1 2,3 5),(2 5,5 8,21 7))
SELECT fid, AsText(g) FROM gis_multi_polygon;
fid	AsText(g)
117	MULTIPOLYGON(((28 26,28 0,84 0,84 42,28 26),(52 18,66 23,73 9,48 6,52 18)),((59 18,67 18,67 13,59 13,59 18)))
118	MULTIPOLYGON(((28 26,28 0,84 0,84 42,28 26),(52 18,66 23,73 9,48 6,52 18)),((59 18,67 18,67 13,59 13,59 18)))
119	MULTIPOLYGON(((0 3,3 3,3 0,0 3)))
SELECT fid, AsText(g) FROM gis_geometrycollection;
fid	AsText(g)
120	GEOMETRYCOLLECTION(POINT(0 0),LINESTRING(0 0,10 10))
121	GEOMETRYCOLLECTION(POINT(44 6),LINESTRING(3 6,7 9))
SELECT fid, AsText(g) FROM gis_geometry;
fid	AsText(g)
101	POINT(10 10)
102	POINT(20 10)
103	POINT(20 20)
104	POINT(10 20)
105	LINESTRING(0 0,0 10,10 0)
106	LINESTRING(10 10,20 10,20 20,10 20,10 10)
107	LINESTRING(10 10,40 10)
108	POLYGON((10 10,20 10,20 20,10 20,10 10))
109	POLYGON((0 0,50 0,50 50,0 50,0 0),(10 10,20 10,20 20,10 20,10 10))
110	POLYGON((0 0,30 0,30 30,0 0))
111	MULTIPOINT(0 0,10 10,10 20,20 20)
112	MULTIPOINT(1 1,11 11,11 21,21 21)
113	MULTIPOINT(3 6,4 10)
114	MULTILINESTRING((10 48,10 21,10 0),(16 0,16 23,16 48))
115	MULTILINESTRING((10 48,10 21,10 0))
116	MULTILINESTRING((1 2,3 5),(2 5,5 8,21 7))
117	MULTIPOLYGON(((28 26,28 0,84 0,84 42,28 26),(52 18,66 23,73 9,48 6,52 18)),((59 18,67 18,67 13,59 13,59 18)))
118	MULTIPOLYGON(((28 26,28 0,84 0,84 42,28 26),(52 18,66 23,73 9,48 6,52 18)),((59 18,67 18,67 13,59 13,59 18)))
119	MULTIPOLYGON(((0 3,3 3,3 0,0 3)))
120	GEOMETRYCOLLECTION(POINT(0 0),LINESTRING(0 0,10 10))
121	GEOMETRYCOLLECTION(POINT(44 6),LINESTRING(3 6,7 9))
SELECT fid, Dimension(g) FROM gis_geometry;
fid	Dimension(g)
101	0
102	0
103	0
104	0
105	1
106	1
107	1
108	2
109	2
110	2
111	0
112	0
113	0
114	1
115	1
116	1
117	2
118	2
119	2
120	1
121	1
SELECT fid, GeometryType(g) FROM gis_geometry;
fid	GeometryType(g)
101	POINT
102	POINT
103	POINT
104	POINT
105	LINESTRING
106	LINESTRING
107	LINESTRING
108	POLYGON
109	POLYGON
110	POLYGON
111	MULTIPOINT
112	MULTIPOINT
113	MULTIPOINT
114	MULTILINESTRING
115	MULTILINESTRING
116	MULTILINESTRING
117	MULTIPOLYGON
118	MULTIPOLYGON
119	MULTIPOLYGON
120	GEOMETRYCOLLECTION
121	GEOMETRYCOLLECTION
SELECT fid, IsEmpty(g) FROM gis_geometry;
fid	IsEmpty(g)
101	0
102	0
103	0
104	0
105	0
106	0
107	0
108	0
109	0
110	0
111	0
112	0
113	0
114	0
115	0
116	0
117	0
118	0
119	0
120	0
121	0
SELECT fid, AsText(Envelope(g)) FROM gis_geometry;
fid	AsText(Envelope(g))
101	POLYGON((10 10,10 10,10 10,10 10,10 10))
102	POLYGON((20 10,20 10,20 10,20 10,20 10))
103	POLYGON((20 20,20 20,20 20,20 20,20 20))
104	POLYGON((10 20,10 20,10 20,10 20,10 20))
105	POLYGON((0 0,10 0,10 10,0 10,0 0))
106	POLYGON((10 10,20 10,20 20,10 20,10 10))
107	POLYGON((10 10,40 10,40 10,10 10,10 10))
108	POLYGON((10 10,20 10,20 20,10 20,10 10))
109	POLYGON((0 0,50 0,50 50,0 50,0 0))
110	POLYGON((0 0,30 0,30 30,0 30,0 0))
111	POLYGON((0 0,20 0,20 20,0 20,0 0))
112	POLYGON((1 1,21 1,21 21,1 21,1 1))
113	POLYGON((3 6,4 6,4 10,3 10,3 6))
114	POLYGON((10 0,16 0,16 48,10 48,10 0))
115	POLYGON((10 0,10 0,10 48,10 48,10 0))
116	POLYGON((1 2,21 2,21 8,1 8,1 2))
117	POLYGON((28 0,84 0,84 42,28 42,28 0))
118	POLYGON((28 0,84 0,84 42,28 42,28 0))
119	POLYGON((0 0,3 0,3 3,0 3,0 0))
120	POLYGON((0 0,10 0,10 10,0 10,0 0))
121	POLYGON((3 6,44 6,44 9,3 9,3 6))
explain extended select Dimension(g), GeometryType(g), IsEmpty(g), AsText(Envelope(g)) from gis_geometry;
id	select_type	table	type	possible_keys	key	key_len	ref	rows	filtered	Extra
1	SIMPLE	gis_geometry	ALL	NULL	NULL	NULL	NULL	21	100.00	
Warnings:
Note	1003	select dimension(`test`.`gis_geometry`.`g`) AS `Dimension(g)`,geometrytype(`test`.`gis_geometry`.`g`) AS `GeometryType(g)`,isempty(`test`.`gis_geometry`.`g`) AS `IsEmpty(g)`,astext(envelope(`test`.`gis_geometry`.`g`)) AS `AsText(Envelope(g))` from `test`.`gis_geometry`
SELECT fid, X(g) FROM gis_point;
fid	X(g)
101	10
102	20
103	20
104	10
SELECT fid, Y(g) FROM gis_point;
fid	Y(g)
101	10
102	10
103	20
104	20
explain extended select X(g),Y(g) FROM gis_point;
id	select_type	table	type	possible_keys	key	key_len	ref	rows	filtered	Extra
1	SIMPLE	gis_point	ALL	NULL	NULL	NULL	NULL	4	100.00	
Warnings:
Note	1003	select x(`test`.`gis_point`.`g`) AS `X(g)`,y(`test`.`gis_point`.`g`) AS `Y(g)` from `test`.`gis_point`
SELECT fid, AsText(StartPoint(g)) FROM gis_line;
fid	AsText(StartPoint(g))
105	POINT(0 0)
106	POINT(10 10)
107	POINT(10 10)
SELECT fid, AsText(EndPoint(g)) FROM gis_line;
fid	AsText(EndPoint(g))
105	POINT(10 0)
106	POINT(10 10)
107	POINT(40 10)
SELECT fid, GLength(g) FROM gis_line;
fid	GLength(g)
105	24.142135623731
106	40
107	30
SELECT fid, NumPoints(g) FROM gis_line;
fid	NumPoints(g)
105	3
106	5
107	2
SELECT fid, AsText(PointN(g, 2)) FROM gis_line;
fid	AsText(PointN(g, 2))
105	POINT(0 10)
106	POINT(20 10)
107	POINT(40 10)
SELECT fid, IsClosed(g) FROM gis_line;
fid	IsClosed(g)
105	0
106	1
107	0
explain extended select AsText(StartPoint(g)),AsText(EndPoint(g)),GLength(g),NumPoints(g),AsText(PointN(g, 2)),IsClosed(g) FROM gis_line;
id	select_type	table	type	possible_keys	key	key_len	ref	rows	filtered	Extra
1	SIMPLE	gis_line	ALL	NULL	NULL	NULL	NULL	3	100.00	
Warnings:
Note	1003	select astext(startpoint(`test`.`gis_line`.`g`)) AS `AsText(StartPoint(g))`,astext(endpoint(`test`.`gis_line`.`g`)) AS `AsText(EndPoint(g))`,glength(`test`.`gis_line`.`g`) AS `GLength(g)`,numpoints(`test`.`gis_line`.`g`) AS `NumPoints(g)`,astext(pointn(`test`.`gis_line`.`g`,2)) AS `AsText(PointN(g, 2))`,isclosed(`test`.`gis_line`.`g`) AS `IsClosed(g)` from `test`.`gis_line`
SELECT fid, AsText(Centroid(g)) FROM gis_polygon;
fid	AsText(Centroid(g))
108	POINT(15 15)
109	POINT(25.416666666667 25.416666666667)
110	POINT(20 10)
SELECT fid, Area(g) FROM gis_polygon;
fid	Area(g)
108	100
109	2400
110	450
SELECT fid, AsText(ExteriorRing(g)) FROM gis_polygon;
fid	AsText(ExteriorRing(g))
108	LINESTRING(10 10,20 10,20 20,10 20,10 10)
109	LINESTRING(0 0,50 0,50 50,0 50,0 0)
110	LINESTRING(0 0,30 0,30 30,0 0)
SELECT fid, NumInteriorRings(g) FROM gis_polygon;
fid	NumInteriorRings(g)
108	0
109	1
110	0
SELECT fid, AsText(InteriorRingN(g, 1)) FROM gis_polygon;
fid	AsText(InteriorRingN(g, 1))
108	NULL
109	LINESTRING(10 10,20 10,20 20,10 20,10 10)
110	NULL
explain extended select AsText(Centroid(g)),Area(g),AsText(ExteriorRing(g)),NumInteriorRings(g),AsText(InteriorRingN(g, 1)) FROM gis_polygon;
id	select_type	table	type	possible_keys	key	key_len	ref	rows	filtered	Extra
1	SIMPLE	gis_polygon	ALL	NULL	NULL	NULL	NULL	3	100.00	
Warnings:
Note	1003	select astext(centroid(`test`.`gis_polygon`.`g`)) AS `AsText(Centroid(g))`,area(`test`.`gis_polygon`.`g`) AS `Area(g)`,astext(exteriorring(`test`.`gis_polygon`.`g`)) AS `AsText(ExteriorRing(g))`,numinteriorrings(`test`.`gis_polygon`.`g`) AS `NumInteriorRings(g)`,astext(interiorringn(`test`.`gis_polygon`.`g`,1)) AS `AsText(InteriorRingN(g, 1))` from `test`.`gis_polygon`
SELECT fid, IsClosed(g) FROM gis_multi_line;
fid	IsClosed(g)
114	0
115	0
116	0
SELECT fid, AsText(Centroid(g)) FROM gis_multi_polygon;
fid	AsText(Centroid(g))
117	POINT(55.588527753042 17.426536064114)
118	POINT(55.588527753042 17.426536064114)
119	POINT(2 2)
SELECT fid, Area(g) FROM gis_multi_polygon;
fid	Area(g)
117	1684.5
118	1684.5
119	4.5
SELECT fid, NumGeometries(g) from gis_multi_point;
fid	NumGeometries(g)
111	4
112	4
113	2
SELECT fid, NumGeometries(g) from gis_multi_line;
fid	NumGeometries(g)
114	2
115	1
116	2
SELECT fid, NumGeometries(g) from gis_multi_polygon;
fid	NumGeometries(g)
117	2
118	2
119	1
SELECT fid, NumGeometries(g) from gis_geometrycollection;
fid	NumGeometries(g)
120	2
121	2
explain extended SELECT fid, NumGeometries(g) from gis_multi_point;
id	select_type	table	type	possible_keys	key	key_len	ref	rows	filtered	Extra
1	SIMPLE	gis_multi_point	ALL	NULL	NULL	NULL	NULL	3	100.00	
Warnings:
Note	1003	select `test`.`gis_multi_point`.`fid` AS `fid`,numgeometries(`test`.`gis_multi_point`.`g`) AS `NumGeometries(g)` from `test`.`gis_multi_point`
SELECT fid, AsText(GeometryN(g, 2)) from gis_multi_point;
fid	AsText(GeometryN(g, 2))
111	POINT(10 10)
112	POINT(11 11)
113	POINT(4 10)
SELECT fid, AsText(GeometryN(g, 2)) from gis_multi_line;
fid	AsText(GeometryN(g, 2))
114	LINESTRING(16 0,16 23,16 48)
115	NULL
116	LINESTRING(2 5,5 8,21 7)
SELECT fid, AsText(GeometryN(g, 2)) from gis_multi_polygon;
fid	AsText(GeometryN(g, 2))
117	POLYGON((59 18,67 18,67 13,59 13,59 18))
118	POLYGON((59 18,67 18,67 13,59 13,59 18))
119	NULL
SELECT fid, AsText(GeometryN(g, 2)) from gis_geometrycollection;
fid	AsText(GeometryN(g, 2))
120	LINESTRING(0 0,10 10)
121	LINESTRING(3 6,7 9)
SELECT fid, AsText(GeometryN(g, 1)) from gis_geometrycollection;
fid	AsText(GeometryN(g, 1))
120	POINT(0 0)
121	POINT(44 6)
explain extended SELECT fid, AsText(GeometryN(g, 2)) from gis_multi_point;
id	select_type	table	type	possible_keys	key	key_len	ref	rows	filtered	Extra
1	SIMPLE	gis_multi_point	ALL	NULL	NULL	NULL	NULL	3	100.00	
Warnings:
Note	1003	select `test`.`gis_multi_point`.`fid` AS `fid`,astext(geometryn(`test`.`gis_multi_point`.`g`,2)) AS `AsText(GeometryN(g, 2))` from `test`.`gis_multi_point`
SELECT g1.fid as first, g2.fid as second,
Within(g1.g, g2.g) as w, Contains(g1.g, g2.g) as c, Overlaps(g1.g, g2.g) as o,
Equals(g1.g, g2.g) as e, Disjoint(g1.g, g2.g) as d, Touches(g1.g, g2.g) as t,
Intersects(g1.g, g2.g) as i, Crosses(g1.g, g2.g) as r
FROM gis_geometrycollection g1, gis_geometrycollection g2 ORDER BY first, second;
first	second	w	c	o	e	d	t	i	r
120	120	1	1	0	1	0	0	1	0
120	121	0	0	1	0	0	0	1	0
121	120	0	0	1	0	0	0	1	0
121	121	1	1	0	1	0	0	1	0
explain extended SELECT g1.fid as first, g2.fid as second,
Within(g1.g, g2.g) as w, Contains(g1.g, g2.g) as c, Overlaps(g1.g, g2.g) as o,
Equals(g1.g, g2.g) as e, Disjoint(g1.g, g2.g) as d, Touches(g1.g, g2.g) as t,
Intersects(g1.g, g2.g) as i, Crosses(g1.g, g2.g) as r
FROM gis_geometrycollection g1, gis_geometrycollection g2 ORDER BY first, second;
id	select_type	table	type	possible_keys	key	key_len	ref	rows	filtered	Extra
1	SIMPLE	g1	ALL	NULL	NULL	NULL	NULL	2	100.00	Using temporary; Using filesort
1	SIMPLE	g2	ALL	NULL	NULL	NULL	NULL	2	100.00	Using join buffer
Warnings:
Note	1003	select `test`.`g1`.`fid` AS `first`,`test`.`g2`.`fid` AS `second`,within(`test`.`g1`.`g`,`test`.`g2`.`g`) AS `w`,contains(`test`.`g1`.`g`,`test`.`g2`.`g`) AS `c`,overlaps(`test`.`g1`.`g`,`test`.`g2`.`g`) AS `o`,equals(`test`.`g1`.`g`,`test`.`g2`.`g`) AS `e`,disjoint(`test`.`g1`.`g`,`test`.`g2`.`g`) AS `d`,touches(`test`.`g1`.`g`,`test`.`g2`.`g`) AS `t`,intersects(`test`.`g1`.`g`,`test`.`g2`.`g`) AS `i`,crosses(`test`.`g1`.`g`,`test`.`g2`.`g`) AS `r` from `test`.`gis_geometrycollection` `g1` join `test`.`gis_geometrycollection` `g2` order by `test`.`g1`.`fid`,`test`.`g2`.`fid`
DROP TABLE gis_point, gis_line, gis_polygon, gis_multi_point, gis_multi_line, gis_multi_polygon, gis_geometrycollection, gis_geometry;
CREATE TABLE t1 (
gp  point,
ln  linestring,
pg  polygon,
mp  multipoint,
mln multilinestring,
mpg multipolygon,
gc  geometrycollection,
gm  geometry
);
SHOW FIELDS FROM t1;
Field	Type	Null	Key	Default	Extra
gp	point	YES		NULL	
ln	linestring	YES		NULL	
pg	polygon	YES		NULL	
mp	multipoint	YES		NULL	
mln	multilinestring	YES		NULL	
mpg	multipolygon	YES		NULL	
gc	geometrycollection	YES		NULL	
gm	geometry	YES		NULL	
ALTER TABLE t1 ADD fid INT NOT NULL;
SHOW FIELDS FROM t1;
Field	Type	Null	Key	Default	Extra
gp	point	YES		NULL	
ln	linestring	YES		NULL	
pg	polygon	YES		NULL	
mp	multipoint	YES		NULL	
mln	multilinestring	YES		NULL	
mpg	multipolygon	YES		NULL	
gc	geometrycollection	YES		NULL	
gm	geometry	YES		NULL	
fid	int(11)	NO			
DROP TABLE t1;
SELECT AsText(GeometryFromWKB(AsWKB(GeometryFromText('POINT(1 4)'))));
AsText(GeometryFromWKB(AsWKB(GeometryFromText('POINT(1 4)'))))
POINT(1 4)
explain extended SELECT AsText(GeometryFromWKB(AsWKB(GeometryFromText('POINT(1 4)'))));
id	select_type	table	type	possible_keys	key	key_len	ref	rows	filtered	Extra
1	SIMPLE	NULL	NULL	NULL	NULL	NULL	NULL	NULL	NULL	No tables used
Warnings:
Note	1003	select astext(geometryfromwkb(aswkb(geometryfromtext(_latin1'POINT(1 4)')))) AS `AsText(GeometryFromWKB(AsWKB(GeometryFromText('POINT(1 4)'))))`
explain extended SELECT AsText(GeometryFromWKB(AsWKB(PointFromText('POINT(1 4)'))));
id	select_type	table	type	possible_keys	key	key_len	ref	rows	filtered	Extra
1	SIMPLE	NULL	NULL	NULL	NULL	NULL	NULL	NULL	NULL	No tables used
Warnings:
Note	1003	select astext(geometryfromwkb(aswkb(geometryfromtext(_latin1'POINT(1 4)')))) AS `AsText(GeometryFromWKB(AsWKB(PointFromText('POINT(1 4)'))))`
SELECT SRID(GeomFromText('LineString(1 1,2 2)',101));
SRID(GeomFromText('LineString(1 1,2 2)',101))
101
explain extended SELECT SRID(GeomFromText('LineString(1 1,2 2)',101));
id	select_type	table	type	possible_keys	key	key_len	ref	rows	filtered	Extra
1	SIMPLE	NULL	NULL	NULL	NULL	NULL	NULL	NULL	NULL	No tables used
Warnings:
Note	1003	select srid(geometryfromtext(_latin1'LineString(1 1,2 2)',101)) AS `SRID(GeomFromText('LineString(1 1,2 2)',101))`
explain extended select issimple(MultiPoint(Point(3, 6), Point(4, 10))), issimple(Point(3, 6));
id	select_type	table	type	possible_keys	key	key_len	ref	rows	filtered	Extra
1	SIMPLE	NULL	NULL	NULL	NULL	NULL	NULL	NULL	NULL	No tables used
Warnings:
Note	1003	select issimple(multipoint(point(3,6),point(4,10))) AS `issimple(MultiPoint(Point(3, 6), Point(4, 10)))`,issimple(point(3,6)) AS `issimple(Point(3, 6))`
create table t1 (a geometry not null);
insert into t1 values (GeomFromText('Point(1 2)'));
insert into t1 values ('Garbage');
ERROR 22003: Cannot get geometry object from data you send to the GEOMETRY field
insert IGNORE into t1 values ('Garbage');
ERROR 22003: Cannot get geometry object from data you send to the GEOMETRY field
alter table t1 add spatial index(a);
drop table t1;
create table t1(a geometry not null, spatial index(a));
insert into t1 values
(GeomFromText('POINT(1 1)')), (GeomFromText('POINT(3 3)')), 
(GeomFromText('POINT(4 4)')), (GeomFromText('POINT(6 6)'));
select AsText(a) from t1 where
MBRContains(GeomFromText('Polygon((0 0, 0 2, 2 2, 2 0, 0 0))'), a)
or
MBRContains(GeomFromText('Polygon((2 2, 2 5, 5 5, 5 2, 2 2))'), a);
AsText(a)
POINT(1 1)
POINT(3 3)
POINT(4 4)
select AsText(a) from t1 where
MBRContains(GeomFromText('Polygon((0 0, 0 2, 2 2, 2 0, 0 0))'), a)
and
MBRContains(GeomFromText('Polygon((0 0, 0 7, 7 7, 7 0, 0 0))'), a);
AsText(a)
POINT(1 1)
drop table t1;
CREATE TABLE t1 (Coordinates POINT NOT NULL, SPATIAL INDEX(Coordinates));
INSERT INTO t1 VALUES(GeomFromText('POINT(383293632 1754448)'));
INSERT INTO t1 VALUES(GeomFromText('POINT(564952612 157516260)'));
INSERT INTO t1 VALUES(GeomFromText('POINT(903994614 180726515)'));
INSERT INTO t1 VALUES(GeomFromText('POINT(98128178 141127631)'));
INSERT INTO t1 VALUES(GeomFromText('POINT(862547902 799334546)'));
INSERT INTO t1 VALUES(GeomFromText('POINT(341989013 850270906)'));
INSERT INTO t1 VALUES(GeomFromText('POINT(803302376 93039099)'));
INSERT INTO t1 VALUES(GeomFromText('POINT(857439153 817431356)'));
INSERT INTO t1 VALUES(GeomFromText('POINT(319757546 343162742)'));
INSERT INTO t1 VALUES(GeomFromText('POINT(826341972 717484432)'));
INSERT INTO t1 VALUES(GeomFromText('POINT(305066789 201736238)'));
INSERT INTO t1 VALUES(GeomFromText('POINT(626068992 616241497)'));
INSERT INTO t1 VALUES(GeomFromText('POINT(55789424 755830108)'));
INSERT INTO t1 VALUES(GeomFromText('POINT(802874458 312435220)'));
INSERT INTO t1 VALUES(GeomFromText('POINT(153795660 551723671)'));
INSERT INTO t1 VALUES(GeomFromText('POINT(242207428 537089292)'));
INSERT INTO t1 VALUES(GeomFromText('POINT(553478119 807160039)'));
INSERT INTO t1 VALUES(GeomFromText('POINT(694605552 457472733)'));
INSERT INTO t1 VALUES(GeomFromText('POINT(987886554 792733729)'));
INSERT INTO t1 VALUES(GeomFromText('POINT(598600363 850434457)'));
INSERT INTO t1 VALUES(GeomFromText('POINT(592068275 940589376)'));
INSERT INTO t1 VALUES(GeomFromText('POINT(700705362 395370650)'));
INSERT INTO t1 VALUES(GeomFromText('POINT(33628474 558144514)'));
INSERT INTO t1 VALUES(GeomFromText('POINT(212802006 353386020)'));
INSERT INTO t1 VALUES(GeomFromText('POINT(901307256 39143977)'));
INSERT INTO t1 VALUES(GeomFromText('POINT(70870451 206374045)'));
INSERT INTO t1 VALUES(GeomFromText('POINT(240880214 696939443)'));
INSERT INTO t1 VALUES(GeomFromText('POINT(822615542 296669638)'));
INSERT INTO t1 VALUES(GeomFromText('POINT(452769551 625489999)'));
INSERT INTO t1 VALUES(GeomFromText('POINT(609104858 606565210)'));
INSERT INTO t1 VALUES(GeomFromText('POINT(177213669 851312285)'));
INSERT INTO t1 VALUES(GeomFromText('POINT(143654501 730691787)'));
INSERT INTO t1 VALUES(GeomFromText('POINT(658472325 838260052)'));
INSERT INTO t1 VALUES(GeomFromText('POINT(188164520 646358878)'));
INSERT INTO t1 VALUES(GeomFromText('POINT(630993781 786764883)'));
INSERT INTO t1 VALUES(GeomFromText('POINT(496793334 223062055)'));
INSERT INTO t1 VALUES(GeomFromText('POINT(727354258 197498696)'));
INSERT INTO t1 VALUES(GeomFromText('POINT(618432704 760982731)'));
INSERT INTO t1 VALUES(GeomFromText('POINT(755643210 831234710)'));
INSERT INTO t1 VALUES(GeomFromText('POINT(114368751 656950466)'));
INSERT INTO t1 VALUES(GeomFromText('POINT(870378686 185239202)'));
INSERT INTO t1 VALUES(GeomFromText('POINT(863324511 111258900)'));
INSERT INTO t1 VALUES(GeomFromText('POINT(882178645 685940052)'));
INSERT INTO t1 VALUES(GeomFromText('POINT(407928538 334948195)'));
INSERT INTO t1 VALUES(GeomFromText('POINT(311430051 17033395)'));
INSERT INTO t1 VALUES(GeomFromText('POINT(941513405 488643719)'));
INSERT INTO t1 VALUES(GeomFromText('POINT(868345680 85167906)'));
INSERT INTO t1 VALUES(GeomFromText('POINT(219335507 526818004)'));
INSERT INTO t1 VALUES(GeomFromText('POINT(923427958 407500026)'));
INSERT INTO t1 VALUES(GeomFromText('POINT(173176882 554421738)'));
INSERT INTO t1 VALUES(GeomFromText('POINT(194264908 669970217)'));
INSERT INTO t1 VALUES(GeomFromText('POINT(777483793 921619165)'));
INSERT INTO t1 VALUES(GeomFromText('POINT(867468912 395916497)'));
INSERT INTO t1 VALUES(GeomFromText('POINT(682601897 623112122)'));
INSERT INTO t1 VALUES(GeomFromText('POINT(227151206 796970647)'));
INSERT INTO t1 VALUES(GeomFromText('POINT(280062588 97529892)'));
INSERT INTO t1 VALUES(GeomFromText('POINT(982209849 143387099)'));
INSERT INTO t1 VALUES(GeomFromText('POINT(208788792 864388493)'));
INSERT INTO t1 VALUES(GeomFromText('POINT(829327151 616717329)'));
INSERT INTO t1 VALUES(GeomFromText('POINT(199336688 140757201)'));
INSERT INTO t1 VALUES(GeomFromText('POINT(633750724 140850093)'));
INSERT INTO t1 VALUES(GeomFromText('POINT(629400920 502096404)'));
INSERT INTO t1 VALUES(GeomFromText('POINT(226017998 848736426)'));
INSERT INTO t1 VALUES(GeomFromText('POINT(28914408 149445955)'));
INSERT INTO t1 VALUES(GeomFromText('POINT(256236452 202091290)'));
INSERT INTO t1 VALUES(GeomFromText('POINT(703867693 450501360)'));
INSERT INTO t1 VALUES(GeomFromText('POINT(872061506 481351486)'));
INSERT INTO t1 VALUES(GeomFromText('POINT(372120524 739530418)'));
INSERT INTO t1 VALUES(GeomFromText('POINT(877267982 54722420)'));
INSERT INTO t1 VALUES(GeomFromText('POINT(362642540 104419188)'));
INSERT INTO t1 VALUES(GeomFromText('POINT(851693067 642705127)'));
INSERT INTO t1 VALUES(GeomFromText('POINT(201949080 833902916)'));
INSERT INTO t1 VALUES(GeomFromText('POINT(786092225 410737872)'));
INSERT INTO t1 VALUES(GeomFromText('POINT(698291409 615419376)'));
INSERT INTO t1 VALUES(GeomFromText('POINT(27455201 897628096)'));
INSERT INTO t1 VALUES(GeomFromText('POINT(756176576 661205925)'));
INSERT INTO t1 VALUES(GeomFromText('POINT(38478189 385577496)'));
INSERT INTO t1 VALUES(GeomFromText('POINT(163302328 264496186)'));
INSERT INTO t1 VALUES(GeomFromText('POINT(234313922 192216735)'));
INSERT INTO t1 VALUES(GeomFromText('POINT(413942141 490550373)'));
INSERT INTO t1 VALUES(GeomFromText('POINT(394308025 117809834)'));
INSERT INTO t1 VALUES(GeomFromText('POINT(941051732 266369530)'));
INSERT INTO t1 VALUES(GeomFromText('POINT(599161319 313172256)'));
INSERT INTO t1 VALUES(GeomFromText('POINT(5899948 476429301)'));
INSERT INTO t1 VALUES(GeomFromText('POINT(367894677 368542487)'));
INSERT INTO t1 VALUES(GeomFromText('POINT(580848489 219587743)'));
INSERT INTO t1 VALUES(GeomFromText('POINT(11247614 782797569)'));
drop table t1;
create table t1 select GeomFromWKB(POINT(1,3));
show create table t1;
Table	Create Table
t1	CREATE TABLE `t1` (
  `GeomFromWKB(POINT(1,3))` geometry DEFAULT NULL
) ENGINE=MyISAM DEFAULT CHARSET=latin1
drop table t1;
CREATE TABLE `t1` (`object_id` bigint(20) unsigned NOT NULL default '0', `geo`
geometry NOT NULL default '') ENGINE=MyISAM ;
Warnings:
Warning	1101	BLOB/TEXT column 'geo' can't have a default value
insert into t1 values ('85984',GeomFromText('MULTIPOLYGON(((-115.006363
36.305435,-114.992394 36.305202,-114.991219 36.305975,-114.991163
36.306845,-114.989432 36.309452,-114.978275 36.312642,-114.977363
36.311978,-114.975327 36.312344,-114.96502 36.31597,-114.963364
36.313629,-114.961723 36.313721,-114.956398 36.316057,-114.951882
36.320979,-114.947073 36.323475,-114.945207 36.326451,-114.945207
36.326451,-114.944132 36.326061,-114.94003 36.326588,-114.924017
36.334484,-114.923281 36.334146,-114.92564 36.331504,-114.94072
36.319282,-114.945348 36.314812,-114.948091 36.314762,-114.951755
36.316211,-114.952446 36.313883,-114.952644 36.309488,-114.944725
36.313083,-114.93706 36.32043,-114.932478 36.323497,-114.924556
36.327708,-114.922608 36.329715,-114.92009 36.328695,-114.912105
36.323566,-114.901647 36.317952,-114.897436 36.313968,-114.895344
36.309573,-114.891699 36.304398,-114.890569 36.303551,-114.886356
36.302702,-114.885141 36.301351,-114.885709 36.297391,-114.892499
36.290893,-114.902142 36.288974,-114.904941 36.288838,-114.905308
36.289845,-114.906325 36.290395,-114.909916 36.289549,-114.914527
36.287535,-114.918797 36.284423,-114.922982 36.279731,-114.924113
36.277282,-114.924057 36.275817,-114.927733 36.27053,-114.929354
36.269029,-114.929354 36.269029,-114.950856 36.268715,-114.950768
36.264324,-114.960206 36.264293,-114.960301 36.268943,-115.006662
36.268929,-115.008583 36.265619,-115.00665 36.264247,-115.006659
36.246873,-115.006659 36.246873,-115.006838 36.247697,-115.010764
36.247774,-115.015609 36.25113,-115.015765 36.254505,-115.029517
36.254619,-115.038573 36.249317,-115.038573 36.249317,-115.023403
36.25841,-115.023873 36.258994,-115.031845 36.259829,-115.03183
36.261053,-115.025561 36.261095,-115.036417 36.274632,-115.033729
36.276041,-115.032217 36.274851,-115.029845 36.273959,-115.029934
36.274966,-115.025763 36.274896,-115.025406 36.281044,-115.028731
36.284471,-115.036497 36.290377,-115.042071 36.291039,-115.026759
36.298478,-115.008995 36.301966,-115.006363 36.305435),(-115.079835
36.244369,-115.079735 36.260186,-115.076435 36.262369,-115.069758
36.265,-115.070235 36.268757,-115.064542 36.268655,-115.061843
36.269857,-115.062676 36.270693,-115.06305 36.272344,-115.059051
36.281023,-115.05918 36.283008,-115.060591 36.285246,-115.061913
36.290022,-115.062499 36.306353,-115.062499 36.306353,-115.060918
36.30642,-115.06112 36.289779,-115.05713 36.2825,-115.057314
36.279446,-115.060779 36.274659,-115.061366 36.27209,-115.057858
36.26557,-115.055805 36.262883,-115.054688 36.262874,-115.047335
36.25037,-115.044234 36.24637,-115.052434 36.24047,-115.061734
36.23507,-115.061934 36.22677,-115.061934 36.22677,-115.061491
36.225267,-115.062024 36.218194,-115.060134 36.218278,-115.060133
36.210771,-115.057833 36.210771,-115.057433 36.196271,-115.062233
36.196271,-115.062233 36.190371,-115.062233 36.190371,-115.065533
36.190371,-115.071333 36.188571,-115.098331 36.188275,-115.098331
36.188275,-115.098435 36.237569,-115.097535 36.240369,-115.097535
36.240369,-115.093235 36.240369,-115.089135 36.240469,-115.083135
36.240569,-115.083135 36.240569,-115.079835
36.244369)))')),('85998',GeomFromText('MULTIPOLYGON(((-115.333107
36.264587,-115.333168 36.280638,-115.333168 36.280638,-115.32226
36.280643,-115.322538 36.274311,-115.327222 36.274258,-115.32733
36.263026,-115.330675 36.262984,-115.332132 36.264673,-115.333107
36.264587),(-115.247239 36.247066,-115.247438 36.218267,-115.247438
36.218267,-115.278525 36.219263,-115.278525 36.219263,-115.301545
36.219559,-115.332748 36.219197,-115.332757 36.220041,-115.332757
36.220041,-115.332895 36.233514,-115.349023 36.233479,-115.351489
36.234475,-115.353681 36.237021,-115.357106 36.239789,-115.36519
36.243331,-115.368156 36.243487,-115.367389 36.244902,-115.364553
36.246014,-115.359219 36.24616,-115.356186 36.248025,-115.353347
36.248004,-115.350813 36.249507,-115.339673 36.25387,-115.333069
36.255018,-115.333069 36.255018,-115.333042 36.247767,-115.279039
36.248666,-115.263639 36.247466,-115.263839 36.252766,-115.261439
36.252666,-115.261439 36.247366,-115.247239 36.247066)))'));
select object_id, geometrytype(geo), ISSIMPLE(GEO), ASTEXT(centroid(geo)) from
t1 where object_id=85998;
object_id	geometrytype(geo)	ISSIMPLE(GEO)	ASTEXT(centroid(geo))
85998	MULTIPOLYGON	0	POINT(115.31877315203 -36.237472821022)
select object_id, geometrytype(geo), ISSIMPLE(GEO), ASTEXT(centroid(geo)) from
t1 where object_id=85984;
object_id	geometrytype(geo)	ISSIMPLE(GEO)	ASTEXT(centroid(geo))
85984	MULTIPOLYGON	0	POINT(-114.87787186923 36.33101763469)
drop table t1;
create table t1 (fl geometry not null);
insert into t1 values (1);
ERROR 22003: Cannot get geometry object from data you send to the GEOMETRY field
insert into t1 values (1.11);
ERROR 22003: Cannot get geometry object from data you send to the GEOMETRY field
insert into t1 values ("qwerty");
ERROR 22003: Cannot get geometry object from data you send to the GEOMETRY field
insert into t1 values (pointfromtext('point(1,1)'));
ERROR 23000: Column 'fl' cannot be null
drop table t1;
select (asWKT(geomfromwkb((0x000000000140240000000000004024000000000000))));
(asWKT(geomfromwkb((0x000000000140240000000000004024000000000000))))
POINT(10 10)
select (asWKT(geomfromwkb((0x010100000000000000000024400000000000002440))));
(asWKT(geomfromwkb((0x010100000000000000000024400000000000002440))))
POINT(10 10)
create table t1 (g GEOMETRY);
select * from t1;
Catalog	Database	Table	Table_alias	Column	Column_alias	Type	Length	Max length	Is_null	Flags	Decimals	Charsetnr
def	test	t1	t1	g	g	255	4294967295	0	Y	144	0	63
g
select asbinary(g) from t1;
Catalog	Database	Table	Table_alias	Column	Column_alias	Type	Length	Max length	Is_null	Flags	Decimals	Charsetnr
def					asbinary(g)	252	16777216	0	Y	128	0	63
asbinary(g)
drop table t1;
create table t1 (a TEXT, b GEOMETRY NOT NULL, SPATIAL KEY(b));
alter table t1 disable keys;
load data infile '../std_data_ln/bad_gis_data.dat' into table t1;
ERROR 22004: Column set to default value; NULL supplied to NOT NULL column 'b' at row 1
alter table t1 enable keys;
drop table t1;
create table t1 (a int, b blob);
insert into t1 values (1, ''), (2, NULL), (3, '1');
select * from t1;
a	b
1	
2	NULL
3	1
select
geometryfromtext(b) IS NULL, geometryfromwkb(b) IS NULL, astext(b) IS NULL, 
aswkb(b) IS NULL, geometrytype(b) IS NULL, centroid(b) IS NULL,
envelope(b) IS NULL, startpoint(b) IS NULL, endpoint(b) IS NULL,
exteriorring(b) IS NULL, pointn(b, 1) IS NULL, geometryn(b, 1) IS NULL,
interiorringn(b, 1) IS NULL, multipoint(b) IS NULL, isempty(b) IS NULL,
issimple(b) IS NULL, isclosed(b) IS NULL, dimension(b) IS NULL,
numgeometries(b) IS NULL, numinteriorrings(b) IS NULL, numpoints(b) IS NULL,
area(b) IS NULL, glength(b) IS NULL, srid(b) IS NULL, x(b) IS NULL, 
y(b) IS NULL
from t1;
geometryfromtext(b) IS NULL	geometryfromwkb(b) IS NULL	astext(b) IS NULL	aswkb(b) IS NULL	geometrytype(b) IS NULL	centroid(b) IS NULL	envelope(b) IS NULL	startpoint(b) IS NULL	endpoint(b) IS NULL	exteriorring(b) IS NULL	pointn(b, 1) IS NULL	geometryn(b, 1) IS NULL	interiorringn(b, 1) IS NULL	multipoint(b) IS NULL	isempty(b) IS NULL	issimple(b) IS NULL	isclosed(b) IS NULL	dimension(b) IS NULL	numgeometries(b) IS NULL	numinteriorrings(b) IS NULL	numpoints(b) IS NULL	area(b) IS NULL	glength(b) IS NULL	srid(b) IS NULL	x(b) IS NULL	y(b) IS NULL
1	1	1	1	1	1	1	1	1	1	1	1	1	1	1	1	1	1	1	1	1	1	1	1	1	1
1	1	1	1	1	1	1	1	1	1	1	1	1	1	1	1	1	1	1	1	1	1	1	1	1	1
1	1	1	1	1	1	1	1	1	1	1	1	1	1	1	1	1	1	1	1	1	1	1	1	1	1
select 
within(b, b) IS NULL, contains(b, b) IS NULL, overlaps(b, b) IS NULL, 
equals(b, b) IS NULL, disjoint(b, b) IS NULL, touches(b, b) IS NULL, 
intersects(b, b) IS NULL, crosses(b, b) IS NULL
from t1;
within(b, b) IS NULL	contains(b, b) IS NULL	overlaps(b, b) IS NULL	equals(b, b) IS NULL	disjoint(b, b) IS NULL	touches(b, b) IS NULL	intersects(b, b) IS NULL	crosses(b, b) IS NULL
1	1	1	1	1	1	1	1
1	1	1	1	1	1	1	1
1	1	1	1	1	1	1	1
select 
point(b, b) IS NULL, linestring(b) IS NULL, polygon(b) IS NULL, multipoint(b) IS NULL, 
multilinestring(b) IS NULL, multipolygon(b) IS NULL, 
geometrycollection(b) IS NULL
from t1;
point(b, b) IS NULL	linestring(b) IS NULL	polygon(b) IS NULL	multipoint(b) IS NULL	multilinestring(b) IS NULL	multipolygon(b) IS NULL	geometrycollection(b) IS NULL
0	1	1	1	1	1	1
1	1	1	1	1	1	1
0	1	1	1	1	1	1
drop table t1;
CREATE TABLE t1(a POINT) ENGINE=MyISAM;
INSERT INTO t1 VALUES (NULL);
SELECT * FROM t1;
a
NULL
DROP TABLE t1;
End of 4.1 tests
create table t1 (s1 geometry not null,s2 char(100));
create trigger t1_bu before update on t1 for each row set new.s1 = null;
insert into t1 values (null,null);
ERROR 23000: Column 's1' cannot be null
drop table t1;
drop procedure if exists fn3;
create function fn3 () returns point deterministic return GeomFromText("point(1 1)");
show create function fn3;
Function	sql_mode	Create Function	character_set_client	collation_connection	Database Collation
fn3		CREATE DEFINER=`root`@`localhost` FUNCTION `fn3`() RETURNS point
    DETERMINISTIC
return GeomFromText("point(1 1)")	latin1	latin1_swedish_ci	latin1_swedish_ci
select astext(fn3());
astext(fn3())
POINT(1 1)
drop function fn3;
create table t1(pt POINT);
alter table t1 add primary key pti(pt);
drop table t1;
create table t1(pt GEOMETRY);
alter table t1 add primary key pti(pt);
ERROR 42000: BLOB/TEXT column 'pt' used in key specification without a key length
alter table t1 add primary key pti(pt(20));
drop table t1;
create table t1 select GeomFromText('point(1 1)');
desc t1;
Field	Type	Null	Key	Default	Extra
GeomFromText('point(1 1)')	geometry	YES		NULL	
drop table t1;
create table t1 (g geometry not null);
insert into t1 values(default);
ERROR 22003: Cannot get geometry object from data you send to the GEOMETRY field
drop table t1;
CREATE TABLE t1 (a GEOMETRY);
CREATE VIEW v1 AS SELECT GeomFromwkb(ASBINARY(a)) FROM t1;
CREATE VIEW v2 AS SELECT a FROM t1;
DESCRIBE v1;
Field	Type	Null	Key	Default	Extra
GeomFromwkb(ASBINARY(a))	geometry	YES		NULL	
DESCRIBE v2;
Field	Type	Null	Key	Default	Extra
a	geometry	YES		NULL	
DROP VIEW v1,v2;
DROP TABLE t1;
create table t1 (name VARCHAR(100), square GEOMETRY);
INSERT INTO t1 VALUES("center", GeomFromText('POLYGON (( 0 0, 0 2, 2 2, 2 0, 0 0))'));
INSERT INTO t1 VALUES("small",  GeomFromText('POLYGON (( 0 0, 0 1, 1 1, 1 0, 0 0))'));
INSERT INTO t1 VALUES("big",    GeomFromText('POLYGON (( 0 0, 0 3, 3 3, 3 0, 0 0))'));
INSERT INTO t1 VALUES("up",     GeomFromText('POLYGON (( 0 1, 0 3, 2 3, 2 1, 0 1))'));
INSERT INTO t1 VALUES("up2",    GeomFromText('POLYGON (( 0 2, 0 4, 2 4, 2 2, 0 2))'));
INSERT INTO t1 VALUES("up3",    GeomFromText('POLYGON (( 0 3, 0 5, 2 5, 2 3, 0 3))'));
INSERT INTO t1 VALUES("down",   GeomFromText('POLYGON (( 0 -1, 0  1, 2  1, 2 -1, 0 -1))'));
INSERT INTO t1 VALUES("down2",  GeomFromText('POLYGON (( 0 -2, 0  0, 2  0, 2 -2, 0 -2))'));
INSERT INTO t1 VALUES("down3",  GeomFromText('POLYGON (( 0 -3, 0 -1, 2 -1, 2 -3, 0 -3))'));
INSERT INTO t1 VALUES("right",  GeomFromText('POLYGON (( 1 0, 1 2, 3 2, 3 0, 1 0))'));
INSERT INTO t1 VALUES("right2", GeomFromText('POLYGON (( 2 0, 2 2, 4 2, 4 0, 2 0))'));
INSERT INTO t1 VALUES("right3", GeomFromText('POLYGON (( 3 0, 3 2, 5 2, 5 0, 3 0))'));
INSERT INTO t1 VALUES("left",   GeomFromText('POLYGON (( -1 0, -1 2,  1 2,  1 0, -1 0))'));
INSERT INTO t1 VALUES("left2",  GeomFromText('POLYGON (( -2 0, -2 2,  0 2,  0 0, -2 0))'));
INSERT INTO t1 VALUES("left3",  GeomFromText('POLYGON (( -3 0, -3 2, -1 2, -1 0, -3 0))'));
SELECT GROUP_CONCAT(a2.name ORDER BY a2.name) AS mbrcontains  FROM t1 a1 JOIN t1 a2 ON MBRContains(   a1.square, a2.square) WHERE a1.name = "center" GROUP BY a1.name;
mbrcontains
center,small
SELECT GROUP_CONCAT(a2.name ORDER BY a2.name) AS mbrdisjoint  FROM t1 a1 JOIN t1 a2 ON MBRDisjoint(   a1.square, a2.square) WHERE a1.name = "center" GROUP BY a1.name;
mbrdisjoint
down3,left3,right3,up3
SELECT GROUP_CONCAT(a2.name ORDER BY a2.name) AS mbrequal     FROM t1 a1 JOIN t1 a2 ON MBREqual(      a1.square, a2.square) WHERE a1.name = "center" GROUP BY a1.name;
mbrequal
center
SELECT GROUP_CONCAT(a2.name ORDER BY a2.name) AS mbrintersect FROM t1 a1 JOIN t1 a2 ON MBRIntersects( a1.square, a2.square) WHERE a1.name = "center" GROUP BY a1.name;
mbrintersect
big,center,down,down2,left,left2,right,right2,small,up,up2
SELECT GROUP_CONCAT(a2.name ORDER BY a2.name) AS mbroverlaps  FROM t1 a1 JOIN t1 a2 ON MBROverlaps(   a1.square, a2.square) WHERE a1.name = "center" GROUP BY a1.name;
mbroverlaps
down,left,right,up
SELECT GROUP_CONCAT(a2.name ORDER BY a2.name) AS mbrtouches   FROM t1 a1 JOIN t1 a2 ON MBRTouches(    a1.square, a2.square) WHERE a1.name = "center" GROUP BY a1.name;
mbrtouches
down2,left2,right2,up2
SELECT GROUP_CONCAT(a2.name ORDER BY a2.name) AS mbrwithin    FROM t1 a1 JOIN t1 a2 ON MBRWithin(     a1.square, a2.square) WHERE a1.name = "center" GROUP BY a1.name;
mbrwithin
big,center
SELECT GROUP_CONCAT(a2.name ORDER BY a2.name) AS contains     FROM t1 a1 JOIN t1 a2 ON Contains(      a1.square, a2.square) WHERE a1.name = "center" GROUP BY a1.name;
contains
center,small
SELECT GROUP_CONCAT(a2.name ORDER BY a2.name) AS disjoint     FROM t1 a1 JOIN t1 a2 ON Disjoint(      a1.square, a2.square) WHERE a1.name = "center" GROUP BY a1.name;
disjoint
down3,left3,right3,up3
SELECT GROUP_CONCAT(a2.name ORDER BY a2.name) AS equals       FROM t1 a1 JOIN t1 a2 ON Equals(        a1.square, a2.square) WHERE a1.name = "center" GROUP BY a1.name;
equals
center
SELECT GROUP_CONCAT(a2.name ORDER BY a2.name) AS intersect    FROM t1 a1 JOIN t1 a2 ON Intersects(    a1.square, a2.square) WHERE a1.name = "center" GROUP BY a1.name;
intersect
big,center,down,down2,left,left2,right,right2,small,up,up2
SELECT GROUP_CONCAT(a2.name ORDER BY a2.name) AS overlaps     FROM t1 a1 JOIN t1 a2 ON Overlaps(      a1.square, a2.square) WHERE a1.name = "center" GROUP BY a1.name;
overlaps
down,left,right,up
SELECT GROUP_CONCAT(a2.name ORDER BY a2.name) AS touches      FROM t1 a1 JOIN t1 a2 ON Touches(       a1.square, a2.square) WHERE a1.name = "center" GROUP BY a1.name;
touches
down2,left2,right2,up2
SELECT GROUP_CONCAT(a2.name ORDER BY a2.name) AS within       FROM t1 a1 JOIN t1 a2 ON Within(        a1.square, a2.square) WHERE a1.name = "center" GROUP BY a1.name;
within
big,center
SET @vert1   = GeomFromText('POLYGON ((0 -2, 0 2, 0 -2))');
SET @horiz1  = GeomFromText('POLYGON ((-2 0, 2 0, -2 0))');
SET @horiz2 = GeomFromText('POLYGON ((-1 0, 3 0, -1 0))');
SET @horiz3 = GeomFromText('POLYGON ((2 0, 3 0, 2 0))');
SET @point1 = GeomFromText('POLYGON ((0 0))');
SET @point2 = GeomFromText('POLYGON ((-2 0))');
SELECT GROUP_CONCAT(a1.name ORDER BY a1.name) AS overlaps FROM t1 a1 WHERE Overlaps(a1.square, @vert1) GROUP BY a1.name;
overlaps
SELECT GROUP_CONCAT(a1.name ORDER BY a1.name) AS overlaps FROM t1 a1 WHERE Overlaps(a1.square, @horiz1) GROUP BY a1.name;
overlaps
SELECT Overlaps(@horiz1, @vert1) FROM DUAL;
Overlaps(@horiz1, @vert1)
0
SELECT Overlaps(@horiz1, @horiz2) FROM DUAL;
Overlaps(@horiz1, @horiz2)
1
SELECT Overlaps(@horiz1, @horiz3) FROM DUAL;
Overlaps(@horiz1, @horiz3)
0
SELECT Overlaps(@horiz1, @point1) FROM DUAL;
Overlaps(@horiz1, @point1)
0
SELECT Overlaps(@horiz1, @point2) FROM DUAL;
Overlaps(@horiz1, @point2)
0
DROP TABLE t1;
create table t1(f1 geometry, f2 point, f3 linestring);
select f1 from t1 union select f1 from t1;
f1
insert into t1 (f2,f3) values (GeomFromText('POINT(1 1)'),
GeomFromText('LINESTRING(0 0,1 1,2 2)'));
select AsText(f2),AsText(f3) from t1;
AsText(f2)	AsText(f3)
POINT(1 1)	LINESTRING(0 0,1 1,2 2)
select AsText(a) from (select f2 as a from t1 union select f3 from t1) t;
AsText(a)
POINT(1 1)
LINESTRING(0 0,1 1,2 2)
create table t2 as select f2 as a from t1 union select f3 from t1;
desc t2;
Field	Type	Null	Key	Default	Extra
a	point	YES		NULL	
select AsText(a) from t2;
AsText(a)
POINT(1 1)
LINESTRING(0 0,1 1,2 2)
drop table t1, t2;
<<<<<<< HEAD
End of 5.0 tests
create table t1 (f1 tinyint(1), f2 char(1), f3 varchar(1), f4 geometry, f5 datetime);
create view v1 as select * from t1;
desc v1;
Field	Type	Null	Key	Default	Extra
f1	tinyint(1)	YES		NULL	
f2	char(1)	YES		NULL	
f3	varchar(1)	YES		NULL	
f4	geometry	YES		NULL	
f5	datetime	YES		NULL	
drop view v1;
drop table t1;
End of 5.1 tests
=======
SELECT 1;
1
1
End of 5.0 tests
>>>>>>> 8195a213
<|MERGE_RESOLUTION|>--- conflicted
+++ resolved
@@ -886,7 +886,9 @@
 POINT(1 1)
 LINESTRING(0 0,1 1,2 2)
 drop table t1, t2;
-<<<<<<< HEAD
+SELECT 1;
+1
+1
 End of 5.0 tests
 create table t1 (f1 tinyint(1), f2 char(1), f3 varchar(1), f4 geometry, f5 datetime);
 create view v1 as select * from t1;
@@ -899,10 +901,4 @@
 f5	datetime	YES		NULL	
 drop view v1;
 drop table t1;
-End of 5.1 tests
-=======
-SELECT 1;
-1
-1
-End of 5.0 tests
->>>>>>> 8195a213
+End of 5.1 tests