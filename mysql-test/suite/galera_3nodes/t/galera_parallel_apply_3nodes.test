#
# This test performs two dependent updates on two nodes and checks the results on the third where
# parallel apply is enabled.
#

--source include/galera_cluster.inc
--source include/have_innodb.inc

--let $galera_connection_name = node_3
--let $galera_server_number = 3
--source include/galera_connect.inc

CREATE TABLE t1 (f1 INTEGER PRIMARY KEY) ENGINE=InnoDB;
INSERT INTO t1 VALUES (1);

--connection node_3
--let $wsrep_slave_threads_orig = `SELECT @@wsrep_slave_threads`
SET GLOBAL wsrep_slave_threads = 2;

--connection node_1
--send UPDATE t1 SET f1 = f1 + 10;

--connection node_2
--send UPDATE t1 SET f1 = f1 + 100;

--connection node_1
#
# Note that test is not deterministic. We have following cases possible
# (1) Both updates are certified locally and then executed by the applier
# (2) Certification of update in node_1 fails because applier has started
#     update from node_2
# (3) Certification of update in node_2 fails because applier has started
#     update from node_1
#
--error 0,ER_LOCK_DEADLOCK
--reap
SELECT COUNT(*) FROM t1;

--connection node_2
--error 0,ER_LOCK_DEADLOCK
--reap
SELECT COUNT(*) FROM t1;

--connection node_3
<<<<<<< HEAD
SELECT f1 = 111 FROM t1;
=======
SELECT COUNT(*) FROM t1;
>>>>>>> 794f6651
SELECT COUNT(*) IN (1, 2) FROM INFORMATION_SCHEMA.PROCESSLIST WHERE USER = 'system user' AND STATE LIKE '%committed%';

--eval SET GLOBAL wsrep_slave_threads = $wsrep_slave_threads_orig;

DROP TABLE t1;<|MERGE_RESOLUTION|>--- conflicted
+++ resolved
@@ -42,11 +42,7 @@
 SELECT COUNT(*) FROM t1;
 
 --connection node_3
-<<<<<<< HEAD
-SELECT f1 = 111 FROM t1;
-=======
 SELECT COUNT(*) FROM t1;
->>>>>>> 794f6651
 SELECT COUNT(*) IN (1, 2) FROM INFORMATION_SCHEMA.PROCESSLIST WHERE USER = 'system user' AND STATE LIKE '%committed%';
 
 --eval SET GLOBAL wsrep_slave_threads = $wsrep_slave_threads_orig;
