<<<<<<< HEAD
/* Copyright (c) 2000, 2013, Oracle and/or its affiliates.
   Copyright (c) 2009, 2013, Monty Program Ab.
=======
/* Copyright (c) 2000, 2016, Oracle and/or its affiliates. All rights reserved.
>>>>>>> e7061f7e

   This program is free software; you can redistribute it and/or modify
   it under the terms of the GNU General Public License as published by
   the Free Software Foundation; version 2 of the License.

   This program is distributed in the hope that it will be useful,
   but WITHOUT ANY WARRANTY; without even the implied warranty of
   MERCHANTABILITY or FITNESS FOR A PARTICULAR PURPOSE.  See the
   GNU General Public License for more details.

   You should have received a copy of the GNU General Public License
   along with this program; if not, write to the Free Software
   Foundation, Inc., 51 Franklin St, Fifth Floor, Boston, MA  02110-1301  USA */

/*
  mysqltest

  Tool used for executing a .test file

  See the "MySQL Test framework manual" for more information
  http://dev.mysql.com/doc/mysqltest/en/index.html

  Please keep the test framework tools identical in all versions!

  Written by:
  Sasha Pachev <sasha@mysql.com>
  Matt Wagner  <matt@mysql.com>
  Monty
  Jani
  Holyfoot
  And many others
*/

#define MTEST_VERSION "3.4"

#include "client_priv.h"
#include <mysql_version.h>
#include <mysqld_error.h>
#include <sql_common.h>
#include <m_ctype.h>
#include <my_dir.h>
#include <hash.h>
#include <stdarg.h>
#include <violite.h>
#include "my_regex.h" /* Our own version of regex */
#ifdef HAVE_SYS_WAIT_H
#include <sys/wait.h>
#endif
#ifdef __WIN__
#include <direct.h>
#endif
#include <signal.h>
#include <my_stacktrace.h>

#include <welcome_copyright_notice.h> // ORACLE_WELCOME_COPYRIGHT_NOTICE

#ifdef __WIN__
#include <crtdbg.h>
#define SIGNAL_FMT "exception 0x%x"
#else
#define SIGNAL_FMT "signal %d"
#endif

#include <my_context.h>
static my_bool non_blocking_api_enabled= 0;
#if !defined(EMBEDDED_LIBRARY) && !defined(MY_CONTEXT_DISABLE)
#define WRAP_NONBLOCK_ENABLED non_blocking_api_enabled
#include "../tests/nonblock-wrappers.h"
#endif

/* Use cygwin for --exec and --system before 5.0 */
#if MYSQL_VERSION_ID < 50000
#define USE_CYGWIN
#endif

#define MAX_VAR_NAME_LENGTH    256
#define MAX_COLUMNS            256
#define MAX_EMBEDDED_SERVER_ARGS 64
#define MAX_DELIMITER_LENGTH 16
#define DEFAULT_MAX_CONN        64

#define DIE_BUFF_SIZE           8192

/* Flags controlling send and reap */
#define QUERY_SEND_FLAG  1
#define QUERY_REAP_FLAG  2

#ifndef HAVE_SETENV
static int setenv(const char *name, const char *value, int overwrite);
#endif

C_MODE_START
static sig_handler signal_handler(int sig);
static my_bool get_one_option(int optid, const struct my_option *,
                              char *argument);
C_MODE_END

enum {
  OPT_LOG_DIR=OPT_MAX_CLIENT_OPTION, OPT_RESULT_FORMAT_VERSION
};

static int record= 0, opt_sleep= -1;
static char *opt_db= 0, *opt_pass= 0;
const char *opt_user= 0, *opt_host= 0, *unix_sock= 0, *opt_basedir= "./";
static char *shared_memory_base_name=0;
const char *opt_logdir= "";
const char *opt_prologue= 0, *opt_charsets_dir;
static int opt_port= 0;
static int opt_max_connect_retries;
static int opt_result_format_version;
static int opt_max_connections= DEFAULT_MAX_CONN;
static int error_count= 0;
static my_bool opt_compress= 0, silent= 0, verbose= 0;
static my_bool debug_info_flag= 0, debug_check_flag= 0;
static my_bool tty_password= 0;
static my_bool opt_mark_progress= 0;
static my_bool ps_protocol= 0, ps_protocol_enabled= 0;
static my_bool sp_protocol= 0, sp_protocol_enabled= 0;
static my_bool view_protocol= 0, view_protocol_enabled= 0;
static my_bool cursor_protocol= 0, cursor_protocol_enabled= 0;
static my_bool parsing_disabled= 0;
static my_bool display_result_vertically= FALSE, display_result_lower= FALSE,
  display_metadata= FALSE, display_result_sorted= FALSE;
static my_bool disable_query_log= 0, disable_result_log= 0;
static my_bool disable_connect_log= 1;
static my_bool disable_warnings= 0, disable_column_names= 0;
static my_bool prepare_warnings_enabled= 0;
static my_bool disable_info= 1;
static my_bool abort_on_error= 1, opt_continue_on_error= 0;
static my_bool server_initialized= 0;
static my_bool is_windows= 0;
static char **default_argv;
static const char *load_default_groups[]=
{ "mysqltest", "client", "client-server", "client-mariadb", 0 };
static char line_buffer[MAX_DELIMITER_LENGTH], *line_buffer_pos= line_buffer;

/* Info on properties that can be set with --enable_X and --disable_X */

struct property {
  my_bool *var;			/* Actual variable */
  my_bool set;			/* Has been set for ONE command */
  my_bool old;			/* If set, thus is the old value */
  my_bool reverse;		/* Varible is true if disabled */
  const char *env_name;		/* Env. variable name */
};

static struct property prop_list[] = {
  { &abort_on_error, 0, 1, 0, "$ENABLED_ABORT_ON_ERROR" },
  { &disable_connect_log, 0, 1, 1, "$ENABLED_CONNECT_LOG" },
  { &disable_info, 0, 1, 1, "$ENABLED_INFO" },
  { &display_metadata, 0, 0, 0, "$ENABLED_METADATA" },
  { &ps_protocol_enabled, 0, 0, 0, "$ENABLED_PS_PROTOCOL" },
  { &disable_query_log, 0, 0, 1, "$ENABLED_QUERY_LOG" },
  { &disable_result_log, 0, 0, 1, "$ENABLED_RESULT_LOG" },
  { &disable_warnings, 0, 0, 1, "$ENABLED_WARNINGS" }
};

static my_bool once_property= FALSE;

enum enum_prop {
  P_ABORT= 0,
  P_CONNECT,
  P_INFO,
  P_META,
  P_PS,
  P_QUERY,
  P_RESULT,
  P_WARN,
  P_MAX
};

static uint start_lineno= 0; /* Start line of current command */
static uint my_end_arg= 0;

/* Number of lines of the result to include in failure report */
static uint opt_tail_lines= 0;

static uint opt_connect_timeout= 0;

static char delimiter[MAX_DELIMITER_LENGTH]= ";";
static uint delimiter_length= 1;

static char TMPDIR[FN_REFLEN];
static char global_subst_from[200];
static char global_subst_to[200];
static char *global_subst= NULL;
static MEM_ROOT require_file_root;

/* Block stack */
enum block_cmd {
  cmd_none,
  cmd_if,
  cmd_while
};

struct st_block
{
  int             line; /* Start line of block */
  my_bool         ok;   /* Should block be executed */
  enum block_cmd  cmd;  /* Command owning the block */
  char            delim[MAX_DELIMITER_LENGTH];  /* Delimiter before block */
};

static struct st_block block_stack[32];
static struct st_block *cur_block, *block_stack_end;

/* Open file stack */
struct st_test_file
{
  FILE* file;
  char *file_name;
  uint lineno; /* Current line in file */
};

static struct st_test_file file_stack[16];
static struct st_test_file* cur_file;
static struct st_test_file* file_stack_end;

static CHARSET_INFO *charset_info= &my_charset_latin1; /* Default charset */

static const char *embedded_server_groups[]=
{
  "server",
  "embedded",
  "mysqltest_SERVER",
  NullS
};

static int embedded_server_arg_count=0;
static char *embedded_server_args[MAX_EMBEDDED_SERVER_ARGS];

/*
  Timer related variables
  See the timer_output() definition for details
*/
static char *timer_file = NULL;
static ulonglong timer_start;
static void timer_output(void);
static ulonglong timer_now(void);


static ulong connection_retry_sleep= 100000; /* Microseconds */

static const char *opt_plugin_dir;
static const char *opt_suite_dir, *opt_overlay_dir;
static size_t suite_dir_len, overlay_dir_len;

/* Precompiled re's */
static my_regex_t ps_re;     /* the query can be run using PS protocol */
static my_regex_t sp_re;     /* the query can be run as a SP */
static my_regex_t view_re;   /* the query can be run as a view*/

static void init_re(void);
static int match_re(my_regex_t *, char *);
static void free_re(void);

static int replace(DYNAMIC_STRING *ds_str,
                   const char *search_str, ulong search_len,
                   const char *replace_str, ulong replace_len);

static uint opt_protocol=0;

DYNAMIC_ARRAY q_lines;

#include "sslopt-vars.h"

struct Parser
{
  int read_lines,current_line;
} parser;

struct MasterPos
{
  char file[FN_REFLEN];
  ulong pos;
} master_pos;

/* if set, all results are concated and compared against this file */
const char *result_file_name= 0;

typedef struct
{
  char *name;
  int name_len;
  char *str_val;
  int str_val_len;
  int int_val;
  int alloced_len;
  bool int_dirty; /* do not update string if int is updated until first read */
  bool is_int;
  bool alloced;
} VAR;

/*Perl/shell-like variable registers */
VAR var_reg[10];

HASH var_hash;

struct st_connection
{
  MYSQL *mysql;
  /* Used when creating views and sp, to avoid implicit commit */
  MYSQL* util_mysql;
  char *name;
  size_t name_len;
  MYSQL_STMT* stmt;
  /* Set after send to disallow other queries before reap */
  my_bool pending;

#ifdef EMBEDDED_LIBRARY
  pthread_t tid;
  const char *cur_query;
  int cur_query_len;
  int command, result;
  pthread_mutex_t query_mutex;
  pthread_cond_t query_cond;
  pthread_mutex_t result_mutex;
  pthread_cond_t result_cond;
  int query_done;
  my_bool has_thread;
#endif /*EMBEDDED_LIBRARY*/
};

struct st_connection *connections= NULL;
struct st_connection* cur_con= NULL, *next_con, *connections_end;

/*
  List of commands in mysqltest
  Must match the "command_names" array
  Add new commands before Q_UNKNOWN!
*/
enum enum_commands {
  Q_CONNECTION=1,     Q_QUERY,
  Q_CONNECT,	    Q_SLEEP, Q_REAL_SLEEP,
  Q_INC,		    Q_DEC,
  Q_SOURCE,	    Q_DISCONNECT,
  Q_LET,		    Q_ECHO,
  Q_WHILE,	    Q_END_BLOCK,
  Q_SYSTEM,	    Q_RESULT,
  Q_REQUIRE,	    Q_SAVE_MASTER_POS,
  Q_SYNC_WITH_MASTER,
  Q_SYNC_SLAVE_WITH_MASTER,
  Q_ERROR,
  Q_SEND,		    Q_REAP,
  Q_DIRTY_CLOSE,	    Q_REPLACE, Q_REPLACE_COLUMN,
  Q_PING,		    Q_EVAL,
  Q_EVAL_RESULT,
  Q_ENABLE_QUERY_LOG, Q_DISABLE_QUERY_LOG,
  Q_ENABLE_RESULT_LOG, Q_DISABLE_RESULT_LOG,
  Q_ENABLE_CONNECT_LOG, Q_DISABLE_CONNECT_LOG,
  Q_WAIT_FOR_SLAVE_TO_STOP,
  Q_ENABLE_WARNINGS, Q_DISABLE_WARNINGS,
  Q_ENABLE_INFO, Q_DISABLE_INFO,
  Q_ENABLE_METADATA, Q_DISABLE_METADATA,
  Q_ENABLE_COLUMN_NAMES, Q_DISABLE_COLUMN_NAMES,
  Q_EXEC, Q_DELIMITER,
  Q_DISABLE_ABORT_ON_ERROR, Q_ENABLE_ABORT_ON_ERROR,
  Q_DISPLAY_VERTICAL_RESULTS, Q_DISPLAY_HORIZONTAL_RESULTS,
  Q_QUERY_VERTICAL, Q_QUERY_HORIZONTAL, Q_SORTED_RESULT,
  Q_LOWERCASE,
  Q_START_TIMER, Q_END_TIMER,
  Q_CHARACTER_SET, Q_DISABLE_PS_PROTOCOL, Q_ENABLE_PS_PROTOCOL,
  Q_ENABLE_NON_BLOCKING_API, Q_DISABLE_NON_BLOCKING_API,
  Q_DISABLE_RECONNECT, Q_ENABLE_RECONNECT,
  Q_IF,
  Q_DISABLE_PARSING, Q_ENABLE_PARSING,
  Q_REPLACE_REGEX, Q_REMOVE_FILE, Q_FILE_EXIST,
  Q_WRITE_FILE, Q_COPY_FILE, Q_PERL, Q_DIE, Q_EXIT, Q_SKIP,
  Q_CHMOD_FILE, Q_APPEND_FILE, Q_CAT_FILE, Q_DIFF_FILES,
  Q_SEND_QUIT, Q_CHANGE_USER, Q_MKDIR, Q_RMDIR,
  Q_LIST_FILES, Q_LIST_FILES_WRITE_FILE, Q_LIST_FILES_APPEND_FILE,
  Q_SEND_SHUTDOWN, Q_SHUTDOWN_SERVER,
  Q_RESULT_FORMAT_VERSION,
  Q_MOVE_FILE, Q_REMOVE_FILES_WILDCARD, Q_SEND_EVAL,
  Q_ENABLE_PREPARE_WARNINGS, Q_DISABLE_PREPARE_WARNINGS,
  Q_UNKNOWN,			       /* Unknown command.   */
  Q_COMMENT,			       /* Comments, ignored. */
  Q_COMMENT_WITH_COMMAND,
  Q_EMPTY_LINE
};


const char *command_names[]=
{
  "connection",
  "query",
  "connect",
  "sleep",
  "real_sleep",
  "inc",
  "dec",
  "source",
  "disconnect",
  "let",
  "echo",
  "while",
  "end",
  "system",
  "result",
  "require",
  "save_master_pos",
  "sync_with_master",
  "sync_slave_with_master",
  "error",
  "send",
  "reap",
  "dirty_close",
  "replace_result",
  "replace_column",
  "ping",
  "eval",
  "eval_result",
  /* Enable/disable that the _query_ is logged to result file */
  "enable_query_log",
  "disable_query_log",
  /* Enable/disable that the _result_ from a query is logged to result file */
  "enable_result_log",
  "disable_result_log",
  "enable_connect_log",
  "disable_connect_log",
  "wait_for_slave_to_stop",
  "enable_warnings",
  "disable_warnings",
  "enable_info",
  "disable_info",
  "enable_metadata",
  "disable_metadata",
  "enable_column_names",
  "disable_column_names",
  "exec",
  "delimiter",
  "disable_abort_on_error",
  "enable_abort_on_error",
  "vertical_results",
  "horizontal_results",
  "query_vertical",
  "query_horizontal",
  "sorted_result",
  "lowercase_result",
  "start_timer",
  "end_timer",
  "character_set",
  "disable_ps_protocol",
  "enable_ps_protocol",
  "enable_non_blocking_api",
  "disable_non_blocking_api",
  "disable_reconnect",
  "enable_reconnect",
  "if",
  "disable_parsing",
  "enable_parsing",
  "replace_regex",
  "remove_file",
  "file_exists",
  "write_file",
  "copy_file",
  "perl",
  "die",
               
  /* Don't execute any more commands, compare result */
  "exit",
  "skip",
  "chmod",
  "append_file",
  "cat_file",
  "diff_files",
  "send_quit",
  "change_user",
  "mkdir",
  "rmdir",
  "list_files",
  "list_files_write_file",
  "list_files_append_file",
  "send_shutdown",
  "shutdown_server",
  "result_format",
  "move_file",
  "remove_files_wildcard",
  "send_eval",
  "enable_prepare_warnings",
  "disable_prepare_warnings",

  0
};


/*
  The list of error codes to --error are stored in an internal array of
  structs. This struct can hold numeric SQL error codes, error names or
  SQLSTATE codes as strings. The element next to the last active element
  in the list is set to type ERR_EMPTY. When an SQL statement returns an
  error, we use this list to check if this is an expected error.
*/
enum match_err_type
{
  ERR_EMPTY= 0,
  ERR_ERRNO,
  ERR_SQLSTATE
};

struct st_match_err
{
  enum match_err_type type;
  union
  {
    uint errnum;
    char sqlstate[SQLSTATE_LENGTH+1];  /* \0 terminated string */
  } code;
};

struct st_expected_errors
{
  struct st_match_err err[10];
  uint count;
};
static struct st_expected_errors saved_expected_errors;

struct st_command
{
  char *query, *query_buf,*first_argument,*last_argument,*end;
  DYNAMIC_STRING content;
  DYNAMIC_STRING eval_query;
  int first_word_len, query_len;
  my_bool abort_on_error, used_replace;
  struct st_expected_errors expected_errors;
  char *require_file;
  enum enum_commands type;
};

TYPELIB command_typelib= {array_elements(command_names),"",
			  command_names, 0};

DYNAMIC_STRING ds_res;
/* Points to ds_warning in run_query, so it can be freed */
DYNAMIC_STRING *ds_warn= 0;
struct st_command *curr_command= 0;

char builtin_echo[FN_REFLEN];

struct st_replace_regex
{
DYNAMIC_ARRAY regex_arr; /* stores a list of st_regex subsitutions */

/*
Temporary storage areas for substitutions. To reduce unnessary copying
and memory freeing/allocation, we pre-allocate two buffers, and alternate
their use, one for input/one for output, the roles changing on the next
st_regex substition. At the end of substitutions  buf points to the
one containing the final result.
*/
char* buf;
char* even_buf;
char* odd_buf;
int even_buf_len;
int odd_buf_len;
};

struct st_replace_regex *glob_replace_regex= 0;

struct st_replace;
struct st_replace *glob_replace= 0;
void replace_strings_append(struct st_replace *rep, DYNAMIC_STRING* ds,
const char *from, int len);

static void cleanup_and_exit(int exit_code) __attribute__((noreturn));

void really_die(const char *msg) __attribute__((noreturn));
void report_or_die(const char *fmt, ...) ATTRIBUTE_FORMAT(printf, 1, 2);
void die(const char *fmt, ...) ATTRIBUTE_FORMAT(printf, 1, 2)
  __attribute__((noreturn));
static void make_error_message(char *buf, size_t len, const char *fmt, va_list args);
void abort_not_supported_test(const char *fmt, ...) ATTRIBUTE_FORMAT(printf, 1, 2)
  __attribute__((noreturn));
void verbose_msg(const char *fmt, ...) ATTRIBUTE_FORMAT(printf, 1, 2);
void log_msg(const char *fmt, ...) ATTRIBUTE_FORMAT(printf, 1, 2);

VAR* var_from_env(const char *, const char *);
VAR* var_init(VAR* v, const char *name, int name_len, const char *val,
              int val_len);
VAR* var_get(const char *var_name, const char** var_name_end,
             my_bool raw, my_bool ignore_not_existing);
void eval_expr(VAR* v, const char *p, const char** p_end,
               bool open_end=false, bool do_eval=true);
my_bool match_delimiter(int c, const char *delim, uint length);
void dump_result_to_reject_file(char *buf, int size);
void dump_warning_messages();

void do_eval(DYNAMIC_STRING *query_eval, const char *query,
             const char *query_end, my_bool pass_through_escape_chars);
void str_to_file(const char *fname, char *str, int size);
void str_to_file2(const char *fname, char *str, int size, my_bool append);

void fix_win_paths(const char *val, int len);
const char *get_errname_from_code (uint error_code);
int multi_reg_replace(struct st_replace_regex* r,char* val);

#ifdef __WIN__
void free_tmp_sh_file();
void free_win_path_patterns();
#endif


/* For replace_column */
static char *replace_column[MAX_COLUMNS];
static uint max_replace_column= 0;
void do_get_replace_column(struct st_command*);
void free_replace_column();

/* For replace */
void do_get_replace(struct st_command *command);
void free_replace();

/* For replace_regex */
void do_get_replace_regex(struct st_command *command);
void free_replace_regex();

/* Used by sleep */
void check_eol_junk_line(const char *eol);

void free_all_replace(){
  free_replace();
  free_replace_regex();
  free_replace_column();
}

void var_set_int(const char* name, int value);


class LogFile {
  FILE* m_file;
  char m_file_name[FN_REFLEN];
  size_t m_bytes_written;
public:
  LogFile() : m_file(NULL), m_bytes_written(0) {
    bzero(m_file_name, sizeof(m_file_name));
  }

  ~LogFile() {
    close();
  }

  const char* file_name() const { return m_file_name; }
  size_t bytes_written() const { return m_bytes_written; }

  void open(const char* dir, const char* name, const char* ext)
  {
    DBUG_ENTER("LogFile::open");
    DBUG_PRINT("enter", ("dir: '%s', name: '%s'", dir, name));
    if (!name)
    {
      m_file= stdout;
      DBUG_VOID_RETURN;
    }

    fn_format(m_file_name, name, dir, ext,
              *dir ? MY_REPLACE_DIR | MY_REPLACE_EXT :
              MY_REPLACE_EXT);

    DBUG_PRINT("info", ("file_name: %s", m_file_name));

    if ((m_file= fopen(m_file_name, "wb+")) == NULL)
      die("Failed to open log file %s, errno: %d", m_file_name, errno);

    DBUG_VOID_RETURN;
  }

  void close()
  {
    if (m_file) {
      if (m_file != stdout)
        fclose(m_file);
      else
        fflush(m_file);
    }
    m_file= NULL;
  }

  void flush()
  {
    if (m_file && m_file != stdout)
    {
      if (fflush(m_file))
        die("Failed to flush '%s', errno: %d", m_file_name, errno);
    }
  }

  void write(DYNAMIC_STRING* ds)
  {
    DBUG_ENTER("LogFile::write");
    DBUG_ASSERT(m_file);

    if (ds->length == 0)
      DBUG_VOID_RETURN;
    DBUG_ASSERT(ds->str);

#ifdef EXTRA_DEBUG
    DBUG_PRINT("QQ", ("str: %*s", (int) ds->length, ds->str));
#endif

    if (fwrite(ds->str, 1, ds->length, m_file) != ds->length)
      die("Failed to write %lu bytes to '%s', errno: %d",
          (unsigned long)ds->length, m_file_name, errno);
    m_bytes_written+= ds->length;
    DBUG_VOID_RETURN;
  }

  void show_tail(uint lines) {
    DBUG_ENTER("LogFile::show_tail");

    if (!m_file || m_file == stdout)
      DBUG_VOID_RETURN;

    if (lines == 0)
      DBUG_VOID_RETURN;
    lines++;

    int show_offset= 0;
    char buf[256+1];                   /* + zero termination for DBUG_PRINT */
    size_t bytes;
    bool found_bof= false;

    /* Search backward in file until "lines" newline has been found */
    while (lines && !found_bof)
    {
      show_offset-= sizeof(buf)-1;
      while(fseek(m_file, show_offset, SEEK_END) != 0 && show_offset < 0)
      {
        found_bof= true;
        // Seeking before start of file
        show_offset++;
      }

      if ((bytes= fread(buf, 1, sizeof(buf)-1, m_file)) <= 0)
      {
	// ferror=0 will happen here if no queries executed yet
	if (ferror(m_file))
	  fprintf(stderr,
	          "Failed to read from '%s', errno: %d, feof:%d, ferror:%d\n",
	          m_file_name, errno, feof(m_file), ferror(m_file));
        DBUG_VOID_RETURN;
      }

      DBUG_PRINT("info", ("Read %zu bytes from file, buf: %.*s",
                          bytes, (int)bytes, buf));

      char* show_from= buf + bytes;
      while(show_from > buf && lines > 0 )
      {
        show_from--;
        if (*show_from == '\n')
          lines--;
      }
      if (show_from != buf)
      {
        // The last new line was found in this buf, adjust offset
        show_offset+= (show_from - buf) + 1;
        DBUG_PRINT("info", ("adjusted offset to %d", show_offset));
      }
      DBUG_PRINT("info", ("show_offset: %d", show_offset));
    }

    fprintf(stderr, "\nThe result from queries just before the failure was:\n");

    DBUG_PRINT("info", ("show_offset: %d", show_offset));
    if (!lines)
    {
      fprintf(stderr, "< snip >\n");

      if (fseek(m_file, show_offset, SEEK_END) != 0)
      {
        fprintf(stderr, "Failed to seek to position %d in '%s', errno: %d",
                show_offset, m_file_name, errno);
        DBUG_VOID_RETURN;
      }

    }
    else {
      DBUG_PRINT("info", ("Showing the whole file"));
      if (fseek(m_file, 0L, SEEK_SET) != 0)
      {
        fprintf(stderr, "Failed to seek to pos 0 in '%s', errno: %d",
                m_file_name, errno);
        DBUG_VOID_RETURN;
      }
    }

    while ((bytes= fread(buf, 1, sizeof(buf)-1, m_file)) > 0)
      if (bytes != fwrite(buf, 1, bytes, stderr))
        die("Failed to write to '%s', errno: %d",
            m_file_name, errno);

    if (!lines)
    {
      fprintf(stderr,
              "\nMore results from queries before failure can be found in %s\n",
              m_file_name);
    }
    fflush(stderr);

    DBUG_VOID_RETURN;
  }
};

LogFile log_file;
LogFile progress_file;

void replace_dynstr_append_mem(DYNAMIC_STRING *ds, const char *val,
                               int len);
void replace_dynstr_append(DYNAMIC_STRING *ds, const char *val);
void replace_dynstr_append_uint(DYNAMIC_STRING *ds, uint val);
void dynstr_append_sorted(DYNAMIC_STRING* ds, DYNAMIC_STRING* ds_input,
                          bool keep_header);

static int match_expected_error(struct st_command *command,
                                unsigned int err_errno,
                                const char *err_sqlstate);
void handle_error(struct st_command*,
                  unsigned int err_errno, const char *err_error,
                  const char *err_sqlstate, DYNAMIC_STRING *ds);
void handle_no_error(struct st_command*);
void revert_properties();

static void handle_no_active_connection(struct st_command* command, 
  struct st_connection *cn, DYNAMIC_STRING *ds);

#ifdef EMBEDDED_LIBRARY

#define EMB_SEND_QUERY 1
#define EMB_READ_QUERY_RESULT 2
#define EMB_END_CONNECTION 3
#define EMB_PREPARE_STMT 4
#define EMB_EXECUTE_STMT 5

/* workaround for MySQL BUG#57491 */
#undef MY_WME
#define MY_WME 0

/* attributes of the query thread */
pthread_attr_t cn_thd_attrib;


/*
  This procedure represents the connection and actually
  runs queries when in the EMBEDDED-SERVER mode.
  The run_query_normal() just sends request for running
  mysql_send_query and mysql_read_query_result() here.
*/

pthread_handler_t connection_thread(void *arg)
{
  struct st_connection *cn= (struct st_connection*)arg;

  mysql_thread_init();
  while (cn->command != EMB_END_CONNECTION)
  {
    if (!cn->command)
    {
      pthread_mutex_lock(&cn->query_mutex);
      while (!cn->command)
        pthread_cond_wait(&cn->query_cond, &cn->query_mutex);
      pthread_mutex_unlock(&cn->query_mutex);
    }
    switch (cn->command)
    {
      case EMB_END_CONNECTION:
        goto end_thread;
      case EMB_SEND_QUERY:
        cn->result= mysql_send_query(cn->mysql,
                                     cn->cur_query, cn->cur_query_len);
        break;
      case EMB_READ_QUERY_RESULT:
        cn->result= mysql_read_query_result(cn->mysql);
        break;
      case EMB_PREPARE_STMT:
        cn->result= mysql_stmt_prepare(cn->stmt,
                                       cn->cur_query, cn->cur_query_len);
        break;
      case EMB_EXECUTE_STMT:
        cn->result= mysql_stmt_execute(cn->stmt);
        break;
      default:
        DBUG_ASSERT(0);
    }
    cn->command= 0;
    pthread_mutex_lock(&cn->result_mutex);
    cn->query_done= 1;
    pthread_cond_signal(&cn->result_cond);
    pthread_mutex_unlock(&cn->result_mutex);
  }

end_thread:
  cn->query_done= 1;
  mysql_thread_end();
  pthread_exit(0);
  return 0;
}

static void wait_query_thread_done(struct st_connection *con)
{
  DBUG_ASSERT(con->has_thread);
  if (!con->query_done)
  {
    pthread_mutex_lock(&con->result_mutex);
    while (!con->query_done)
      pthread_cond_wait(&con->result_cond, &con->result_mutex);
    pthread_mutex_unlock(&con->result_mutex);
  }
}


static void signal_connection_thd(struct st_connection *cn, int command)
{
  DBUG_ASSERT(cn->has_thread);
  cn->query_done= 0;
  cn->command= command;
  pthread_mutex_lock(&cn->query_mutex);
  pthread_cond_signal(&cn->query_cond);
  pthread_mutex_unlock(&cn->query_mutex);
}


/*
  Sometimes we try to execute queries when the connection is closed.
  It's done to make sure it was closed completely.
  So that if our connection is closed (cn->has_thread == 0), we just return
  the mysql_send_query() result which is an error in this case.
*/

static int do_send_query(struct st_connection *cn, const char *q, int q_len)
{
  if (!cn->has_thread)
    return mysql_send_query(cn->mysql, q, q_len);
  cn->cur_query= q;
  cn->cur_query_len= q_len;
  signal_connection_thd(cn, EMB_SEND_QUERY);
  return 0;
}

static int do_read_query_result(struct st_connection *cn)
{
  DBUG_ASSERT(cn->has_thread);
  wait_query_thread_done(cn);
  if (cn->result)
    goto exit_func;

  signal_connection_thd(cn, EMB_READ_QUERY_RESULT);
  wait_query_thread_done(cn);

exit_func:
  return cn->result;
}


static int do_stmt_prepare(struct st_connection *cn, const char *q, int q_len)
{
  /* The cn->stmt is already set. */
  if (!cn->has_thread)
    return mysql_stmt_prepare(cn->stmt, q, q_len);
  cn->cur_query= q;
  cn->cur_query_len= q_len;
  signal_connection_thd(cn, EMB_PREPARE_STMT);
  wait_query_thread_done(cn);
  return cn->result;
}


static int do_stmt_execute(struct st_connection *cn)
{
  /* The cn->stmt is already set. */
  if (!cn->has_thread)
    return mysql_stmt_execute(cn->stmt);
  signal_connection_thd(cn, EMB_EXECUTE_STMT);
  wait_query_thread_done(cn);
  return cn->result;
}


static void emb_close_connection(struct st_connection *cn)
{
  if (!cn->has_thread)
    return;
  wait_query_thread_done(cn);
  signal_connection_thd(cn, EMB_END_CONNECTION);
  pthread_join(cn->tid, NULL);
  cn->has_thread= FALSE;
  pthread_mutex_destroy(&cn->query_mutex);
  pthread_cond_destroy(&cn->query_cond);
  pthread_mutex_destroy(&cn->result_mutex);
  pthread_cond_destroy(&cn->result_cond);
}


static void init_connection_thd(struct st_connection *cn)
{
  cn->query_done= 1;
  cn->command= 0;
  if (pthread_mutex_init(&cn->query_mutex, NULL) ||
      pthread_cond_init(&cn->query_cond, NULL) ||
      pthread_mutex_init(&cn->result_mutex, NULL) ||
      pthread_cond_init(&cn->result_cond, NULL) ||
      pthread_create(&cn->tid, &cn_thd_attrib, connection_thread, (void*)cn))
    die("Error in the thread library");
  cn->has_thread=TRUE;
}

#else /*EMBEDDED_LIBRARY*/

#define init_connection_thd(X)    do { } while(0)
#define do_send_query(cn,q,q_len) mysql_send_query(cn->mysql, q, q_len)
#define do_read_query_result(cn) mysql_read_query_result(cn->mysql)
#define do_stmt_prepare(cn, q, q_len) mysql_stmt_prepare(cn->stmt, q, q_len)
#define do_stmt_execute(cn) mysql_stmt_execute(cn->stmt)

#endif /*EMBEDDED_LIBRARY*/

void do_eval(DYNAMIC_STRING *query_eval, const char *query,
             const char *query_end, my_bool pass_through_escape_chars)
{
  const char *p;
  register char c, next_c;
  register int escaped = 0;
  VAR *v;
  DBUG_ENTER("do_eval");

  for (p= query; (c= *p) && p < query_end; ++p)
  {
    switch(c) {
    case '$':
      if (escaped)
      {
	escaped= 0;
	dynstr_append_mem(query_eval, p, 1);
      }
      else
      {
	if (!(v= var_get(p, &p, 0, 0)))
        {
          report_or_die( "Bad variable in eval");
          return;
        }
	dynstr_append_mem(query_eval, v->str_val, v->str_val_len);
      }
      break;
    case '\\':
      next_c= *(p+1);
      if (escaped)
      {
	escaped= 0;
	dynstr_append_mem(query_eval, p, 1);
      }
      else if (next_c == '\\' || next_c == '$' || next_c == '"')
      {
        /* Set escaped only if next char is \, " or $ */
	escaped= 1;

        if (pass_through_escape_chars)
        {
          /* The escape char should be added to the output string. */
          dynstr_append_mem(query_eval, p, 1);
        }
      }
      else
	dynstr_append_mem(query_eval, p, 1);
      break;
    default:
      escaped= 0;
      dynstr_append_mem(query_eval, p, 1);
      break;
    }
  }
#ifdef __WIN__
    fix_win_paths(query_eval->str, query_eval->length);
#endif
  DBUG_VOID_RETURN;
}


/*
  Run query and dump the result to stderr in vertical format

  NOTE! This function should be safe to call when an error
  has occured and thus any further errors will be ignored(although logged)

  SYNOPSIS
  show_query
  mysql - connection to use
  query - query to run

*/

static void show_query(MYSQL* mysql, const char* query)
{
  MYSQL_RES* res;
  DBUG_ENTER("show_query");

  if (!mysql)
    DBUG_VOID_RETURN;

  if (mysql_query(mysql, query))
  {
    log_msg("Error running query '%s': %d %s",
            query, mysql_errno(mysql), mysql_error(mysql));
    DBUG_VOID_RETURN;
  }

  if ((res= mysql_store_result(mysql)) == NULL)
  {
    /* No result set returned */
    DBUG_VOID_RETURN;
  }

  {
    MYSQL_ROW row;
    unsigned int i;
    unsigned int row_num= 0;
    unsigned int num_fields= mysql_num_fields(res);
    MYSQL_FIELD *fields= mysql_fetch_fields(res);

    fprintf(stderr, "=== %s ===\n", query);
    while ((row= mysql_fetch_row(res)))
    {
      unsigned long *lengths= mysql_fetch_lengths(res);
      row_num++;

      fprintf(stderr, "---- %d. ----\n", row_num);
      for(i= 0; i < num_fields; i++)
      {
        fprintf(stderr, "%s\t%.*s\n",
                fields[i].name,
                (int)lengths[i], row[i] ? row[i] : "NULL");
      }
    }
    for (i= 0; i < strlen(query)+8; i++)
      fprintf(stderr, "=");
    fprintf(stderr, "\n\n");
  }
  mysql_free_result(res);

  DBUG_VOID_RETURN;
}


/*
  Show any warnings just before the error. Since the last error
  is added to the warning stack, only print @@warning_count-1 warnings.

  NOTE! This function should be safe to call when an error
  has occured and this any further errors will be ignored(although logged)

  SYNOPSIS
  show_warnings_before_error
  mysql - connection to use

*/

static void show_warnings_before_error(MYSQL* mysql)
{
  MYSQL_RES* res;
  const char* query= "SHOW WARNINGS";
  DBUG_ENTER("show_warnings_before_error");

  if (!mysql)
    DBUG_VOID_RETURN;

  if (mysql_query(mysql, query))
  {
    log_msg("Error running query '%s': %d %s",
            query, mysql_errno(mysql), mysql_error(mysql));
    DBUG_VOID_RETURN;
  }

  if ((res= mysql_store_result(mysql)) == NULL)
  {
    /* No result set returned */
    DBUG_VOID_RETURN;
  }

  if (mysql_num_rows(res) <= 1)
  {
    /* Don't display the last row, it's "last error" */
  }
  else
  {
    MYSQL_ROW row;
    unsigned int row_num= 0;
    unsigned int num_fields= mysql_num_fields(res);

    fprintf(stderr, "\nWarnings from just before the error:\n");
    while ((row= mysql_fetch_row(res)))
    {
      unsigned int i;
      unsigned long *lengths= mysql_fetch_lengths(res);

      if (++row_num >= mysql_num_rows(res))
      {
        /* Don't display the last row, it's "last error" */
        break;
      }

      for(i= 0; i < num_fields; i++)
      {
        fprintf(stderr, "%.*s ", (int)lengths[i],
                row[i] ? row[i] : "NULL");
      }
      fprintf(stderr, "\n");
    }
  }
  mysql_free_result(res);

  DBUG_VOID_RETURN;
}


enum arg_type
{
  ARG_STRING,
  ARG_REST
};

struct command_arg {
  const char *argname;       /* Name of argument   */
  enum arg_type type;        /* Type of argument   */
  my_bool required;          /* Argument required  */
  DYNAMIC_STRING *ds;        /* Storage for argument */
  const char *description;   /* Description of the argument */
};


void check_command_args(struct st_command *command,
                        const char *arguments,
                        const struct command_arg *args,
                        int num_args, const char delimiter_arg)
{
  int i;
  const char *ptr= arguments;
  const char *start;
  DBUG_ENTER("check_command_args");
  DBUG_PRINT("enter", ("num_args: %d", num_args));

  for (i= 0; i < num_args; i++)
  {
    const struct command_arg *arg= &args[i];
    char delimiter;

    switch (arg->type) {
      /* A string */
    case ARG_STRING:
      /* Skip leading spaces */
      while (*ptr && *ptr == ' ')
        ptr++;
      start= ptr;
      delimiter = delimiter_arg;
      /* If start of arg is ' ` or " search to matching quote end instead */
      if (*ptr && strchr ("'`\"", *ptr))
      {
	delimiter= *ptr;
	start= ++ptr;
      }
      /* Find end of arg, terminated by "delimiter" */
      while (*ptr && *ptr != delimiter)
        ptr++;
      if (ptr > start)
      {
        init_dynamic_string(arg->ds, 0, ptr-start, 32);
        do_eval(arg->ds, start, ptr, FALSE);
      }
      else
      {
        /* Empty string */
        init_dynamic_string(arg->ds, "", 0, 0);
      }
      /* Find real end of arg, terminated by "delimiter_arg" */
      /* This will do nothing if arg was not closed by quotes */
      while (*ptr && *ptr != delimiter_arg)
        ptr++;      

      command->last_argument= (char*)ptr;

      /* Step past the delimiter */
      if (*ptr && *ptr == delimiter_arg)
        ptr++;
      DBUG_PRINT("info", ("val: %s", arg->ds->str));
      break;

      /* Rest of line */
    case ARG_REST:
      start= ptr;
      init_dynamic_string(arg->ds, 0, command->query_len, 256);
      do_eval(arg->ds, start, command->end, FALSE);
      command->last_argument= command->end;
      DBUG_PRINT("info", ("val: %s", arg->ds->str));
      break;

    default:
      DBUG_ASSERT("Unknown argument type");
      break;
    }

    /* Check required arg */
    if (arg->ds->length == 0 && arg->required)
      die("Missing required argument '%s' to command '%.*s'", arg->argname,
          command->first_word_len, command->query);

  }
  /* Check for too many arguments passed */
  ptr= command->last_argument;
  while(ptr <= command->end && *ptr != '#')
  {
    if (*ptr && *ptr != ' ')
      die("Extra argument '%s' passed to '%.*s'",
          ptr, command->first_word_len, command->query);
    ptr++;
  }
  DBUG_VOID_RETURN;
}

void handle_command_error(struct st_command *command, uint error,
                          int sys_errno)
{
  DBUG_ENTER("handle_command_error");
  DBUG_PRINT("enter", ("error: %d", error));
  var_set_int("$sys_errno",sys_errno);
  var_set_int("$errno",error);
  if (error != 0)
  {
    int i;

    if (command->abort_on_error)
    {
      report_or_die("command \"%.*s\" failed with error: %u  my_errno: %d  "
                    "errno: %d",
          command->first_word_len, command->query, error, my_errno,
          sys_errno);
      DBUG_VOID_RETURN;
    }

    i= match_expected_error(command, error, NULL);

    if (i >= 0)
    {
      DBUG_PRINT("info", ("command \"%.*s\" failed with expected error: %u, errno: %d",
                          command->first_word_len, command->query, error,
                          sys_errno));
      revert_properties();
      DBUG_VOID_RETURN;
    }
    if (command->expected_errors.count > 0)
      report_or_die("command \"%.*s\" failed with wrong error: %u  "
                    "my_errno: %d  errno: %d",
                    command->first_word_len, command->query, error, my_errno,
                    sys_errno);
  }
  else if (command->expected_errors.err[0].type == ERR_ERRNO &&
           command->expected_errors.err[0].code.errnum != 0)
  {
    /* Error code we wanted was != 0, i.e. not an expected success */
    report_or_die("command \"%.*s\" succeeded - should have failed with "
                  "errno %d...",
        command->first_word_len, command->query,
        command->expected_errors.err[0].code.errnum);
  }
  revert_properties();
  DBUG_VOID_RETURN;
}


void close_connections()
{
  DBUG_ENTER("close_connections");
  for (--next_con; next_con >= connections; --next_con)
  {
#ifdef EMBEDDED_LIBRARY
    emb_close_connection(next_con);
#endif
    if (next_con->stmt)
      mysql_stmt_close(next_con->stmt);
    next_con->stmt= 0;
    mysql_close(next_con->mysql);
    next_con->mysql= 0;
    if (next_con->util_mysql)
      mysql_close(next_con->util_mysql);
    my_free(next_con->name);
  }
  my_free(connections);
  DBUG_VOID_RETURN;
}


void close_statements()
{
  struct st_connection *con;
  DBUG_ENTER("close_statements");
  for (con= connections; con < next_con; con++)
  {
    if (con->stmt)
      mysql_stmt_close(con->stmt);
    con->stmt= 0;
  }
  DBUG_VOID_RETURN;
}


void close_files()
{
  DBUG_ENTER("close_files");
  for (; cur_file >= file_stack; cur_file--)
  {
    if (cur_file->file && cur_file->file != stdin)
    {
      DBUG_PRINT("info", ("closing file: %s", cur_file->file_name));
      fclose(cur_file->file);
    }
    my_free(cur_file->file_name);
    cur_file->file_name= 0;
  }
  DBUG_VOID_RETURN;
}


void free_used_memory()
{
  uint i;
  DBUG_ENTER("free_used_memory");

  if (connections)
    close_connections();
  close_files();
  my_hash_free(&var_hash);

  for (i= 0 ; i < q_lines.elements ; i++)
  {
    struct st_command **q= dynamic_element(&q_lines, i, struct st_command**);
    my_free((*q)->query_buf);
    if ((*q)->eval_query.str)
      dynstr_free(&(*q)->eval_query);
    if ((*q)->content.str)
      dynstr_free(&(*q)->content);
    my_free((*q));
  }
  for (i= 0; i < 10; i++)
  {
    if (var_reg[i].alloced_len)
      my_free(var_reg[i].str_val);
  }
  while (embedded_server_arg_count > 1)
    my_free(embedded_server_args[--embedded_server_arg_count]);
  delete_dynamic(&q_lines);
  dynstr_free(&ds_res);
  if (ds_warn)
    dynstr_free(ds_warn);
  free_all_replace();
  my_free(opt_pass);
  free_defaults(default_argv);
  free_root(&require_file_root, MYF(0));
  free_re();
#ifdef __WIN__
  free_tmp_sh_file();
  free_win_path_patterns();
#endif
  DBUG_VOID_RETURN;
}


static void cleanup_and_exit(int exit_code)
{
  free_used_memory();

  /* Only call mysql_server_end if mysql_server_init has been called */
  if (server_initialized)
    mysql_server_end();

  /*
    mysqltest is fundamentally written in a way that makes impossible
    to free all memory before exit (consider memory allocated
    for frame local DYNAMIC_STRING's and die() invoked down the stack.

    We close stderr here to stop unavoidable safemalloc reports
    from polluting the output.
  */
  fclose(stderr);

  my_end(my_end_arg);

  if (!silent) {
    switch (exit_code) {
    case 1:
      printf("not ok\n");
      break;
    case 0:
      printf("ok\n");
      break;
    case 62:
      printf("skipped\n");
    break;
    default:
      printf("unknown exit code: %d\n", exit_code);
      DBUG_ASSERT(0);
    }
  }

  sf_leaking_memory= 0; /* all memory should be freed by now */
  exit(exit_code);
}

size_t print_file_stack(char *s, const char *end)
{
  char *start= s;
  struct st_test_file* err_file= cur_file;
  if (err_file == file_stack)
    return 0;

  for (;;)
  {
    err_file--;
    s+= my_snprintf(s, end - s, "included from %s at line %d:\n",
                     err_file->file_name, err_file->lineno);
    if (err_file == file_stack)
      break;
  }
  return s - start;
}


static void make_error_message(char *buf, size_t len, const char *fmt, va_list args)
{
  char *s= buf, *end= buf + len;
  s+= my_snprintf(s, end - s, "mysqltest: ");
  if (cur_file && cur_file != file_stack)
  {
    s+= my_snprintf(s, end - s, "In included file \"%s\": \n",
                    cur_file->file_name);
    s+= print_file_stack(s, end);
  }
  
  if (start_lineno > 0)
    s+= my_snprintf(s, end -s, "At line %u: ", start_lineno);
  if (!fmt)
    fmt= "unknown error";

  s+= my_vsnprintf(s, end - s, fmt, args);
  s+= my_snprintf(s, end -s, "\n", start_lineno);
}

void die(const char *fmt, ...)
{
  char buff[DIE_BUFF_SIZE];
  va_list args;
  va_start(args, fmt);
  make_error_message(buff, sizeof(buff), fmt, args);
  really_die(buff);
}

void really_die(const char *msg)
{
  static int dying= 0;
  fflush(stdout);
  fprintf(stderr, "%s", msg);
  fflush(stderr);

  /*
    Protect against dying twice
    first time 'die' is called, try to write log files
    second time, just exit
  */
  if (dying)
    cleanup_and_exit(1);
  dying= 1;

  log_file.show_tail(opt_tail_lines);

  /*
    Help debugging by displaying any warnings that might have
    been produced prior to the error
  */
  if (cur_con && !cur_con->pending)
    show_warnings_before_error(cur_con->mysql);

  cleanup_and_exit(1);
}

void report_or_die(const char *fmt, ...)
{
  va_list args;
  DBUG_ENTER("report_or_die");

  char buff[DIE_BUFF_SIZE];

  va_start(args, fmt);
  make_error_message(buff, sizeof(buff), fmt, args);
  va_end(args);

  if (opt_continue_on_error)
  {
    /* Just log the error and continue */
    replace_dynstr_append(&ds_res, buff);
    error_count++;
    DBUG_VOID_RETURN;
  }

  really_die(buff);
}


void abort_not_supported_test(const char *fmt, ...)
{
  va_list args;
  DBUG_ENTER("abort_not_supported_test");

  /* Print include filestack */
  fflush(stdout);
  fprintf(stderr, "The test '%s' is not supported by this installation\n",
          file_stack->file_name);
  fprintf(stderr, "Detected in file %s at line %d\n",
          cur_file->file_name, cur_file->lineno);

  char buff[DIE_BUFF_SIZE];
  print_file_stack(buff, buff + sizeof(buff));
  fprintf(stderr, "%s", buff);

  /* Print error message */
  va_start(args, fmt);
  if (fmt)
  {
    fprintf(stderr, "reason: ");
    vfprintf(stderr, fmt, args);
    fprintf(stderr, "\n");
    fflush(stderr);
  }
  va_end(args);

  cleanup_and_exit(62);
}


void abort_not_in_this_version()
{
  die("Not available in this version of mysqltest");
}


void verbose_msg(const char *fmt, ...)
{
  va_list args;
  DBUG_ENTER("verbose_msg");
  DBUG_PRINT("enter", ("format: %s", fmt));

  if (!verbose)
    DBUG_VOID_RETURN;

  fflush(stdout);
  va_start(args, fmt);
  fprintf(stderr, "mysqltest: ");
  if (cur_file && cur_file != file_stack)
    fprintf(stderr, "In included file \"%s\": ",
            cur_file->file_name);
  if (start_lineno != 0)
    fprintf(stderr, "At line %u: ", start_lineno);
  vfprintf(stderr, fmt, args);
  fprintf(stderr, "\n");
  va_end(args);
  fflush(stderr);

  DBUG_VOID_RETURN;
}


void log_msg(const char *fmt, ...)
{
  va_list args;
  char buff[1024];
  size_t len;
  DBUG_ENTER("log_msg");

  va_start(args, fmt);
  len= my_vsnprintf(buff, sizeof(buff)-1, fmt, args);
  va_end(args);

  dynstr_append_mem(&ds_res, buff, len);
  dynstr_append(&ds_res, "\n");

  DBUG_VOID_RETURN;
}


/*
  Read a file and append it to ds

  SYNOPSIS
  cat_file
  ds - pointer to dynamic string where to add the files content
  filename - name of the file to read

*/

int cat_file(DYNAMIC_STRING* ds, const char* filename)
{
  int fd;
  size_t len;
  char buff[16384];

  if ((fd= my_open(filename, O_RDONLY, MYF(0))) < 0)
    return 1;
  while((len= my_read(fd, (uchar*)&buff,
                      sizeof(buff)-1, MYF(0))) > 0)
  {
    char *p= buff, *start= buff;
    while (p < buff+len)
    {
      /* Convert cr/lf to lf */
      if (*p == '\r' && *(p+1) && *(p+1)== '\n')
      {
        /* Add fake newline instead of cr and output the line */
        *p= '\n';
        p++; /* Step past the "fake" newline */
        *p= 0;
        replace_dynstr_append_mem(ds, start, p-start);
        p++; /* Step past the "fake" newline */
        start= p;
      }
      else
        p++;
    }
    /* Output any chars that migh be left */
    *p= 0;
    replace_dynstr_append_mem(ds, start, p-start);
  }
  my_close(fd, MYF(0));
  return 0;
}


/*
  Run the specified command with popen

  SYNOPSIS
  run_command
  cmd - command to execute(should be properly quoted
  ds_res- pointer to dynamic string where to store the result

*/

static int run_command(char* cmd,
                       DYNAMIC_STRING *ds_res)
{
  char buf[512]= {0};
  FILE *res_file;
  int error;
  DBUG_ENTER("run_command");
  DBUG_PRINT("enter", ("cmd: %s", cmd));

  if (!(res_file= popen(cmd, "r")))
  {
    report_or_die("popen(\"%s\", \"r\") failed", cmd);
    return -1;
  }

  while (fgets(buf, sizeof(buf), res_file))
  {
    DBUG_PRINT("info", ("buf: %s", buf));
    if(ds_res)
    {
      /* Save the output of this command in the supplied string */
      dynstr_append(ds_res, buf);
    }
    else
    {
      /* Print it directly on screen */
      fprintf(stdout, "%s", buf);
    }
  }

  error= pclose(res_file);
  DBUG_RETURN(WEXITSTATUS(error));
}


/*
  Run the specified tool with variable number of arguments

  SYNOPSIS
  run_tool
  tool_path - the name of the tool to run
  ds_res - pointer to dynamic string where to store the result
  ... - variable number of arguments that will be properly
        quoted and appended after the tool's name

*/

static int run_tool(const char *tool_path, DYNAMIC_STRING *ds_res, ...)
{
  int ret;
  const char* arg;
  va_list args;
  DYNAMIC_STRING ds_cmdline;

  DBUG_ENTER("run_tool");
  DBUG_PRINT("enter", ("tool_path: %s", tool_path));

  if (init_dynamic_string(&ds_cmdline, IF_WIN("\"", ""), FN_REFLEN, FN_REFLEN))
    die("Out of memory");

  dynstr_append_os_quoted(&ds_cmdline, tool_path, NullS);
  dynstr_append(&ds_cmdline, " ");

  va_start(args, ds_res);

  while ((arg= va_arg(args, char *)))
  {
    /* Options should be os quoted */
    if (strncmp(arg, "--", 2) == 0)
      dynstr_append_os_quoted(&ds_cmdline, arg, NullS);
    else
      dynstr_append(&ds_cmdline, arg);
    dynstr_append(&ds_cmdline, " ");
  }

  va_end(args);

#ifdef __WIN__
  dynstr_append(&ds_cmdline, "\"");
#endif

  DBUG_PRINT("info", ("Running: %s", ds_cmdline.str));
  ret= run_command(ds_cmdline.str, ds_res);
  DBUG_PRINT("exit", ("ret: %d", ret));
  dynstr_free(&ds_cmdline);
  DBUG_RETURN(ret);
}


/*
  Test if diff is present.  This is needed on Windows systems
  as the OS returns 1 whether diff is successful or if it is
  not present.

  We run diff -v and look for output in stdout.
  We don't redirect stderr to stdout to make for a simplified check
  Windows will output '"diff"' is not recognized... to stderr if it is
  not present.
*/

#ifdef __WIN__

static int diff_check(const char *diff_name)
{
  FILE *res_file;
  char buf[128];
  int have_diff= 0;

  my_snprintf(buf, sizeof(buf), "%s -v", diff_name);

  if (!(res_file= popen(buf, "r")))
    die("popen(\"%s\", \"r\") failed", buf);

  /*
    if diff is not present, nothing will be in stdout to increment
    have_diff
  */
  if (fgets(buf, sizeof(buf), res_file))
    have_diff= 1;

  pclose(res_file);

  return have_diff;
}

#endif


/*
  Show the diff of two files using the systems builtin diff
  command. If no such diff command exist, just dump the content
  of the two files and inform about how to get "diff"

  SYNOPSIS
  show_diff
  ds - pointer to dynamic string where to add the diff(may be NULL)
  filename1 - name of first file
  filename2 - name of second file

*/

void show_diff(DYNAMIC_STRING* ds,
               const char* filename1, const char* filename2)
{
  DYNAMIC_STRING ds_tmp;
  const char *diff_name = 0;

  if (init_dynamic_string(&ds_tmp, "", 256, 256))
    die("Out of memory");

  /* determine if we have diff on Windows
     needs special processing due to return values
     on that OS
     This test is only done on Windows since it's only needed there
     in order to correctly detect non-availibility of 'diff', and
     the way it's implemented does not work with default 'diff' on Solaris.
  */
#ifdef __WIN__
  if (diff_check("diff"))
    diff_name = "diff";
  else if (diff_check("mtrdiff"))
    diff_name = "mtrdiff";
  else
    diff_name = 0;
#else
  diff_name = "diff";           /* Otherwise always assume it's called diff */
#endif

  if (diff_name)
  {
    /* First try with unified diff */
    if (run_tool(diff_name,
                 &ds_tmp, /* Get output from diff in ds_tmp */
                 "-u",
                 filename1,
                 filename2,
                 "2>&1",
                 NULL) > 1) /* Most "diff" tools return >1 if error */
    {
      dynstr_set(&ds_tmp, "");

      /* Fallback to context diff with "diff -c" */
      if (run_tool(diff_name,
                   &ds_tmp, /* Get output from diff in ds_tmp */
                   "-c",
                   filename1,
                   filename2,
                   "2>&1",
                   NULL) > 1) /* Most "diff" tools return >1 if error */
      {
	dynstr_set(&ds_tmp, "");

	/* Fallback to simple diff with "diff" */
	if (run_tool(diff_name,
		     &ds_tmp, /* Get output from diff in ds_tmp */
		     filename1,
		     filename2,
		     "2>&1",
		     NULL) > 1) /* Most "diff" tools return >1 if error */
	    {
		diff_name= 0;
	    }
      }
    }
  }  

  if (! diff_name)
  {
    /*
      Fallback to dump both files to result file and inform
      about installing "diff"
    */
	dynstr_append(&ds_tmp, "\n");
    dynstr_append(&ds_tmp,
"\n"
"The two files differ but it was not possible to execute 'diff' in\n"
"order to show only the difference. Instead the whole content of the\n"
"two files was shown for you to diff manually.\n\n"
"To get a better report you should install 'diff' on your system, which you\n"
"for example can get from http://www.gnu.org/software/diffutils/diffutils.html\n"
#ifdef __WIN__
"or http://gnuwin32.sourceforge.net/packages/diffutils.htm\n"
#endif
"\n");

    dynstr_append(&ds_tmp, " --- ");
    dynstr_append(&ds_tmp, filename1);
    dynstr_append(&ds_tmp, " >>>\n");
    cat_file(&ds_tmp, filename1);
    dynstr_append(&ds_tmp, "<<<\n --- ");
    dynstr_append(&ds_tmp, filename1);
    dynstr_append(&ds_tmp, " >>>\n");
    cat_file(&ds_tmp, filename2);
    dynstr_append(&ds_tmp, "<<<<\n");
  }

  if (ds)
  {
    /* Add the diff to output */
    dynstr_append_mem(ds, ds_tmp.str, ds_tmp.length);
  }
  else
  {
    /* Print diff directly to stdout */
    fprintf(stderr, "%s\n", ds_tmp.str);
  }
 
  dynstr_free(&ds_tmp);

}


enum compare_files_result_enum {
   RESULT_OK= 0,
   RESULT_CONTENT_MISMATCH= 1,
   RESULT_LENGTH_MISMATCH= 2
};

/*
  Compare two files, given a fd to the first file and
  name of the second file

  SYNOPSIS
  compare_files2
  fd - Open file descriptor of the first file
  filename2 - Name of second file

  RETURN VALUES
  According to the values in "compare_files_result_enum"

*/

int compare_files2(File fd1, const char* filename2)
{
  int error= RESULT_OK;
  File fd2;
  size_t fd1_length, fd2_length;
  DYNAMIC_STRING fd1_result, fd2_result;

  if ((fd2= my_open(filename2, O_RDONLY, MYF(0))) < 0)
  {
    my_close(fd1, MYF(0));
    die("Failed to open second file: '%s'", filename2);
  }

  fd1_length= (size_t) my_seek(fd1, 0, SEEK_END, MYF(0));
  fd2_length= (size_t) my_seek(fd2, 0, SEEK_END, MYF(0));

  if (init_dynamic_string(&fd1_result, 0, fd1_length, 0) ||
      init_dynamic_string(&fd2_result, 0, fd2_length, 0))
    die("Out of memory when allocating data for result");

  fd1_result.length= fd1_length;
  fd2_result.length= fd2_length;

  (void) my_seek(fd1, 0, SEEK_SET, MYF(0));
  (void) my_seek(fd2, 0, SEEK_SET, MYF(0));
  if (my_read(fd1, (uchar*) fd1_result.str, fd1_length, MYF(MY_WME | MY_NABP)))
    die("Error when reading data from result file");
  if (my_read(fd2, (uchar*) fd2_result.str, fd2_length, MYF(MY_WME | MY_NABP)))
    die("Error when reading data from result file");

  if (global_subst &&
      (fd1_length != fd2_length ||
       memcmp(fd1_result.str, fd2_result.str, fd1_length)))
  {
    /**
       @todo MARIA_HACK
       This serves for when a test is run with --default-storage-engine=X
       where X is not MyISAM: tests using SHOW CREATE TABLE will always fail
       because SHOW CREATE TABLE prints X instead of MyISAM. With
       --global-subst=X,MyISAM , such trivial differences are eliminated and
       test may be reported as passing.
       --global-subst is only a quick way to run a lot of existing tests
       with Maria and find bugs; it is not good enough for reaching the main
       trees when Maria is merged into them.
         --global-subst should be removed.
    */
    uint global_subst_from_len= strlen(global_subst_from);
    uint global_subst_to_len=   strlen(global_subst_to);
    while (replace(&fd1_result,
                   global_subst_from, global_subst_from_len,
                   global_subst_to,   global_subst_to_len) == 0)
      /* do nothing */ ;
    /* let's compare again to see if it is ok now */
  }

  if (fd1_result.length != fd2_result.length)
    error= RESULT_LENGTH_MISMATCH;
  else if ((memcmp(fd1_result.str, fd2_result.str, fd1_result.length)))
    error= RESULT_CONTENT_MISMATCH;

  my_close(fd2, MYF(0));
  dynstr_free(&fd1_result);
  dynstr_free(&fd2_result);

  return error;
}


/*
  Compare two files, given their filenames

  SYNOPSIS
  compare_files
  filename1 - Name of first file
  filename2 - Name of second file

  RETURN VALUES
  See 'compare_files2'

*/

int compare_files(const char* filename1, const char* filename2)
{
  File fd;
  int error;

  if ((fd= my_open(filename1, O_RDONLY, MYF(0))) < 0)
    die("Failed to open first file: '%s'", filename1);

  error= compare_files2(fd, filename2);

  my_close(fd, MYF(0));

  return error;
}


/*
  Compare content of the string in ds to content of file fname

  SYNOPSIS
  dyn_string_cmp
  ds - Dynamic string containing the string o be compared
  fname - Name of file to compare with

  RETURN VALUES
  See 'compare_files2'
*/

int dyn_string_cmp(DYNAMIC_STRING* ds, const char *fname)
{
  int error;
  File fd;
  char temp_file_path[FN_REFLEN];

  DBUG_ENTER("dyn_string_cmp");
  DBUG_PRINT("enter", ("fname: %s", fname));

  if ((fd= create_temp_file(temp_file_path, TMPDIR,
                            "tmp", O_CREAT | O_SHARE | O_RDWR,
                            MYF(MY_WME))) < 0)
    die("Failed to create temporary file for ds");

  /* Write ds to temporary file and set file pos to beginning*/
  if (my_write(fd, (uchar *) ds->str, ds->length,
               MYF(MY_FNABP | MY_WME)) ||
      my_seek(fd, 0, SEEK_SET, MYF(0)) == MY_FILEPOS_ERROR)
  {
    my_close(fd, MYF(0));
    /* Remove the temporary file */
    my_delete(temp_file_path, MYF(MY_WME));
    die("Failed to write file '%s'", temp_file_path);
  }

  error= compare_files2(fd, fname);

  my_close(fd, MYF(0));
  /* Remove the temporary file */
  my_delete(temp_file_path, MYF(MY_WME));

  DBUG_RETURN(error);
}


/*
  Check the content of log against result file

  SYNOPSIS
  check_result

  RETURN VALUES
  error - the function will not return

*/

void check_result()
{
  const char *mess= 0;

  DBUG_ENTER("check_result");
  DBUG_ASSERT(result_file_name);
  DBUG_PRINT("enter", ("result_file_name: %s", result_file_name));

  switch (compare_files(log_file.file_name(), result_file_name)) {
  case RESULT_OK:
    if (!error_count)
      break; /* ok */
    mess= "Got errors while running test";
    /* Fallthrough */
  case RESULT_LENGTH_MISMATCH:
    if (!mess)
      mess= "Result length mismatch\n";
    /* Fallthrough */
  case RESULT_CONTENT_MISMATCH:
  {
    /*
      Result mismatched, dump results to .reject file
      and then show the diff
    */
    char reject_file[FN_REFLEN];
    size_t reject_length;

    if (!mess)
      mess= "Result content mismatch\n";

    dirname_part(reject_file, result_file_name, &reject_length);

    if (access(reject_file, W_OK) == 0)
    {
      /* Result file directory is writable, save reject file there */
      fn_format(reject_file, result_file_name, "",
                ".reject", MY_REPLACE_EXT);
    }
    else
    {
      /* Put reject file in opt_logdir */
      fn_format(reject_file, result_file_name, opt_logdir,
                ".reject", MY_REPLACE_DIR | MY_REPLACE_EXT);
    }

    if (my_copy(log_file.file_name(), reject_file, MYF(0)) != 0)
      die("Failed to copy '%s' to '%s', errno: %d",
          log_file.file_name(), reject_file, errno);

    show_diff(NULL, result_file_name, reject_file);
    die("%s", mess);
    break;
  }
  default: /* impossible */
    die("Unknown error code from dyn_string_cmp()");
  }

  DBUG_VOID_RETURN;
}


/*
  Check the content of ds against a require file
  If match fails, abort the test with special error code
  indicating that test is not supported

  SYNOPSIS
  check_require
  ds - content to be checked
  fname - name of file to check against

  RETURN VALUES
  error - the function will not return

*/

void check_require(DYNAMIC_STRING* ds, const char *fname)
{
  DBUG_ENTER("check_require");

  if (dyn_string_cmp(ds, fname))
  {
    char reason[FN_REFLEN];
    fn_format(reason, fname, "", "", MY_REPLACE_EXT | MY_REPLACE_DIR);
    abort_not_supported_test("Test requires: '%s'", reason);
  }
  DBUG_VOID_RETURN;
}


/*
   Remove surrounding chars from string

   Return 1 if first character is found but not last
*/
static int strip_surrounding(char* str, char c1, char c2)
{
  char* ptr= str;

  /* Check if the first non space character is c1 */
  while(*ptr && my_isspace(charset_info, *ptr))
    ptr++;
  if (*ptr == c1)
  {
    /* Replace it with a space */
    *ptr= ' ';

    /* Last non space charecter should be c2 */
    ptr= strend(str)-1;
    while(*ptr && my_isspace(charset_info, *ptr))
      ptr--;
    if (*ptr == c2)
    {
      /* Replace it with \0 */
      *ptr= 0;
    }
    else
    {
      /* Mismatch detected */
      return 1;
    }
  }
  return 0;
}


static void strip_parentheses(struct st_command *command)
{
  if (strip_surrounding(command->first_argument, '(', ')'))
    die("%.*s - argument list started with '%c' must be ended with '%c'",
        command->first_word_len, command->query, '(', ')');
}


C_MODE_START

static uchar *get_var_key(const uchar* var, size_t *len,
                          my_bool __attribute__((unused)) t)
{
  register char* key;
  key = ((VAR*)var)->name;
  *len = ((VAR*)var)->name_len;
  return (uchar*)key;
}


static void var_free(void *v)
{
  VAR *var= (VAR*) v;
  my_free(var->str_val);
  if (var->alloced)
    my_free(var);
}

C_MODE_END

void var_check_int(VAR *v)
{
  char *endptr;
  char *str= v->str_val;
  
  /* Initially assume not a number */
  v->int_val= 0;
  v->is_int= false;
  v->int_dirty= false;
  if (!str) return;
  
  v->int_val = (int) strtol(str, &endptr, 10);
  /* It is an int if strtol consumed something up to end/space/tab */
  if (endptr > str && (!*endptr || *endptr == ' ' || *endptr == '\t'))
    v->is_int= true;
}


VAR *var_init(VAR *v, const char *name, int name_len, const char *val,
              int val_len)
{
  int val_alloc_len;
  VAR *tmp_var;
  if (!name_len && name)
    name_len = strlen(name);
  if (!val_len && val)
    val_len = strlen(val) ;
  if (!val)
    val_len= 0;
  val_alloc_len = val_len + 16; /* room to grow */
  if (!(tmp_var=v) && !(tmp_var = (VAR*)my_malloc(sizeof(*tmp_var)
                                                  + name_len+2, MYF(MY_WME))))
    die("Out of memory");

  if (name != NULL)
  {
    tmp_var->name= reinterpret_cast<char*>(tmp_var) + sizeof(*tmp_var);
    memcpy(tmp_var->name, name, name_len);
    tmp_var->name[name_len]= 0;
  }
  else
    tmp_var->name= NULL;

  tmp_var->alloced = (v == 0);

  if (!(tmp_var->str_val = (char*)my_malloc(val_alloc_len+1, MYF(MY_WME))))
    die("Out of memory");

  if (val)
    memcpy(tmp_var->str_val, val, val_len);
  tmp_var->str_val[val_len]= 0;

  var_check_int(tmp_var);
  tmp_var->name_len = name_len;
  tmp_var->str_val_len = val_len;
  tmp_var->alloced_len = val_alloc_len;
  return tmp_var;
}


VAR* var_from_env(const char *name, const char *def_val)
{
  const char *tmp;
  VAR *v;
  if (!(tmp = getenv(name)))
    tmp = def_val;

  v = var_init(0, name, strlen(name), tmp, strlen(tmp));
  my_hash_insert(&var_hash, (uchar*)v);
  return v;
}


VAR* var_get(const char *var_name, const char **var_name_end, my_bool raw,
	     my_bool ignore_not_existing)
{
  int digit;
  VAR *v;
  DBUG_ENTER("var_get");
  DBUG_PRINT("enter", ("var_name: %s",var_name));

  if (*var_name != '$')
    goto err;
  digit = *++var_name - '0';
  if (digit < 0 || digit >= 10)
  {
    const char *save_var_name = var_name, *end;
    uint length;
    end = (var_name_end) ? *var_name_end : 0;
    while (my_isvar(charset_info,*var_name) && var_name != end)
      var_name++;
    if (var_name == save_var_name)
    {
      if (ignore_not_existing)
	DBUG_RETURN(0);
      die("Empty variable");
    }
    length= (uint) (var_name - save_var_name);
    if (length >= MAX_VAR_NAME_LENGTH)
      die("Too long variable name: %s", save_var_name);

    if (!(v = (VAR*) my_hash_search(&var_hash, (const uchar*) save_var_name,
                                    length)))
    {
      char buff[MAX_VAR_NAME_LENGTH+1];
      strmake(buff, save_var_name, length);
      v= var_from_env(buff, "");
    }
    var_name--;	/* Point at last character */
  }
  else
    v = var_reg + digit;

  if (!raw && v->int_dirty)
  {
    sprintf(v->str_val, "%d", v->int_val);
    v->int_dirty= false;
    v->str_val_len = strlen(v->str_val);
  }
  if (var_name_end)
    *var_name_end = var_name  ;
  DBUG_RETURN(v);
err:
  if (var_name_end)
    *var_name_end = 0;
  die("Unsupported variable name: %s", var_name);
  DBUG_RETURN(0);
}


VAR *var_obtain(const char *name, int len)
{
  VAR* v;
  if ((v = (VAR*)my_hash_search(&var_hash, (const uchar *) name, len)))
    return v;
  v = var_init(0, name, len, "", 0);
  my_hash_insert(&var_hash, (uchar*)v);
  return v;
}


/*
  - if variable starts with a $ it is regarded as a local test varable
  - if not it is treated as a environment variable, and the corresponding
  environment variable will be updated
*/

void var_set(const char *var_name, const char *var_name_end,
             const char *var_val, const char *var_val_end)
{
  int digit, env_var= 0;
  VAR *v;
  DBUG_ENTER("var_set");
  DBUG_PRINT("enter", ("var_name: '%.*s' = '%.*s' (length: %d)",
                       (int) (var_name_end - var_name), var_name,
                       (int) (var_val_end - var_val), var_val,
                       (int) (var_val_end - var_val)));

  if (*var_name != '$')
    env_var= 1;
  else
    var_name++;

  digit= *var_name - '0';
  if (!(digit < 10 && digit >= 0))
  {
    v= var_obtain(var_name, (uint) (var_name_end - var_name));
  }
  else
    v= var_reg + digit;

  eval_expr(v, var_val, (const char**) &var_val_end);

  if (env_var)
  {
    if (v->int_dirty)
    {
      sprintf(v->str_val, "%d", v->int_val);
      v->int_dirty=false;
      v->str_val_len= strlen(v->str_val);
    }
    /* setenv() expects \0-terminated strings */
    DBUG_ASSERT(v->name[v->name_len] == 0);
    setenv(v->name, v->str_val, 1);
  }
  DBUG_VOID_RETURN;
}


void var_set_string(const char* name, const char* value)
{
  var_set(name, name + strlen(name), value, value + strlen(value));
}


void var_set_int(const char* name, int value)
{
  char buf[21];
  my_snprintf(buf, sizeof(buf), "%d", value);
  var_set_string(name, buf);
}


/*
  Store an integer (typically the returncode of the last SQL)
  statement in the mysqltest builtin variable $mysql_errno
*/

void var_set_errno(int sql_errno)
{
  var_set_int("$mysql_errno", sql_errno);
  var_set_string("$mysql_errname", get_errname_from_code(sql_errno));
}

/* Functions to handle --disable and --enable properties */

void set_once_property(enum_prop prop, my_bool val)
{
  property &pr= prop_list[prop];
  pr.set= 1;
  pr.old= *pr.var;
  *pr.var= val;
  var_set_int(pr.env_name, (val != pr.reverse));
  once_property= TRUE;
}

void set_property(st_command *command, enum_prop prop, my_bool val)
{
  char* p= command->first_argument;
  if (p && !strcmp (p, "ONCE")) 
  {
    command->last_argument= p + 4;
    set_once_property(prop, val);
    return;
  }
  property &pr= prop_list[prop];
  *pr.var= val;
  pr.set= 0;
  var_set_int(pr.env_name, (val != pr.reverse));
}

void revert_properties()
{
  if (! once_property)
    return;
  for (int i= 0; i < (int) P_MAX; i++) 
  {
    property &pr= prop_list[i];
    if (pr.set) 
    {
      *pr.var= pr.old;
      pr.set= 0;
      var_set_int(pr.env_name, (pr.old != pr.reverse));
    }
  }
  once_property=FALSE;
}


/*
  Set variable from the result of a query

  SYNOPSIS
  var_query_set()
  var	        variable to set from query
  query       start of query string to execute
  query_end   end of the query string to execute


  DESCRIPTION
  let @<var_name> = `<query>`

  Execute the query and assign the first row of result to var as
  a tab separated strings

  Also assign each column of the result set to
  variable "$<var_name>_<column_name>"
  Thus the tab separated output can be read from $<var_name> and
  and each individual column can be read as $<var_name>_<col_name>

*/

void var_query_set(VAR *var, const char *query, const char** query_end)
{
  char *end = (char*)((query_end && *query_end) ?
		      *query_end : query + strlen(query));
  MYSQL_RES *res;
  MYSQL_ROW row;
  MYSQL* mysql = cur_con->mysql;
  DYNAMIC_STRING ds_query;
  DBUG_ENTER("var_query_set");
  LINT_INIT(res);

  if (!mysql)
  {
    struct st_command command;
    memset(&command, 0, sizeof(command));
    command.query= (char*)query;
    command.first_word_len= (*query_end - query);
    command.first_argument= command.query + command.first_word_len;
    command.end= (char*)*query_end;
    command.abort_on_error= 1; /* avoid uninitialized variables */
    handle_no_active_connection(&command, cur_con, &ds_res);
    DBUG_VOID_RETURN;
  }

  /* Only white space or ) allowed past ending ` */
  while (end > query && *end != '`')
  {
    if (*end && (*end != ' ' && *end != '\t' && *end != '\n' && *end != ')'))
      die("Spurious text after `query` expression");
    --end;
  }

  if (query == end)
    die("Syntax error in query, missing '`'");
  ++query;

  /* Eval the query, thus replacing all environment variables */
  init_dynamic_string(&ds_query, 0, (end - query) + 32, 256);
  do_eval(&ds_query, query, end, FALSE);

  if (mysql_real_query(mysql, ds_query.str, ds_query.length)) 
  {
    handle_error(curr_command, mysql_errno(mysql), mysql_error(mysql),
                 mysql_sqlstate(mysql), &ds_res);
    /* If error was acceptable, return empty string */
    dynstr_free(&ds_query);
    eval_expr(var, "", 0);
    DBUG_VOID_RETURN;
  }
  
  if (!(res= mysql_store_result(mysql)))
  {
    report_or_die("Query '%s' didn't return a result set", ds_query.str);
    dynstr_free(&ds_query);
    eval_expr(var, "", 0);
    return;
  }
  dynstr_free(&ds_query);

  if ((row= mysql_fetch_row(res)) && row[0])
  {
    /*
      Concatenate all fields in the first row with tab in between
      and assign that string to the $variable
    */
    DYNAMIC_STRING result;
    uint i;
    ulong *lengths;

    init_dynamic_string(&result, "", 512, 512);
    lengths= mysql_fetch_lengths(res);
    for (i= 0; i < mysql_num_fields(res); i++)
    {
      if (row[i])
      {
        /* Add column to tab separated string */
	char *val= row[i];
	int len= lengths[i];
	
	if (glob_replace_regex)
	{
	  /* Regex replace */
	  if (!multi_reg_replace(glob_replace_regex, (char*)val))
	  {
	    val= glob_replace_regex->buf;
	    len= strlen(val);
	  }
	}
	
	if (glob_replace)
	  replace_strings_append(glob_replace, &result, val, len);
	else
	  dynstr_append_mem(&result, val, len);
      }
      dynstr_append_mem(&result, "\t", 1);
    }
    end= result.str + result.length-1;
    /* Evaluation should not recurse via backtick */
    eval_expr(var, result.str, (const char**) &end, false, false);
    dynstr_free(&result);
  }
  else
    eval_expr(var, "", 0);

  mysql_free_result(res);
  DBUG_VOID_RETURN;
}


static void
set_result_format_version(ulong new_version)
{
  switch (new_version){
  case 1:
    /* The first format */
    break;
  case 2:
    /* New format that also writes comments and empty lines
       from test file to result */
    break;
  default:
    die("Version format %lu has not yet been implemented", new_version);
    break;
  }
  opt_result_format_version= new_version;
}


/*
  Set the result format version to use when generating
  the .result file
*/

static void
do_result_format_version(struct st_command *command)
{
  long version;
  static DYNAMIC_STRING ds_version;
  const struct command_arg result_format_args[] = {
    {"version", ARG_STRING, TRUE, &ds_version, "Version to use"}
  };

  DBUG_ENTER("do_result_format_version");

  check_command_args(command, command->first_argument,
                     result_format_args,
                     sizeof(result_format_args)/sizeof(struct command_arg),
                     ',');

  /* Convert version  number to int */
  if (!str2int(ds_version.str, 10, (long) 0, (long) INT_MAX, &version))
    die("Invalid version number: '%s'", ds_version.str);

  set_result_format_version(version);

  dynstr_append(&ds_res, "result_format: ");
  dynstr_append_mem(&ds_res, ds_version.str, ds_version.length);
  dynstr_append(&ds_res, "\n");
  dynstr_free(&ds_version);
}


/*
  Set variable from the result of a field in a query

  This function is useful when checking for a certain value
  in the output from a query that can't be restricted to only
  return some values. A very good example of that is most SHOW
  commands.

  SYNOPSIS
  var_set_query_get_value()

  DESCRIPTION
  let $variable= query_get_value(<query to run>,<column name>,<row no>);

  <query to run> -    The query that should be sent to the server
  <column name> -     Name of the column that holds the field be compared
                      against the expected value
  <row no> -          Number of the row that holds the field to be
                      compared against the expected value

*/

void var_set_query_get_value(struct st_command *command, VAR *var)
{
  long row_no;
  int col_no= -1;
  MYSQL_RES* res;
  MYSQL* mysql= cur_con->mysql;

  static DYNAMIC_STRING ds_query;
  static DYNAMIC_STRING ds_col;
  static DYNAMIC_STRING ds_row;
  const struct command_arg query_get_value_args[] = {
    {"query", ARG_STRING, TRUE, &ds_query, "Query to run"},
    {"column name", ARG_STRING, TRUE, &ds_col, "Name of column"},
    {"row number", ARG_STRING, TRUE, &ds_row, "Number for row"}
  };

  DBUG_ENTER("var_set_query_get_value");
  LINT_INIT(res);

  if (!mysql)
  {
    handle_no_active_connection(command, cur_con, &ds_res);
    DBUG_VOID_RETURN;
  }

  strip_parentheses(command);
  DBUG_PRINT("info", ("query: %s", command->query));
  check_command_args(command, command->first_argument, query_get_value_args,
                     sizeof(query_get_value_args)/sizeof(struct command_arg),
                     ',');

  DBUG_PRINT("info", ("query: %s", ds_query.str));
  DBUG_PRINT("info", ("col: %s", ds_col.str));

  /* Convert row number to int */
  if (!str2int(ds_row.str, 10, (long) 0, (long) INT_MAX, &row_no))
    die("Invalid row number: '%s'", ds_row.str);
  DBUG_PRINT("info", ("row: %s, row_no: %ld", ds_row.str, row_no));
  dynstr_free(&ds_row);

  /* Remove any surrounding "'s from the query - if there is any */
  if (strip_surrounding(ds_query.str, '"', '"'))
    die("Mismatched \"'s around query '%s'", ds_query.str);

  /* Run the query */
  if (mysql_real_query(mysql, ds_query.str, ds_query.length))
  {
    handle_error(curr_command, mysql_errno(mysql), mysql_error(mysql),
                 mysql_sqlstate(mysql), &ds_res);
    /* If error was acceptable, return empty string */
    dynstr_free(&ds_query);
    dynstr_free(&ds_col);
    eval_expr(var, "", 0);
    DBUG_VOID_RETURN;
  }

  if (!(res= mysql_store_result(mysql)))
  {
    report_or_die("Query '%s' didn't return a result set", ds_query.str);
    dynstr_free(&ds_query);
    dynstr_free(&ds_col);
    eval_expr(var, "", 0);
    return;
  }

  {
    /* Find column number from the given column name */
    uint i;
    uint num_fields= mysql_num_fields(res);
    MYSQL_FIELD *fields= mysql_fetch_fields(res);

    for (i= 0; i < num_fields; i++)
    {
      if (strcmp(fields[i].name, ds_col.str) == 0 &&
          strlen(fields[i].name) == ds_col.length)
      {
        col_no= i;
        break;
      }
    }
    if (col_no == -1)
    {
      mysql_free_result(res);
      report_or_die("Could not find column '%s' in the result of '%s'",
                    ds_col.str, ds_query.str);
      dynstr_free(&ds_query);
      dynstr_free(&ds_col);
      return;
    }
    DBUG_PRINT("info", ("Found column %d with name '%s'",
                        i, fields[i].name));
  }
  dynstr_free(&ds_col);

  {
    /* Get the value */
    MYSQL_ROW row;
    long rows= 0;
    const char* value= "No such row";

    while ((row= mysql_fetch_row(res)))
    {
      if (++rows == row_no)
      {

        DBUG_PRINT("info", ("At row %ld, column %d is '%s'",
                            row_no, col_no, row[col_no]));
        /* Found the row to get */
        if (row[col_no])
          value= row[col_no];
        else
          value= "NULL";

        break;
      }
    }
    eval_expr(var, value, 0, false, false);
  }
  dynstr_free(&ds_query);
  mysql_free_result(res);

  DBUG_VOID_RETURN;
}


void var_copy(VAR *dest, VAR *src)
{
  dest->int_val= src->int_val;
  dest->is_int= src->is_int;
  dest->int_dirty= src->int_dirty;

  /* Alloc/realloc data for str_val in dest */
  if (dest->alloced_len < src->alloced_len &&
      !(dest->str_val= dest->str_val
        ? (char*)my_realloc(dest->str_val, src->alloced_len, MYF(MY_WME))
        : (char*)my_malloc(src->alloced_len, MYF(MY_WME))))
    die("Out of memory");
  else
    dest->alloced_len= src->alloced_len;

  /* Copy str_val data to dest */
  dest->str_val_len= src->str_val_len;
  if (src->str_val_len)
    memcpy(dest->str_val, src->str_val, src->str_val_len);
}


void eval_expr(VAR *v, const char *p, const char **p_end,
               bool open_end, bool do_eval)
{

  DBUG_ENTER("eval_expr");
  DBUG_PRINT("enter", ("p: '%s'", p));

  /* Skip to treat as pure string if no evaluation */
  if (! do_eval)
    goto NO_EVAL;
  
  if (*p == '$')
  {
    VAR *vp;
    const char* expected_end= *p_end; // Remember var end
    if ((vp= var_get(p, p_end, 0, 0)))
      var_copy(v, vp);

    /* Apparently it is not safe to assume null-terminated string */
    v->str_val[v->str_val_len]= 0;

    /* Make sure there was just a $variable and nothing else */
    const char* end= *p_end + 1;
    if (end < expected_end && !open_end)
      die("Found junk '%.*s' after $variable in expression",
          (int)(expected_end - end - 1), end);

    DBUG_VOID_RETURN;
  }

  if (*p == '`')
  {
    var_query_set(v, p, p_end);
    DBUG_VOID_RETURN;
  }

  {
    /* Check if this is a "let $var= query_get_value()" */
    const char* get_value_str= "query_get_value";
    const size_t len= strlen(get_value_str);
    if (strncmp(p, get_value_str, len)==0)
    {
      struct st_command command;
      memset(&command, 0, sizeof(command));
      command.query= (char*)p;
      command.first_word_len= len;
      command.first_argument= command.query + len;
      command.end= (char*)*p_end;
      command.abort_on_error= 1; /* avoid uninitialized variables */
      var_set_query_get_value(&command, v);
      DBUG_VOID_RETURN;
    }
  }

 NO_EVAL:
  {
    int new_val_len = (p_end && *p_end) ?
      (int) (*p_end - p) : (int) strlen(p);
    if (new_val_len + 1 >= v->alloced_len)
    {
      static int MIN_VAR_ALLOC= 32;
      v->alloced_len = (new_val_len < MIN_VAR_ALLOC - 1) ?
        MIN_VAR_ALLOC : new_val_len + 1;
      if (!(v->str_val =
            v->str_val ?
            (char*)my_realloc(v->str_val, v->alloced_len+1, MYF(MY_WME)) :
            (char*)my_malloc(v->alloced_len+1, MYF(MY_WME))))
        die("Out of memory");
    }
    v->str_val_len = new_val_len;
    memcpy(v->str_val, p, new_val_len);
    v->str_val[new_val_len] = 0;
    var_check_int(v);
  }
  DBUG_VOID_RETURN;
}


bool open_and_set_current(const char *name)
{
  FILE *opened= fopen(name, "rb");

  if (!opened)
    return false;

  cur_file++;
  cur_file->file= opened;
  cur_file->file_name= my_strdup(name, MYF(MY_FAE));
  cur_file->lineno=1;
  return true;
}


void open_file(const char *name)
{
  char buff[FN_REFLEN];
  size_t length;
  const char *curname= cur_file->file_name;
  DBUG_ENTER("open_file");
  DBUG_PRINT("enter", ("name: %s", name));

  if (cur_file == file_stack_end)
    die("Source directives are nesting too deep");

  if (test_if_hard_path(name))
  {
    if (open_and_set_current(name))
      DBUG_VOID_RETURN;
  }
  else
  {
    /*
      if overlay-dir is specified, and the file is located somewhere
      under overlay-dir or under suite-dir, the search works as follows:

      0.let suffix be current file dirname relative to siute-dir or overlay-dir
      1.try in overlay-dir/suffix
      2.try in suite-dir/suffix
      3.try in overlay-dir
      4.try in suite-dir
      5.try in basedir

        consider an example: 'rty' overlay of the 'qwe' suite,
        file qwe/include/some.inc contains the line
          --source thing.inc
        we look for it in this order:
        0.suffix is "include/"
        1.try in rty/include/thing.inc
        2.try in qwe/include/thing.inc
        3.try in try/thing.inc             | this is useful when t/a.test has
        4.try in qwe/thing.inc             | source include/b.inc;
        5.try in mysql-test/include/thing.inc

      otherwise the search is as follows
      1.try in current file dirname
      3.try in overlay-dir (if any)
      4.try in suite-dir
      5.try in basedir
    */

#ifdef __WIN__
    fix_win_paths(curname, sizeof(curname));
#endif

    bool in_overlay= opt_overlay_dir &&
                     !strncmp(curname, opt_overlay_dir, overlay_dir_len);
    bool in_suiteir= opt_overlay_dir && !in_overlay &&
                     !strncmp(curname, opt_suite_dir, suite_dir_len);
    if (in_overlay || in_suiteir)
    {
      size_t prefix_len = in_overlay ? overlay_dir_len : suite_dir_len;
      char buf2[FN_REFLEN], *suffix= buf2 + prefix_len;
      dirname_part(buf2, curname, &length);

      /* 1. first we look in the overlay dir */
      strxnmov(buff, sizeof(buff), opt_overlay_dir, suffix, name, NullS);

      /*
        Overlayed rty/include/thing.inc can contain the line
        --source thing.inc
        which would mean to include qwe/include/thing.inc.
        But it looks like including "itself", so don't try to open the file,
        if buff contains the same file name as curname.
      */
      if (strcmp(buff, curname) && open_and_set_current(buff))
        DBUG_VOID_RETURN;

      /* 2. if that failed, we look in the suite dir */
      strxnmov(buff, sizeof(buff), opt_suite_dir, suffix, name, NullS);

      /* buff can not be equal to curname, as a file can never include itself */
      if (open_and_set_current(buff))
        DBUG_VOID_RETURN;
    }
    else
    {
      /* 1. try in current file dirname */
      dirname_part(buff, curname, &length);
      strxnmov(buff, sizeof(buff), buff, name, NullS);
      if (open_and_set_current(buff))
        DBUG_VOID_RETURN;
    }

    /* 3. now, look in the overlay dir */
    if (opt_overlay_dir)
    {
      strxmov(buff, opt_overlay_dir, name, NullS);
      if (open_and_set_current(buff))
        DBUG_VOID_RETURN;
    }

    /* 4. if that failed - look in the suite dir */
    strxmov(buff, opt_suite_dir, name, NullS);
    if (open_and_set_current(buff))
      DBUG_VOID_RETURN;
    
    /* 5. the last resort - look in the base dir */
    strxnmov(buff, sizeof(buff), opt_basedir, name, NullS);
    if (open_and_set_current(buff))
      DBUG_VOID_RETURN;
  }

  die("Could not open '%s' for reading, errno: %d", name, errno);
  DBUG_VOID_RETURN;
}


/*
  Source and execute the given file

  SYNOPSIS
  do_source()
  query	called command

  DESCRIPTION
  source <file_name>

  Open the file <file_name> and execute it

*/

void do_source(struct st_command *command)
{
  static DYNAMIC_STRING ds_filename;
  const struct command_arg source_args[] = {
    { "filename", ARG_STRING, TRUE, &ds_filename, "File to source" }
  };
  DBUG_ENTER("do_source");

  check_command_args(command, command->first_argument, source_args,
                     sizeof(source_args)/sizeof(struct command_arg),
                     ' ');

  /*
    If this file has already been sourced, don't source it again.
    It's already available in the q_lines cache.
  */
  if (parser.current_line < (parser.read_lines - 1))
    ; /* Do nothing */
  else
  {
    DBUG_PRINT("info", ("sourcing file: %s", ds_filename.str));
    open_file(ds_filename.str);
  }

  dynstr_free(&ds_filename);
  DBUG_VOID_RETURN;
}


#if defined __WIN__

#ifdef USE_CYGWIN
/* Variables used for temporary sh files used for emulating Unix on Windows */
char tmp_sh_name[64], tmp_sh_cmd[70];
#endif

void init_tmp_sh_file()
{
#ifdef USE_CYGWIN
  /* Format a name for the tmp sh file that is unique for this process */
  my_snprintf(tmp_sh_name, sizeof(tmp_sh_name), "tmp_%d.sh", getpid());
  /* Format the command to execute in order to run the script */
  my_snprintf(tmp_sh_cmd, sizeof(tmp_sh_cmd), "sh %s", tmp_sh_name);
#endif
}


void free_tmp_sh_file()
{
#ifdef USE_CYGWIN
  my_delete(tmp_sh_name, MYF(0));
#endif
}
#endif


FILE* my_popen(DYNAMIC_STRING *ds_cmd, const char *mode)
{
#if defined __WIN__ && defined USE_CYGWIN
  /* Dump the command into a sh script file and execute with popen */
  str_to_file(tmp_sh_name, ds_cmd->str, ds_cmd->length);
  return popen(tmp_sh_cmd, mode);
#else
  return popen(ds_cmd->str, mode);
#endif
}


static void init_builtin_echo(void)
{
#ifdef __WIN__
  size_t echo_length;

  /* Look for "echo.exe" in same dir as mysqltest was started from */
  dirname_part(builtin_echo, my_progname, &echo_length);
  fn_format(builtin_echo, ".\\echo.exe",
            builtin_echo, "", MYF(MY_REPLACE_DIR));

  /* Make sure echo.exe exists */
  if (access(builtin_echo, F_OK) != 0)
    builtin_echo[0]= 0;
  return;

#else

  builtin_echo[0]= 0;
  return;

#endif
}


/*
  Replace a substring

  SYNOPSIS
    replace
    ds_str      The string to search and perform the replace in
    search_str  The string to search for
    search_len  Length of the string to search for
    replace_str The string to replace with
    replace_len Length of the string to replace with

  RETURN
    0 String replaced
    1 Could not find search_str in str
*/

static int replace(DYNAMIC_STRING *ds_str,
                   const char *search_str, ulong search_len,
                   const char *replace_str, ulong replace_len)
{
  DYNAMIC_STRING ds_tmp;
  const char *start= strstr(ds_str->str, search_str);
  if (!start)
    return 1;
  init_dynamic_string(&ds_tmp, "",
                      ds_str->length + replace_len, 256);
  dynstr_append_mem(&ds_tmp, ds_str->str, start - ds_str->str);
  dynstr_append_mem(&ds_tmp, replace_str, replace_len);
  dynstr_append(&ds_tmp, start + search_len);
  dynstr_set(ds_str, ds_tmp.str);
  dynstr_free(&ds_tmp);
  return 0;
}


/*
  Execute given command.

  SYNOPSIS
  do_exec()
  query	called command

  DESCRIPTION
  exec <command>

  Execute the text between exec and end of line in a subprocess.
  The error code returned from the subprocess is checked against the
  expected error array, previously set with the --error command.
  It can thus be used to execute a command that shall fail.

  NOTE
  Although mysqltest is executed from cygwin shell, the command will be
  executed in "cmd.exe". Thus commands like "rm" etc can NOT be used, use
  mysqltest commmand(s) like "remove_file" for that
*/

void do_exec(struct st_command *command)
{
  int error;
  char buf[512];
  FILE *res_file;
  char *cmd= command->first_argument;
  DYNAMIC_STRING ds_cmd;
  DYNAMIC_STRING ds_sorted, *ds_result;
  DBUG_ENTER("do_exec");
  DBUG_PRINT("enter", ("cmd: '%s'", cmd));

  /* Skip leading space */
  while (*cmd && my_isspace(charset_info, *cmd))
    cmd++;
  if (!*cmd)
  {
    report_or_die("Missing argument in exec");
    return;
  }
  command->last_argument= command->end;

  init_dynamic_string(&ds_cmd, 0, command->query_len+256, 256);
  /* Eval the command, thus replacing all environment variables */
  do_eval(&ds_cmd, cmd, command->end, !is_windows);

  /* Check if echo should be replaced with "builtin" echo */
  if (builtin_echo[0] && strncmp(cmd, "echo", 4) == 0)
  {
    /* Replace echo with our "builtin" echo */
    replace(&ds_cmd, "echo", 4, builtin_echo, strlen(builtin_echo));
  }

#ifdef __WIN__
#ifndef USE_CYGWIN
  /* Replace /dev/null with NUL */
  while(replace(&ds_cmd, "/dev/null", 9, "NUL", 3) == 0)
    ;
  /* Replace "closed stdout" with non existing output fd */
  while(replace(&ds_cmd, ">&-", 3, ">&4", 3) == 0)
    ;
#endif
#endif

  /* exec command is interpreted externally and will not take newlines */
  while(replace(&ds_cmd, "\n", 1, " ", 1) == 0)
    ;
  
  DBUG_PRINT("info", ("Executing '%s' as '%s'",
                      command->first_argument, ds_cmd.str));

  if (!(res_file= my_popen(&ds_cmd, "r")))
  {
    dynstr_free(&ds_cmd);
    if (command->abort_on_error)
      report_or_die("popen(\"%s\", \"r\") failed", command->first_argument);
    return;
  }

  ds_result= &ds_res;
  if (display_result_sorted)
  {
    init_dynamic_string(&ds_sorted, "", 1024, 1024);
    ds_result= &ds_sorted;
  }

  while (fgets(buf, sizeof(buf), res_file))
  {
    if (disable_result_log)
    {
      buf[strlen(buf)-1]=0;
      DBUG_PRINT("exec_result",("%s", buf));
    }
    else
    {
      replace_dynstr_append(ds_result, buf);
    }
  }
  error= pclose(res_file);

  if (display_result_sorted)
  {
    dynstr_append_sorted(&ds_res, &ds_sorted, 0);
    dynstr_free(&ds_sorted);
  }

  if (error > 0)
  {
    uint status= WEXITSTATUS(error);
    int i;

    if (command->abort_on_error)
    {
      report_or_die("exec of '%s' failed, error: %d, status: %d, errno: %d\n"
                    "Output from before failure:\n%s\n",
                    ds_cmd.str, error, status, errno,
                    ds_res.str);
      dynstr_free(&ds_cmd);
      return;
    }

    DBUG_PRINT("info",
               ("error: %d, status: %d", error, status));

    i= match_expected_error(command, status, NULL);

    if (i >= 0)
      DBUG_PRINT("info", ("command \"%s\" failed with expected error: %d",
                          command->first_argument, status));
    else
    {
      dynstr_free(&ds_cmd);
      if (command->expected_errors.count > 0)
        report_or_die("command \"%s\" failed with wrong error: %d",
                      command->first_argument, status);
    }
  }
  else if (command->expected_errors.err[0].type == ERR_ERRNO &&
           command->expected_errors.err[0].code.errnum != 0)
  {
    /* Error code we wanted was != 0, i.e. not an expected success */
    log_msg("exec of '%s failed, error: %d, errno: %d",
            ds_cmd.str, error, errno);
    dynstr_free(&ds_cmd);
    report_or_die("command \"%s\" succeeded - should have failed with "
                  "errno %d...",
                  command->first_argument,
                  command->expected_errors.err[0].code.errnum);
  }

  dynstr_free(&ds_cmd);
  DBUG_VOID_RETURN;
}

enum enum_operator
{
  DO_DEC,
  DO_INC
};


/*
  Decrease or increase the value of a variable

  SYNOPSIS
  do_modify_var()
  query	called command
  op    operation to perform on the var

  DESCRIPTION
  dec $var_name
  inc $var_name

*/

int do_modify_var(struct st_command *command,
                  enum enum_operator op)
{
  const char *p= command->first_argument;
  VAR* v;
  if (!*p)
    die("Missing argument to %.*s", command->first_word_len,
        command->query);
  if (*p != '$')
    die("The argument to %.*s must be a variable (start with $)",
        command->first_word_len, command->query);
  v= var_get(p, &p, 1, 0);
  if (! v->is_int)
    die("Cannot perform inc/dec on a non-numeric value");
  switch (op) {
  case DO_DEC:
    v->int_val--;
    break;
  case DO_INC:
    v->int_val++;
    break;
  default:
    die("Invalid operator to do_modify_var");
    break;
  }
  v->int_dirty= true;
  command->last_argument= (char*)++p;
  return 0;
}


/*
  Wrapper for 'system' function

  NOTE
  If mysqltest is executed from cygwin shell, the command will be
  executed in the "windows command interpreter" cmd.exe and we prepend "sh"
  to make it be executed by cygwins "bash". Thus commands like "rm",
  "mkdir" as well as shellscripts can executed by "system" in Windows.

*/

int my_system(DYNAMIC_STRING* ds_cmd)
{
#if defined __WIN__ && defined USE_CYGWIN
  /* Dump the command into a sh script file and execute with system */
  str_to_file(tmp_sh_name, ds_cmd->str, ds_cmd->length);
  return system(tmp_sh_cmd);
#else
  return system(ds_cmd->str);
#endif
}


/*
  SYNOPSIS
  do_system
  command	called command

  DESCRIPTION
  system <command>

  Eval the query to expand any $variables in the command.
  Execute the command with the "system" command.

*/

void do_system(struct st_command *command)
{
  DYNAMIC_STRING ds_cmd;
  DBUG_ENTER("do_system");

  if (strlen(command->first_argument) == 0)
  {
    report_or_die("Missing arguments to system, nothing to do!");
    return;
  }

  init_dynamic_string(&ds_cmd, 0, command->query_len + 64, 256);

  /* Eval the system command, thus replacing all environment variables */
  do_eval(&ds_cmd, command->first_argument, command->end, !is_windows);

#ifdef __WIN__
#ifndef USE_CYGWIN
   /* Replace /dev/null with NUL */
   while(replace(&ds_cmd, "/dev/null", 9, "NUL", 3) == 0)
     ;
#endif
#endif


  DBUG_PRINT("info", ("running system command '%s' as '%s'",
                      command->first_argument, ds_cmd.str));
  if (my_system(&ds_cmd))
  {
    if (command->abort_on_error)
      report_or_die("system command '%s' failed", command->first_argument);
    else
    {
      /* If ! abort_on_error, log message and continue */
      dynstr_append(&ds_res, "system command '");
      replace_dynstr_append(&ds_res, command->first_argument);
      dynstr_append(&ds_res, "' failed\n");
    }
  }

  command->last_argument= command->end;
  dynstr_free(&ds_cmd);
  DBUG_VOID_RETURN;
}


/*
  SYNOPSIS
  set_wild_chars
  set  true to set * etc. as wild char, false to reset

  DESCRIPTION
  Auxiliary function to set "our" wild chars before calling wild_compare
  This is needed because the default values are changed to SQL syntax
  in mysqltest_embedded.
*/

void set_wild_chars (my_bool set)
{
  static char old_many= 0, old_one, old_prefix;

  if (set) 
  {
    if (wild_many == '*') return; // No need
    old_many= wild_many;
    old_one= wild_one;
    old_prefix= wild_prefix;
    wild_many= '*';
    wild_one= '?';
    wild_prefix= 0;
  }
  else 
  {
    if (! old_many) return;	// Was not set
    wild_many= old_many;
    wild_one= old_one;
    wild_prefix= old_prefix;
  }
}


/*
  SYNOPSIS
  do_remove_file
  command	called command

  DESCRIPTION
  remove_file <file_name>
  Remove the file <file_name>
*/

void do_remove_file(struct st_command *command)
{
  int error;
  static DYNAMIC_STRING ds_filename;
  const struct command_arg rm_args[] = {
    { "filename", ARG_STRING, TRUE, &ds_filename, "File to delete" }
  };
  DBUG_ENTER("do_remove_file");

  check_command_args(command, command->first_argument,
                     rm_args, sizeof(rm_args)/sizeof(struct command_arg),
                     ' ');

  DBUG_PRINT("info", ("removing file: %s", ds_filename.str));
  error= my_delete(ds_filename.str, MYF(disable_warnings ? 0 : MY_WME)) != 0;
  handle_command_error(command, error, my_errno);
  dynstr_free(&ds_filename);
  DBUG_VOID_RETURN;
}


/*
  SYNOPSIS
  do_remove_files_wildcard
  command	called command

  DESCRIPTION
  remove_files_wildcard <directory> [<file_name_pattern>]
  Remove the files in <directory> optionally matching <file_name_pattern>
*/

void do_remove_files_wildcard(struct st_command *command)
{
  int error= 0, sys_errno= 0;
  uint i;
  size_t directory_length;
  MY_DIR *dir_info;
  FILEINFO *file;
  char dir_separator[2];
  static DYNAMIC_STRING ds_directory;
  static DYNAMIC_STRING ds_wild;
  static DYNAMIC_STRING ds_file_to_remove;
  char dirname[FN_REFLEN];
  
  const struct command_arg rm_args[] = {
    { "directory", ARG_STRING, TRUE, &ds_directory,
      "Directory containing files to delete" },
    { "filename", ARG_STRING, FALSE, &ds_wild, "File pattern to delete" }
  };
  DBUG_ENTER("do_remove_files_wildcard");

  check_command_args(command, command->first_argument,
                     rm_args, sizeof(rm_args)/sizeof(struct command_arg),
                     ' ');
  fn_format(dirname, ds_directory.str, "", "", MY_UNPACK_FILENAME);

  DBUG_PRINT("info", ("listing directory: %s", dirname));
  /* Note that my_dir sorts the list if not given any flags */
  if (!(dir_info= my_dir(dirname, MYF(MY_DONT_SORT | MY_WANT_STAT | MY_WME))))
  {
    error= 1;
    sys_errno= my_errno;
    goto end;
  }
  init_dynamic_string(&ds_file_to_remove, dirname, 1024, 1024);
  dir_separator[0]= FN_LIBCHAR;
  dynstr_append_mem(&ds_file_to_remove, dir_separator, 1);
  directory_length= ds_file_to_remove.length;
  
  /* Set default wild chars for wild_compare, is changed in embedded mode */
  set_wild_chars(1);
  
  for (i= 0; i < (uint) dir_info->number_off_files; i++)
  {
    file= dir_info->dir_entry + i;
    /* Remove only regular files, i.e. no directories etc. */
    /* if (!MY_S_ISREG(file->mystat->st_mode)) */
    /* MY_S_ISREG does not work here on Windows, just skip directories */
    if (MY_S_ISDIR(file->mystat->st_mode))
      continue;
    if (ds_wild.length &&
        wild_compare(file->name, ds_wild.str, 0))
      continue;
    ds_file_to_remove.length= directory_length;
    dynstr_append(&ds_file_to_remove, file->name);
    DBUG_PRINT("info", ("removing file: %s", ds_file_to_remove.str));
    if ((error= (my_delete(ds_file_to_remove.str, MYF(MY_WME)) != 0)))
      sys_errno= my_errno;
    if (error)
      break;
  }
  set_wild_chars(0);
  my_dirend(dir_info);

end:
  handle_command_error(command, error, sys_errno);
  dynstr_free(&ds_directory);
  dynstr_free(&ds_wild);
  dynstr_free(&ds_file_to_remove);
  DBUG_VOID_RETURN;
}


/*
  SYNOPSIS
  do_copy_file
  command	command handle

  DESCRIPTION
  copy_file <from_file> <to_file>
  Copy <from_file> to <to_file>

  NOTE! Will fail if <to_file> exists
*/

void do_copy_file(struct st_command *command)
{
  int error;
  static DYNAMIC_STRING ds_from_file;
  static DYNAMIC_STRING ds_to_file;
  const struct command_arg copy_file_args[] = {
    { "from_file", ARG_STRING, TRUE, &ds_from_file, "Filename to copy from" },
    { "to_file", ARG_STRING, TRUE, &ds_to_file, "Filename to copy to" }
  };
  DBUG_ENTER("do_copy_file");

  check_command_args(command, command->first_argument,
                     copy_file_args,
                     sizeof(copy_file_args)/sizeof(struct command_arg),
                     ' ');

  DBUG_PRINT("info", ("Copy %s to %s", ds_from_file.str, ds_to_file.str));
  /* MY_HOLD_ORIGINAL_MODES prevents attempts to chown the file */
  error= (my_copy(ds_from_file.str, ds_to_file.str,
                  MYF(MY_DONT_OVERWRITE_FILE | MY_WME | MY_HOLD_ORIGINAL_MODES)) != 0);
  handle_command_error(command, error, my_errno);
  dynstr_free(&ds_from_file);
  dynstr_free(&ds_to_file);
  DBUG_VOID_RETURN;
}


/*
  SYNOPSIS
  do_move_file
  command	command handle

  DESCRIPTION
  move_file <from_file> <to_file>
  Move <from_file> to <to_file>
*/

void do_move_file(struct st_command *command)
{
  int error;
  static DYNAMIC_STRING ds_from_file;
  static DYNAMIC_STRING ds_to_file;
  const struct command_arg move_file_args[] = {
    { "from_file", ARG_STRING, TRUE, &ds_from_file, "Filename to move from" },
    { "to_file", ARG_STRING, TRUE, &ds_to_file, "Filename to move to" }
  };
  DBUG_ENTER("do_move_file");

  check_command_args(command, command->first_argument,
                     move_file_args,
                     sizeof(move_file_args)/sizeof(struct command_arg),
                     ' ');

  DBUG_PRINT("info", ("Move %s to %s", ds_from_file.str, ds_to_file.str));
  error= (my_rename(ds_from_file.str, ds_to_file.str,
                    MYF(disable_warnings ? 0 : MY_WME)) != 0);
  handle_command_error(command, error, my_errno);
  dynstr_free(&ds_from_file);
  dynstr_free(&ds_to_file);
  DBUG_VOID_RETURN;
}


/*
  SYNOPSIS
  do_chmod_file
  command	command handle

  DESCRIPTION
  chmod <octal> <file_name>
  Change file permission of <file_name>

*/

void do_chmod_file(struct st_command *command)
{
  long mode= 0;
  int err_code;
  static DYNAMIC_STRING ds_mode;
  static DYNAMIC_STRING ds_file;
  const struct command_arg chmod_file_args[] = {
    { "mode", ARG_STRING, TRUE, &ds_mode, "Mode of file(octal) ex. 0660"}, 
    { "filename", ARG_STRING, TRUE, &ds_file, "Filename of file to modify" }
  };
  DBUG_ENTER("do_chmod_file");

  check_command_args(command, command->first_argument,
                     chmod_file_args,
                     sizeof(chmod_file_args)/sizeof(struct command_arg),
                     ' ');

  /* Parse what mode to set */
  if (ds_mode.length != 4 ||
      str2int(ds_mode.str, 8, 0, INT_MAX, &mode) == NullS)
    die("You must write a 4 digit octal number for mode");

  DBUG_PRINT("info", ("chmod %o %s", (uint)mode, ds_file.str));
  err_code= chmod(ds_file.str, mode);
  if (err_code < 0)
    err_code= 1;
  handle_command_error(command, err_code, errno);
  dynstr_free(&ds_mode);
  dynstr_free(&ds_file);
  DBUG_VOID_RETURN;
}


/*
  SYNOPSIS
  do_file_exists
  command	called command

  DESCRIPTION
  fiile_exist <file_name>
  Check if file <file_name> exists
*/

void do_file_exist(struct st_command *command)
{
  int error;
  static DYNAMIC_STRING ds_filename;
  const struct command_arg file_exist_args[] = {
    { "filename", ARG_STRING, TRUE, &ds_filename, "File to check if it exist" }
  };
  DBUG_ENTER("do_file_exist");

  check_command_args(command, command->first_argument,
                     file_exist_args,
                     sizeof(file_exist_args)/sizeof(struct command_arg),
                     ' ');

  DBUG_PRINT("info", ("Checking for existence of file: %s", ds_filename.str));
  error= (access(ds_filename.str, F_OK) != 0);
  handle_command_error(command, error, errno);
  dynstr_free(&ds_filename);
  DBUG_VOID_RETURN;
}


/*
  SYNOPSIS
  do_mkdir
  command	called command

  DESCRIPTION
  mkdir <dir_name>
  Create the directory <dir_name>
*/

void do_mkdir(struct st_command *command)
{
  int error;
  static DYNAMIC_STRING ds_dirname;
  const struct command_arg mkdir_args[] = {
    {"dirname", ARG_STRING, TRUE, &ds_dirname, "Directory to create"}
  };
  DBUG_ENTER("do_mkdir");

  check_command_args(command, command->first_argument,
                     mkdir_args, sizeof(mkdir_args)/sizeof(struct command_arg),
                     ' ');

  DBUG_PRINT("info", ("creating directory: %s", ds_dirname.str));
  error= my_mkdir(ds_dirname.str, 0777, MYF(MY_WME)) != 0;
  handle_command_error(command, error, my_errno);
  dynstr_free(&ds_dirname);
  DBUG_VOID_RETURN;
}

/*
  SYNOPSIS
  do_rmdir
  command	called command

  DESCRIPTION
  rmdir <dir_name>
  Remove the empty directory <dir_name>
*/

void do_rmdir(struct st_command *command)
{
  int error;
  static DYNAMIC_STRING ds_dirname;
  const struct command_arg rmdir_args[] = {
    { "dirname", ARG_STRING, TRUE, &ds_dirname, "Directory to remove" }
  };
  DBUG_ENTER("do_rmdir");

  check_command_args(command, command->first_argument,
                     rmdir_args, sizeof(rmdir_args)/sizeof(struct command_arg),
                     ' ');

  DBUG_PRINT("info", ("removing directory: %s", ds_dirname.str));
  error= rmdir(ds_dirname.str) != 0;
  handle_command_error(command, error, errno);
  dynstr_free(&ds_dirname);
  DBUG_VOID_RETURN;
}


/*
  SYNOPSIS
  get_list_files
  ds          output
  ds_dirname  dir to list
  ds_wild     wild-card file pattern (can be empty)

  DESCRIPTION
  list all entries in directory (matching ds_wild if given)
*/

static int get_list_files(DYNAMIC_STRING *ds, const DYNAMIC_STRING *ds_dirname,
                          const DYNAMIC_STRING *ds_wild)
{
  uint i;
  MY_DIR *dir_info;
  FILEINFO *file;
  DBUG_ENTER("get_list_files");

  DBUG_PRINT("info", ("listing directory: %s", ds_dirname->str));
  /* Note that my_dir sorts the list if not given any flags */
  if (!(dir_info= my_dir(ds_dirname->str, MYF(0))))
    DBUG_RETURN(1);
  set_wild_chars(1);
  for (i= 0; i < (uint) dir_info->number_off_files; i++)
  {
    file= dir_info->dir_entry + i;
    if (file->name[0] == '.' &&
        (file->name[1] == '\0' ||
         (file->name[1] == '.' && file->name[2] == '\0')))
      continue;                               /* . or .. */
    if (ds_wild && ds_wild->length &&
        wild_compare(file->name, ds_wild->str, 0))
      continue;
    replace_dynstr_append(ds, file->name);
    dynstr_append(ds, "\n");
  }
  set_wild_chars(0);
  my_dirend(dir_info);
  DBUG_RETURN(0);
}


/*
  SYNOPSIS
  do_list_files
  command	called command

  DESCRIPTION
  list_files <dir_name> [<file_name>]
  List files and directories in directory <dir_name> (like `ls`)
  [Matching <file_name>, where wild-cards are allowed]
*/

static void do_list_files(struct st_command *command)
{
  int error;
  static DYNAMIC_STRING ds_dirname;
  static DYNAMIC_STRING ds_wild;
  const struct command_arg list_files_args[] = {
    {"dirname", ARG_STRING, TRUE, &ds_dirname, "Directory to list"},
    {"file", ARG_STRING, FALSE, &ds_wild, "Filename (incl. wildcard)"}
  };
  DBUG_ENTER("do_list_files");
  command->used_replace= 1;

  check_command_args(command, command->first_argument,
                     list_files_args,
                     sizeof(list_files_args)/sizeof(struct command_arg), ' ');

  error= get_list_files(&ds_res, &ds_dirname, &ds_wild);
  handle_command_error(command, error, my_errno);
  dynstr_free(&ds_dirname);
  dynstr_free(&ds_wild);
  DBUG_VOID_RETURN;
}


/*
  SYNOPSIS
  do_list_files_write_file_command
  command       called command
  append        append file, or create new

  DESCRIPTION
  list_files_{write|append}_file <filename> <dir_name> [<match_file>]
  List files and directories in directory <dir_name> (like `ls`)
  [Matching <match_file>, where wild-cards are allowed]

  Note: File will be truncated if exists and append is not true.
*/

static void do_list_files_write_file_command(struct st_command *command,
                                             my_bool append)
{
  int error;
  static DYNAMIC_STRING ds_content;
  static DYNAMIC_STRING ds_filename;
  static DYNAMIC_STRING ds_dirname;
  static DYNAMIC_STRING ds_wild;
  const struct command_arg list_files_args[] = {
    {"filename", ARG_STRING, TRUE, &ds_filename, "Filename for write"},
    {"dirname", ARG_STRING, TRUE, &ds_dirname, "Directory to list"},
    {"file", ARG_STRING, FALSE, &ds_wild, "Filename (incl. wildcard)"}
  };
  DBUG_ENTER("do_list_files_write_file");
  command->used_replace= 1;

  check_command_args(command, command->first_argument,
                     list_files_args,
                     sizeof(list_files_args)/sizeof(struct command_arg), ' ');

  init_dynamic_string(&ds_content, "", 1024, 1024);
  error= get_list_files(&ds_content, &ds_dirname, &ds_wild);
  handle_command_error(command, error, my_errno);
  str_to_file2(ds_filename.str, ds_content.str, ds_content.length, append);
  dynstr_free(&ds_content);
  dynstr_free(&ds_filename);
  dynstr_free(&ds_dirname);
  dynstr_free(&ds_wild);
  DBUG_VOID_RETURN;
}


/*
  Read characters from line buffer or file. This is needed to allow
  my_ungetc() to buffer MAX_DELIMITER_LENGTH characters for a file

  NOTE:
  This works as long as one doesn't change files (with 'source file_name')
  when there is things pushed into the buffer.  This should however not
  happen for any tests in the test suite.
*/

int my_getc(FILE *file)
{
  if (line_buffer_pos == line_buffer)
    return fgetc(file);
  return *--line_buffer_pos;
}


void my_ungetc(int c)
{
  *line_buffer_pos++= (char) c;
}


void read_until_delimiter(DYNAMIC_STRING *ds,
                          DYNAMIC_STRING *ds_delimiter)
{
  char c;
  DBUG_ENTER("read_until_delimiter");
  DBUG_PRINT("enter", ("delimiter: %s, length: %u",
                       ds_delimiter->str, (uint) ds_delimiter->length));

  if (ds_delimiter->length > MAX_DELIMITER_LENGTH)
    die("Max delimiter length(%d) exceeded", MAX_DELIMITER_LENGTH);

  /* Read from file until delimiter is found */
  while (1)
  {
    c= my_getc(cur_file->file);

    if (c == '\n')
    {
      cur_file->lineno++;

      /* Skip newline from the same line as the command */
      if (start_lineno == (cur_file->lineno - 1))
        continue;
    }
    else if (start_lineno == cur_file->lineno)
    {
      /*
        No characters except \n are allowed on
        the same line as the command
      */
      report_or_die("Trailing characters found after command");
    }

    if (feof(cur_file->file))
      report_or_die("End of file encountered before '%s' delimiter was found",
                    ds_delimiter->str);

    if (match_delimiter(c, ds_delimiter->str, ds_delimiter->length))
    {
      DBUG_PRINT("exit", ("Found delimiter '%s'", ds_delimiter->str));
      break;
    }
    dynstr_append_mem(ds, (const char*)&c, 1);
  }
  DBUG_PRINT("exit", ("ds: %s", ds->str));
  DBUG_VOID_RETURN;
}


void do_write_file_command(struct st_command *command, my_bool append)
{
  static DYNAMIC_STRING ds_content;
  static DYNAMIC_STRING ds_filename;
  static DYNAMIC_STRING ds_delimiter;
  const struct command_arg write_file_args[] = {
    { "filename", ARG_STRING, TRUE, &ds_filename, "File to write to" },
    { "delimiter", ARG_STRING, FALSE, &ds_delimiter, "Delimiter to read until" }
  };
  DBUG_ENTER("do_write_file");

  check_command_args(command,
                     command->first_argument,
                     write_file_args,
                     sizeof(write_file_args)/sizeof(struct command_arg),
                     ' ');

  if (!append && access(ds_filename.str, F_OK) == 0)
  {
    /* The file should not be overwritten */
    die("File already exist: '%s'", ds_filename.str);
  }

  ds_content= command->content;
  /* If it hasn't been done already by a loop iteration, fill it in */
  if (! ds_content.str)
  {
    /* If no delimiter was provided, use EOF */
    if (ds_delimiter.length == 0)
      dynstr_set(&ds_delimiter, "EOF");

    init_dynamic_string(&ds_content, "", 1024, 1024);
    read_until_delimiter(&ds_content, &ds_delimiter);
    command->content= ds_content;
  }
  /* This function could be called even if "false", so check before printing */
  if (cur_block->ok)
  {
    DBUG_PRINT("info", ("Writing to file: %s", ds_filename.str));
    str_to_file2(ds_filename.str, ds_content.str, ds_content.length, append);
  }
  dynstr_free(&ds_filename);
  dynstr_free(&ds_delimiter);
  DBUG_VOID_RETURN;
}


/*
  SYNOPSIS
  do_write_file
  command	called command

  DESCRIPTION
  write_file <file_name> [<delimiter>];
  <what to write line 1>
  <...>
  < what to write line n>
  EOF

  --write_file <file_name>;
  <what to write line 1>
  <...>
  < what to write line n>
  EOF

  Write everything between the "write_file" command and 'delimiter'
  to "file_name"

  NOTE! Will fail if <file_name> exists

  Default <delimiter> is EOF

*/

void do_write_file(struct st_command *command)
{
  do_write_file_command(command, FALSE);
}


/*
  SYNOPSIS
  do_append_file
  command	called command

  DESCRIPTION
  append_file <file_name> [<delimiter>];
  <what to write line 1>
  <...>
  < what to write line n>
  EOF

  --append_file <file_name>;
  <what to write line 1>
  <...>
  < what to write line n>
  EOF

  Append everything between the "append_file" command
  and 'delimiter' to "file_name"

  Default <delimiter> is EOF

*/

void do_append_file(struct st_command *command)
{
  do_write_file_command(command, TRUE);
}


/*
  SYNOPSIS
  do_cat_file
  command	called command

  DESCRIPTION
  cat_file <file_name>;

  Print the given file to result log

*/

void do_cat_file(struct st_command *command)
{
  int error;
  static DYNAMIC_STRING ds_filename;
  const struct command_arg cat_file_args[] = {
    { "filename", ARG_STRING, TRUE, &ds_filename, "File to read from" }
  };
  DBUG_ENTER("do_cat_file");

  check_command_args(command,
                     command->first_argument,
                     cat_file_args,
                     sizeof(cat_file_args)/sizeof(struct command_arg),
                     ' ');

  DBUG_PRINT("info", ("Reading from, file: %s", ds_filename.str));

  error= cat_file(&ds_res, ds_filename.str);
  handle_command_error(command, error, my_errno);
  dynstr_free(&ds_filename);
  DBUG_VOID_RETURN;
}


/*
  SYNOPSIS
  do_diff_files
  command	called command

  DESCRIPTION
  diff_files <file1> <file2>;

  Fails if the two files differ.

*/

void do_diff_files(struct st_command *command)
{
  int error= 0;
  static DYNAMIC_STRING ds_filename;
  static DYNAMIC_STRING ds_filename2;
  const struct command_arg diff_file_args[] = {
    { "file1", ARG_STRING, TRUE, &ds_filename, "First file to diff" },
    { "file2", ARG_STRING, TRUE, &ds_filename2, "Second file to diff" }
  };
  DBUG_ENTER("do_diff_files");

  check_command_args(command,
                     command->first_argument,
                     diff_file_args,
                     sizeof(diff_file_args)/sizeof(struct command_arg),
                     ' ');

  if (access(ds_filename.str, F_OK) != 0)
    die("command \"diff_files\" failed, file '%s' does not exist",
        ds_filename.str);

  if (access(ds_filename2.str, F_OK) != 0)
    die("command \"diff_files\" failed, file '%s' does not exist",
        ds_filename2.str);

  if ((error= compare_files(ds_filename.str, ds_filename2.str)) &&
      match_expected_error(command, error, NULL) < 0)
  {
    /*
      Compare of the two files failed, append them to output
      so the failure can be analyzed, but only if it was not
      expected to fail.
    */
    show_diff(&ds_res, ds_filename.str, ds_filename2.str);
    log_file.write(&ds_res);
    log_file.flush();
    dynstr_set(&ds_res, 0);
  }

  dynstr_free(&ds_filename);
  dynstr_free(&ds_filename2);
  handle_command_error(command, error, -1);
  DBUG_VOID_RETURN;
}


struct st_connection * find_connection_by_name(const char *name)
{
  struct st_connection *con;
  for (con= connections; con < next_con; con++)
  {
    if (!strcmp(con->name, name))
    {
      return con;
    }
  }
  return 0; /* Connection not found */
}


/*
  SYNOPSIS
  do_send_quit
  command	called command

  DESCRIPTION
  Sends a simple quit command to the server for the named connection.

*/

void do_send_quit(struct st_command *command)
{
  char *p= command->first_argument, *name;
  struct st_connection *con;

  DBUG_ENTER("do_send_quit");
  DBUG_PRINT("enter",("name: '%s'",p));

  if (!*p)
    die("Missing connection name in send_quit");
  name= p;
  while (*p && !my_isspace(charset_info,*p))
    p++;

  if (*p)
    *p++= 0;
  command->last_argument= p;

  if (!(con= find_connection_by_name(name)))
    die("connection '%s' not found in connection pool", name);

  simple_command(con->mysql,COM_QUIT,0,0,1);

  DBUG_VOID_RETURN;
}


/*
  SYNOPSIS
  do_change_user
  command       called command

  DESCRIPTION
  change_user [<user>], [<passwd>], [<db>]
  <user> - user to change to
  <passwd> - user password
  <db> - default database

  Changes the user and causes the database specified by db to become
  the default (current) database for the the current connection.

*/

void do_change_user(struct st_command *command)
{
  MYSQL *mysql = cur_con->mysql;
  /* static keyword to make the NetWare compiler happy. */
  static DYNAMIC_STRING ds_user, ds_passwd, ds_db;
  const struct command_arg change_user_args[] = {
    { "user", ARG_STRING, FALSE, &ds_user, "User to connect as" },
    { "password", ARG_STRING, FALSE, &ds_passwd, "Password used when connecting" },
    { "database", ARG_STRING, FALSE, &ds_db, "Database to select after connect" },
  };

  DBUG_ENTER("do_change_user");

  check_command_args(command, command->first_argument,
                     change_user_args,
                     sizeof(change_user_args)/sizeof(struct command_arg),
                     ',');

  if (cur_con->stmt)
  {
    mysql_stmt_close(cur_con->stmt);
    cur_con->stmt= NULL;
  }

  if (!ds_user.length)
  {
    dynstr_set(&ds_user, mysql->user);

    if (!ds_passwd.length)
      dynstr_set(&ds_passwd, mysql->passwd);

    if (!ds_db.length)
      dynstr_set(&ds_db, mysql->db);
  }

  DBUG_PRINT("info",("connection: '%s' user: '%s' password: '%s' database: '%s'",
                      cur_con->name, ds_user.str, ds_passwd.str, ds_db.str));

  if (mysql_change_user(mysql, ds_user.str, ds_passwd.str, ds_db.str))
    handle_error(command, mysql_errno(mysql), mysql_error(mysql),
		 mysql_sqlstate(mysql), &ds_res);
  else
    handle_no_error(command);

  dynstr_free(&ds_user);
  dynstr_free(&ds_passwd);
  dynstr_free(&ds_db);

  DBUG_VOID_RETURN;
}


/*
  SYNOPSIS
  do_perl
  command	command handle

  DESCRIPTION
  perl [<delimiter>];
  <perlscript line 1>
  <...>
  <perlscript line n>
  EOF

  Execute everything after "perl" until <delimiter> as perl.
  Useful for doing more advanced things
  but still being able to execute it on all platforms.

  Default <delimiter> is EOF
*/

void do_perl(struct st_command *command)
{
  int error;
  File fd;
  FILE *res_file;
  char buf[FN_REFLEN];
  char temp_file_path[FN_REFLEN];
  static DYNAMIC_STRING ds_script;
  static DYNAMIC_STRING ds_delimiter;
  const struct command_arg perl_args[] = {
    { "delimiter", ARG_STRING, FALSE, &ds_delimiter, "Delimiter to read until" }
  };
  DBUG_ENTER("do_perl");

  check_command_args(command,
                     command->first_argument,
                     perl_args,
                     sizeof(perl_args)/sizeof(struct command_arg),
                     ' ');

  ds_script= command->content;
  /* If it hasn't been done already by a loop iteration, fill it in */
  if (! ds_script.str)
  {
    /* If no delimiter was provided, use EOF */
    if (ds_delimiter.length == 0)
      dynstr_set(&ds_delimiter, "EOF");

    init_dynamic_string(&ds_script, "", 1024, 1024);
    read_until_delimiter(&ds_script, &ds_delimiter);
    command->content= ds_script;
  }

  /* This function could be called even if "false", so check before doing */
  if (cur_block->ok)
  {
    DBUG_PRINT("info", ("Executing perl: %s", ds_script.str));

    /* Create temporary file name */
    if ((fd= create_temp_file(temp_file_path, getenv("MYSQLTEST_VARDIR"),
                              "tmp", O_CREAT | O_SHARE | O_RDWR,
                              MYF(MY_WME))) < 0)
      die("Failed to create temporary file for perl command");
    my_close(fd, MYF(0));

    str_to_file(temp_file_path, ds_script.str, ds_script.length);

    /* Format the "perl <filename>" command */
    my_snprintf(buf, sizeof(buf), "perl %s", temp_file_path);

    if (!(res_file= popen(buf, "r")))
    {
      if (command->abort_on_error)
        die("popen(\"%s\", \"r\") failed", buf);
      dynstr_free(&ds_delimiter);
      return;
    }

    while (fgets(buf, sizeof(buf), res_file))
    {
      if (disable_result_log)
      {
	buf[strlen(buf)-1]=0;
	DBUG_PRINT("exec_result",("%s", buf));
      }
      else
      {
	replace_dynstr_append(&ds_res, buf);
      }
    }
    error= pclose(res_file);

    /* Remove the temporary file, but keep it if perl failed */
    if (!error)
      my_delete(temp_file_path, MYF(MY_WME));

    /* Check for error code that indicates perl could not be started */
    int exstat= WEXITSTATUS(error);
#ifdef __WIN__
    if (exstat == 1)
      /* Text must begin 'perl not found' as mtr looks for it */
      abort_not_supported_test("perl not found in path or did not start");
#else
    if (exstat == 127)
      abort_not_supported_test("perl not found in path");
#endif
    else
      handle_command_error(command, exstat, my_errno);
  }
  dynstr_free(&ds_delimiter);
  DBUG_VOID_RETURN;
}


/*
  Print the content between echo and <delimiter> to result file.
  Evaluate all variables in the string before printing, allow
  for variable names to be escaped using \

  SYNOPSIS
  do_echo()
  command  called command

  DESCRIPTION
  echo text
  Print the text after echo until end of command to result file

  echo $<var_name>
  Print the content of the variable <var_name> to result file

  echo Some text $<var_name>
  Print "Some text" plus the content of the variable <var_name> to
  result file

  echo Some text \$<var_name>
  Print "Some text" plus $<var_name> to result file
*/

int do_echo(struct st_command *command)
{
  DYNAMIC_STRING ds_echo;
  DBUG_ENTER("do_echo");

  init_dynamic_string(&ds_echo, "", command->query_len, 256);
  do_eval(&ds_echo, command->first_argument, command->end, FALSE);
  dynstr_append_mem(&ds_res, ds_echo.str, ds_echo.length);
  dynstr_append_mem(&ds_res, "\n", 1);
  dynstr_free(&ds_echo);
  command->last_argument= command->end;
  DBUG_RETURN(0);
}


void do_wait_for_slave_to_stop(struct st_command *c __attribute__((unused)))
{
  static int SLAVE_POLL_INTERVAL= 300000;
  MYSQL* mysql = cur_con->mysql;
  for (;;)
  {
    MYSQL_RES *UNINIT_VAR(res);
    MYSQL_ROW row;
    int done;

    if (mysql_query(mysql,"show status like 'Slave_running'") ||
	!(res=mysql_store_result(mysql)))
      die("Query failed while probing slave for stop: %s",
	  mysql_error(mysql));
    if (!(row=mysql_fetch_row(res)) || !row[1])
    {
      mysql_free_result(res);
      die("Strange result from query while probing slave for stop");
    }
    done = !strcmp(row[1],"OFF");
    mysql_free_result(res);
    if (done)
      break;
    my_sleep(SLAVE_POLL_INTERVAL);
  }
  return;
}


void do_sync_with_master2(struct st_command *command, long offset)
{
  MYSQL_RES *res;
  MYSQL_ROW row;
  MYSQL *mysql= cur_con->mysql;
  char query_buf[FN_REFLEN+128];
  int timeout= 300; /* seconds */

  if (!master_pos.file[0])
    die("Calling 'sync_with_master' without calling 'save_master_pos'");

  sprintf(query_buf, "select master_pos_wait('%s', %ld, %d)",
          master_pos.file, master_pos.pos + offset, timeout);

  if (mysql_query(mysql, query_buf))
    die("failed in '%s': %d: %s", query_buf, mysql_errno(mysql),
        mysql_error(mysql));

  if (!(res= mysql_store_result(mysql)))
    die("mysql_store_result() returned NULL for '%s'", query_buf);
  if (!(row= mysql_fetch_row(res)))
  {
    mysql_free_result(res);
    die("empty result in %s", query_buf);
  }

  int result= -99;
  const char* result_str= row[0];
  if (result_str)
    result= atoi(result_str);

  mysql_free_result(res);

  if (!result_str || result < 0)
  {
    /* master_pos_wait returned NULL or < 0 */
    show_query(mysql, "SHOW MASTER STATUS");
    show_query(mysql, "SHOW SLAVE STATUS");
    show_query(mysql, "SHOW PROCESSLIST");
    fprintf(stderr, "analyze: sync_with_master\n");

    if (!result_str)
    {
      /*
        master_pos_wait returned NULL. This indicates that
        slave SQL thread is not started, the slave's master
        information is not initialized, the arguments are
        incorrect, or an error has occured
      */
      die("%.*s failed: '%s' returned NULL "          \
          "indicating slave SQL thread failure",
          command->first_word_len, command->query, query_buf);

    }

    if (result == -1)
      die("%.*s failed: '%s' returned -1 "            \
          "indicating timeout after %d seconds",
          command->first_word_len, command->query, query_buf, timeout);
    else
      die("%.*s failed: '%s' returned unknown result :%d",
          command->first_word_len, command->query, query_buf, result);
  }

  return;
}

void do_sync_with_master(struct st_command *command)
{
  long offset= 0;
  char *p= command->first_argument;
  const char *offset_start= p;
  if (*offset_start)
  {
    for (; my_isdigit(charset_info, *p); p++)
      offset = offset * 10 + *p - '0';

    if(*p && !my_isspace(charset_info, *p))
      die("Invalid integer argument \"%s\"", offset_start);
    command->last_argument= p;
  }
  do_sync_with_master2(command, offset);
  return;
}


/*
  when ndb binlog is on, this call will wait until last updated epoch
  (locally in the mysqld) has been received into the binlog
*/
int do_save_master_pos()
{
  MYSQL_RES *res;
  MYSQL_ROW row;
  MYSQL *mysql = cur_con->mysql;
  const char *query;
  DBUG_ENTER("do_save_master_pos");

#ifdef HAVE_NDB_BINLOG
  /*
    Wait for ndb binlog to be up-to-date with all changes
    done on the local mysql server
  */
  {
    ulong have_ndbcluster;
    if (mysql_query(mysql, query= "show variables like 'have_ndbcluster'"))
      die("'%s' failed: %d %s", query,
          mysql_errno(mysql), mysql_error(mysql));
    if (!(res= mysql_store_result(mysql)))
      die("mysql_store_result() returned NULL for '%s'", query);
    if (!(row= mysql_fetch_row(res)))
      die("Query '%s' returned empty result", query);

    have_ndbcluster= strcmp("YES", row[1]) == 0;
    mysql_free_result(res);

    if (have_ndbcluster)
    {
      ulonglong start_epoch= 0, handled_epoch= 0,
	latest_epoch=0, latest_trans_epoch=0,
	latest_handled_binlog_epoch= 0, latest_received_binlog_epoch= 0,
	latest_applied_binlog_epoch= 0;
      int count= 0;
      int do_continue= 1;
      while (do_continue)
      {
        const char binlog[]= "binlog";
	const char latest_epoch_str[]=
          "latest_epoch=";
        const char latest_trans_epoch_str[]=
          "latest_trans_epoch=";
	const char latest_received_binlog_epoch_str[]=
	  "latest_received_binlog_epoch";
        const char latest_handled_binlog_epoch_str[]=
          "latest_handled_binlog_epoch=";
        const char latest_applied_binlog_epoch_str[]=
          "latest_applied_binlog_epoch=";
        if (count)
          my_sleep(100*1000); /* 100ms */
        if (mysql_query(mysql, query= "show engine ndb status"))
          die("failed in '%s': %d %s", query,
              mysql_errno(mysql), mysql_error(mysql));
        if (!(res= mysql_store_result(mysql)))
          die("mysql_store_result() returned NULL for '%s'", query);
        while ((row= mysql_fetch_row(res)))
        {
          if (strcmp(row[1], binlog) == 0)
          {
            const char *status= row[2];

	    /* latest_epoch */
	    while (*status && strncmp(status, latest_epoch_str,
				      sizeof(latest_epoch_str)-1))
	      status++;
	    if (*status)
            {
	      status+= sizeof(latest_epoch_str)-1;
	      latest_epoch= strtoull(status, (char**) 0, 10);
	    }
	    else
	      die("result does not contain '%s' in '%s'",
		  latest_epoch_str, query);
	    /* latest_trans_epoch */
	    while (*status && strncmp(status, latest_trans_epoch_str,
				      sizeof(latest_trans_epoch_str)-1))
	      status++;
	    if (*status)
	    {
	      status+= sizeof(latest_trans_epoch_str)-1;
	      latest_trans_epoch= strtoull(status, (char**) 0, 10);
	    }
	    else
	      die("result does not contain '%s' in '%s'",
		  latest_trans_epoch_str, query);
	    /* latest_received_binlog_epoch */
	    while (*status &&
		   strncmp(status, latest_received_binlog_epoch_str,
			   sizeof(latest_received_binlog_epoch_str)-1))
	      status++;
	    if (*status)
	    {
	      status+= sizeof(latest_received_binlog_epoch_str)-1;
	      latest_received_binlog_epoch= strtoull(status, (char**) 0, 10);
	    }
	    else
	      die("result does not contain '%s' in '%s'",
		  latest_received_binlog_epoch_str, query);
	    /* latest_handled_binlog */
	    while (*status &&
		   strncmp(status, latest_handled_binlog_epoch_str,
			   sizeof(latest_handled_binlog_epoch_str)-1))
	      status++;
	    if (*status)
	    {
	      status+= sizeof(latest_handled_binlog_epoch_str)-1;
	      latest_handled_binlog_epoch= strtoull(status, (char**) 0, 10);
	    }
	    else
	      die("result does not contain '%s' in '%s'",
		  latest_handled_binlog_epoch_str, query);
	    /* latest_applied_binlog_epoch */
	    while (*status &&
		   strncmp(status, latest_applied_binlog_epoch_str,
			   sizeof(latest_applied_binlog_epoch_str)-1))
	      status++;
	    if (*status)
	    {
	      status+= sizeof(latest_applied_binlog_epoch_str)-1;
	      latest_applied_binlog_epoch= strtoull(status, (char**) 0, 10);
	    }
	    else
	      die("result does not contain '%s' in '%s'",
		  latest_applied_binlog_epoch_str, query);
	    if (count == 0)
	      start_epoch= latest_trans_epoch;
	    break;
	  }
	}
	if (!row)
	  die("result does not contain '%s' in '%s'",
	      binlog, query);
	if (latest_handled_binlog_epoch > handled_epoch)
	  count= 0;
	handled_epoch= latest_handled_binlog_epoch;
	count++;
	if (latest_handled_binlog_epoch >= start_epoch)
          do_continue= 0;
        else if (count > 300) /* 30s */
	{
	  break;
        }
        mysql_free_result(res);
      }
    }
  }
#endif
  if (mysql_query(mysql, query= "show master status"))
    die("failed in 'show master status': %d %s",
	mysql_errno(mysql), mysql_error(mysql));

  if (!(res = mysql_store_result(mysql)))
    die("mysql_store_result() retuned NULL for '%s'", query);
  if (!(row = mysql_fetch_row(res)))
    die("empty result in show master status");
  strnmov(master_pos.file, row[0], sizeof(master_pos.file)-1);
  master_pos.pos = strtoul(row[1], (char**) 0, 10);
  mysql_free_result(res);
  DBUG_RETURN(0);
}


/*
  Assign the variable <var_name> with <var_val>

  SYNOPSIS
  do_let()
  query	called command

  DESCRIPTION
  let $<var_name>=<var_val><delimiter>

  <var_name>  - is the string string found between the $ and =
  <var_val>   - is the content between the = and <delimiter>, it may span
  multiple line and contain any characters except <delimiter>
  <delimiter> - is a string containing of one or more chars, default is ;

  RETURN VALUES
  Program will die if error detected
*/

void do_let(struct st_command *command)
{
  char *p= command->first_argument;
  char *var_name, *var_name_end;
  DYNAMIC_STRING let_rhs_expr;
  DBUG_ENTER("do_let");

  init_dynamic_string(&let_rhs_expr, "", 512, 2048);

  /* Find <var_name> */
  if (!*p)
    die("Missing arguments to let");
  var_name= p;
  while (*p && (*p != '=') && !my_isspace(charset_info,*p))
    p++;
  var_name_end= p;
  if (var_name == var_name_end ||
      (var_name+1 == var_name_end && *var_name == '$'))
    die("Missing variable name in let");
  while (my_isspace(charset_info,*p))
    p++;
  if (*p++ != '=')
    die("Missing assignment operator in let");

  /* Find start of <var_val> */
  while (*p && my_isspace(charset_info,*p))
    p++;

  do_eval(&let_rhs_expr, p, command->end, FALSE);

  command->last_argument= command->end;
  /* Assign var_val to var_name */
  var_set(var_name, var_name_end, let_rhs_expr.str,
          (let_rhs_expr.str + let_rhs_expr.length));
  dynstr_free(&let_rhs_expr);
  revert_properties();
  DBUG_VOID_RETURN;
}


/*
  Sleep the number of specified seconds

  SYNOPSIS
  do_sleep()
  q	       called command
  real_sleep   use the value from opt_sleep as number of seconds to sleep
               if real_sleep is false

  DESCRIPTION
  sleep <seconds>
  real_sleep <seconds>

  The difference between the sleep and real_sleep commands is that sleep
  uses the delay from the --sleep command-line option if there is one.
  (If the --sleep option is not given, the sleep command uses the delay
  specified by its argument.) The real_sleep command always uses the
  delay specified by its argument.  The logic is that sometimes delays are
  cpu-dependent, and --sleep can be used to set this delay.  real_sleep is
  used for cpu-independent delays.
*/

int do_sleep(struct st_command *command, my_bool real_sleep)
{
  int error= 0;
  char *sleep_start, *sleep_end;
  double sleep_val;
  char *p;
  static DYNAMIC_STRING ds_sleep;
  const struct command_arg sleep_args[] = {
    { "sleep_delay", ARG_STRING, TRUE, &ds_sleep, "Number of seconds to sleep." }
  };
  check_command_args(command, command->first_argument, sleep_args,
                     sizeof(sleep_args)/sizeof(struct command_arg),
                     ' ');

  p= ds_sleep.str;
  sleep_end= ds_sleep.str + ds_sleep.length;
  while (my_isspace(charset_info, *p))
    p++;
  if (!*p)
    die("Missing argument to %.*s", command->first_word_len,
        command->query);
  sleep_start= p;
  /* Check that arg starts with a digit, not handled by my_strtod */
  if (!my_isdigit(charset_info, *sleep_start))
    die("Invalid argument to %.*s \"%s\"", command->first_word_len,
        command->query, sleep_start);
  sleep_val= my_strtod(sleep_start, &sleep_end, &error);
  check_eol_junk_line(sleep_end);
  if (error)
    die("Invalid argument to %.*s \"%s\"", command->first_word_len,
        command->query, command->first_argument);
  dynstr_free(&ds_sleep);

  /* Fixed sleep time selected by --sleep option */
  if (opt_sleep >= 0 && !real_sleep)
    sleep_val= opt_sleep;

  DBUG_PRINT("info", ("sleep_val: %f", sleep_val));
  if (sleep_val)
    my_sleep((ulong) (sleep_val * 1000000L));
  return 0;
}


void do_get_file_name(struct st_command *command,
                      char* dest, uint dest_max_len)
{
  char *p= command->first_argument, *name;
  if (!*p)
    die("Missing file name argument");
  name= p;
  while (*p && !my_isspace(charset_info,*p))
    p++;
  if (*p)
    *p++= 0;
  command->last_argument= p;
  strmake(dest, name, dest_max_len - 1);
}


void do_set_charset(struct st_command *command)
{
  char *charset_name= command->first_argument;
  char *p;

  if (!charset_name || !*charset_name)
    die("Missing charset name in 'character_set'");
  /* Remove end space */
  p= charset_name;
  while (*p && !my_isspace(charset_info,*p))
    p++;
  if(*p)
    *p++= 0;
  command->last_argument= p;
  charset_info= get_charset_by_csname(charset_name,MY_CS_PRIMARY,MYF(MY_WME));
  if (!charset_info)
    abort_not_supported_test("Test requires charset '%s'", charset_name);
}


/*
  Run query and return one field in the result set from the
  first row and <column>
*/

int query_get_string(MYSQL* mysql, const char* query,
                     int column, DYNAMIC_STRING* ds)
{
  MYSQL_RES *res= NULL;
  MYSQL_ROW row;

  if (mysql_query(mysql, query))
  {
    report_or_die("'%s' failed: %d %s", query,
                  mysql_errno(mysql), mysql_error(mysql));
    return 1;
  }
  if ((res= mysql_store_result(mysql)) == NULL)
  {
    report_or_die("Failed to store result: %d %s",
                  mysql_errno(mysql), mysql_error(mysql));
    return 1;
  }

  if ((row= mysql_fetch_row(res)) == NULL)
  {
    mysql_free_result(res);
    return 1;
  }
  init_dynamic_string(ds, (row[column] ? row[column] : "NULL"), ~0, 32);
  mysql_free_result(res);
  return 0;
}


static int my_kill(int pid, int sig)
{
#ifdef __WIN__
  HANDLE proc;
  if ((proc= OpenProcess(PROCESS_TERMINATE, FALSE, pid)) == NULL)
    return -1;
  if (sig == 0)
  {
    CloseHandle(proc);
    return 0;
  }
  (void)TerminateProcess(proc, 201);
  CloseHandle(proc);
  return 1;
#else
  return kill(pid, sig);
#endif
}



/*
  Shutdown the server of current connection and
  make sure it goes away within <timeout> seconds

  NOTE! Currently only works with local server

  SYNOPSIS
  do_shutdown_server()
  command  called command

  DESCRIPTION
  shutdown_server [<timeout>]

*/

void do_shutdown_server(struct st_command *command)
{
  long timeout=60;
  int pid;
  DYNAMIC_STRING ds_pidfile_name;
  MYSQL* mysql = cur_con->mysql;
  static DYNAMIC_STRING ds_timeout;
  const struct command_arg shutdown_args[] = {
    {"timeout", ARG_STRING, FALSE, &ds_timeout, "Timeout before killing server"}
  };
  DBUG_ENTER("do_shutdown_server");

  check_command_args(command, command->first_argument, shutdown_args,
                     sizeof(shutdown_args)/sizeof(struct command_arg),
                     ' ');

  if (ds_timeout.length)
  {
    char* endptr;
    timeout= strtol(ds_timeout.str, &endptr, 10);
    if (*endptr != '\0')
      die("Illegal argument for timeout: '%s'", ds_timeout.str);
  }
  dynstr_free(&ds_timeout);

  /* Get the servers pid_file name and use it to read pid */
  if (query_get_string(mysql, "SHOW VARIABLES LIKE 'pid_file'", 1,
                       &ds_pidfile_name))
    die("Failed to get pid_file from server");

  /* Read the pid from the file */
  {
    int fd;
    char buff[32];

    if ((fd= my_open(ds_pidfile_name.str, O_RDONLY, MYF(0))) < 0)
      die("Failed to open file '%s'", ds_pidfile_name.str);
    dynstr_free(&ds_pidfile_name);

    if (my_read(fd, (uchar*)&buff,
                sizeof(buff), MYF(0)) <= 0){
      my_close(fd, MYF(0));
      die("pid file was empty");
    }
    my_close(fd, MYF(0));

    pid= atoi(buff);
    if (pid == 0)
      die("Pidfile didn't contain a valid number");
  }
  DBUG_PRINT("info", ("Got pid %d", pid));

  /* Tell server to shutdown if timeout > 0*/
  if (timeout && mysql_shutdown(mysql, SHUTDOWN_DEFAULT))
    die("mysql_shutdown failed");

  /* Check that server dies */
  while(timeout--){
    if (my_kill(pid, 0) < 0){
      DBUG_PRINT("info", ("Process %d does not exist anymore", pid));
      DBUG_VOID_RETURN;
    }
    DBUG_PRINT("info", ("Sleeping, timeout: %ld", timeout));
    my_sleep(1000000L);
  }

  /* Kill the server */
  DBUG_PRINT("info", ("Killing server, pid: %d", pid));
  (void)my_kill(pid, 9);

  DBUG_VOID_RETURN;

}


/* List of error names to error codes */
typedef struct
{
  const char *name;
  uint        code;
  const char *text;
} st_error;

static st_error global_error_names[] =
{
  { "<No error>", -1U, "" },
#include <mysqld_ername.h>
  { 0, 0, 0 }
};

#include <my_base.h>
static st_error handler_error_names[] =
{
  { "<No error>", UINT_MAX, "" },
#include <handler_ername.h>
  { 0, 0, 0 }
};

uint get_errcode_from_name(const char *error_name, const char *error_end,
                            st_error *e)
{
  DBUG_ENTER("get_errcode_from_name");
  DBUG_PRINT("enter", ("error_name: %s", error_name));

  /* Loop through the array of known error names */
  for (; e->name; e++)
  {
    /*
      If we get a match, we need to check the length of the name we
      matched against in case it was longer than what we are checking
      (as in ER_WRONG_VALUE vs. ER_WRONG_VALUE_COUNT).
    */
    if (!strncmp(error_name, e->name, (int) (error_end - error_name)) &&
        (uint) strlen(e->name) == (uint) (error_end - error_name))
    {
      DBUG_RETURN(e->code);
    }
  }
  DBUG_RETURN(0);
}


uint get_errcode_from_name(const char *error_name, const char *error_end)
{
  uint tmp;
  if ((tmp= get_errcode_from_name(error_name, error_end,
                                     global_error_names)))
    return tmp;
  if ((tmp= get_errcode_from_name(error_name, error_end,
                                     handler_error_names)))
    return tmp;
  die("Unknown SQL error name '%s'", error_name);
}

const char *unknown_error= "<Unknown>";

const char *get_errname_from_code (uint error_code, st_error *e)
{
   DBUG_ENTER("get_errname_from_code");
   DBUG_PRINT("enter", ("error_code: %d", error_code));

   if (! error_code)
   {
     DBUG_RETURN("");
   }
   for (; e->name; e++)
   {
     if (e->code == error_code)
     {
       DBUG_RETURN(e->name);
     }
   }
   /* Apparently, errors without known names may occur */
   DBUG_RETURN(unknown_error);
} 

const char *get_errname_from_code(uint error_code)
{
  const char *name;
  if ((name= get_errname_from_code(error_code, global_error_names)) !=
      unknown_error)
    return name;
  return get_errname_from_code(error_code, handler_error_names);
}

void do_get_errcodes(struct st_command *command)
{
  struct st_match_err *to= saved_expected_errors.err;
  DBUG_ENTER("do_get_errcodes");

  if (!*command->first_argument)
    die("Missing argument(s) to 'error'");

  /* TODO: Potentially, there is a possibility of variables 
     being expanded twice, e.g.

     let $errcodes = 1,\$a;
     let $a = 1051;
     error $errcodes;
     DROP TABLE unknown_table;
     ...
     Got one of the listed errors

     But since it requires manual escaping, it does not seem 
     particularly dangerous or error-prone. 
  */
  DYNAMIC_STRING ds;
  init_dynamic_string(&ds, 0, command->query_len + 64, 256);
  do_eval(&ds, command->first_argument, command->end, !is_windows);
  char *p= ds.str;

  uint count= 0;
  char *next;

  do
  {
    char *end;

    /* Skip leading spaces */
    while (*p && *p == ' ')
      p++;

    /* Find end */
    end= p;
    while (*end && *end != ',' && *end != ' ')
      end++;

    next=end;

    /* code to handle variables passed to mysqltest */
     if( *p == '$')
     {
        const char* fin;
        VAR *var = var_get(p,&fin,0,0);
        p=var->str_val;
        end=p+var->str_val_len;
     }

    if (*p == 'S')
    {
      char *to_ptr= to->code.sqlstate;

      /*
        SQLSTATE string
        - Must be SQLSTATE_LENGTH long
        - May contain only digits[0-9] and _uppercase_ letters
      */
      p++; /* Step past the S */
      if ((end - p) != SQLSTATE_LENGTH)
        die("The sqlstate must be exactly %d chars long", SQLSTATE_LENGTH);

      /* Check sqlstate string validity */
      while (*p && p < end)
      {
        if (my_isdigit(charset_info, *p) || my_isupper(charset_info, *p))
          *to_ptr++= *p++;
        else
          die("The sqlstate may only consist of digits[0-9] " \
              "and _uppercase_ letters");
      }

      *to_ptr= 0;
      to->type= ERR_SQLSTATE;
      DBUG_PRINT("info", ("ERR_SQLSTATE: %s", to->code.sqlstate));
    }
    else if (*p == 's')
    {
      die("The sqlstate definition must start with an uppercase S");
    }
    else if (*p == 'E' || *p == 'H')
    {
      /* Error name string */

      DBUG_PRINT("info", ("Error name: %s", p));
      to->code.errnum= get_errcode_from_name(p, end);
      to->type= ERR_ERRNO;
      DBUG_PRINT("info", ("ERR_ERRNO: %d", to->code.errnum));
    }
    else if (*p == 'e' || *p == 'h')
    {
      die("The error name definition must start with an uppercase E or H");
    }
    else
    {
      long val;
      char *start= p;
      /* Check that the string passed to str2int only contain digits */
      while (*p && p != end)
      {
        if (!my_isdigit(charset_info, *p))
          die("Invalid argument to error: '%s' - "            \
              "the errno may only consist of digits[0-9]",
              command->first_argument);
        p++;
      }

      /* Convert the sting to int */
      if (!str2int(start, 10, (long) INT_MIN, (long) INT_MAX, &val))
	die("Invalid argument to error: '%s'", command->first_argument);

      to->code.errnum= (uint) val;
      to->type= ERR_ERRNO;
      DBUG_PRINT("info", ("ERR_ERRNO: %d", to->code.errnum));
    }
    to++;
    count++;

    if (count >= (sizeof(saved_expected_errors.err) /
                  sizeof(struct st_match_err)))
      die("Too many errorcodes specified");

    /* Set pointer to the end of the last error code */
    p= next;

    /* Find next ',' */
    while (*p && *p != ',')
      p++;

    if (*p)
      p++; /* Step past ',' */

  } while (*p);

  command->last_argument= command->first_argument;
  while (*command->last_argument)
    command->last_argument++;
  
  to->type= ERR_EMPTY;                        /* End of data */

  DBUG_PRINT("info", ("Expected errors: %d", count));
  saved_expected_errors.count= count;
  dynstr_free(&ds);
  DBUG_VOID_RETURN;
}


/*
  Get a string;  Return ptr to end of string
  Strings may be surrounded by " or '

  If string is a '$variable', return the value of the variable.
*/

char *get_string(char **to_ptr, char **from_ptr,
                 struct st_command *command)
{
  char c, sep;
  char *to= *to_ptr, *from= *from_ptr, *start=to;
  DBUG_ENTER("get_string");

  /* Find separator */
  if (*from == '"' || *from == '\'')
    sep= *from++;
  else
    sep=' ';				/* Separated with space */

  for ( ; (c=*from) ; from++)
  {
    if (c == '\\' && from[1])
    {					/* Escaped character */
      /* We can't translate \0 -> ASCII 0 as replace can't handle ASCII 0 */
      switch (*++from) {
      case 'n':
	*to++= '\n';
	break;
      case 't':
	*to++= '\t';
	break;
      case 'r':
	*to++ = '\r';
	break;
      case 'b':
	*to++ = '\b';
	break;
      case 'Z':				/* ^Z must be escaped on Win32 */
	*to++='\032';
	break;
      default:
	*to++ = *from;
	break;
      }
    }
    else if (c == sep)
    {
      if (c == ' ' || c != *++from)
	break;				/* Found end of string */
      *to++=c;				/* Copy duplicated separator */
    }
    else
      *to++=c;
  }
  if (*from != ' ' && *from)
    die("Wrong string argument in %s", command->query);

  while (my_isspace(charset_info,*from))	/* Point to next string */
    from++;

  *to =0;				/* End of string marker */
  *to_ptr= to+1;			/* Store pointer to end */
  *from_ptr= from;

  /* Check if this was a variable */
  if (*start == '$')
  {
    const char *end= to;
    VAR *var=var_get(start, &end, 0, 1);
    if (var && to == (char*) end+1)
    {
      DBUG_PRINT("info",("var: '%s' -> '%s'", start, var->str_val));
      DBUG_RETURN(var->str_val);	/* return found variable value */
    }
  }
  DBUG_RETURN(start);
}


void set_reconnect(MYSQL* mysql, my_bool val)
{
  my_bool reconnect= val;
  DBUG_ENTER("set_reconnect");
  DBUG_PRINT("info", ("val: %d", (int) val));
#if MYSQL_VERSION_ID < 50000
  mysql->reconnect= reconnect;
#else
  mysql_options(mysql, MYSQL_OPT_RECONNECT, (char *)&reconnect);
#endif
  DBUG_VOID_RETURN;
}


/**
  Change the current connection to the given st_connection, and update
  $mysql_get_server_version and $CURRENT_CONNECTION accordingly.
*/
void set_current_connection(struct st_connection *con)
{
  cur_con= con;
  /* Update $mysql_get_server_version to that of current connection */
  var_set_int("$mysql_get_server_version",
              mysql_get_server_version(con->mysql));
  /* Update $CURRENT_CONNECTION to the name of the current connection */
  var_set_string("$CURRENT_CONNECTION", con->name);
}


void select_connection_name(const char *name)
{
  DBUG_ENTER("select_connection_name");
  DBUG_PRINT("enter",("name: '%s'", name));
  st_connection *con= find_connection_by_name(name);

  if (!con)
    die("connection '%s' not found in connection pool", name);

  set_current_connection(con);

  /* Connection logging if enabled */
  if (!disable_connect_log && !disable_query_log)
  {
    DYNAMIC_STRING *ds= &ds_res;

    dynstr_append_mem(ds, "connection ", 11);
    replace_dynstr_append(ds, name);
    dynstr_append_mem(ds, ";\n", 2);
  }

  DBUG_VOID_RETURN;
}


void select_connection(struct st_command *command)
{
  DBUG_ENTER("select_connection");
  static DYNAMIC_STRING ds_connection;
  const struct command_arg connection_args[] = {
    { "connection_name", ARG_STRING, TRUE, &ds_connection, "Name of the connection that we switch to." }
  };
  check_command_args(command, command->first_argument, connection_args,
                     sizeof(connection_args)/sizeof(struct command_arg),
                     ' ');

  DBUG_PRINT("info", ("changing connection: %s", ds_connection.str));
  select_connection_name(ds_connection.str);
  dynstr_free(&ds_connection);
  DBUG_VOID_RETURN;
}


void do_close_connection(struct st_command *command)
{
  DBUG_ENTER("do_close_connection");

  struct st_connection *con;
  static DYNAMIC_STRING ds_connection;
  const struct command_arg close_connection_args[] = {
    { "connection_name", ARG_STRING, TRUE, &ds_connection,
      "Name of the connection to close." }
  };
  check_command_args(command, command->first_argument,
                     close_connection_args,
                     sizeof(close_connection_args)/sizeof(struct command_arg),
                     ' ');

  DBUG_PRINT("enter",("connection name: '%s'", ds_connection.str));

  if (!(con= find_connection_by_name(ds_connection.str)))
    die("connection '%s' not found in connection pool", ds_connection.str);

  DBUG_PRINT("info", ("Closing connection %s", con->name));
#ifndef EMBEDDED_LIBRARY
  if (command->type == Q_DIRTY_CLOSE)
  {
    if (con->mysql->net.vio)
    {
      vio_delete(con->mysql->net.vio);
      con->mysql->net.vio = 0;
    }
  }
#else
  /*
    As query could be still executed in a separate theread
    we need to check if the query's thread was finished and probably wait
    (embedded-server specific)
  */
  emb_close_connection(con);
#endif /*EMBEDDED_LIBRARY*/
  if (con->stmt)
    mysql_stmt_close(con->stmt);
  con->stmt= 0;

  mysql_close(con->mysql);
  con->mysql= 0;

  if (con->util_mysql)
    mysql_close(con->util_mysql);
  con->util_mysql= 0;
  con->pending= FALSE;
  
  my_free(con->name);

  /*
    When the connection is closed set name to "-closed_connection-"
    to make it possible to reuse the connection name.
  */
  if (!(con->name = my_strdup("-closed_connection-", MYF(MY_WME))))
    die("Out of memory");

  if (con == cur_con)
  {
    /* Current connection was closed */
    var_set_int("$mysql_get_server_version", 0xFFFFFFFF);
    var_set_string("$CURRENT_CONNECTION", con->name);
  }

  /* Connection logging if enabled */
  if (!disable_connect_log && !disable_query_log)
  {
    DYNAMIC_STRING *ds= &ds_res;

    dynstr_append_mem(ds, "disconnect ", 11);
    replace_dynstr_append(ds, ds_connection.str);
    dynstr_append_mem(ds, ";\n", 2);
  }

  dynstr_free(&ds_connection);
  DBUG_VOID_RETURN;
}


/*
  Connect to a server doing several retries if needed.

  SYNOPSIS
  safe_connect()
  con               - connection structure to be used
  host, user, pass, - connection parameters
  db, port, sock

  NOTE

  Sometimes in a test the client starts before
  the server - to solve the problem, we try again
  after some sleep if connection fails the first
  time

  This function will try to connect to the given server
  "opt_max_connect_retries" times and sleep "connection_retry_sleep"
  seconds between attempts before finally giving up.
  This helps in situation when the client starts
  before the server (which happens sometimes).
  It will only ignore connection errors during these retries.

*/

void safe_connect(MYSQL* mysql, const char *name, const char *host,
                  const char *user, const char *pass, const char *db,
                  int port, const char *sock)
{
  int failed_attempts= 0;

  DBUG_ENTER("safe_connect");

  verbose_msg("Connecting to server %s:%d (socket %s) as '%s'"
              ", connection '%s', attempt %d ...", 
              host, port, sock, user, name, failed_attempts);
  while(!mysql_connect_ssl_check(mysql, host,user, pass, db, port, sock,
                                 CLIENT_MULTI_STATEMENTS | CLIENT_REMEMBER_OPTIONS,
                                 opt_ssl_required))
  {
    /*
      Connect failed

      Only allow retry if this was an error indicating the server
      could not be contacted. Error code differs depending
      on protocol/connection type
    */

    if ((mysql_errno(mysql) == CR_CONN_HOST_ERROR ||
         mysql_errno(mysql) == CR_CONNECTION_ERROR) &&
        failed_attempts < opt_max_connect_retries)
    {
      verbose_msg("Connect attempt %d/%d failed: %d: %s", failed_attempts,
                  opt_max_connect_retries, mysql_errno(mysql),
                  mysql_error(mysql));
      my_sleep(connection_retry_sleep);
    }
    else
    {
      if (failed_attempts > 0)
        die("Could not open connection '%s' after %d attempts: %d %s", name,
            failed_attempts, mysql_errno(mysql), mysql_error(mysql));
      else
        die("Could not open connection '%s': %d %s", name,
            mysql_errno(mysql), mysql_error(mysql));
    }
    failed_attempts++;
  }
  verbose_msg("... Connected.");
  DBUG_VOID_RETURN;
}


/*
  Connect to a server and handle connection errors in case they occur.

  SYNOPSIS
  connect_n_handle_errors()
  q                 - context of connect "query" (command)
  con               - connection structure to be used
  host, user, pass, - connection parameters
  db, port, sock

  DESCRIPTION
  This function will try to establish a connection to server and handle
  possible errors in the same manner as if "connect" was usual SQL-statement
  (If error is expected it will ignore it once it occurs and log the
  "statement" to the query log).
  Unlike safe_connect() it won't do several attempts.

  RETURN VALUES
  1 - Connected
  0 - Not connected

*/

int connect_n_handle_errors(struct st_command *command,
                            MYSQL* con, const char* host,
                            const char* user, const char* pass,
                            const char* db, int port, const char* sock)
{
  DYNAMIC_STRING *ds;
  int failed_attempts= 0;

  ds= &ds_res;

  /* Only log if an error is expected */
  if (command->expected_errors.count > 0 &&
      !disable_query_log)
  {
    /*
      Log the connect to result log
    */
    dynstr_append_mem(ds, "connect(", 8);
    replace_dynstr_append(ds, host);
    dynstr_append_mem(ds, ",", 1);
    replace_dynstr_append(ds, user);
    dynstr_append_mem(ds, ",", 1);
    replace_dynstr_append(ds, pass);
    dynstr_append_mem(ds, ",", 1);
    if (db)
      replace_dynstr_append(ds, db);
    dynstr_append_mem(ds, ",", 1);
    replace_dynstr_append_uint(ds, port);
    dynstr_append_mem(ds, ",", 1);
    if (sock)
      replace_dynstr_append(ds, sock);
    dynstr_append_mem(ds, ")", 1);
    dynstr_append_mem(ds, delimiter, delimiter_length);
    dynstr_append_mem(ds, "\n", 1);
  }
  /* Simlified logging if enabled */
  if (!disable_connect_log && !disable_query_log)
  {
    replace_dynstr_append(ds, command->query);
    dynstr_append_mem(ds, ";\n", 2);
  }
  
  while (!mysql_connect_ssl_check(con, host, user, pass, db, port,
                                  sock ? sock: 0, CLIENT_MULTI_STATEMENTS,
                                  opt_ssl_required))
  {
    /*
      If we have used up all our connections check whether this
      is expected (by --error). If so, handle the error right away.
      Otherwise, give it some extra time to rule out race-conditions.
      If extra-time doesn't help, we have an unexpected error and
      must abort -- just proceeding to handle_error() when second
      and third chances are used up will handle that for us.

      There are various user-limits of which only max_user_connections
      and max_connections_per_hour apply at connect time. For the
      the second to create a race in our logic, we'd need a limits
      test that runs without a FLUSH for longer than an hour, so we'll
      stay clear of trying to work out which exact user-limit was
      exceeded.
    */

    if (((mysql_errno(con) == ER_TOO_MANY_USER_CONNECTIONS) ||
         (mysql_errno(con) == ER_USER_LIMIT_REACHED)) &&
        (failed_attempts++ < opt_max_connect_retries))
    {
      int i;

      i= match_expected_error(command, mysql_errno(con), mysql_sqlstate(con));

      if (i >= 0)
        goto do_handle_error;                 /* expected error, handle */

      my_sleep(connection_retry_sleep);       /* unexpected error, wait */
      continue;                               /* and give it 1 more chance */
    }

do_handle_error:
    var_set_errno(mysql_errno(con));
    handle_error(command, mysql_errno(con), mysql_error(con),
		 mysql_sqlstate(con), ds);
    return 0; /* Not connected */
  }

  var_set_errno(0);
  handle_no_error(command);
  revert_properties();
  return 1; /* Connected */
}


/*
  Open a new connection to MySQL Server with the parameters
  specified. Make the new connection the current connection.

  SYNOPSIS
  do_connect()
  q	       called command

  DESCRIPTION
  connect(<name>,<host>,<user>,[<pass>,[<db>,[<port>,<sock>[<opts>]]]]);
  connect <name>,<host>,<user>,[<pass>,[<db>,[<port>,<sock>[<opts>]]]];

  <name> - name of the new connection
  <host> - hostname of server
  <user> - user to connect as
  <pass> - password used when connecting
  <db>   - initial db when connected
  <port> - server port
  <sock> - server socket
  <opts> - options to use for the connection
   * SSL - use SSL if available
   * COMPRESS - use compression if available
   * SHM - use shared memory if available
   * PIPE - use named pipe if available

*/

void do_connect(struct st_command *command)
{
  int con_port= opt_port;
  char *con_options;
  char *ssl_cipher __attribute__((unused))= 0;
  my_bool con_ssl= 0, con_compress= 0;
  my_bool con_pipe= 0;
  my_bool con_shm __attribute__ ((unused))= 0;
  struct st_connection* con_slot;

  static DYNAMIC_STRING ds_connection_name;
  static DYNAMIC_STRING ds_host;
  static DYNAMIC_STRING ds_user;
  static DYNAMIC_STRING ds_password;
  static DYNAMIC_STRING ds_database;
  static DYNAMIC_STRING ds_port;
  static DYNAMIC_STRING ds_sock;
  static DYNAMIC_STRING ds_options;
  static DYNAMIC_STRING ds_default_auth;
#ifdef HAVE_SMEM
  static DYNAMIC_STRING ds_shm;
#endif
  const struct command_arg connect_args[] = {
    { "connection name", ARG_STRING, TRUE, &ds_connection_name, "Name of the connection" },
    { "host", ARG_STRING, TRUE, &ds_host, "Host to connect to" },
    { "user", ARG_STRING, FALSE, &ds_user, "User to connect as" },
    { "passsword", ARG_STRING, FALSE, &ds_password, "Password used when connecting" },
    { "database", ARG_STRING, FALSE, &ds_database, "Database to select after connect" },
    { "port", ARG_STRING, FALSE, &ds_port, "Port to connect to" },
    { "socket", ARG_STRING, FALSE, &ds_sock, "Socket to connect with" },
    { "options", ARG_STRING, FALSE, &ds_options, "Options to use while connecting" },
    { "default_auth", ARG_STRING, FALSE, &ds_default_auth, "Default authentication to use" }
  };

  DBUG_ENTER("do_connect");
  DBUG_PRINT("enter",("connect: %s", command->first_argument));

  strip_parentheses(command);
  check_command_args(command, command->first_argument, connect_args,
                     sizeof(connect_args)/sizeof(struct command_arg),
                     ',');

  /* Port */
  if (ds_port.length)
  {
    con_port= atoi(ds_port.str);
    if (con_port == 0)
      die("Illegal argument for port: '%s'", ds_port.str);
  }

#ifdef HAVE_SMEM
  /* Shared memory */
  init_dynamic_string(&ds_shm, ds_sock.str, 0, 0);
#endif

  /* Sock */
  if (ds_sock.length)
  {
    /*
      If the socket is specified just as a name without path
      append tmpdir in front
    */
    if (*ds_sock.str != FN_LIBCHAR)
    {
      char buff[FN_REFLEN];
      fn_format(buff, ds_sock.str, TMPDIR, "", 0);
      dynstr_set(&ds_sock, buff);
    }
  }
  else
  {
    /* No socket specified, use default */
    dynstr_set(&ds_sock, unix_sock);
  }
  DBUG_PRINT("info", ("socket: %s", ds_sock.str));


  /* Options */
  con_options= ds_options.str;
  while (*con_options)
  {
    size_t length;
    char *end;
    /* Step past any spaces in beginning of option*/
    while (*con_options && my_isspace(charset_info, *con_options))
     con_options++;
    /* Find end of this option */
    end= con_options;
    while (*end && !my_isspace(charset_info, *end))
      end++;
    length= (size_t) (end - con_options);
    if (length == 3 && !strncmp(con_options, "SSL", 3))
      con_ssl= 1;
    else if (!strncmp(con_options, "SSL-CIPHER=", 11))
    {
      con_ssl= 1;
      ssl_cipher=con_options + 11;
    }
    else if (length == 8 && !strncmp(con_options, "COMPRESS", 8))
      con_compress= 1;
    else if (length == 4 && !strncmp(con_options, "PIPE", 4))
      con_pipe= 1;
    else if (length == 3 && !strncmp(con_options, "SHM", 3))
      con_shm= 1;
    else
      die("Illegal option to connect: %.*s", 
          (int) (end - con_options), con_options);
    /* Process next option */
    con_options= end;
  }

  if (find_connection_by_name(ds_connection_name.str))
    die("Connection %s already exists", ds_connection_name.str);
    
  if (next_con != connections_end)
    con_slot= next_con;
  else
  {
    if (!(con_slot= find_connection_by_name("-closed_connection-")))
      die("Connection limit exhausted, you can have max %d connections",
          opt_max_connections);
    my_free(con_slot->name);
    con_slot->name= 0;
  }

  init_connection_thd(con_slot);

  if (!(con_slot->mysql= mysql_init(0)))
    die("Failed on mysql_init()");

  if (opt_connect_timeout)
    mysql_options(con_slot->mysql, MYSQL_OPT_CONNECT_TIMEOUT,
                  (void *) &opt_connect_timeout);
#ifndef MY_CONTEXT_DISABLE
  if (mysql_options(con_slot->mysql, MYSQL_OPT_NONBLOCK, 0))
    die("Failed to initialise non-blocking API");
#endif
  if (opt_compress || con_compress)
    mysql_options(con_slot->mysql, MYSQL_OPT_COMPRESS, NullS);
  mysql_options(con_slot->mysql, MYSQL_OPT_LOCAL_INFILE, 0);
  mysql_options(con_slot->mysql, MYSQL_SET_CHARSET_NAME,
                charset_info->csname);
  if (opt_charsets_dir)
    mysql_options(con_slot->mysql, MYSQL_SET_CHARSET_DIR,
                  opt_charsets_dir);
#if defined(HAVE_OPENSSL) && !defined(EMBEDDED_LIBRARY)
  if (opt_use_ssl)
    con_ssl= 1;
#endif

  if (con_ssl)
  {
#if defined(HAVE_OPENSSL) && !defined(EMBEDDED_LIBRARY)
    mysql_ssl_set(con_slot->mysql, opt_ssl_key, opt_ssl_cert, opt_ssl_ca,
		  opt_ssl_capath, ssl_cipher ? ssl_cipher : opt_ssl_cipher);
#if MYSQL_VERSION_ID >= 50000
    /* Turn on ssl_verify_server_cert only if host is "localhost" */
    opt_ssl_verify_server_cert= !strcmp(ds_host.str, "localhost");
    mysql_options(con_slot->mysql, MYSQL_OPT_SSL_VERIFY_SERVER_CERT,
                  &opt_ssl_verify_server_cert);
#endif
#endif
  }

  if (con_pipe)
  {
#ifdef __WIN__
    opt_protocol= MYSQL_PROTOCOL_PIPE;
#endif
  }

  if (opt_protocol)
    mysql_options(con_slot->mysql, MYSQL_OPT_PROTOCOL, (char*) &opt_protocol);

#ifdef HAVE_SMEM
  if (con_shm)
  {
    uint protocol= MYSQL_PROTOCOL_MEMORY;
    if (!ds_shm.length)
      die("Missing shared memory base name");
    mysql_options(con_slot->mysql, MYSQL_SHARED_MEMORY_BASE_NAME, ds_shm.str);
    mysql_options(con_slot->mysql, MYSQL_OPT_PROTOCOL, &protocol);
  }
  else if (shared_memory_base_name)
  {
    mysql_options(con_slot->mysql, MYSQL_SHARED_MEMORY_BASE_NAME,
                  shared_memory_base_name);
  }
#endif

  /* Use default db name */
  if (ds_database.length == 0)
    dynstr_set(&ds_database, opt_db);

  if (opt_plugin_dir && *opt_plugin_dir)
    mysql_options(con_slot->mysql, MYSQL_PLUGIN_DIR, opt_plugin_dir);

  if (ds_default_auth.length)
    mysql_options(con_slot->mysql, MYSQL_DEFAULT_AUTH, ds_default_auth.str);

  /* Special database to allow one to connect without a database name */
  if (ds_database.length && !strcmp(ds_database.str,"*NO-ONE*"))
    dynstr_set(&ds_database, "");

  if (connect_n_handle_errors(command, con_slot->mysql,
                              ds_host.str,ds_user.str,
                              ds_password.str, ds_database.str,
                              con_port, ds_sock.str))
  {
    DBUG_PRINT("info", ("Inserting connection %s in connection pool",
                        ds_connection_name.str));
    if (!(con_slot->name= my_strdup(ds_connection_name.str, MYF(MY_WME))))
      die("Out of memory");
    con_slot->name_len= strlen(con_slot->name);
    set_current_connection(con_slot);

    if (con_slot == next_con)
      next_con++; /* if we used the next_con slot, advance the pointer */
  }

  dynstr_free(&ds_connection_name);
  dynstr_free(&ds_host);
  dynstr_free(&ds_user);
  dynstr_free(&ds_password);
  dynstr_free(&ds_database);
  dynstr_free(&ds_port);
  dynstr_free(&ds_sock);
  dynstr_free(&ds_options);
  dynstr_free(&ds_default_auth);
#ifdef HAVE_SMEM
  dynstr_free(&ds_shm);
#endif
  DBUG_VOID_RETURN;
}


int do_done(struct st_command *command)
{
  /* Check if empty block stack */
  if (cur_block == block_stack)
  {
    if (*command->query != '}')
      die("Stray 'end' command - end of block before beginning");
    die("Stray '}' - end of block before beginning");
  }

  /* Test if inner block has been executed */
  if (cur_block->ok && cur_block->cmd == cmd_while)
  {
    /* Pop block from stack, re-execute outer block */
    cur_block--;
    parser.current_line = cur_block->line;
  }
  else
  {
    if (*cur_block->delim) 
    {
      /* Restore "old" delimiter after false if block */
      strcpy (delimiter, cur_block->delim);
      delimiter_length= strlen(delimiter);
    }
    /* Pop block from stack, goto next line */
    cur_block--;
    parser.current_line++;
  }
  return 0;
}

/* Operands available in if or while conditions */

enum block_op {
  EQ_OP,
  NE_OP,
  GT_OP,
  GE_OP,
  LT_OP,
  LE_OP,
  ILLEG_OP
};


enum block_op find_operand(const char *start)
{
 char first= *start;
 char next= *(start+1);
 
 if (first == '=' && next == '=')
   return EQ_OP;
 if (first == '!' && next == '=')
   return NE_OP;
 if (first == '>' && next == '=')
   return GE_OP;
 if (first == '>')
   return GT_OP;
 if (first == '<' && next == '=')
   return LE_OP;
 if (first == '<')
   return LT_OP;
 
 return ILLEG_OP;
}


/*
  Process start of a "if" or "while" statement

  SYNOPSIS
  do_block()
  cmd        Type of block
  q	       called command

  DESCRIPTION
  if ([!]<expr>)
  {
  <block statements>
  }

  while ([!]<expr>)
  {
  <block statements>
  }

  Evaluates the <expr> and if it evaluates to
  greater than zero executes the following code block.
  A '!' can be used before the <expr> to indicate it should
  be executed if it evaluates to zero.

  <expr> can also be a simple comparison condition:

  <variable> <op> <expr>

  The left hand side must be a variable, the right hand side can be a
  variable, number, string or `query`. Operands are ==, !=, <, <=, >, >=.
  == and != can be used for strings, all can be used for numerical values.
*/

void do_block(enum block_cmd cmd, struct st_command* command)
{
  char *p= command->first_argument;
  const char *expr_start, *expr_end;
  VAR v;
  const char *cmd_name= (cmd == cmd_while ? "while" : "if");
  my_bool not_expr= FALSE;
  DBUG_ENTER("do_block");
  DBUG_PRINT("enter", ("%s", cmd_name));

  /* Check stack overflow */
  if (cur_block == block_stack_end)
    die("Nesting too deeply");

  /* Set way to find outer block again, increase line counter */
  cur_block->line= parser.current_line++;

  /* If this block is ignored */
  if (!cur_block->ok)
  {
    /* Inner block should be ignored too */
    cur_block++;
    cur_block->cmd= cmd;
    cur_block->ok= FALSE;
    cur_block->delim[0]= '\0';
    DBUG_VOID_RETURN;
  }

  /* Parse and evaluate test expression */
  expr_start= strchr(p, '(');
  if (!expr_start++)
    die("missing '(' in %s", cmd_name);

  while (my_isspace(charset_info, *expr_start))
    expr_start++;
  
  /* Check for !<expr> */
  if (*expr_start == '!')
  {
    not_expr= TRUE;
    expr_start++; /* Step past the '!', then any whitespace */
    while (*expr_start && my_isspace(charset_info, *expr_start))
      expr_start++;
  }
  /* Find ending ')' */
  expr_end= strrchr(expr_start, ')');
  if (!expr_end)
    die("missing ')' in %s", cmd_name);
  p= (char*)expr_end+1;

  while (*p && my_isspace(charset_info, *p))
    p++;
  if (*p && *p != '{')
    die("Missing '{' after %s. Found \"%s\"", cmd_name, p);

  var_init(&v,0,0,0,0);

  /* If expression starts with a variable, it may be a compare condition */

  if (*expr_start == '$')
  {
    const char *curr_ptr= expr_end;
    eval_expr(&v, expr_start, &curr_ptr, true);
    while (my_isspace(charset_info, *++curr_ptr))
    {}
    /* If there was nothing past the variable, skip condition part */
    if (curr_ptr == expr_end)
      goto NO_COMPARE;

    enum block_op operand= find_operand(curr_ptr);
    if (operand == ILLEG_OP)
      die("Found junk '%.*s' after $variable in condition",
          (int)(expr_end - curr_ptr), curr_ptr);

    /* We could silently allow this, but may be confusing */
    if (not_expr)
      die("Negation and comparison should not be combined, please rewrite");
    
    /* Skip the 1 or 2 chars of the operand, then white space */
    if (operand == LT_OP || operand == GT_OP)
    {
      curr_ptr++;
    }
    else
    {
      curr_ptr+= 2;
    }
    while (my_isspace(charset_info, *curr_ptr))
      curr_ptr++;
    if (curr_ptr == expr_end)
      die("Missing right operand in comparison");

    /* Strip off trailing white space */
    while (my_isspace(charset_info, expr_end[-1]))
      expr_end--;
    /* strip off ' or " around the string */
    if (*curr_ptr == '\'' || *curr_ptr == '"')
    {
      if (expr_end[-1] != *curr_ptr)
        die("Unterminated string value");
      curr_ptr++;
      expr_end--;
    }
    VAR v2;
    var_init(&v2,0,0,0,0);
    eval_expr(&v2, curr_ptr, &expr_end);

    if ((operand!=EQ_OP && operand!=NE_OP) && ! (v.is_int && v2.is_int))
      die("Only == and != are supported for string values");

    /* Now we overwrite the first variable with 0 or 1 (for false or true) */

    switch (operand)
    {
    case EQ_OP:
      if (v.is_int)
        v.int_val= (v2.is_int && v2.int_val == v.int_val);
      else
        v.int_val= !strcmp (v.str_val, v2.str_val);
      break;
      
    case NE_OP:
      if (v.is_int)
        v.int_val= ! (v2.is_int && v2.int_val == v.int_val);
      else
        v.int_val= (strcmp (v.str_val, v2.str_val) != 0);
      break;

    case LT_OP:
      v.int_val= (v.int_val < v2.int_val);
      break;
    case LE_OP:
      v.int_val= (v.int_val <= v2.int_val);
      break;
    case GT_OP:
      v.int_val= (v.int_val > v2.int_val);
      break;
    case GE_OP:
      v.int_val= (v.int_val >= v2.int_val);
      break;
    case ILLEG_OP:
      die("Impossible operator, this cannot happen");
    }

    v.is_int= TRUE;
    var_free(&v2);
  } else
  {
    if (*expr_start != '`' && ! my_isdigit(charset_info, *expr_start))
      die("Expression in if/while must beging with $, ` or a number");
    eval_expr(&v, expr_start, &expr_end);
  }

 NO_COMPARE:
  /* Define inner block */
  cur_block++;
  cur_block->cmd= cmd;
  if (v.is_int)
  {
    cur_block->ok= (v.int_val != 0);
  } else
  /* Any non-empty string which does not begin with 0 is also TRUE */
  {
    p= v.str_val;
    /* First skip any leading white space or unary -+ */
    while (*p && ((my_isspace(charset_info, *p) || *p == '-' || *p == '+')))
      p++;

    cur_block->ok= (*p && *p != '0') ? TRUE : FALSE;
  }
  
  if (not_expr)
    cur_block->ok = !cur_block->ok;

  if (cur_block->ok) 
  {
    cur_block->delim[0]= '\0';
  } else
  {
    /* Remember "old" delimiter if entering a false if block */
    strcpy (cur_block->delim, delimiter);
  }
  
  DBUG_PRINT("info", ("OK: %d", cur_block->ok));

  var_free(&v);
  DBUG_VOID_RETURN;
}


void do_delimiter(struct st_command* command)
{
  char* p= command->first_argument;
  DBUG_ENTER("do_delimiter");
  DBUG_PRINT("enter", ("first_argument: %s", command->first_argument));

  while (*p && my_isspace(charset_info, *p))
    p++;

  if (!(*p))
    die("Can't set empty delimiter");

  delimiter_length= strmake_buf(delimiter, p) - delimiter;

  DBUG_PRINT("exit", ("delimiter: %s", delimiter));
  command->last_argument= p + delimiter_length;
  DBUG_VOID_RETURN;
}


my_bool match_delimiter(int c, const char *delim, uint length)
{
  uint i;
  char tmp[MAX_DELIMITER_LENGTH];

  if (c != *delim)
    return 0;

  for (i= 1; i < length &&
	 (c= my_getc(cur_file->file)) == *(delim + i);
       i++)
    tmp[i]= c;

  if (i == length)
    return 1;					/* Found delimiter */

  /* didn't find delimiter, push back things that we read */
  my_ungetc(c);
  while (i > 1)
    my_ungetc(tmp[--i]);
  return 0;
}


my_bool end_of_query(int c)
{
  return match_delimiter(c, delimiter, delimiter_length);
}


/*
  Read one "line" from the file

  SYNOPSIS
  read_line
  buf     buffer for the read line
  size    size of the buffer i.e max size to read

  DESCRIPTION
  This function actually reads several lines and adds them to the
  buffer buf. It continues to read until it finds what it believes
  is a complete query.

  Normally that means it will read lines until it reaches the
  "delimiter" that marks end of query. Default delimiter is ';'
  The function should be smart enough not to detect delimiter's
  found inside strings surrounded with '"' and '\'' escaped strings.

  If the first line in a query starts with '#' or '-' this line is treated
  as a comment. A comment is always terminated when end of line '\n' is
  reached.

*/

int read_line(char *buf, int size)
{
  char c, UNINIT_VAR(last_quote), last_char= 0;
  char *p= buf, *buf_end= buf + size - 1;
  int skip_char= 0;
  my_bool have_slash= FALSE;
  
  enum {R_NORMAL, R_Q, R_SLASH_IN_Q,
        R_COMMENT, R_LINE_START} state= R_LINE_START;
  DBUG_ENTER("read_line");

  start_lineno= cur_file->lineno;
  DBUG_PRINT("info", ("Starting to read at lineno: %d", start_lineno));
  for (; p < buf_end ;)
  {
    skip_char= 0;
    c= my_getc(cur_file->file);
    if (feof(cur_file->file))
    {
  found_eof:
      if (cur_file->file != stdin)
      {
	fclose(cur_file->file);
        cur_file->file= 0;
      }
      my_free(cur_file->file_name);
      cur_file->file_name= 0;
      if (cur_file == file_stack)
      {
        /* We're back at the first file, check if
           all { have matching }
        */
        if (cur_block != block_stack)
          die("Missing end of block");

        *p= 0;
        DBUG_PRINT("info", ("end of file at line %d", cur_file->lineno));
        DBUG_RETURN(1);
      }
      cur_file--;
      start_lineno= cur_file->lineno;
      continue;
    }

    if (c == '\n')
    {
      /* Line counting is independent of state */
      cur_file->lineno++;

      /* Convert cr/lf to lf */
      if (p != buf && *(p-1) == '\r')
        p--;
    }

    switch(state) {
    case R_NORMAL:
      if (end_of_query(c))
      {
	*p= 0;
        DBUG_PRINT("exit", ("Found delimiter '%s' at line %d",
                            delimiter, cur_file->lineno));
	DBUG_RETURN(0);
      }
      else if ((c == '{' &&
                (!my_strnncoll_simple(charset_info, (const uchar*) "while", 5,
                                      (uchar*) buf, min(5, p - buf), 0) ||
                 !my_strnncoll_simple(charset_info, (const uchar*) "if", 2,
                                      (uchar*) buf, min(2, p - buf), 0))))
      {
        /* Only if and while commands can be terminated by { */
        *p++= c;
	*p= 0;
        DBUG_PRINT("exit", ("Found '{' indicating start of block at line %d",
                            cur_file->lineno));
	DBUG_RETURN(0);
      }
      else if (c == '\'' || c == '"' || c == '`')
      {
        if (! have_slash) 
        {
	  last_quote= c;
	  state= R_Q;
	}
      }
      have_slash= (c == '\\');
      break;

    case R_COMMENT:
      if (c == '\n')
      {
        /* Comments are terminated by newline */
	*p= 0;
        DBUG_PRINT("exit", ("Found newline in comment at line: %d",
                            cur_file->lineno));
	DBUG_RETURN(0);
      }
      break;

    case R_LINE_START:
      if (c == '#' || c == '-')
      {
        /* A # or - in the first position of the line - this is a comment */
	state = R_COMMENT;
      }
      else if (my_isspace(charset_info, c))
      {
	if (c == '\n')
        {
          if (last_char == '\n')
          {
            /* Two new lines in a row, return empty line */
            DBUG_PRINT("info", ("Found two new lines in a row"));
            *p++= c;
            *p= 0;
            DBUG_RETURN(0);
          }

          /* Query hasn't started yet */
	  start_lineno= cur_file->lineno;
          DBUG_PRINT("info", ("Query hasn't started yet, start_lineno: %d",
                              start_lineno));
        }

        /* Skip all space at begining of line */
	skip_char= 1;
      }
      else if (end_of_query(c))
      {
	*p= 0;
        DBUG_PRINT("exit", ("Found delimiter '%s' at line: %d",
                            delimiter, cur_file->lineno));
	DBUG_RETURN(0);
      }
      else if (c == '}')
      {
        /* A "}" need to be by itself in the begining of a line to terminate */
        *p++= c;
	*p= 0;
        DBUG_PRINT("exit", ("Found '}' in begining of a line at line: %d",
                            cur_file->lineno));
	DBUG_RETURN(0);
      }
      else if (c == '\'' || c == '"' || c == '`')
      {
        last_quote= c;
	state= R_Q;
      }
      else
	state= R_NORMAL;
      break;

    case R_Q:
      if (c == last_quote)
	state= R_NORMAL;
      else if (c == '\\')
	state= R_SLASH_IN_Q;
      break;

    case R_SLASH_IN_Q:
      state= R_Q;
      break;

    }

    last_char= c;

    if (!skip_char)
    {
      /* Could be a multibyte character */
      /* This code is based on the code in "sql_load.cc" */
#ifdef USE_MB
      int charlen = my_mbcharlen(charset_info, (unsigned char) c);
      /* We give up if multibyte character is started but not */
      /* completed before we pass buf_end */
      if ((charlen > 1) && (p + charlen) <= buf_end)
      {
	int i;
	char* mb_start = p;

	*p++ = c;

	for (i= 1; i < charlen; i++)
	{
	  c= my_getc(cur_file->file);
	  if (feof(cur_file->file))
	    goto found_eof;
	  *p++ = c;
	}
	if (! my_ismbchar(charset_info, mb_start, p))
	{
	  /* It was not a multiline char, push back the characters */
	  /* We leave first 'c', i.e. pretend it was a normal char */
	  while (p-1 > mb_start)
	    my_ungetc(*--p);
	}
      }
      else
#endif
	*p++= c;
    }
  }
  die("The input buffer is too small for this query.x\n"      \
      "check your query or increase MAX_QUERY and recompile");
  DBUG_RETURN(0);
}


/*
  Convert the read query to result format version 1

  That is: After newline, all spaces need to be skipped
  unless the previous char was a quote

  This is due to an old bug that has now been fixed, but the
  version 1 output format is preserved by using this function

*/

void convert_to_format_v1(char* query)
{
  int last_c_was_quote= 0;
  char *p= query, *to= query;
  char *end= strend(query);
  char last_c;

  while (p <= end)
  {
    if (*p == '\n' && !last_c_was_quote)
    {
      *to++ = *p++; /* Save the newline */

      /* Skip any spaces on next line */
      while (*p && my_isspace(charset_info, *p))
        p++;

      last_c_was_quote= 0;
    }
    else if (*p == '\'' || *p == '"' || *p == '`')
    {
      last_c= *p;
      *to++ = *p++;

      /* Copy anything until the next quote of same type */
      while (*p && *p != last_c)
        *to++ = *p++;

      *to++ = *p++;

      last_c_was_quote= 1;
    }
    else
    {
      *to++ = *p++;
      last_c_was_quote= 0;
    }
  }
}


/*
  Check for unexpected "junk" after the end of query
  This is normally caused by missing delimiters or when
  switching between different delimiters
*/

void check_eol_junk_line(const char *line)
{
  const char *p= line;
  DBUG_ENTER("check_eol_junk_line");
  DBUG_PRINT("enter", ("line: %s", line));

  /* Check for extra delimiter */
  if (*p && !strncmp(p, delimiter, delimiter_length))
    die("Extra delimiter \"%s\" found", delimiter);

  /* Allow trailing # comment */
  if (*p && *p != '#')
  {
    if (*p == '\n')
      die("Missing delimiter");
    die("End of line junk detected: \"%s\"", p);
  }
  DBUG_VOID_RETURN;
}

void check_eol_junk(const char *eol)
{
  const char *p= eol;
  DBUG_ENTER("check_eol_junk");
  DBUG_PRINT("enter", ("eol: %s", eol));

  /* Skip past all spacing chars and comments */
  while (*p && (my_isspace(charset_info, *p) || *p == '#' || *p == '\n'))
  {
    /* Skip past comments started with # and ended with newline */
    if (*p && *p == '#')
    {
      p++;
      while (*p && *p != '\n')
        p++;
    }

    /* Check this line */
    if (*p && *p == '\n')
      check_eol_junk_line(p);

    if (*p)
      p++;
  }

  check_eol_junk_line(p);

  DBUG_VOID_RETURN;
}


bool is_delimiter(const char* p)
{
  uint match= 0;
  char* delim= delimiter;
  while (*p && *p == *delim++)
  {
    match++;
    p++;
  }

  return (match == delimiter_length);
}


/*
  Create a command from a set of lines

  SYNOPSIS
    read_command()
    command_ptr pointer where to return the new query

  DESCRIPTION
    Converts lines returned by read_line into a command, this involves
    parsing the first word in the read line to find the command type.

  A -- comment may contain a valid query as the first word after the
  comment start. Thus it's always checked to see if that is the case.
  The advantage with this approach is to be able to execute commands
  terminated by new line '\n' regardless how many "delimiter" it contain.
*/

#define MAX_QUERY (256*1024*2) /* 256K -- a test in sp-big is >128K */
static char read_command_buf[MAX_QUERY];

int read_command(struct st_command** command_ptr)
{
  char *p= read_command_buf;
  struct st_command* command;
  DBUG_ENTER("read_command");

  if (parser.current_line < parser.read_lines)
  {
    get_dynamic(&q_lines, (uchar*) command_ptr, parser.current_line) ;
    DBUG_RETURN(0);
  }
  if (!(*command_ptr= command=
        (struct st_command*) my_malloc(sizeof(*command),
                                       MYF(MY_WME|MY_ZEROFILL))) ||
      insert_dynamic(&q_lines, (uchar*) &command))
    die("Out of memory");
  command->type= Q_UNKNOWN;

  read_command_buf[0]= 0;
  if (read_line(read_command_buf, sizeof(read_command_buf)))
  {
    check_eol_junk(read_command_buf);
    DBUG_RETURN(1);
  }

  if (opt_result_format_version == 1)
    convert_to_format_v1(read_command_buf);

  DBUG_PRINT("info", ("query: '%s'", read_command_buf));
  if (*p == '#')
  {
    command->type= Q_COMMENT;
  }
  else if (p[0] == '-' && p[1] == '-')
  {
    command->type= Q_COMMENT_WITH_COMMAND;
    p+= 2; /* Skip past -- */
  }
  else if (*p == '\n')
  {
    command->type= Q_EMPTY_LINE;
  }

  /* Skip leading spaces */
  while (*p && my_isspace(charset_info, *p))
    p++;

  if (!(command->query_buf= command->query= my_strdup(p, MYF(MY_WME))))
    die("Out of memory");

  /*
    Calculate first word length(the command), terminated
    by 'space' , '(' or 'delimiter' */
  p= command->query;
  while (*p && !my_isspace(charset_info, *p) && *p != '(' && !is_delimiter(p))
    p++;
  command->first_word_len= (uint) (p - command->query);
  DBUG_PRINT("info", ("first_word: %.*s",
                      command->first_word_len, command->query));

  /* Skip spaces between command and first argument */
  while (*p && my_isspace(charset_info, *p))
    p++;
  command->first_argument= p;

  command->end= strend(command->query);
  command->query_len= (command->end - command->query);
  parser.read_lines++;
  DBUG_RETURN(0);
}


static struct my_option my_long_options[] =
{
  {"help", '?', "Display this help and exit.", 0, 0, 0, GET_NO_ARG, NO_ARG,
   0, 0, 0, 0, 0, 0},
  {"basedir", 'b', "Basedir for tests.", &opt_basedir,
   &opt_basedir, 0, GET_STR, REQUIRED_ARG, 0, 0, 0, 0, 0, 0},
  {"character-sets-dir", 0,
   "Directory for character set files.", &opt_charsets_dir,
   &opt_charsets_dir, 0, GET_STR, REQUIRED_ARG, 0, 0, 0, 0, 0, 0},
  {"compress", 'C', "Use the compressed server/client protocol.",
   &opt_compress, &opt_compress, 0, GET_BOOL, NO_ARG, 0, 0, 0,
   0, 0, 0},
  {"continue-on-error", 0,
   "Continue test even if we got an error. "
   "This is mostly useful when testing a storage engine to see what from a test file it can execute, "
   "or to find all syntax errors in a newly created big test file",
   &opt_continue_on_error, &opt_continue_on_error, 0,
   GET_BOOL, NO_ARG, 0, 0, 0, 0, 0, 0},
  {"cursor-protocol", 0, "Use cursors for prepared statements.",
   &cursor_protocol, &cursor_protocol, 0,
   GET_BOOL, NO_ARG, 0, 0, 0, 0, 0, 0},
  {"database", 'D', "Database to use.", &opt_db, &opt_db, 0,
   GET_STR, REQUIRED_ARG, 0, 0, 0, 0, 0, 0},
#ifdef DBUG_OFF
  {"debug", '#', "This is a non-debug version. Catch this and exit",
   0,0, 0, GET_DISABLED, OPT_ARG, 0, 0, 0, 0, 0, 0},
#else
  {"debug", '#', "Output debug log. Often this is 'd:t:o,filename'.",
   0, 0, 0, GET_STR, OPT_ARG, 0, 0, 0, 0, 0, 0},
#endif
  {"debug-check", 0, "Check memory and open file usage at exit.",
   &debug_check_flag, &debug_check_flag, 0,
   GET_BOOL, NO_ARG, 0, 0, 0, 0, 0, 0},
  {"debug-info", 0, "Print some debug info at exit.",
   &debug_info_flag, &debug_info_flag,
   0, GET_BOOL, NO_ARG, 0, 0, 0, 0, 0, 0},
  {"host", 'h', "Connect to host.", &opt_host, &opt_host, 0,
   GET_STR, REQUIRED_ARG, 0, 0, 0, 0, 0, 0},
  {"prologue", 0, "Include SQL before each test case.", &opt_prologue,
   &opt_prologue, 0, GET_STR, REQUIRED_ARG, 0, 0, 0, 0, 0, 0},
  {"logdir", OPT_LOG_DIR, "Directory for log files", &opt_logdir,
   &opt_logdir, 0, GET_STR, REQUIRED_ARG, 0, 0, 0, 0, 0, 0},
  {"mark-progress", 0,
   "Write line number and elapsed time to <testname>.progress.",
   &opt_mark_progress, &opt_mark_progress, 0,
   GET_BOOL, NO_ARG, 0, 0, 0, 0, 0, 0},
  {"max-connect-retries", 0,
   "Maximum number of attempts to connect to server.",
   &opt_max_connect_retries, &opt_max_connect_retries, 0,
   GET_INT, REQUIRED_ARG, 500, 1, 10000, 0, 0, 0},
  {"max-connections", 0,
   "Max number of open connections to server",
   &opt_max_connections, &opt_max_connections, 0,
   GET_INT, REQUIRED_ARG, DEFAULT_MAX_CONN, 8, 5120, 0, 0, 0},
  {"password", 'p', "Password to use when connecting to server.",
   0, 0, 0, GET_STR, OPT_ARG, 0, 0, 0, 0, 0, 0},
  {"protocol", OPT_MYSQL_PROTOCOL, "The protocol of connection (tcp,socket,pipe,memory).",
   0, 0, 0, GET_STR,  REQUIRED_ARG, 0, 0, 0, 0, 0, 0},
  {"port", 'P', "Port number to use for connection or 0 for default to, in "
   "order of preference, my.cnf, $MYSQL_TCP_PORT, "
#if MYSQL_PORT_DEFAULT == 0
   "/etc/services, "
#endif
   "built-in default (" STRINGIFY_ARG(MYSQL_PORT) ").",
   &opt_port, &opt_port, 0, GET_INT, REQUIRED_ARG, 0, 0, 0, 0, 0, 0},
  {"ps-protocol", 0, 
   "Use prepared-statement protocol for communication.",
   &ps_protocol, &ps_protocol, 0,
   GET_BOOL, NO_ARG, 0, 0, 0, 0, 0, 0},
  {"non-blocking-api", 0,
   "Use the non-blocking client API for communication.",
   &non_blocking_api_enabled, &non_blocking_api_enabled, 0,
   GET_BOOL, NO_ARG, 0, 0, 0, 0, 0, 0},
  {"quiet", 's', "Suppress all normal output.", &silent,
   &silent, 0, GET_BOOL, NO_ARG, 0, 0, 0, 0, 0, 0},
  {"record", 'r', "Record output of test_file into result file.",
   0, 0, 0, GET_NO_ARG, NO_ARG, 0, 0, 0, 0, 0, 0},
  {"result-file", 'R', "Read/store result from/in this file.",
   &result_file_name, &result_file_name, 0,
   GET_STR, REQUIRED_ARG, 0, 0, 0, 0, 0, 0},
  {"result-format-version", OPT_RESULT_FORMAT_VERSION,
   "Version of the result file format to use",
   &opt_result_format_version,
   &opt_result_format_version, 0,
   GET_INT, REQUIRED_ARG, 1, 1, 2, 0, 0, 0},
  {"server-arg", 'A', "Send option value to embedded server as a parameter.",
   0, 0, 0, GET_STR, REQUIRED_ARG, 0, 0, 0, 0, 0, 0},
  {"server-file", 'F', "Read embedded server arguments from file.",
   0, 0, 0, GET_STR, REQUIRED_ARG, 0, 0, 0, 0, 0, 0},
  {"shared-memory-base-name", 0,
   "Base name of shared memory.", &shared_memory_base_name, 
   &shared_memory_base_name, 0, GET_STR, REQUIRED_ARG, 0, 0, 0, 
   0, 0, 0},
  {"silent", 's', "Suppress all normal output. Synonym for --quiet.",
   &silent, &silent, 0, GET_BOOL, NO_ARG, 0, 0, 0, 0, 0, 0},
  {"sleep", 'T', "Always sleep this many seconds on sleep commands.",
   &opt_sleep, &opt_sleep, 0, GET_INT, REQUIRED_ARG, -1, -1, 0,
   0, 0, 0},
  {"socket", 'S', "The socket file to use for connection.",
   &unix_sock, &unix_sock, 0, GET_STR, REQUIRED_ARG, 0, 0, 0,
   0, 0, 0},
  {"sp-protocol", 0, "Use stored procedures for select.",
   &sp_protocol, &sp_protocol, 0,
   GET_BOOL, NO_ARG, 0, 0, 0, 0, 0, 0},
#include "sslopt-longopts.h"
  {"tail-lines", 0,
   "Number of lines of the result to include in a failure report.",
   &opt_tail_lines, &opt_tail_lines, 0,
   GET_INT, REQUIRED_ARG, 0, 0, 10000, 0, 0, 0},
  {"test-file", 'x', "Read test from/in this file (default stdin).",
   0, 0, 0, GET_STR, REQUIRED_ARG, 0, 0, 0, 0, 0, 0},
  {"timer-file", 'm', "File where the timing in microseconds is stored.",
   0, 0, 0, GET_STR, REQUIRED_ARG, 0, 0, 0, 0, 0, 0},
  {"tmpdir", 't', "Temporary directory where sockets are put.",
   0, 0, 0, GET_STR, REQUIRED_ARG, 0, 0, 0, 0, 0, 0},
  {"user", 'u', "User for login.", &opt_user, &opt_user, 0,
   GET_STR, REQUIRED_ARG, 0, 0, 0, 0, 0, 0},
  {"verbose", 'v', "Write more.", &verbose, &verbose, 0,
   GET_BOOL, NO_ARG, 0, 0, 0, 0, 0, 0},
  {"version", 'V', "Output version information and exit.",
   0, 0, 0, GET_NO_ARG, NO_ARG, 0, 0, 0, 0, 0, 0},
  {"view-protocol", 0, "Use views for select.",
   &view_protocol, &view_protocol, 0,
   GET_BOOL, NO_ARG, 0, 0, 0, 0, 0, 0},
  {"connect_timeout", 0,
   "Number of seconds before connection timeout.",
   &opt_connect_timeout, &opt_connect_timeout, 0, GET_UINT, REQUIRED_ARG,
   120, 0, 3600 * 12, 0, 0, 0},
  {"plugin_dir", 0, "Directory for client-side plugins.",
    &opt_plugin_dir, &opt_plugin_dir, 0,
   GET_STR, REQUIRED_ARG, 0, 0, 0, 0, 0, 0},
  {"overlay-dir", 0, "Overlay directory.", &opt_overlay_dir,
    &opt_overlay_dir, 0, GET_STR, REQUIRED_ARG, 0, 0, 0, 0, 0, 0},
  {"suite-dir", 0, "Suite directory.", &opt_suite_dir,
    &opt_suite_dir, 0, GET_STR, REQUIRED_ARG, 0, 0, 0, 0, 0, 0},
  { 0, 0, 0, 0, 0, 0, GET_NO_ARG, NO_ARG, 0, 0, 0, 0, 0, 0}
};


void print_version(void)
{
  printf("%s  Ver %s Distrib %s, for %s (%s)\n",my_progname,MTEST_VERSION,
	 MYSQL_SERVER_VERSION,SYSTEM_TYPE,MACHINE_TYPE);
}

void usage()
{
  print_version();
  puts(ORACLE_WELCOME_COPYRIGHT_NOTICE("2000"));
  printf("Runs a test against the mysql server and compares output with a results file.\n\n");
  printf("Usage: %s [OPTIONS] [database] < test_file\n", my_progname);
  print_defaults("my",load_default_groups);
  puts("");
  my_print_help(my_long_options);
  my_print_variables(my_long_options);
}


/*
  Read arguments for embedded server and put them into
  embedded_server_args[]
*/

void read_embedded_server_arguments(const char *name)
{
  char argument[1024],buff[FN_REFLEN], *str=0;
  FILE *file;

  if (!test_if_hard_path(name))
  {
    strxmov(buff, opt_basedir, name, NullS);
    name=buff;
  }
  fn_format(buff, name, "", "", MY_UNPACK_FILENAME);

  if (!embedded_server_arg_count)
  {
    embedded_server_arg_count=1;
    embedded_server_args[0]= (char*) "";		/* Progname */
  }
  if (!(file=my_fopen(buff, O_RDONLY | FILE_BINARY, MYF(MY_WME))))
    die("Failed to open file '%s'", buff);

  while (embedded_server_arg_count < MAX_EMBEDDED_SERVER_ARGS &&
	 (str=fgets(argument,sizeof(argument), file)))
  {
    *(strend(str)-1)=0;				/* Remove end newline */
    if (!(embedded_server_args[embedded_server_arg_count]=
	  (char*) my_strdup(str,MYF(MY_WME))))
    {
      my_fclose(file,MYF(0));
      die("Out of memory");

    }
    embedded_server_arg_count++;
  }
  my_fclose(file,MYF(0));
  if (str)
    die("Too many arguments in option file: %s",name);

  return;
}


static my_bool
get_one_option(int optid, const struct my_option *opt, char *argument)
{
  switch(optid) {
  case '#':
#ifndef DBUG_OFF
    DBUG_PUSH(argument ? argument : "d:t:S:i:O,/tmp/mysqltest.trace");
    debug_check_flag= 1;
    debug_info_flag= 1;
#endif
    break;
  case 'r':
    record = 1;
    break;
  case 'x':
  {
    char buff[FN_REFLEN];
    if (!test_if_hard_path(argument))
    {
      strxmov(buff, opt_basedir, argument, NullS);
      argument= buff;
    }
    fn_format(buff, argument, "", "", MY_UNPACK_FILENAME);
    DBUG_ASSERT(cur_file == file_stack && cur_file->file == 0);
    if (!(cur_file->file=
          fopen(buff, "rb")))
      die("Could not open '%s' for reading, errno: %d", buff, errno);
    cur_file->file_name= my_strdup(buff, MYF(MY_FAE));
    cur_file->lineno= 1;
    break;
  }
  case 'm':
  {
    static char buff[FN_REFLEN];
    if (!test_if_hard_path(argument))
    {
      strxmov(buff, opt_basedir, argument, NullS);
      argument= buff;
    }
    fn_format(buff, argument, "", "", MY_UNPACK_FILENAME);
    timer_file= buff;
    unlink(timer_file);	     /* Ignore error, may not exist */
    break;
  }
  case 'p':
    if (argument == disabled_my_option)
      argument= (char*) "";			// Don't require password
    if (argument)
    {
      my_free(opt_pass);
      opt_pass= my_strdup(argument, MYF(MY_FAE));
      while (*argument) *argument++= 'x';		/* Destroy argument */
      tty_password= 0;
    }
    else
      tty_password= 1;
    break;
#include <sslopt-case.h>
  case 't':
    strnmov(TMPDIR, argument, sizeof(TMPDIR));
    break;
  case 'A':
    if (!embedded_server_arg_count)
    {
      embedded_server_arg_count=1;
      embedded_server_args[0]= (char*) "";
    }
    if (embedded_server_arg_count == MAX_EMBEDDED_SERVER_ARGS-1 ||
        !(embedded_server_args[embedded_server_arg_count++]=
          my_strdup(argument, MYF(MY_FAE))))
    {
      die("Can't use server argument");
    }
    break;
  case OPT_LOG_DIR:
    /* Check that the file exists */
    if (access(opt_logdir, F_OK) != 0)
      die("The specified log directory does not exist: '%s'", opt_logdir);
    break;
  case 'F':
    read_embedded_server_arguments(argument);
    break;
  case OPT_RESULT_FORMAT_VERSION:
    set_result_format_version(opt_result_format_version);
    break;
  case 'V':
    print_version();
    exit(0);
  case OPT_MYSQL_PROTOCOL:
#ifndef EMBEDDED_LIBRARY
    opt_protocol= find_type_or_exit(argument, &sql_protocol_typelib,
                                    opt->name);
#endif
    break;
  case '?':
    usage();
    exit(0);
  }
  return 0;
}


int parse_args(int argc, char **argv)
{
  if (load_defaults("my",load_default_groups,&argc,&argv))
    exit(1);

  default_argv= argv;

  if ((handle_options(&argc, &argv, my_long_options, get_one_option)))
    exit(1);

  if (argc > 1)
  {
    usage();
    exit(1);
  }
  if (argc == 1)
    opt_db= *argv;
  if (tty_password)
    opt_pass= get_tty_password(NullS);          /* purify tested */
  if (debug_info_flag)
    my_end_arg= MY_CHECK_ERROR | MY_GIVE_INFO;
  if (debug_check_flag)
    my_end_arg|= MY_CHECK_ERROR;

  if (global_subst != NULL)
  {
    char *comma= strstr(global_subst, ",");
    if (comma == NULL)
      die("wrong --global-subst, must be X,Y");
    memcpy(global_subst_from, global_subst, (comma-global_subst));
    global_subst_from[comma-global_subst]= 0;
    memcpy(global_subst_to, comma+1, strlen(comma));
  }

  if (!opt_suite_dir)
    opt_suite_dir= "./";
  suite_dir_len= strlen(opt_suite_dir);
  overlay_dir_len= opt_overlay_dir ? strlen(opt_overlay_dir) : 0;

  if (!record)
  {
    /* Check that the result file exists */
    if (result_file_name && access(result_file_name, F_OK) != 0)
      die("The specified result file '%s' does not exist",
          result_file_name);
  }

  return 0;
}

/*
  Write the content of str into file

  SYNOPSIS
  str_to_file2
  fname - name of file to truncate/create and write to
  str - content to write to file
  size - size of content witten to file
  append - append to file instead of overwriting old file
*/

void str_to_file2(const char *fname, char *str, int size, my_bool append)
{
  int fd;
  char buff[FN_REFLEN];
  int flags= O_WRONLY | O_CREAT;
  if (!test_if_hard_path(fname))
  {
    strxmov(buff, opt_basedir, fname, NullS);
    fname= buff;
  }
  fn_format(buff, fname, "", "", MY_UNPACK_FILENAME);

  if (!append)
    flags|= O_TRUNC;
  if ((fd= my_open(buff, flags,
                   MYF(MY_WME | MY_FFNF))) < 0)
    die("Could not open '%s' for writing, errno: %d", buff, errno);
  if (append && my_seek(fd, 0, SEEK_END, MYF(0)) == MY_FILEPOS_ERROR)
    die("Could not find end of file '%s', errno: %d", buff, errno);
  if (my_write(fd, (uchar*)str, size, MYF(MY_WME|MY_FNABP)))
    die("write failed, errno: %d", errno);
  my_close(fd, MYF(0));
}

/*
  Write the content of str into file

  SYNOPSIS
  str_to_file
  fname - name of file to truncate/create and write to
  str - content to write to file
  size - size of content witten to file
*/

void str_to_file(const char *fname, char *str, int size)
{
  str_to_file2(fname, str, size, FALSE);
}


void check_regerr(my_regex_t* r, int err)
{
  char err_buf[1024];

  if (err)
  {
    my_regerror(err,r,err_buf,sizeof(err_buf));
    die("Regex error: %s\n", err_buf);
  }
}


#ifdef __WIN__

DYNAMIC_ARRAY patterns;

/*
  init_win_path_patterns

  DESCRIPTION
  Setup string patterns that will be used to detect filenames that
  needs to be converted from Win to Unix format

*/

void init_win_path_patterns()
{
  /* List of string patterns to match in order to find paths */
  const char* paths[] = { "$MYSQL_TEST_DIR",
                          "$MYSQL_TMP_DIR",
                          "$MYSQLTEST_VARDIR",
                          "$MASTER_MYSOCK",
                          "$MYSQL_SHAREDIR",
                          "$MYSQL_LIBDIR",
                          "./test/" };
  int num_paths= sizeof(paths)/sizeof(char*);
  int i;
  char* p;

  DBUG_ENTER("init_win_path_patterns");

  my_init_dynamic_array(&patterns, sizeof(const char*), 16, 16);

  /* Loop through all paths in the array */
  for (i= 0; i < num_paths; i++)
  {
    VAR* v;
    if (*(paths[i]) == '$')
    {
      v= var_get(paths[i], 0, 0, 0);
      p= my_strdup(v->str_val, MYF(MY_FAE));
    }
    else
      p= my_strdup(paths[i], MYF(MY_FAE));

    /* Don't insert zero length strings in patterns array */
    if (strlen(p) == 0)
    {
      my_free(p);
      continue;
    }

    if (insert_dynamic(&patterns, (uchar*) &p))
      die("Out of memory");

    DBUG_PRINT("info", ("p: %s", p));
    while (*p)
    {
      if (*p == '/')
        *p='\\';
      p++;
    }
  }
  DBUG_VOID_RETURN;
}

void free_win_path_patterns()
{
  uint i= 0;
  for (i=0 ; i < patterns.elements ; i++)
  {
    const char** pattern= dynamic_element(&patterns, i, const char**);
    my_free((void *) *pattern);
  }
  delete_dynamic(&patterns);
}

/*
  fix_win_paths

  DESCRIPTION
  Search the string 'val' for the patterns that are known to be
  strings that contain filenames. Convert all \ to / in the
  filenames that are found.

  Ex:
  val = 'Error "c:\mysql\mysql-test\var\test\t1.frm" didn't exist'
  => $MYSQL_TEST_DIR is found by strstr
  => all \ from c:\mysql\m... until next space is converted into /
*/

void fix_win_paths(const char *val, int len)
{
  uint i;
  char *p;

  DBUG_ENTER("fix_win_paths");
  for (i= 0; i < patterns.elements; i++)
  {
    const char** pattern= dynamic_element(&patterns, i, const char**);
    DBUG_PRINT("info", ("pattern: %s", *pattern));

    /* Search for the path in string */
    while ((p= strstr((char*)val, *pattern)))
    {
      DBUG_PRINT("info", ("Found %s in val p: %s", *pattern, p));

      while (*p && !my_isspace(charset_info, *p))
      {
        if (*p == '\\')
          *p= '/';
        p++;
      }
      DBUG_PRINT("info", ("Converted \\ to /, p: %s", p));
    }
  }
  DBUG_PRINT("exit", (" val: %s, len: %d", val, len));
  DBUG_VOID_RETURN;
}
#endif



/*
  Append the result for one field to the dynamic string ds
*/

void append_field(DYNAMIC_STRING *ds, uint col_idx, MYSQL_FIELD* field,
                  char* val, ulonglong len, my_bool is_null)
{
  char null[]= "NULL";

  if (col_idx < max_replace_column && replace_column[col_idx])
  {
    val= replace_column[col_idx];
    len= strlen(val);
  }
  else if (is_null)
  {
    val= null;
    len= 4;
  }
#ifdef __WIN__
  else if ((field->type == MYSQL_TYPE_DOUBLE ||
            field->type == MYSQL_TYPE_FLOAT ) &&
           field->decimals >= 31)
  {
    /* Convert 1.2e+018 to 1.2e+18 and 1.2e-018 to 1.2e-18 */
    char *start= strchr(val, 'e');
    if (start && strlen(start) >= 5 &&
        (start[1] == '-' || start[1] == '+') && start[2] == '0')
    {
      start+=2; /* Now points at first '0' */
      if (field->flags & ZEROFILL_FLAG)
      {
        /* Move all chars before the first '0' one step right */
        memmove(val + 1, val, start - val);
        *val= '0';
      }
      else
      {
        /* Move all chars after the first '0' one step left */
        memmove(start, start + 1, strlen(start));
        len--;
      }
    }
  }
#endif

  if (!display_result_vertically)
  {
    if (col_idx)
      dynstr_append_mem(ds, "\t", 1);
    replace_dynstr_append_mem(ds, val, (int)len);
  }
  else
  {
    dynstr_append(ds, field->name);
    dynstr_append_mem(ds, "\t", 1);
    replace_dynstr_append_mem(ds, val, (int)len);
    dynstr_append_mem(ds, "\n", 1);
  }
}


/*
  Append all results to the dynamic string separated with '\t'
  Values may be converted with 'replace_column'
*/

void append_result(DYNAMIC_STRING *ds, MYSQL_RES *res)
{
  MYSQL_ROW row;
  uint num_fields= mysql_num_fields(res);
  MYSQL_FIELD *fields= mysql_fetch_fields(res);
  ulong *lengths;

  while ((row = mysql_fetch_row(res)))
  {
    uint i;
    lengths = mysql_fetch_lengths(res);
    for (i = 0; i < num_fields; i++)
      append_field(ds, i, &fields[i],
                   row[i], lengths[i], !row[i]);
    if (!display_result_vertically)
      dynstr_append_mem(ds, "\n", 1);
  }
}


/*
  Append all results from ps execution to the dynamic string separated
  with '\t'. Values may be converted with 'replace_column'
*/

void append_stmt_result(DYNAMIC_STRING *ds, MYSQL_STMT *stmt,
                        MYSQL_FIELD *fields, uint num_fields)
{
  MYSQL_BIND *my_bind;
  my_bool *is_null;
  ulong *length;
  uint i;
  int error;

  /* Allocate array with bind structs, lengths and NULL flags */
  my_bind= (MYSQL_BIND*) my_malloc(num_fields * sizeof(MYSQL_BIND),
				MYF(MY_WME | MY_FAE | MY_ZEROFILL));
  length= (ulong*) my_malloc(num_fields * sizeof(ulong),
			     MYF(MY_WME | MY_FAE));
  is_null= (my_bool*) my_malloc(num_fields * sizeof(my_bool),
				MYF(MY_WME | MY_FAE));

  /* Allocate data for the result of each field */
  for (i= 0; i < num_fields; i++)
  {
    uint max_length= fields[i].max_length + 1;
    my_bind[i].buffer_type= MYSQL_TYPE_STRING;
    my_bind[i].buffer= my_malloc(max_length, MYF(MY_WME | MY_FAE));
    my_bind[i].buffer_length= max_length;
    my_bind[i].is_null= &is_null[i];
    my_bind[i].length= &length[i];

    DBUG_PRINT("bind", ("col[%d]: buffer_type: %d, buffer_length: %lu",
			i, my_bind[i].buffer_type, my_bind[i].buffer_length));
  }

  if (mysql_stmt_bind_result(stmt, my_bind))
    die("mysql_stmt_bind_result failed: %d: %s",
	mysql_stmt_errno(stmt), mysql_stmt_error(stmt));

  while ((error=mysql_stmt_fetch(stmt)) == 0)
  {
    for (i= 0; i < num_fields; i++)
      append_field(ds, i, &fields[i], (char*)my_bind[i].buffer,
                   *my_bind[i].length, *my_bind[i].is_null);
    if (!display_result_vertically)
      dynstr_append_mem(ds, "\n", 1);
  }

  if (error != MYSQL_NO_DATA)
    die("mysql_fetch didn't end with MYSQL_NO_DATA from statement: "
        "error: %d", error);
  if (mysql_stmt_fetch(stmt) != MYSQL_NO_DATA)
    die("mysql_fetch didn't end with MYSQL_NO_DATA from statement: %d %s",
	mysql_stmt_errno(stmt), mysql_stmt_error(stmt));

  for (i= 0; i < num_fields; i++)
  {
    /* Free data for output */
    my_free(my_bind[i].buffer);
  }
  /* Free array with bind structs, lengths and NULL flags */
  my_free(my_bind);
  my_free(length);
  my_free(is_null);
}


/*
  Append metadata for fields to output
*/

void append_metadata(DYNAMIC_STRING *ds,
                     MYSQL_FIELD *field,
                     uint num_fields)
{
  MYSQL_FIELD *field_end;
  dynstr_append(ds,"Catalog\tDatabase\tTable\tTable_alias\tColumn\t"
                "Column_alias\tType\tLength\tMax length\tIs_null\t"
                "Flags\tDecimals\tCharsetnr\n");

  for (field_end= field+num_fields ;
       field < field_end ;
       field++)
  {
    dynstr_append_mem(ds, field->catalog,
                      field->catalog_length);
    dynstr_append_mem(ds, "\t", 1);
    dynstr_append_mem(ds, field->db, field->db_length);
    dynstr_append_mem(ds, "\t", 1);
    dynstr_append_mem(ds, field->org_table,
                      field->org_table_length);
    dynstr_append_mem(ds, "\t", 1);
    dynstr_append_mem(ds, field->table,
                      field->table_length);
    dynstr_append_mem(ds, "\t", 1);
    dynstr_append_mem(ds, field->org_name,
                      field->org_name_length);
    dynstr_append_mem(ds, "\t", 1);
    dynstr_append_mem(ds, field->name, field->name_length);
    dynstr_append_mem(ds, "\t", 1);
    replace_dynstr_append_uint(ds, field->type);
    dynstr_append_mem(ds, "\t", 1);
    replace_dynstr_append_uint(ds, field->length);
    dynstr_append_mem(ds, "\t", 1);
    replace_dynstr_append_uint(ds, field->max_length);
    dynstr_append_mem(ds, "\t", 1);
    dynstr_append_mem(ds, (char*) (IS_NOT_NULL(field->flags) ?
                                   "N" : "Y"), 1);
    dynstr_append_mem(ds, "\t", 1);
    replace_dynstr_append_uint(ds, field->flags);
    dynstr_append_mem(ds, "\t", 1);
    replace_dynstr_append_uint(ds, field->decimals);
    dynstr_append_mem(ds, "\t", 1);
    replace_dynstr_append_uint(ds, field->charsetnr);
    dynstr_append_mem(ds, "\n", 1);
  }
}


/*
  Append affected row count and other info to output
*/

void append_info(DYNAMIC_STRING *ds, ulonglong affected_rows,
                 const char *info)
{
  char buf[40], buff2[21];
  sprintf(buf,"affected rows: %s\n", llstr(affected_rows, buff2));
  dynstr_append(ds, buf);
  if (info)
  {
    dynstr_append(ds, "info: ");
    dynstr_append(ds, info);
    dynstr_append_mem(ds, "\n", 1);
  }
}


/*
  Display the table headings with the names tab separated
*/

void append_table_headings(DYNAMIC_STRING *ds,
                           MYSQL_FIELD *field,
                           uint num_fields)
{
  uint col_idx;
  if (disable_column_names)
    return;
  for (col_idx= 0; col_idx < num_fields; col_idx++)
  {
    if (col_idx)
      dynstr_append_mem(ds, "\t", 1);
    replace_dynstr_append(ds, field[col_idx].name);
  }
  dynstr_append_mem(ds, "\n", 1);
}

/*
  Fetch warnings from server and append to ds

  RETURN VALUE
  Number of warnings appended to ds
*/

int append_warnings(DYNAMIC_STRING *ds, MYSQL* mysql)
{
  uint count;
  MYSQL_RES *warn_res;
  DBUG_ENTER("append_warnings");

  if (!(count= mysql_warning_count(mysql)))
    DBUG_RETURN(0);

  /*
    If one day we will support execution of multi-statements
    through PS API we should not issue SHOW WARNINGS until
    we have not read all results...
  */
  DBUG_ASSERT(!mysql_more_results(mysql));

  if (mysql_real_query(mysql, "SHOW WARNINGS", 13))
    die("Error running query \"SHOW WARNINGS\": %s", mysql_error(mysql));

  if (!(warn_res= mysql_store_result(mysql)))
    die("Warning count is %u but didn't get any warnings",
	count);

  append_result(ds, warn_res);
  mysql_free_result(warn_res);

  DBUG_PRINT("warnings", ("%s", ds->str));

  DBUG_RETURN(count);
}


/*
  Handle situation where query is sent but there is no active connection 
  (e.g directly after disconnect).

  We emulate MySQL-compatible behaviour of sending something on a closed
  connection.
*/
static void handle_no_active_connection(struct st_command *command, 
  struct st_connection *cn, DYNAMIC_STRING *ds)
{
  handle_error(command, 2006, "MySQL server has gone away", "000000", ds);
  cn->pending= FALSE;
  var_set_errno(2006);
}


/*
  Run query using MySQL C API

  SYNOPSIS
    run_query_normal()
    mysql	mysql handle
    command	current command pointer
    flags	flags indicating if we should SEND and/or REAP
    query	query string to execute
    query_len	length query string to execute
    ds		output buffer where to store result form query
*/

void run_query_normal(struct st_connection *cn, struct st_command *command,
                      int flags, char *query, int query_len,
                      DYNAMIC_STRING *ds, DYNAMIC_STRING *ds_warnings)
{
  MYSQL_RES *res= 0;
  MYSQL *mysql= cn->mysql;
  int err= 0, counter= 0;
  DBUG_ENTER("run_query_normal");
  DBUG_PRINT("enter",("flags: %d", flags));
  DBUG_PRINT("enter", ("query: '%-.60s'", query));

  if (!mysql)
  {
    handle_no_active_connection(command, cn, ds);
    DBUG_VOID_RETURN;
  }

  if (flags & QUERY_SEND_FLAG)
  {
    /*
      Send the query
    */
    if (do_send_query(cn, query, query_len))
    {
      handle_error(command, mysql_errno(mysql), mysql_error(mysql),
		   mysql_sqlstate(mysql), ds);
      goto end;
    }
  }
  if (!(flags & QUERY_REAP_FLAG))
  {
    cn->pending= TRUE;
    DBUG_VOID_RETURN;
  }
  
  do
  {
    /*
      When  on first result set, call mysql_read_query_result to retrieve
      answer to the query sent earlier
    */
    if ((counter==0) && do_read_query_result(cn))
    {
      /* we've failed to collect the result set */
      cn->pending= TRUE;
      handle_error(command, mysql_errno(mysql), mysql_error(mysql),
		   mysql_sqlstate(mysql), ds);
      goto end;

    }

    /*
      Store the result of the query if it will return any fields
    */
    if (mysql_field_count(mysql) && ((res= mysql_store_result(mysql)) == 0))
    {
      handle_error(command, mysql_errno(mysql), mysql_error(mysql),
		   mysql_sqlstate(mysql), ds);
      goto end;
    }

    if (!disable_result_log)
    {
      if (res)
      {
	MYSQL_FIELD *fields= mysql_fetch_fields(res);
	uint num_fields= mysql_num_fields(res);

	if (display_metadata)
          append_metadata(ds, fields, num_fields);

	if (!display_result_vertically)
	  append_table_headings(ds, fields, num_fields);

	append_result(ds, res);
      }

      /*
        Need to call mysql_affected_rows() before the "new"
        query to find the warnings.
      */
      if (!disable_info)
	append_info(ds, mysql_affected_rows(mysql), mysql_info(mysql));

      /*
        Add all warnings to the result. We can't do this if we are in
        the middle of processing results from multi-statement, because
        this will break protocol.
      */
      if (!disable_warnings && !mysql_more_results(mysql))
      {
	if (append_warnings(ds_warnings, mysql) || ds_warnings->length)
	{
	  dynstr_append_mem(ds, "Warnings:\n", 10);
	  dynstr_append_mem(ds, ds_warnings->str, ds_warnings->length);
	}
      }
    }

    if (res)
    {
      mysql_free_result(res);
      res= 0;
    }
    counter++;
  } while (!(err= mysql_next_result(mysql)));
  if (err > 0)
  {
    /* We got an error from mysql_next_result, maybe expected */
    handle_error(command, mysql_errno(mysql), mysql_error(mysql),
		 mysql_sqlstate(mysql), ds);
    goto end;
  }
  DBUG_ASSERT(err == -1); /* Successful and there are no more results */

  /* If we come here the query is both executed and read successfully */
  handle_no_error(command);
  revert_properties();

end:

  cn->pending= FALSE;
  /*
    We save the return code (mysql_errno(mysql)) from the last call sent
    to the server into the mysqltest builtin variable $mysql_errno. This
    variable then can be used from the test case itself.
  */
  var_set_errno(mysql_errno(mysql));
  DBUG_VOID_RETURN;
}


/*
  Check whether given error is in list of expected errors

  SYNOPSIS
    match_expected_error()

  PARAMETERS
    command        the current command (and its expect-list)
    err_errno      error number of the error that actually occurred
    err_sqlstate   SQL-state that was thrown, or NULL for impossible
                   (file-ops, diff, etc.)

  RETURNS
    -1 for not in list, index in list of expected errors otherwise

  NOTE
    If caller needs to know whether the list was empty, they should
    check command->expected_errors.count.
*/

static int match_expected_error(struct st_command *command,
                                unsigned int err_errno,
                                const char *err_sqlstate)
{
  uint i;

  for (i= 0 ; (uint) i < command->expected_errors.count ; i++)
  {
    if ((command->expected_errors.err[i].type == ERR_ERRNO) &&
        (command->expected_errors.err[i].code.errnum == err_errno))
      return i;

    if (command->expected_errors.err[i].type == ERR_SQLSTATE)
    {
      /*
        NULL is quite likely, but not in conjunction with a SQL-state expect!
      */
      if (unlikely(err_sqlstate == NULL))
        die("expecting a SQL-state (%s) from query '%s' which cannot "
            "produce one...",
            command->expected_errors.err[i].code.sqlstate, command->query);

      if (strncmp(command->expected_errors.err[i].code.sqlstate,
                  err_sqlstate, SQLSTATE_LENGTH) == 0)
        return i;
    }
  }
  return -1;
}


/*
  Handle errors which occurred during execution

  SYNOPSIS
  handle_error()
  q     - query context
  err_errno - error number
  err_error - error message
  err_sqlstate - sql state
  ds    - dynamic string which is used for output buffer

  NOTE
    If there is an unexpected error this function will abort mysqltest
    immediately.
*/

void handle_error(struct st_command *command,
                  unsigned int err_errno, const char *err_error,
                  const char *err_sqlstate, DYNAMIC_STRING *ds)
{
  int i;

  DBUG_ENTER("handle_error");

  command->used_replace= 1;
  if (command->require_file)
  {
    /*
      The query after a "--require" failed. This is fine as long the server
      returned a valid reponse. Don't allow 2013 or 2006 to trigger an
      abort_not_supported_test
    */
    if (err_errno == CR_SERVER_LOST ||
        err_errno == CR_SERVER_GONE_ERROR)
      die("require query '%s' failed: %d: %s", command->query,
          err_errno, err_error);

    /* Abort the run of this test, pass the failed query as reason */
    abort_not_supported_test("Query '%s' failed, required functionality " \
                             "not supported", command->query);
  }

  if (command->abort_on_error)
  {
    report_or_die("query '%s' failed: %d: %s", command->query, err_errno,
                  err_error);
    DBUG_VOID_RETURN;
  }

  DBUG_PRINT("info", ("expected_errors.count: %d",
                      command->expected_errors.count));

  i= match_expected_error(command, err_errno, err_sqlstate);

  if (i >= 0)
  {
    if (!disable_result_log)
    {
      if (command->expected_errors.count == 1)
      {
        /* Only log error if there is one possible error */
        dynstr_append_mem(ds, "ERROR ", 6);
        replace_dynstr_append(ds, err_sqlstate);
        dynstr_append_mem(ds, ": ", 2);
        replace_dynstr_append(ds, err_error);
        dynstr_append_mem(ds,"\n",1);
      }
      /* Don't log error if we may not get an error */
      else if (command->expected_errors.err[0].type == ERR_SQLSTATE ||
               (command->expected_errors.err[0].type == ERR_ERRNO &&
                command->expected_errors.err[0].code.errnum != 0))
        dynstr_append(ds,"Got one of the listed errors\n");
    }
    /* OK */
    revert_properties();
    DBUG_VOID_RETURN;
  }

  DBUG_PRINT("info",("i: %d  expected_errors: %d", i,
                     command->expected_errors.count));

  if (!disable_result_log)
  {
    dynstr_append_mem(ds, "ERROR ",6);
    replace_dynstr_append(ds, err_sqlstate);
    dynstr_append_mem(ds, ": ", 2);
    replace_dynstr_append(ds, err_error);
    dynstr_append_mem(ds, "\n", 1);
  }

  if (command->expected_errors.count > 0)
  {
    if (command->expected_errors.err[0].type == ERR_ERRNO)
      report_or_die("query '%s' failed with wrong errno %d: '%s', instead of "
                    "%d...",
                    command->query, err_errno, err_error,
                    command->expected_errors.err[0].code.errnum);
    else
      report_or_die("query '%s' failed with wrong sqlstate %s: '%s', "
                    "instead of %s...",
                    command->query, err_sqlstate, err_error,
                    command->expected_errors.err[0].code.sqlstate);
  }

  revert_properties();
  DBUG_VOID_RETURN;
}


/*
  Handle absence of errors after execution

  SYNOPSIS
  handle_no_error()
  q - context of query

  RETURN VALUE
  error - function will not return
*/

void handle_no_error(struct st_command *command)
{
  DBUG_ENTER("handle_no_error");

  if (command->expected_errors.err[0].type == ERR_ERRNO &&
      command->expected_errors.err[0].code.errnum != 0)
  {
    /* Error code we wanted was != 0, i.e. not an expected success */
    report_or_die("query '%s' succeeded - should have failed with errno %d...",
                  command->query, command->expected_errors.err[0].code.errnum);
  }
  else if (command->expected_errors.err[0].type == ERR_SQLSTATE &&
           strcmp(command->expected_errors.err[0].code.sqlstate,"00000") != 0)
  {
    /* SQLSTATE we wanted was != "00000", i.e. not an expected success */
    report_or_die("query '%s' succeeded - should have failed with "
                  "sqlstate %s...",
                  command->query,
                  command->expected_errors.err[0].code.sqlstate);
  }
  DBUG_VOID_RETURN;
}


/*
  Run query using prepared statement C API

  SYNPOSIS
  run_query_stmt
  mysql - mysql handle
  command - currrent command pointer
  query - query string to execute
  query_len - length query string to execute
  ds - output buffer where to store result form query

  RETURN VALUE
  error - function will not return
*/

void run_query_stmt(struct st_connection *cn, struct st_command *command,
                    char *query, int query_len, DYNAMIC_STRING *ds,
                    DYNAMIC_STRING *ds_warnings)
{
  MYSQL_RES *res= NULL;     /* Note that here 'res' is meta data result set */
  MYSQL *mysql= cn->mysql;
  MYSQL_STMT *stmt;
  DYNAMIC_STRING ds_prepare_warnings;
  DYNAMIC_STRING ds_execute_warnings;
  DBUG_ENTER("run_query_stmt");
  DBUG_PRINT("query", ("'%-.60s'", query));

  /*
    Init a new stmt if it's not already one created for this connection
  */
  if(!(stmt= cn->stmt))
  {
    if (!(stmt= mysql_stmt_init(mysql)))
      die("unable to init stmt structure");
    cn->stmt= stmt;
  }

  /* Init dynamic strings for warnings */
  if (!disable_warnings)
  {
    init_dynamic_string(&ds_prepare_warnings, NULL, 0, 256);
    init_dynamic_string(&ds_execute_warnings, NULL, 0, 256);
  }

  /*
    Prepare the query
  */
  if (do_stmt_prepare(cn, query, query_len))
  {
    handle_error(command,  mysql_stmt_errno(stmt),
                 mysql_stmt_error(stmt), mysql_stmt_sqlstate(stmt), ds);
    goto end;
  }

  /*
    Get the warnings from mysql_stmt_prepare and keep them in a
    separate string
  */
  if (!disable_warnings)
    append_warnings(&ds_prepare_warnings, mysql);

  /*
    No need to call mysql_stmt_bind_param() because we have no
    parameter markers.
  */

#if MYSQL_VERSION_ID >= 50000
  if (cursor_protocol_enabled)
  {
    /*
      Use cursor when retrieving result
    */
    ulong type= CURSOR_TYPE_READ_ONLY;
    if (mysql_stmt_attr_set(stmt, STMT_ATTR_CURSOR_TYPE, (void*) &type))
      die("mysql_stmt_attr_set(STMT_ATTR_CURSOR_TYPE) failed': %d %s",
          mysql_stmt_errno(stmt), mysql_stmt_error(stmt));
  }
#endif

  /*
    Execute the query
  */
  if (do_stmt_execute(cn))
  {
    handle_error(command, mysql_stmt_errno(stmt),
                 mysql_stmt_error(stmt), mysql_stmt_sqlstate(stmt), ds);
    goto end;
  }

  /*
    When running in cursor_protocol get the warnings from execute here
    and keep them in a separate string for later.
  */
  if (cursor_protocol_enabled && !disable_warnings)
    append_warnings(&ds_execute_warnings, mysql);

  /*
    We instruct that we want to update the "max_length" field in
    mysql_stmt_store_result(), this is our only way to know how much
    buffer to allocate for result data
  */
  {
    my_bool one= 1;
    if (mysql_stmt_attr_set(stmt, STMT_ATTR_UPDATE_MAX_LENGTH, (void*) &one))
      die("mysql_stmt_attr_set(STMT_ATTR_UPDATE_MAX_LENGTH) failed': %d %s",
          mysql_stmt_errno(stmt), mysql_stmt_error(stmt));
  }

  /*
    If we got here the statement succeeded and was expected to do so,
    get data. Note that this can still give errors found during execution!
    Store the result of the query if if will return any fields
  */
  if (mysql_stmt_field_count(stmt) && mysql_stmt_store_result(stmt))
  {
    handle_error(command, mysql_stmt_errno(stmt),
                 mysql_stmt_error(stmt), mysql_stmt_sqlstate(stmt), ds);
    goto end;
  }

  /* If we got here the statement was both executed and read successfully */
  handle_no_error(command);
  if (!disable_result_log)
  {
    /*
      Not all statements creates a result set. If there is one we can
      now create another normal result set that contains the meta
      data. This set can be handled almost like any other non prepared
      statement result set.
    */
    if ((res= mysql_stmt_result_metadata(stmt)) != NULL)
    {
      /* Take the column count from meta info */
      MYSQL_FIELD *fields= mysql_fetch_fields(res);
      uint num_fields= mysql_num_fields(res);

      if (display_metadata)
        append_metadata(ds, fields, num_fields);

      if (!display_result_vertically)
        append_table_headings(ds, fields, num_fields);

      append_stmt_result(ds, stmt, fields, num_fields);

      mysql_free_result(res);     /* Free normal result set with meta data */

      /*
        Normally, if there is a result set, we do not show warnings from the
        prepare phase. This is because some warnings are generated both during
        prepare and execute; this would generate different warning output
        between normal and ps-protocol test runs.

        The --enable_prepare_warnings command can be used to change this so
        that warnings from both the prepare and execute phase are shown.
      */
      if (!disable_warnings && !prepare_warnings_enabled)
        dynstr_set(&ds_prepare_warnings, NULL);
    }
    else
    {
      /*
	This is a query without resultset
      */
    }

    /*
      Fetch info before fetching warnings, since it will be reset
      otherwise.
    */
    if (!disable_info)
      append_info(ds, mysql_stmt_affected_rows(stmt), mysql_info(mysql));

    if (!disable_warnings)
    {
      /* Get the warnings from execute */

      /* Append warnings to ds - if there are any */
      if (append_warnings(&ds_execute_warnings, mysql) ||
          ds_execute_warnings.length ||
          ds_prepare_warnings.length ||
          ds_warnings->length)
      {
        dynstr_append_mem(ds, "Warnings:\n", 10);
        if (ds_warnings->length)
          dynstr_append_mem(ds, ds_warnings->str,
                            ds_warnings->length);
        if (ds_prepare_warnings.length)
          dynstr_append_mem(ds, ds_prepare_warnings.str,
                            ds_prepare_warnings.length);
        if (ds_execute_warnings.length)
          dynstr_append_mem(ds, ds_execute_warnings.str,
                            ds_execute_warnings.length);
      }
    }
  }

end:
  if (!disable_warnings)
  {
    dynstr_free(&ds_prepare_warnings);
    dynstr_free(&ds_execute_warnings);
  }

  /*
    We save the return code (mysql_stmt_errno(stmt)) from the last call sent
    to the server into the mysqltest builtin variable $mysql_errno. This
    variable then can be used from the test case itself.
  */

  var_set_errno(mysql_stmt_errno(stmt));

  revert_properties();

  /* Close the statement if reconnect, need new prepare */
  if (mysql->reconnect)
  {
    mysql_stmt_close(stmt);
    cn->stmt= NULL;
  }

  DBUG_VOID_RETURN;
}



/*
  Create a util connection if one does not already exists
  and use that to run the query
  This is done to avoid implict commit when creating/dropping objects such
  as view, sp etc.
*/

int util_query(MYSQL* org_mysql, const char* query){

  MYSQL* mysql;
  DBUG_ENTER("util_query");

  if(!(mysql= cur_con->util_mysql))
  {
    DBUG_PRINT("info", ("Creating util_mysql"));
    if (!(mysql= mysql_init(mysql)))
      die("Failed in mysql_init()");

    if (opt_connect_timeout)
      mysql_options(mysql, MYSQL_OPT_CONNECT_TIMEOUT,
                    (void *) &opt_connect_timeout);

    /* enable local infile, in non-binary builds often disabled by default */
    mysql_options(mysql, MYSQL_OPT_LOCAL_INFILE, 0);
    mysql_options(mysql, MYSQL_OPT_NONBLOCK, 0);
    safe_connect(mysql, "util", org_mysql->host, org_mysql->user,
                 org_mysql->passwd, org_mysql->db, org_mysql->port,
                 org_mysql->unix_socket);

    cur_con->util_mysql= mysql;
  }

  int ret= mysql_query(mysql, query);
  DBUG_RETURN(ret);
}



/*
  Run query

  SYNPOSIS
    run_query()
     mysql	mysql handle
     command	currrent command pointer

  flags control the phased/stages of query execution to be performed
  if QUERY_SEND_FLAG bit is on, the query will be sent. If QUERY_REAP_FLAG
  is on the result will be read - for regular query, both bits must be on
*/

void run_query(struct st_connection *cn, struct st_command *command, int flags)
{
  MYSQL *mysql= cn->mysql;
  DYNAMIC_STRING *ds;
  DYNAMIC_STRING *save_ds= NULL;
  DYNAMIC_STRING ds_result;
  DYNAMIC_STRING ds_sorted;
  DYNAMIC_STRING ds_warnings;
  char *query;
  int query_len;
  my_bool view_created= 0, sp_created= 0;
  my_bool complete_query= ((flags & QUERY_SEND_FLAG) &&
                           (flags & QUERY_REAP_FLAG));
  DBUG_ENTER("run_query");

  if (cn->pending && (flags & QUERY_SEND_FLAG))
    die("Cannot run query on connection between send and reap");

  if (!(flags & QUERY_SEND_FLAG) && !cn->pending)
    die("Cannot reap on a connection without pending send");
  
  init_dynamic_string(&ds_warnings, NULL, 0, 256);
  ds_warn= &ds_warnings;
  
  /*
    Evaluate query if this is an eval command
  */
  if (command->type == Q_EVAL || command->type == Q_SEND_EVAL)
  {
    if (!command->eval_query.str)
      init_dynamic_string(&command->eval_query, "", command->query_len + 256,
                          1024);
    else
      dynstr_set(&command->eval_query, 0);
    do_eval(&command->eval_query, command->query, command->end, FALSE);
    query= command->eval_query.str;
    query_len= command->eval_query.length;
  }
  else
  {
    query = command->query;
    query_len = strlen(query);
  }

  /*
    When command->require_file is set the output of _this_ query
    should be compared with an already existing file
    Create a temporary dynamic string to contain the output from
    this query.
  */
  if (command->require_file)
  {
    init_dynamic_string(&ds_result, "", 1024, 1024);
    ds= &ds_result;
  }
  else
    ds= &ds_res;

  /*
    Log the query into the output buffer
  */
  if (!disable_query_log && (flags & QUERY_SEND_FLAG))
  {
    replace_dynstr_append_mem(ds, query, query_len);
    dynstr_append_mem(ds, delimiter, delimiter_length);
    dynstr_append_mem(ds, "\n", 1);
  }

  /*
    Write the command to the result file before we execute the query
    This is needed to be able to analyse the log if something goes
    wrong
  */
  log_file.write(&ds_res);
  log_file.flush();
  dynstr_set(&ds_res, 0);

  if (view_protocol_enabled &&
      complete_query &&
      match_re(&view_re, query))
  {
    /*
      Create the query as a view.
      Use replace since view can exist from a failed mysqltest run
    */
    DYNAMIC_STRING query_str;
    init_dynamic_string(&query_str,
			"CREATE OR REPLACE VIEW mysqltest_tmp_v AS ",
			query_len+64, 256);
    dynstr_append_mem(&query_str, query, query_len);
    if (util_query(mysql, query_str.str))
    {
      /*
	Failed to create the view, this is not fatal
	just run the query the normal way
      */
      DBUG_PRINT("view_create_error",
		 ("Failed to create view '%s': %d: %s", query_str.str,
		  mysql_errno(mysql), mysql_error(mysql)));

      /* Log error to create view */
      verbose_msg("Failed to create view '%s' %d: %s", query_str.str,
		  mysql_errno(mysql), mysql_error(mysql));
    }
    else
    {
      /*
	Yes, it was possible to create this query as a view
      */
      view_created= 1;
      query= (char*)"SELECT * FROM mysqltest_tmp_v";
      query_len = strlen(query);

      /*
        Collect warnings from create of the view that should otherwise
        have been produced when the SELECT was executed
      */
      append_warnings(&ds_warnings, cur_con->util_mysql);
    }

    dynstr_free(&query_str);
  }

  if (sp_protocol_enabled &&
      complete_query &&
      match_re(&sp_re, query))
  {
    /*
      Create the query as a stored procedure
      Drop first since sp can exist from a failed mysqltest run
    */
    DYNAMIC_STRING query_str;
    init_dynamic_string(&query_str,
			"DROP PROCEDURE IF EXISTS mysqltest_tmp_sp;",
			query_len+64, 256);
    util_query(mysql, query_str.str);
    dynstr_set(&query_str, "CREATE PROCEDURE mysqltest_tmp_sp()\n");
    dynstr_append_mem(&query_str, query, query_len);
    if (util_query(mysql, query_str.str))
    {
      /*
	Failed to create the stored procedure for this query,
	this is not fatal just run the query the normal way
      */
      DBUG_PRINT("sp_create_error",
		 ("Failed to create sp '%s': %d: %s", query_str.str,
		  mysql_errno(mysql), mysql_error(mysql)));

      /* Log error to create sp */
      verbose_msg("Failed to create sp '%s' %d: %s", query_str.str,
		  mysql_errno(mysql), mysql_error(mysql));

    }
    else
    {
      sp_created= 1;

      query= (char*)"CALL mysqltest_tmp_sp()";
      query_len = strlen(query);
    }
    dynstr_free(&query_str);
  }

  if (display_result_sorted)
  {
    /*
       Collect the query output in a separate string
       that can be sorted before it's added to the
       global result string
    */
    init_dynamic_string(&ds_sorted, "", 1024, 1024);
    save_ds= ds; /* Remember original ds */
    ds= &ds_sorted;
  }

  /*
    Find out how to run this query

    Always run with normal C API if it's not a complete
    SEND + REAP

    If it is a '?' in the query it may be a SQL level prepared
    statement already and we can't do it twice
  */
  if (ps_protocol_enabled &&
      complete_query &&
      match_re(&ps_re, query))
    run_query_stmt(cn, command, query, query_len, ds, &ds_warnings);
  else
    run_query_normal(cn, command, flags, query, query_len,
		     ds, &ds_warnings);

  dynstr_free(&ds_warnings);
  ds_warn= 0;

  if (display_result_sorted)
  {
    /* Sort the result set and append it to result */
    dynstr_append_sorted(save_ds, &ds_sorted, 1);
    ds= save_ds;
    dynstr_free(&ds_sorted);
  }

  if (sp_created)
  {
    if (util_query(mysql, "DROP PROCEDURE mysqltest_tmp_sp "))
      report_or_die("Failed to drop sp: %d: %s", mysql_errno(mysql),
                     mysql_error(mysql));
  }

  if (view_created)
  {
    if (util_query(mysql, "DROP VIEW mysqltest_tmp_v "))
      report_or_die("Failed to drop view: %d: %s",
	  mysql_errno(mysql), mysql_error(mysql));
  }

  if (command->require_file)
  {
    /* A result file was specified for _this_ query
       and the output should be checked against an already
       existing file which has been specified using --require or --result
    */
    check_require(ds, command->require_file);
  }

  if (ds == &ds_result)
    dynstr_free(&ds_result);
  DBUG_VOID_RETURN;
}

/****************************************************************************/
/*
  Functions to detect different SQL statements
*/

char *re_eprint(int err)
{
  static char epbuf[100];
  size_t len __attribute__((unused))=
          my_regerror(REG_ITOA|err, (my_regex_t *)NULL, epbuf, sizeof(epbuf));
  assert(len <= sizeof(epbuf));
  return(epbuf);
}

void init_re_comp(my_regex_t *re, const char* str)
{
  int err= my_regcomp(re, str, (REG_EXTENDED | REG_ICASE | REG_NOSUB),
                      &my_charset_latin1);
  if (err)
  {
    char erbuf[100];
    int len= my_regerror(err, re, erbuf, sizeof(erbuf));
    die("error %s, %d/%d `%s'\n",
	re_eprint(err), (int)len, (int)sizeof(erbuf), erbuf);
  }
}

void init_re(void)
{
  /*
    Filter for queries that can be run using the
    MySQL Prepared Statements C API
  */
  const char *ps_re_str =
    "^("
    "[[:space:]]*REPLACE[[:space:]]|"
    "[[:space:]]*INSERT[[:space:]]|"
    "[[:space:]]*UPDATE[[:space:]]|"
    "[[:space:]]*DELETE[[:space:]]|"
    "[[:space:]]*SELECT[[:space:]]|"
    "[[:space:]]*CREATE[[:space:]]+TABLE[[:space:]]|"
    "[[:space:]]*DO[[:space:]]|"
    "[[:space:]]*SET[[:space:]]+OPTION[[:space:]]|"
    "[[:space:]]*DELETE[[:space:]]+MULTI[[:space:]]|"
    "[[:space:]]*UPDATE[[:space:]]+MULTI[[:space:]]|"
    "[[:space:]]*INSERT[[:space:]]+SELECT[[:space:]])";

  /*
    Filter for queries that can be run using the
    Stored procedures
  */
  const char *sp_re_str =ps_re_str;

  /*
    Filter for queries that can be run as views
  */
  const char *view_re_str =
    "^("
    "[[:space:]]*SELECT[[:space:]])";

  init_re_comp(&ps_re, ps_re_str);
  init_re_comp(&sp_re, sp_re_str);
  init_re_comp(&view_re, view_re_str);
}


int match_re(my_regex_t *re, char *str)
{
  while (my_isspace(charset_info, *str))
    str++;
  if (str[0] == '/' && str[1] == '*')
  {
    char *comm_end= strstr (str, "*/");
    if (! comm_end)
      die("Statement is unterminated comment");
    str= comm_end + 2;
  }
  
  int err= my_regexec(re, str, (size_t)0, NULL, 0);

  if (err == 0)
    return 1;
  else if (err == REG_NOMATCH)
    return 0;

  {
    char erbuf[100];
    int len= my_regerror(err, re, erbuf, sizeof(erbuf));
    die("error %s, %d/%d `%s'\n",
	re_eprint(err), (int)len, (int)sizeof(erbuf), erbuf);
  }
  return 0;
}

void free_re(void)
{
  my_regfree(&ps_re);
  my_regfree(&sp_re);
  my_regfree(&view_re);
  my_regex_end();
}

/****************************************************************************/

void get_command_type(struct st_command* command)
{
  char save;
  uint type;
  DBUG_ENTER("get_command_type");

  if (*command->query == '}')
  {
    command->type = Q_END_BLOCK;
    DBUG_VOID_RETURN;
  }

  save= command->query[command->first_word_len];
  command->query[command->first_word_len]= 0;
  type= find_type(command->query, &command_typelib, FIND_TYPE_NO_PREFIX);
  command->query[command->first_word_len]= save;
  if (type > 0)
  {
    command->type=(enum enum_commands) type;		/* Found command */

    /*
      Look for case where "query" was explicitly specified to
      force command being sent to server
    */
    if (type == Q_QUERY)
    {
      /* Skip the "query" part */
      command->query= command->first_argument;
    }
  }
  else
  {
    /* No mysqltest command matched */

    if (command->type != Q_COMMENT_WITH_COMMAND)
    {
      /* A query that will sent to mysqld */
      command->type= Q_QUERY;
    }
    else
    {
      /* -- "comment" that didn't contain a mysqltest command */
      report_or_die("Found line beginning with --  that didn't contain " \
          "a valid mysqltest command, check your syntax or "            \
          "use # if you intended to write a comment");
      command->type= Q_COMMENT;
    }
  }

  /* Set expected error on command */
  memcpy(&command->expected_errors, &saved_expected_errors,
         sizeof(saved_expected_errors));
  DBUG_PRINT("info", ("There are %d expected errors",
                      command->expected_errors.count));
  DBUG_VOID_RETURN;
}



/*
  Record how many milliseconds it took to execute the test file
  up until the current line and write it to .progress file

*/

void mark_progress(struct st_command* command __attribute__((unused)),
                   int line)
{
  static ulonglong progress_start= 0; // < Beware
  DYNAMIC_STRING ds_progress;

  char buf[32], *end;
  ulonglong timer= timer_now();
  if (!progress_start)
    progress_start= timer;
  timer-= progress_start;

  if (init_dynamic_string(&ds_progress, "", 256, 256))
    die("Out of memory");

  /* Milliseconds since start */
  end= longlong10_to_str(timer, buf, 10);
  dynstr_append_mem(&ds_progress, buf, (int)(end-buf));
  dynstr_append_mem(&ds_progress, "\t", 1);

  /* Parser line number */
  end= int10_to_str(line, buf, 10);
  dynstr_append_mem(&ds_progress, buf, (int)(end-buf));
  dynstr_append_mem(&ds_progress, "\t", 1);

  /* Filename */
  dynstr_append(&ds_progress, cur_file->file_name);
  dynstr_append_mem(&ds_progress, ":", 1);

  /* Line in file */
  end= int10_to_str(cur_file->lineno, buf, 10);
  dynstr_append_mem(&ds_progress, buf, (int)(end-buf));


  dynstr_append_mem(&ds_progress, "\n", 1);

  progress_file.write(&ds_progress);

  dynstr_free(&ds_progress);

}

#ifdef HAVE_STACKTRACE

static void dump_backtrace(void)
{
  struct st_connection *conn= cur_con;

  fprintf(stderr, "read_command_buf (%p): ", read_command_buf);
  my_safe_print_str(read_command_buf, sizeof(read_command_buf));
  fputc('\n', stderr);

  if (conn)
  {
    fprintf(stderr, "conn->name (%p): ", conn->name);
    my_safe_print_str(conn->name, conn->name_len);
    fputc('\n', stderr);
#ifdef EMBEDDED_LIBRARY
    fprintf(stderr, "conn->cur_query (%p): ", conn->cur_query);
    my_safe_print_str(conn->cur_query, conn->cur_query_len);
    fputc('\n', stderr);
#endif
  }
  fputs("Attempting backtrace...\n", stderr);
  my_print_stacktrace(NULL, my_thread_stack_size);
}

#else

static void dump_backtrace(void)
{
  fputs("Backtrace not available.\n", stderr);
}

#endif

static sig_handler signal_handler(int sig)
{
  fprintf(stderr, "mysqltest got " SIGNAL_FMT "\n", sig);
  dump_backtrace();

  fprintf(stderr, "Writing a core file...\n");
  fflush(stderr);
  my_write_core(sig);
#ifndef __WIN__
  exit(1);			// Shouldn't get here but just in case
#endif
}

#ifdef __WIN__

LONG WINAPI exception_filter(EXCEPTION_POINTERS *exp)
{
  __try
  {
    my_set_exception_pointers(exp);
    signal_handler(exp->ExceptionRecord->ExceptionCode);
  }
  __except(EXCEPTION_EXECUTE_HANDLER)
  {
    fputs("Got exception in exception handler!\n", stderr);
  }

  return EXCEPTION_CONTINUE_SEARCH;
}


static void init_signal_handling(void)
{
  UINT mode;

  /* Set output destination of messages to the standard error stream. */
  _CrtSetReportMode(_CRT_WARN, _CRTDBG_MODE_FILE);
  _CrtSetReportFile(_CRT_WARN, _CRTDBG_FILE_STDERR);
  _CrtSetReportMode(_CRT_ERROR, _CRTDBG_MODE_FILE);
  _CrtSetReportFile(_CRT_ERROR, _CRTDBG_FILE_STDERR);
  _CrtSetReportMode(_CRT_ASSERT, _CRTDBG_MODE_FILE);
  _CrtSetReportFile(_CRT_ASSERT, _CRTDBG_FILE_STDERR);

  /* Do not not display the a error message box. */
  mode= SetErrorMode(0) | SEM_FAILCRITICALERRORS | SEM_NOOPENFILEERRORBOX;
  SetErrorMode(mode);

  SetUnhandledExceptionFilter(exception_filter);
}

#else /* __WIN__ */

static void init_signal_handling(void)
{
  struct sigaction sa;
  DBUG_ENTER("init_signal_handling");

#ifdef HAVE_STACKTRACE
  my_init_stacktrace();
#endif

  sa.sa_flags = SA_RESETHAND | SA_NODEFER;
  sigemptyset(&sa.sa_mask);
  sigprocmask(SIG_SETMASK, &sa.sa_mask, NULL);

  sa.sa_handler= signal_handler;

  sigaction(SIGSEGV, &sa, NULL);
  sigaction(SIGABRT, &sa, NULL);
#ifdef SIGBUS
  sigaction(SIGBUS, &sa, NULL);
#endif
  sigaction(SIGILL, &sa, NULL);
  sigaction(SIGFPE, &sa, NULL);
  DBUG_VOID_RETURN;
}

#endif /* !__WIN__ */

int main(int argc, char **argv)
{
  struct st_command *command;
  my_bool q_send_flag= 0, abort_flag= 0;
  uint command_executed= 0, last_command_executed= 0;
  char save_file[FN_REFLEN];
  bool empty_result= FALSE;
  MY_INIT(argv[0]);
  DBUG_ENTER("main");

  /* mysqltest has no way to free all its memory correctly */
  sf_leaking_memory= 1;

  save_file[0]= 0;
  TMPDIR[0]= 0;

  init_signal_handling();

  /* Init expected errors */
  memset(&saved_expected_errors, 0, sizeof(saved_expected_errors));

#ifdef EMBEDDED_LIBRARY
  /* set appropriate stack for the 'query' threads */
  (void) pthread_attr_init(&cn_thd_attrib);
  pthread_attr_setstacksize(&cn_thd_attrib, DEFAULT_THREAD_STACK);
#endif /*EMBEDDED_LIBRARY*/

  /* Init file stack */
  memset(file_stack, 0, sizeof(file_stack));
  file_stack_end=
    file_stack + (sizeof(file_stack)/sizeof(struct st_test_file)) - 1;
  cur_file= file_stack;

  /* Init block stack */
  memset(block_stack, 0, sizeof(block_stack));
  block_stack_end=
    block_stack + (sizeof(block_stack)/sizeof(struct st_block)) - 1;
  cur_block= block_stack;
  cur_block->ok= TRUE; /* Outer block should always be executed */
  cur_block->cmd= cmd_none;

  my_init_dynamic_array(&q_lines, sizeof(struct st_command*), 1024, 1024);

  if (my_hash_init2(&var_hash, 64, charset_info,
                 128, 0, 0, get_var_key, var_free, MYF(0)))
    die("Variable hash initialization failed");

  var_set_string("MYSQL_SERVER_VERSION", MYSQL_SERVER_VERSION);
  var_set_string("MYSQL_SYSTEM_TYPE", SYSTEM_TYPE);
  var_set_string("MYSQL_MACHINE_TYPE", MACHINE_TYPE);
  if (sizeof(void *) == 8) {
    var_set_string("MYSQL_SYSTEM_ARCHITECTURE", "64");
  } else {
    var_set_string("MYSQL_SYSTEM_ARCHITECTURE", "32");
  }

  memset(&master_pos, 0, sizeof(master_pos));

  parser.current_line= parser.read_lines= 0;
  memset(&var_reg, 0, sizeof(var_reg));

  init_builtin_echo();
#ifdef __WIN__
#ifndef USE_CYGWIN
  is_windows= 1;
#endif
  init_tmp_sh_file();
  init_win_path_patterns();
#endif

  init_dynamic_string(&ds_res, "", 2048, 2048);
  init_alloc_root(&require_file_root, 1024, 1024);

  parse_args(argc, argv);

  log_file.open(opt_logdir, result_file_name, ".log");
  verbose_msg("Logging to '%s'.", log_file.file_name());
  if (opt_mark_progress)
  {
    progress_file.open(opt_logdir, result_file_name, ".progress");
    verbose_msg("Tracing progress in '%s'.", progress_file.file_name());
  }

  /* Init connections, allocate 1 extra as buffer + 1 for default */
  connections= (struct st_connection*)
    my_malloc((opt_max_connections+2) * sizeof(struct st_connection),
              MYF(MY_WME | MY_ZEROFILL));
  connections_end= connections + opt_max_connections +1;
  next_con= connections + 1;
  
  var_set_int("$PS_PROTOCOL", ps_protocol);
  var_set_int("$NON_BLOCKING_API", non_blocking_api_enabled);
  var_set_int("$SP_PROTOCOL", sp_protocol);
  var_set_int("$VIEW_PROTOCOL", view_protocol);
  var_set_int("$CURSOR_PROTOCOL", cursor_protocol);

  var_set_int("$ENABLED_QUERY_LOG", 1);
  var_set_int("$ENABLED_ABORT_ON_ERROR", 1);
  var_set_int("$ENABLED_RESULT_LOG", 1);
  var_set_int("$ENABLED_CONNECT_LOG", 0);
  var_set_int("$ENABLED_WARNINGS", 1);
  var_set_int("$ENABLED_INFO", 0);
  var_set_int("$ENABLED_METADATA", 0);

  DBUG_PRINT("info",("result_file: '%s'",
                     result_file_name ? result_file_name : ""));
  verbose_msg("Results saved in '%s'.", 
              result_file_name ? result_file_name : "");
  if (mysql_server_init(embedded_server_arg_count,
			embedded_server_args,
			(char**) embedded_server_groups))
    die("Can't initialize MySQL server");
  server_initialized= 1;
  if (cur_file == file_stack && cur_file->file == 0)
  {
    cur_file->file= stdin;
    cur_file->file_name= my_strdup("<stdin>", MYF(MY_WME));
    cur_file->lineno= 1;
  }
  var_set_string("MYSQLTEST_FILE", cur_file->file_name);
  init_re();

  /* Cursor protcol implies ps protocol */
  if (cursor_protocol)
    ps_protocol= 1;

  ps_protocol_enabled= ps_protocol;
  sp_protocol_enabled= sp_protocol;
  view_protocol_enabled= view_protocol;
  cursor_protocol_enabled= cursor_protocol;

  st_connection *con= connections;
  init_connection_thd(con);
  if (! (con->mysql= mysql_init(0)))
    die("Failed in mysql_init()");
  if (opt_connect_timeout)
    mysql_options(con->mysql, MYSQL_OPT_CONNECT_TIMEOUT,
                  (void *) &opt_connect_timeout);
  if (opt_compress)
    mysql_options(con->mysql,MYSQL_OPT_COMPRESS,NullS);
  mysql_options(con->mysql, MYSQL_OPT_LOCAL_INFILE, 0);
  mysql_options(con->mysql, MYSQL_SET_CHARSET_NAME,
                charset_info->csname);
  if (opt_charsets_dir)
    mysql_options(con->mysql, MYSQL_SET_CHARSET_DIR,
                  opt_charsets_dir);

  if (opt_protocol)
    mysql_options(con->mysql,MYSQL_OPT_PROTOCOL,(char*)&opt_protocol);

  if (opt_plugin_dir && *opt_plugin_dir)
    mysql_options(con->mysql, MYSQL_PLUGIN_DIR, opt_plugin_dir);

#if defined(HAVE_OPENSSL) && !defined(EMBEDDED_LIBRARY)

  if (opt_use_ssl)
  {
    mysql_ssl_set(con->mysql, opt_ssl_key, opt_ssl_cert, opt_ssl_ca,
		  opt_ssl_capath, opt_ssl_cipher);
#if MYSQL_VERSION_ID >= 50000
    /* Turn on ssl_verify_server_cert only if host is "localhost" */
    opt_ssl_verify_server_cert= opt_host && !strcmp(opt_host, "localhost");
    mysql_options(con->mysql, MYSQL_OPT_SSL_VERIFY_SERVER_CERT,
                  &opt_ssl_verify_server_cert);
#endif
  }
#endif

#ifdef HAVE_SMEM
  if (shared_memory_base_name)
    mysql_options(con->mysql,MYSQL_SHARED_MEMORY_BASE_NAME,shared_memory_base_name);
#endif

  if (!(con->name = my_strdup("default", MYF(MY_WME))))
    die("Out of memory");
  mysql_options(con->mysql, MYSQL_OPT_NONBLOCK, 0);

  safe_connect(con->mysql, con->name, opt_host, opt_user, opt_pass,
               opt_db, opt_port, unix_sock);

  /* Use all time until exit if no explicit 'start_timer' */
  timer_start= timer_now();

  /*
    Initialize $mysql_errno with -1, so we can
    - distinguish it from valid values ( >= 0 ) and
    - detect if there was never a command sent to the server
  */
  var_set_errno(-1);

  set_current_connection(con);

  if (opt_prologue)
  {
    open_file(opt_prologue);
  }

  verbose_msg("Start processing test commands from '%s' ...", cur_file->file_name);
  while (!read_command(&command) && !abort_flag)
  {
    my_bool ok_to_do;
    int current_line_inc = 1, processed = 0;
    if (command->type == Q_UNKNOWN || command->type == Q_COMMENT_WITH_COMMAND)
      get_command_type(command);

    if (parsing_disabled &&
        command->type != Q_ENABLE_PARSING &&
        command->type != Q_DISABLE_PARSING)
    {
      /* Parsing is disabled, silently convert this line to a comment */
      command->type= Q_COMMENT;
    }

    /* (Re-)set abort_on_error for this command */
    command->abort_on_error= (command->expected_errors.count == 0 &&
                              abort_on_error);
    
    /*
      some commmands need to be executed or at least parsed unconditionally,
      because they change the grammar.
    */
    ok_to_do= cur_block->ok || command->type == Q_DELIMITER
                            || command->type == Q_PERL;
    /*
      Some commands need to be "done" the first time if they may get
      re-iterated over in a true context. This can only happen if there's 
      a while loop at some level above the current block.
    */
    if (!ok_to_do)
    {
      if (command->type == Q_SOURCE ||
          command->type == Q_ERROR ||
          command->type == Q_WRITE_FILE ||
          command->type == Q_APPEND_FILE)
      {
	for (struct st_block *stb= cur_block-1; stb >= block_stack; stb--)
	{
	  if (stb->cmd == cmd_while)
	  {
	    ok_to_do= 1;
	    break;
	  }
	}
      }
    }

    if (ok_to_do)
    {
      command->last_argument= command->first_argument;
      processed = 1;
      /* Need to remember this for handle_error() */
      curr_command= command;
      switch (command->type) {
      case Q_CONNECT:
        do_connect(command);
        break;
      case Q_CONNECTION: select_connection(command); break;
      case Q_DISCONNECT:
      case Q_DIRTY_CLOSE:
	do_close_connection(command); break;
      case Q_ENABLE_PREPARE_WARNINGS:  prepare_warnings_enabled=1; break;
      case Q_DISABLE_PREPARE_WARNINGS: prepare_warnings_enabled=0; break;
      case Q_ENABLE_QUERY_LOG:
        set_property(command, P_QUERY, 0);
        break;
      case Q_DISABLE_QUERY_LOG:
        set_property(command, P_QUERY, 1);
        break;
      case Q_ENABLE_ABORT_ON_ERROR:
        set_property(command, P_ABORT, 1);
        break;
      case Q_DISABLE_ABORT_ON_ERROR:
        set_property(command, P_ABORT, 0);
        break;
      case Q_ENABLE_RESULT_LOG:
        set_property(command, P_RESULT, 0);
        break;
      case Q_DISABLE_RESULT_LOG:
        set_property(command, P_RESULT, 1);
        break;
      case Q_ENABLE_CONNECT_LOG:
        set_property(command, P_CONNECT, 0);
        break;
      case Q_DISABLE_CONNECT_LOG:
        set_property(command, P_CONNECT, 1);
        break;
      case Q_ENABLE_WARNINGS:
        set_property(command, P_WARN, 0);
        break;
      case Q_DISABLE_WARNINGS:
        set_property(command, P_WARN, 1);
        break;
      case Q_ENABLE_INFO:
        set_property(command, P_INFO, 0);
        break;
      case Q_DISABLE_INFO:
        set_property(command, P_INFO, 1);
        break;
      case Q_ENABLE_METADATA:
        set_property(command, P_META, 1);
        break;
      case Q_DISABLE_METADATA:
        set_property(command, P_META, 0);
        break;
      case Q_ENABLE_COLUMN_NAMES:
        disable_column_names= 0;
        var_set_int("$ENABLED_COLUMN_NAMES", 0);
        break;
      case Q_DISABLE_COLUMN_NAMES:
        disable_column_names= 1;
        var_set_int("$ENABLED_COLUMN_NAMES", 1);
        break;
      case Q_SOURCE: do_source(command); break;
      case Q_SLEEP: do_sleep(command, 0); break;
      case Q_REAL_SLEEP: do_sleep(command, 1); break;
      case Q_WAIT_FOR_SLAVE_TO_STOP: do_wait_for_slave_to_stop(command); break;
      case Q_INC: do_modify_var(command, DO_INC); break;
      case Q_DEC: do_modify_var(command, DO_DEC); break;
      case Q_ECHO: do_echo(command); command_executed++; break;
      case Q_SYSTEM: do_system(command); break;
      case Q_REMOVE_FILE: do_remove_file(command); break;
      case Q_REMOVE_FILES_WILDCARD: do_remove_files_wildcard(command); break;
      case Q_MKDIR: do_mkdir(command); break;
      case Q_RMDIR: do_rmdir(command); break;
      case Q_LIST_FILES: do_list_files(command); break;
      case Q_LIST_FILES_WRITE_FILE:
        do_list_files_write_file_command(command, FALSE);
        break;
      case Q_LIST_FILES_APPEND_FILE:
        do_list_files_write_file_command(command, TRUE);
        break;
      case Q_FILE_EXIST: do_file_exist(command); break;
      case Q_WRITE_FILE: do_write_file(command); break;
      case Q_APPEND_FILE: do_append_file(command); break;
      case Q_DIFF_FILES: do_diff_files(command); break;
      case Q_SEND_QUIT: do_send_quit(command); break;
      case Q_CHANGE_USER: do_change_user(command); break;
      case Q_CAT_FILE: do_cat_file(command); break;
      case Q_COPY_FILE: do_copy_file(command); break;
      case Q_MOVE_FILE: do_move_file(command); break;
      case Q_CHMOD_FILE: do_chmod_file(command); break;
      case Q_PERL: do_perl(command); break;
      case Q_RESULT_FORMAT_VERSION: do_result_format_version(command); break;
      case Q_DELIMITER:
        do_delimiter(command);
	break;
      case Q_DISPLAY_VERTICAL_RESULTS:
        display_result_vertically= TRUE;
        break;
      case Q_DISPLAY_HORIZONTAL_RESULTS:
	display_result_vertically= FALSE;
        break;
      case Q_SORTED_RESULT:
        /*
          Turn on sorting of result set, will be reset after next
          command
        */
	display_result_sorted= TRUE;
        break;
      case Q_LOWERCASE:
        /*
          Turn on lowercasing of result, will be reset after next
          command
        */
        display_result_lower= TRUE;
        break;
      case Q_LET: do_let(command); break;
      case Q_EVAL_RESULT:
        die("'eval_result' command  is deprecated");
      case Q_EVAL:
      case Q_QUERY_VERTICAL:
      case Q_QUERY_HORIZONTAL:
	if (command->query == command->query_buf)
        {
          /* Skip the first part of command, i.e query_xxx */
	  command->query= command->first_argument;
          command->first_word_len= 0;
        }
	/* fall through */
      case Q_QUERY:
      case Q_REAP:
      {
	my_bool old_display_result_vertically= display_result_vertically;
        /* Default is full query, both reap and send  */
        int flags= QUERY_REAP_FLAG | QUERY_SEND_FLAG;

        if (q_send_flag)
        {
          /* Last command was an empty 'send' */
          flags= QUERY_SEND_FLAG;
          q_send_flag= 0;
        }
        else if (command->type == Q_REAP)
        {
          flags= QUERY_REAP_FLAG;
        }

        /* Check for special property for this query */
        display_result_vertically|= (command->type == Q_QUERY_VERTICAL);

	if (save_file[0])
	{
          if (!(command->require_file= strdup_root(&require_file_root,
                                                   save_file)))
            die("out of memory for require_file");
	  save_file[0]= 0;
	}
	run_query(cur_con, command, flags);
	command_executed++;
        command->last_argument= command->end;

        /* Restore settings */
	display_result_vertically= old_display_result_vertically;

	break;
      }
      case Q_SEND:
      case Q_SEND_EVAL:
        if (!*command->first_argument)
        {
          /*
            This is a send without arguments, it indicates that _next_ query
            should be send only
          */
          q_send_flag= 1;
          break;
        }

        /* Remove "send" if this is first iteration */
	if (command->query == command->query_buf)
	  command->query= command->first_argument;

	/*
	  run_query() can execute a query partially, depending on the flags.
	  QUERY_SEND_FLAG flag without QUERY_REAP_FLAG tells it to just send
          the query and read the result some time later when reap instruction
	  is given on this connection.
        */
	run_query(cur_con, command, QUERY_SEND_FLAG);
	command_executed++;
        command->last_argument= command->end;
	break;
      case Q_REQUIRE:
	do_get_file_name(command, save_file, sizeof(save_file));
	break;
      case Q_ERROR:
        do_get_errcodes(command);
	break;
      case Q_REPLACE:
	do_get_replace(command);
	break;
      case Q_REPLACE_REGEX:
        do_get_replace_regex(command);
        break;
      case Q_REPLACE_COLUMN:
	do_get_replace_column(command);
	break;
      case Q_SAVE_MASTER_POS: do_save_master_pos(); break;
      case Q_SYNC_WITH_MASTER: do_sync_with_master(command); break;
      case Q_SYNC_SLAVE_WITH_MASTER:
      {
	do_save_master_pos();
	if (*command->first_argument)
	  select_connection(command);
	else
	  select_connection_name("slave");
	do_sync_with_master2(command, 0);
	break;
      }
      case Q_COMMENT:
      {
        command->last_argument= command->end;

        /* Don't output comments in v1 */
        if (opt_result_format_version == 1)
          break;

        /* Don't output comments if query logging is off */
        if (disable_query_log)
          break;

        /* Write comment's with two starting #'s to result file */
        const char* p= command->query;
        if (p && *p == '#' && *(p+1) == '#')
        {
          dynstr_append_mem(&ds_res, command->query, command->query_len);
          dynstr_append(&ds_res, "\n");
        }
	break;
      }
      case Q_EMPTY_LINE:
        /* Don't output newline in v1 */
        if (opt_result_format_version == 1)
          break;

        /* Don't output newline if query logging is off */
        if (disable_query_log)
          break;

        dynstr_append(&ds_res, "\n");
        break;
      case Q_PING:
        handle_command_error(command, mysql_ping(cur_con->mysql), -1);
        break;
      case Q_SEND_SHUTDOWN:
        handle_command_error(command,
                             mysql_shutdown(cur_con->mysql,
                                            SHUTDOWN_DEFAULT), -1);
        break;
      case Q_SHUTDOWN_SERVER:
        do_shutdown_server(command);
        break;
      case Q_EXEC:
	do_exec(command);
	command_executed++;
	break;
      case Q_START_TIMER:
	/* Overwrite possible earlier start of timer */
	timer_start= timer_now();
	break;
      case Q_END_TIMER:
	/* End timer before ending mysqltest */
	timer_output();
	break;
      case Q_CHARACTER_SET:
	do_set_charset(command);
	break;
      case Q_DISABLE_PS_PROTOCOL:
        set_property(command, P_PS, 0);
        /* Close any open statements */
        close_statements();
        break;
      case Q_ENABLE_PS_PROTOCOL:
        set_property(command, P_PS, ps_protocol);
        break;
      case Q_DISABLE_NON_BLOCKING_API:
        non_blocking_api_enabled= 0;
        break;
      case Q_ENABLE_NON_BLOCKING_API:
        non_blocking_api_enabled= 1;
        break;
      case Q_DISABLE_RECONNECT:
        set_reconnect(cur_con->mysql, 0);
        break;
      case Q_ENABLE_RECONNECT:
        set_reconnect(cur_con->mysql, 1);
        /* Close any open statements - no reconnect, need new prepare */
        close_statements();
        break;
      case Q_DISABLE_PARSING:
        if (parsing_disabled == 0)
          parsing_disabled= 1;
        else
          report_or_die("Parsing is already disabled");
        break;
      case Q_ENABLE_PARSING:
        /*
          Ensure we don't get parsing_disabled < 0 as this would accidentally
          disable code we don't want to have disabled
        */
        if (parsing_disabled == 1)
          parsing_disabled= 0;
        else
          report_or_die("Parsing is already enabled");
        break;
      case Q_DIE:
        /* Abort test with error code and error message */
        die("%s", command->first_argument);
        break;
      case Q_EXIT:
        /* Stop processing any more commands */
        abort_flag= 1;
        break;
      case Q_SKIP:
        /* Eval the query, thus replacing all environment variables */
        dynstr_set(&ds_res, 0);
        do_eval(&ds_res, command->first_argument, command->end, FALSE);
        abort_not_supported_test("%s",ds_res.str);
        break;

      case Q_RESULT:
        die("result, deprecated command");
        break;

      default:
        processed= 0;
        break;
      }
    }

    if (!processed)
    {
      current_line_inc= 0;
      switch (command->type) {
      case Q_WHILE: do_block(cmd_while, command); break;
      case Q_IF: do_block(cmd_if, command); break;
      case Q_END_BLOCK: do_done(command); break;
      default: current_line_inc = 1; break;
      }
    }
    else
      check_eol_junk(command->last_argument);

    if (command->type != Q_ERROR &&
        command->type != Q_COMMENT)
    {
      /*
        As soon as any non "error" command or comment has been executed,
        the array with expected errors should be cleared
      */
      memset(&saved_expected_errors, 0, sizeof(saved_expected_errors));
    }

    if (command_executed != last_command_executed || command->used_replace)
    {
      /*
        As soon as any command has been executed,
        the replace structures should be cleared
      */
      free_all_replace();

      /* Also reset "sorted_result" and "lowercase"*/
      display_result_sorted= FALSE;
      display_result_lower= FALSE;
    }
    last_command_executed= command_executed;

    parser.current_line += current_line_inc;
    if ( opt_mark_progress )
      mark_progress(command, parser.current_line);

    /* Write result from command to log file immediately */
    log_file.write(&ds_res);
    log_file.flush();
    dynstr_set(&ds_res, 0);
  }

  log_file.close();

  start_lineno= 0;
  verbose_msg("... Done processing test commands.");

  if (parsing_disabled)
    die("Test ended with parsing disabled");

  /*
    The whole test has been executed _sucessfully_.
    Time to compare result or save it to record file.
    The entire output from test is in the log file
  */
  if (log_file.bytes_written())
  {
    if (result_file_name)
    {
      /* A result file has been specified */

      if (record)
      {
	/* Recording */

        /* save a copy of the log to result file */
        if (my_copy(log_file.file_name(), result_file_name, MYF(0)) != 0)
          die("Failed to copy '%s' to '%s', errno: %d",
              log_file.file_name(), result_file_name, errno);

      }
      else
      {
	/* Check that the output from test is equal to result file */
	check_result();
      }
    }
  }
  else
  {
    /* Empty output is an error *unless* we also have an empty result file */
    if (! result_file_name || record ||
        compare_files (log_file.file_name(), result_file_name))
    {
      die("The test didn't produce any output");
    }
    else 
    {
      empty_result= TRUE;  /* Meaning empty was expected */
    }
  }

  if (!command_executed && result_file_name && !empty_result)
    die("No queries executed but non-empty result file found!");

  verbose_msg("Test has succeeded!");
  timer_output();
  /* Yes, if we got this far the test has suceeded! Sakila smiles */
  cleanup_and_exit(0);
  return 0; /* Keep compiler happy too */
}


/*
  A primitive timer that give results in milliseconds if the
  --timer-file=<filename> is given. The timer result is written
  to that file when the result is available. To not confuse
  mysql-test-run with an old obsolete result, we remove the file
  before executing any commands. The time we measure is

  - If no explicit 'start_timer' or 'end_timer' is given in the
  test case, the timer measure how long we execute in mysqltest.

  - If only 'start_timer' is given we measure how long we execute
  from that point until we terminate mysqltest.

  - If only 'end_timer' is given we measure how long we execute
  from that we enter mysqltest to the 'end_timer' is command is
  executed.

  - If both 'start_timer' and 'end_timer' are given we measure
  the time between executing the two commands.
*/

void timer_output(void)
{
  if (timer_file)
  {
    char buf[32], *end;
    ulonglong timer= timer_now() - timer_start;
    end= longlong10_to_str(timer, buf, 10);
    str_to_file(timer_file,buf, (int) (end-buf));
    /* Timer has been written to the file, don't use it anymore */
    timer_file= 0;
  }
}


ulonglong timer_now(void)
{
  return my_interval_timer() / 1000000;
}


/*
  Get arguments for replace_columns. The syntax is:
  replace-column column_number to_string [column_number to_string ...]
  Where each argument may be quoted with ' or "
  A argument may also be a variable, in which case the value of the
  variable is replaced.
*/

void do_get_replace_column(struct st_command *command)
{
  char *from= command->first_argument;
  char *buff, *start;
  DBUG_ENTER("get_replace_columns");

  free_replace_column();
  if (!*from)
    die("Missing argument in %s", command->query);

  /* Allocate a buffer for results */
  start= buff= (char*)my_malloc(strlen(from)+1,MYF(MY_WME | MY_FAE));
  while (*from)
  {
    char *to;
    uint column_number;
    to= get_string(&buff, &from, command);
    if (!(column_number= atoi(to)) || column_number > MAX_COLUMNS)
      die("Wrong column number to replace_column in '%s'", command->query);
    if (!*from)
      die("Wrong number of arguments to replace_column in '%s'",
          command->query);
    to= get_string(&buff, &from, command);
    my_free(replace_column[column_number-1]);
    replace_column[column_number-1]= my_strdup(to, MYF(MY_WME | MY_FAE));
    set_if_bigger(max_replace_column, column_number);
  }
  my_free(start);
  command->last_argument= command->end;

  DBUG_VOID_RETURN;
}


void free_replace_column()
{
  uint i;
  for (i=0 ; i < max_replace_column ; i++)
  {
    if (replace_column[i])
    {
      my_free(replace_column[i]);
      replace_column[i]= 0;
    }
  }
  max_replace_column= 0;
}


/****************************************************************************/
/*
  Replace functions
*/

/* Definitions for replace result */

typedef struct st_pointer_array {		/* when using array-strings */
  TYPELIB typelib;				/* Pointer to strings */
  uchar	*str;					/* Strings is here */
  uint8 *flag;					/* Flag about each var. */
  uint	array_allocs,max_count,length,max_length;
} POINTER_ARRAY;

struct st_replace *init_replace(char * *from, char * *to, uint count,
				char * word_end_chars);
int insert_pointer_name(reg1 POINTER_ARRAY *pa,char * name);
void free_pointer_array(POINTER_ARRAY *pa);

/*
  Get arguments for replace. The syntax is:
  replace from to [from to ...]
  Where each argument may be quoted with ' or "
  A argument may also be a variable, in which case the value of the
  variable is replaced.
*/

void do_get_replace(struct st_command *command)
{
  uint i;
  char *from= command->first_argument;
  char *buff, *start;
  char word_end_chars[256], *pos;
  POINTER_ARRAY to_array, from_array;
  DBUG_ENTER("get_replace");

  free_replace();

  bzero((char*) &to_array,sizeof(to_array));
  bzero((char*) &from_array,sizeof(from_array));
  if (!*from)
    die("Missing argument in %s", command->query);
  start= buff= (char*)my_malloc(strlen(from)+1,MYF(MY_WME | MY_FAE));
  while (*from)
  {
    char *to= buff;
    to= get_string(&buff, &from, command);
    if (!*from)
      die("Wrong number of arguments to replace_result in '%s'",
          command->query);
#ifdef __WIN__
    fix_win_paths(to, from - to);
#endif
    insert_pointer_name(&from_array,to);
    to= get_string(&buff, &from, command);
    insert_pointer_name(&to_array,to);
  }
  for (i= 1,pos= word_end_chars ; i < 256 ; i++)
    if (my_isspace(charset_info,i))
      *pos++= i;
  *pos=0;					/* End pointer */
  if (!(glob_replace= init_replace((char**) from_array.typelib.type_names,
				  (char**) to_array.typelib.type_names,
				  (uint) from_array.typelib.count,
				  word_end_chars)))
    die("Can't initialize replace from '%s'", command->query);
  free_pointer_array(&from_array);
  free_pointer_array(&to_array);
  my_free(start);
  command->last_argument= command->end;
  DBUG_VOID_RETURN;
}


void free_replace()
{
  DBUG_ENTER("free_replace");
  my_free(glob_replace);
  glob_replace= NULL;
  DBUG_VOID_RETURN;
}


typedef struct st_replace {
  int found;
  struct st_replace *next[256];
} REPLACE;

typedef struct st_replace_found {
  int found;
  uint to_offset;
  int from_offset;
  char *replace_string;
} REPLACE_STRING;


void replace_strings_append(REPLACE *rep, DYNAMIC_STRING* ds,
                            const char *str,
                            int len __attribute__((unused)))
{
  reg1 REPLACE *rep_pos;
  reg2 REPLACE_STRING *rep_str;
  const char *start, *from;
  DBUG_ENTER("replace_strings_append");

  start= from= str;
  rep_pos=rep+1;
  for (;;)
  {
    /* Loop through states */
    DBUG_PRINT("info", ("Looping through states"));
    while (!rep_pos->found)
      rep_pos= rep_pos->next[(uchar) *from++];

    /* Does this state contain a string to be replaced */
    if (!(rep_str = ((REPLACE_STRING*) rep_pos))->replace_string)
    {
      /* No match found */
      dynstr_append_mem(ds, start, from - start - 1);
      DBUG_PRINT("exit", ("Found no more string to replace, appended: %s", start));
      DBUG_VOID_RETURN;
    }

    /* Found a string that needs to be replaced */
    DBUG_PRINT("info", ("found: %d, to_offset: %u, from_offset: %d, string: %s",
                        rep_str->found, rep_str->to_offset,
                        rep_str->from_offset, rep_str->replace_string));

    /* Append part of original string before replace string */
    dynstr_append_mem(ds, start, (from - rep_str->to_offset) - start);

    /* Append replace string */
    dynstr_append_mem(ds, rep_str->replace_string,
                      strlen(rep_str->replace_string));

    if (!*(from-=rep_str->from_offset) && rep_pos->found != 2)
    {
      /* End of from string */
      DBUG_PRINT("exit", ("Found end of from string"));
      DBUG_VOID_RETURN;
    }
    DBUG_ASSERT(from <= str+len);
    start= from;
    rep_pos=rep;
  }
}


/*
  Regex replace  functions
*/


/* Stores regex substitutions */

struct st_regex
{
  char* pattern; /* Pattern to be replaced */
  char* replace; /* String or expression to replace the pattern with */
  int icase; /* true if the match is case insensitive */
};

int reg_replace(char** buf_p, int* buf_len_p, char *pattern, char *replace,
                char *string, int icase);



/*
  Finds the next (non-escaped) '/' in the expression.
  (If the character '/' is needed, it can be escaped using '\'.)
*/

#define PARSE_REGEX_ARG                         \
  while (p < expr_end)                          \
  {                                             \
    char c= *p;                                 \
    if (c == '/')                               \
    {                                           \
      if (last_c == '\\')                       \
      {                                         \
        buf_p[-1]= '/';                         \
      }                                         \
      else                                      \
      {                                         \
        *buf_p++ = 0;                           \
        break;                                  \
      }                                         \
    }                                           \
    else                                        \
      *buf_p++ = c;                             \
                                                \
    last_c= c;                                  \
    p++;                                        \
  }                                             \
                                                \
/*
  Initializes the regular substitution expression to be used in the
  result output of test.

  Returns: st_replace_regex struct with pairs of substitutions
*/

struct st_replace_regex* init_replace_regex(char* expr)
{
  struct st_replace_regex* res;
  char* buf,*expr_end;
  char* p;
  char* buf_p;
  uint expr_len= strlen(expr);
  char last_c = 0;
  struct st_regex reg;

  /* my_malloc() will die on fail with MY_FAE */
  res=(struct st_replace_regex*)my_malloc(
                                          sizeof(*res)+expr_len ,MYF(MY_FAE+MY_WME));
  my_init_dynamic_array(&res->regex_arr,sizeof(struct st_regex),128,128);

  buf= (char*)res + sizeof(*res);
  expr_end= expr + expr_len;
  p= expr;
  buf_p= buf;

  /* for each regexp substitution statement */
  while (p < expr_end)
  {
    bzero(&reg,sizeof(reg));
    /* find the start of the statement */
    while (p < expr_end)
    {
      if (*p == '/')
        break;
      p++;
    }

    if (p == expr_end || ++p == expr_end)
    {
      if (res->regex_arr.elements)
        break;
      else
        goto err;
    }
    /* we found the start */
    reg.pattern= buf_p;

    /* Find first argument -- pattern string to be removed */
    PARSE_REGEX_ARG

      if (p == expr_end || ++p == expr_end)
        goto err;

    /* buf_p now points to the replacement pattern terminated with \0 */
    reg.replace= buf_p;

    /* Find second argument -- replace string to replace pattern */
    PARSE_REGEX_ARG

      if (p == expr_end)
        goto err;

    /* skip the ending '/' in the statement */
    p++;

    /* Check if we should do matching case insensitive */
    if (p < expr_end && *p == 'i')
      reg.icase= 1;

    /* done parsing the statement, now place it in regex_arr */
    if (insert_dynamic(&res->regex_arr,(uchar*) &reg))
      die("Out of memory");
  }
  res->odd_buf_len= res->even_buf_len= 8192;
  res->even_buf= (char*)my_malloc(res->even_buf_len,MYF(MY_WME+MY_FAE));
  res->odd_buf= (char*)my_malloc(res->odd_buf_len,MYF(MY_WME+MY_FAE));
  res->buf= res->even_buf;

  return res;

err:
  my_free(res);
  die("Error parsing replace_regex \"%s\"", expr);
  return 0;
}

/*
  Execute all substitutions on val.

  Returns: true if substituition was made, false otherwise
  Side-effect: Sets r->buf to be the buffer with all substitutions done.

  IN:
  struct st_replace_regex* r
  char* val
  Out:
  struct st_replace_regex* r
  r->buf points at the resulting buffer
  r->even_buf and r->odd_buf might have been reallocated
  r->even_buf_len and r->odd_buf_len might have been changed

  TODO:  at some point figure out if there is a way to do everything
  in one pass
*/

int multi_reg_replace(struct st_replace_regex* r,char* val)
{
  uint i;
  char* in_buf, *out_buf;
  int* buf_len_p;

  in_buf= val;
  out_buf= r->even_buf;
  buf_len_p= &r->even_buf_len;
  r->buf= 0;

  /* For each substitution, do the replace */
  for (i= 0; i < r->regex_arr.elements; i++)
  {
    struct st_regex re;
    char* save_out_buf= out_buf;

    get_dynamic(&r->regex_arr,(uchar*)&re,i);

    if (!reg_replace(&out_buf, buf_len_p, re.pattern, re.replace,
                     in_buf, re.icase))
    {
      /* if the buffer has been reallocated, make adjustements */
      if (save_out_buf != out_buf)
      {
        if (save_out_buf == r->even_buf)
          r->even_buf= out_buf;
        else
          r->odd_buf= out_buf;
      }

      r->buf= out_buf;
      if (in_buf == val)
        in_buf= r->odd_buf;

      swap_variables(char*,in_buf,out_buf);

      buf_len_p= (out_buf == r->even_buf) ? &r->even_buf_len :
        &r->odd_buf_len;
    }
  }

  return (r->buf == 0);
}

/*
  Parse the regular expression to be used in all result files
  from now on.

  The syntax is --replace_regex /from/to/i /from/to/i ...
  i means case-insensitive match. If omitted, the match is
  case-sensitive

*/
void do_get_replace_regex(struct st_command *command)
{
  char *expr= command->first_argument;
  free_replace_regex();
  /* Allow variable for the *entire* list of replacements */
  if (*expr == '$') 
  {
    VAR *val= var_get(expr, NULL, 0, 1);
    expr= val ? val->str_val : NULL;
  }
  if (expr && *expr && !(glob_replace_regex=init_replace_regex(expr)))
    die("Could not init replace_regex");
  command->last_argument= command->end;
}

void free_replace_regex()
{
  if (glob_replace_regex)
  {
    delete_dynamic(&glob_replace_regex->regex_arr);
    my_free(glob_replace_regex->even_buf);
    my_free(glob_replace_regex->odd_buf);
    my_free(glob_replace_regex);
    glob_replace_regex=0;
  }
}



/*
  auxiluary macro used by reg_replace
  makes sure the result buffer has sufficient length
*/
#define SECURE_REG_BUF   if (buf_len < need_buf_len)                    \
  {                                                                     \
    int off= res_p - buf;                                               \
    buf= (char*)my_realloc(buf,need_buf_len,MYF(MY_WME+MY_FAE));        \
    res_p= buf + off;                                                   \
    buf_len= need_buf_len;                                              \
  }                                                                     \
                                                                        \
/*
  Performs a regex substitution

  IN:

  buf_p - result buffer pointer. Will change if reallocated
  buf_len_p - result buffer length. Will change if the buffer is reallocated
  pattern - regexp pattern to match
  replace - replacement expression
  string - the string to perform substituions in
  icase - flag, if set to 1 the match is case insensitive
*/
int reg_replace(char** buf_p, int* buf_len_p, char *pattern,
                char *replace, char *string, int icase)
{
  my_regex_t r;
  my_regmatch_t *subs;
  char *replace_end;
  char *buf= *buf_p;
  int len;
  int buf_len, need_buf_len;
  int cflags= REG_EXTENDED;
  int err_code;
  char *res_p,*str_p,*str_end;

  buf_len= *buf_len_p;
  len= strlen(string);
  str_end= string + len;

  /* start with a buffer of a reasonable size that hopefully will not
     need to be reallocated
  */
  need_buf_len= len * 2 + 1;
  res_p= buf;

  SECURE_REG_BUF

  if (icase)
    cflags|= REG_ICASE;

  if ((err_code= my_regcomp(&r,pattern,cflags,&my_charset_latin1)))
  {
    check_regerr(&r,err_code);
    return 1;
  }

  subs= (my_regmatch_t*)my_malloc(sizeof(my_regmatch_t) * (r.re_nsub+1),
                                  MYF(MY_WME+MY_FAE));

  *res_p= 0;
  str_p= string;
  replace_end= replace + strlen(replace);

  /* for each pattern match instance perform a replacement */
  while (!err_code)
  {
    /* find the match */
    err_code= my_regexec(&r,str_p, r.re_nsub+1, subs,
                         (str_p == string) ? REG_NOTBOL : 0);

    /* if regular expression error (eg. bad syntax, or out of memory) */
    if (err_code && err_code != REG_NOMATCH)
    {
      check_regerr(&r,err_code);
      my_regfree(&r);
      return 1;
    }

    /* if match found */
    if (!err_code)
    {
      char* expr_p= replace;
      int c;

      /*
        we need at least what we have so far in the buffer + the part
        before this match
      */
      need_buf_len= (res_p - buf) + (int) subs[0].rm_so;

      /* on this pass, calculate the memory for the result buffer */
      while (expr_p < replace_end)
      {
        int back_ref_num= -1;
        c= *expr_p;

        if (c == '\\' && expr_p + 1 < replace_end)
        {
          back_ref_num= (int) (expr_p[1] - '0');
        }

        /* found a valid back_ref (eg. \1)*/
        if (back_ref_num >= 0 && back_ref_num <= (int)r.re_nsub)
        {
          regoff_t start_off, end_off;
          if ((start_off=subs[back_ref_num].rm_so) > -1 &&
              (end_off=subs[back_ref_num].rm_eo) > -1)
          {
            need_buf_len += (int) (end_off - start_off);
          }
          expr_p += 2;
        }
        else
        {
          expr_p++;
          need_buf_len++;
        }
      }
      need_buf_len++;
      /*
        now that we know the size of the buffer,
        make sure it is big enough
      */
      SECURE_REG_BUF

        /* copy the pre-match part */
        if (subs[0].rm_so)
        {
          memcpy(res_p, str_p, (size_t) subs[0].rm_so);
          res_p+= subs[0].rm_so;
        }

      expr_p= replace;

      /* copy the match and expand back_refs */
      while (expr_p < replace_end)
      {
        int back_ref_num= -1;
        c= *expr_p;

        if (c == '\\' && expr_p + 1 < replace_end)
        {
          back_ref_num= expr_p[1] - '0';
        }

        if (back_ref_num >= 0 && back_ref_num <= (int)r.re_nsub)
        {
          regoff_t start_off, end_off;
          if ((start_off=subs[back_ref_num].rm_so) > -1 &&
              (end_off=subs[back_ref_num].rm_eo) > -1)
          {
            int block_len= (int) (end_off - start_off);
            memcpy(res_p,str_p + start_off, block_len);
            res_p += block_len;
          }
          expr_p += 2;
        }
        else
        {
          *res_p++ = *expr_p++;
        }
      }

      /* handle the post-match part */
      if (subs[0].rm_so == subs[0].rm_eo)
      {
        if (str_p + subs[0].rm_so >= str_end)
          break;
        str_p += subs[0].rm_eo ;
        *res_p++ = *str_p++;
      }
      else
      {
        str_p += subs[0].rm_eo;
      }
    }
    else /* no match this time, just copy the string as is */
    {
      int left_in_str= str_end-str_p;
      need_buf_len= (res_p-buf) + left_in_str;
      SECURE_REG_BUF
        memcpy(res_p,str_p,left_in_str);
      res_p += left_in_str;
      str_p= str_end;
    }
  }
  my_free(subs);
  my_regfree(&r);
  *res_p= 0;
  *buf_p= buf;
  *buf_len_p= buf_len;
  return 0;
}


#ifndef WORD_BIT
#define WORD_BIT (8*sizeof(uint))
#endif

#define SET_MALLOC_HUNC 64
#define LAST_CHAR_CODE 259

typedef struct st_rep_set {
  uint	*bits;				/* Pointer to used sets */
  short next[LAST_CHAR_CODE];		/* Pointer to next sets */
  uint	found_len;			/* Best match to date */
  int	found_offset;
  uint	table_offset;
  uint	size_of_bits;			/* For convinience */
} REP_SET;

typedef struct st_rep_sets {
  uint		count;			/* Number of sets */
  uint		extra;			/* Extra sets in buffer */
  uint		invisible;		/* Sets not chown */
  uint		size_of_bits;
  REP_SET	*set,*set_buffer;
  uint		*bit_buffer;
} REP_SETS;

typedef struct st_found_set {
  uint table_offset;
  int found_offset;
} FOUND_SET;

typedef struct st_follow {
  int chr;
  uint table_offset;
  uint len;
} FOLLOWS;


int init_sets(REP_SETS *sets,uint states);
REP_SET *make_new_set(REP_SETS *sets);
void make_sets_invisible(REP_SETS *sets);
void free_last_set(REP_SETS *sets);
void free_sets(REP_SETS *sets);
void internal_set_bit(REP_SET *set, uint bit);
void internal_clear_bit(REP_SET *set, uint bit);
void or_bits(REP_SET *to,REP_SET *from);
void copy_bits(REP_SET *to,REP_SET *from);
int cmp_bits(REP_SET *set1,REP_SET *set2);
int get_next_bit(REP_SET *set,uint lastpos);
int find_set(REP_SETS *sets,REP_SET *find);
int find_found(FOUND_SET *found_set,uint table_offset,
               int found_offset);
uint start_at_word(char * pos);
uint end_of_word(char * pos);

static uint found_sets=0;


uint replace_len(char * str)
{
  uint len=0;
  while (*str)
  {
    str++;
    len++;
  }
  return len;
}

/* Init a replace structure for further calls */

REPLACE *init_replace(char * *from, char * *to,uint count,
		      char * word_end_chars)
{
  static const int SPACE_CHAR= 256;
  static const int END_OF_LINE= 258;

  uint i,j,states,set_nr,len,result_len,max_length,found_end,bits_set,bit_nr;
  int used_sets,chr,default_state;
  char used_chars[LAST_CHAR_CODE],is_word_end[256];
  char * pos, *to_pos, **to_array;
  REP_SETS sets;
  REP_SET *set,*start_states,*word_states,*new_set;
  FOLLOWS *follow,*follow_ptr;
  REPLACE *replace;
  FOUND_SET *found_set;
  REPLACE_STRING *rep_str;
  DBUG_ENTER("init_replace");

  /* Count number of states */
  for (i=result_len=max_length=0 , states=2 ; i < count ; i++)
  {
    len=replace_len(from[i]);
    if (!len)
    {
      errno=EINVAL;
      DBUG_RETURN(0);
    }
    states+=len+1;
    result_len+=(uint) strlen(to[i])+1;
    if (len > max_length)
      max_length=len;
  }
  bzero((char*) is_word_end,sizeof(is_word_end));
  for (i=0 ; word_end_chars[i] ; i++)
    is_word_end[(uchar) word_end_chars[i]]=1;

  if (init_sets(&sets,states))
    DBUG_RETURN(0);
  found_sets=0;
  if (!(found_set= (FOUND_SET*) my_malloc(sizeof(FOUND_SET)*max_length*count,
					  MYF(MY_WME))))
  {
    free_sets(&sets);
    DBUG_RETURN(0);
  }
  (void) make_new_set(&sets);			/* Set starting set */
  make_sets_invisible(&sets);			/* Hide previus sets */
  used_sets=-1;
  word_states=make_new_set(&sets);		/* Start of new word */
  start_states=make_new_set(&sets);		/* This is first state */
  if (!(follow=(FOLLOWS*) my_malloc((states+2)*sizeof(FOLLOWS),MYF(MY_WME))))
  {
    free_sets(&sets);
    my_free(found_set);
    DBUG_RETURN(0);
  }

  /* Init follow_ptr[] */
  for (i=0, states=1, follow_ptr=follow+1 ; i < count ; i++)
  {
    if (from[i][0] == '\\' && from[i][1] == '^')
    {
      internal_set_bit(start_states,states+1);
      if (!from[i][2])
      {
	start_states->table_offset=i;
	start_states->found_offset=1;
      }
    }
    else if (from[i][0] == '\\' && from[i][1] == '$')
    {
      internal_set_bit(start_states,states);
      internal_set_bit(word_states,states);
      if (!from[i][2] && start_states->table_offset == (uint) ~0)
      {
	start_states->table_offset=i;
	start_states->found_offset=0;
      }
    }
    else
    {
      internal_set_bit(word_states,states);
      if (from[i][0] == '\\' && (from[i][1] == 'b' && from[i][2]))
	internal_set_bit(start_states,states+1);
      else
	internal_set_bit(start_states,states);
    }
    for (pos=from[i], len=0; *pos ; pos++)
    {
      follow_ptr->chr= (uchar) *pos;
      follow_ptr->table_offset=i;
      follow_ptr->len= ++len;
      follow_ptr++;
    }
    follow_ptr->chr=0;
    follow_ptr->table_offset=i;
    follow_ptr->len=len;
    follow_ptr++;
    states+=(uint) len+1;
  }


  for (set_nr=0,pos=0 ; set_nr < sets.count ; set_nr++)
  {
    set=sets.set+set_nr;
    default_state= 0;				/* Start from beginning */

    /* If end of found-string not found or start-set with current set */

    for (i= (uint) ~0; (i=get_next_bit(set,i)) ;)
    {
      if (!follow[i].chr)
      {
	if (! default_state)
	  default_state= find_found(found_set,set->table_offset,
				    set->found_offset+1);
      }
    }
    copy_bits(sets.set+used_sets,set);		/* Save set for changes */
    if (!default_state)
      or_bits(sets.set+used_sets,sets.set);	/* Can restart from start */

    /* Find all chars that follows current sets */
    bzero((char*) used_chars,sizeof(used_chars));
    for (i= (uint) ~0; (i=get_next_bit(sets.set+used_sets,i)) ;)
    {
      used_chars[follow[i].chr]=1;
      if ((follow[i].chr == SPACE_CHAR && !follow[i+1].chr &&
	   follow[i].len > 1) || follow[i].chr == END_OF_LINE)
	used_chars[0]=1;
    }

    /* Mark word_chars used if \b is in state */
    if (used_chars[SPACE_CHAR])
      for (pos= word_end_chars ; *pos ; pos++)
	used_chars[(int) (uchar) *pos] = 1;

    /* Handle other used characters */
    for (chr= 0 ; chr < 256 ; chr++)
    {
      if (! used_chars[chr])
	set->next[chr]= chr ? default_state : -1;
      else
      {
	new_set=make_new_set(&sets);
	set=sets.set+set_nr;			/* if realloc */
	new_set->table_offset=set->table_offset;
	new_set->found_len=set->found_len;
	new_set->found_offset=set->found_offset+1;
	found_end=0;

	for (i= (uint) ~0 ; (i=get_next_bit(sets.set+used_sets,i)) ; )
	{
	  if (!follow[i].chr || follow[i].chr == chr ||
	      (follow[i].chr == SPACE_CHAR &&
	       (is_word_end[chr] ||
		(!chr && follow[i].len > 1 && ! follow[i+1].chr))) ||
	      (follow[i].chr == END_OF_LINE && ! chr))
	  {
	    if ((! chr || (follow[i].chr && !follow[i+1].chr)) &&
		follow[i].len > found_end)
	      found_end=follow[i].len;
	    if (chr && follow[i].chr)
	      internal_set_bit(new_set,i+1);		/* To next set */
	    else
	      internal_set_bit(new_set,i);
	  }
	}
	if (found_end)
	{
	  new_set->found_len=0;			/* Set for testing if first */
	  bits_set=0;
	  for (i= (uint) ~0; (i=get_next_bit(new_set,i)) ;)
	  {
	    if ((follow[i].chr == SPACE_CHAR ||
		 follow[i].chr == END_OF_LINE) && ! chr)
	      bit_nr=i+1;
	    else
	      bit_nr=i;
	    if (follow[bit_nr-1].len < found_end ||
		(new_set->found_len &&
		 (chr == 0 || !follow[bit_nr].chr)))
	      internal_clear_bit(new_set,i);
	    else
	    {
	      if (chr == 0 || !follow[bit_nr].chr)
	      {					/* best match  */
		new_set->table_offset=follow[bit_nr].table_offset;
		if (chr || (follow[i].chr == SPACE_CHAR ||
			    follow[i].chr == END_OF_LINE))
		  new_set->found_offset=found_end;	/* New match */
		new_set->found_len=found_end;
	      }
	      bits_set++;
	    }
	  }
	  if (bits_set == 1)
	  {
	    set->next[chr] = find_found(found_set,
					new_set->table_offset,
					new_set->found_offset);
	    free_last_set(&sets);
	  }
	  else
	    set->next[chr] = find_set(&sets,new_set);
	}
	else
	  set->next[chr] = find_set(&sets,new_set);
      }
    }
  }

  /* Alloc replace structure for the replace-state-machine */

  if ((replace=(REPLACE*) my_malloc(sizeof(REPLACE)*(sets.count)+
				    sizeof(REPLACE_STRING)*(found_sets+1)+
				    sizeof(char *)*count+result_len,
				    MYF(MY_WME | MY_ZEROFILL))))
  {
    rep_str=(REPLACE_STRING*) (replace+sets.count);
    to_array= (char **) (rep_str+found_sets+1);
    to_pos=(char *) (to_array+count);
    for (i=0 ; i < count ; i++)
    {
      to_array[i]=to_pos;
      to_pos=strmov(to_pos,to[i])+1;
    }
    rep_str[0].found=1;
    rep_str[0].replace_string=0;
    for (i=1 ; i <= found_sets ; i++)
    {
      pos=from[found_set[i-1].table_offset];
      rep_str[i].found= !memcmp(pos, "\\^", 3) ? 2 : 1;
      rep_str[i].replace_string=to_array[found_set[i-1].table_offset];
      rep_str[i].to_offset=found_set[i-1].found_offset-start_at_word(pos);
      rep_str[i].from_offset=found_set[i-1].found_offset-replace_len(pos)+
	end_of_word(pos);
    }
    for (i=0 ; i < sets.count ; i++)
    {
      for (j=0 ; j < 256 ; j++)
	if (sets.set[i].next[j] >= 0)
	  replace[i].next[j]=replace+sets.set[i].next[j];
	else
	  replace[i].next[j]=(REPLACE*) (rep_str+(-sets.set[i].next[j]-1));
    }
  }
  my_free(follow);
  free_sets(&sets);
  my_free(found_set);
  DBUG_PRINT("exit",("Replace table has %d states",sets.count));
  DBUG_RETURN(replace);
}


int init_sets(REP_SETS *sets,uint states)
{
  bzero((char*) sets,sizeof(*sets));
  sets->size_of_bits=((states+7)/8);
  if (!(sets->set_buffer=(REP_SET*) my_malloc(sizeof(REP_SET)*SET_MALLOC_HUNC,
					      MYF(MY_WME))))
    return 1;
  if (!(sets->bit_buffer=(uint*) my_malloc(sizeof(uint)*sets->size_of_bits*
					   SET_MALLOC_HUNC,MYF(MY_WME))))
  {
    my_free(sets->set);
    return 1;
  }
  return 0;
}

/* Make help sets invisible for nicer codeing */

void make_sets_invisible(REP_SETS *sets)
{
  sets->invisible=sets->count;
  sets->set+=sets->count;
  sets->count=0;
}

REP_SET *make_new_set(REP_SETS *sets)
{
  uint i,count,*bit_buffer;
  REP_SET *set;
  if (sets->extra)
  {
    sets->extra--;
    set=sets->set+ sets->count++;
    bzero((char*) set->bits,sizeof(uint)*sets->size_of_bits);
    bzero((char*) &set->next[0],sizeof(set->next[0])*LAST_CHAR_CODE);
    set->found_offset=0;
    set->found_len=0;
    set->table_offset= (uint) ~0;
    set->size_of_bits=sets->size_of_bits;
    return set;
  }
  count=sets->count+sets->invisible+SET_MALLOC_HUNC;
  if (!(set=(REP_SET*) my_realloc((uchar*) sets->set_buffer,
                                  sizeof(REP_SET)*count,
				  MYF(MY_WME))))
    return 0;
  sets->set_buffer=set;
  sets->set=set+sets->invisible;
  if (!(bit_buffer=(uint*) my_realloc((uchar*) sets->bit_buffer,
				      (sizeof(uint)*sets->size_of_bits)*count,
				      MYF(MY_WME))))
    return 0;
  sets->bit_buffer=bit_buffer;
  for (i=0 ; i < count ; i++)
  {
    sets->set_buffer[i].bits=bit_buffer;
    bit_buffer+=sets->size_of_bits;
  }
  sets->extra=SET_MALLOC_HUNC;
  return make_new_set(sets);
}

void free_last_set(REP_SETS *sets)
{
  sets->count--;
  sets->extra++;
  return;
}

void free_sets(REP_SETS *sets)
{
  my_free(sets->set_buffer);
  my_free(sets->bit_buffer);
  return;
}

void internal_set_bit(REP_SET *set, uint bit)
{
  set->bits[bit / WORD_BIT] |= 1 << (bit % WORD_BIT);
  return;
}

void internal_clear_bit(REP_SET *set, uint bit)
{
  set->bits[bit / WORD_BIT] &= ~ (1 << (bit % WORD_BIT));
  return;
}


void or_bits(REP_SET *to,REP_SET *from)
{
  reg1 uint i;
  for (i=0 ; i < to->size_of_bits ; i++)
    to->bits[i]|=from->bits[i];
  return;
}

void copy_bits(REP_SET *to,REP_SET *from)
{
  memcpy((uchar*) to->bits,(uchar*) from->bits,
	 (size_t) (sizeof(uint) * to->size_of_bits));
}

int cmp_bits(REP_SET *set1,REP_SET *set2)
{
  return memcmp(set1->bits, set2->bits,
                sizeof(uint) * set1->size_of_bits);
}


/* Get next set bit from set. */

int get_next_bit(REP_SET *set,uint lastpos)
{
  uint pos,*start,*end,bits;

  start=set->bits+ ((lastpos+1) / WORD_BIT);
  end=set->bits + set->size_of_bits;
  bits=start[0] & ~((1 << ((lastpos+1) % WORD_BIT)) -1);

  while (! bits && ++start < end)
    bits=start[0];
  if (!bits)
    return 0;
  pos=(uint) (start-set->bits)*WORD_BIT;
  while (! (bits & 1))
  {
    bits>>=1;
    pos++;
  }
  return pos;
}

/* find if there is a same set in sets. If there is, use it and
   free given set, else put in given set in sets and return its
   position */

int find_set(REP_SETS *sets,REP_SET *find)
{
  uint i;
  for (i=0 ; i < sets->count-1 ; i++)
  {
    if (!cmp_bits(sets->set+i,find))
    {
      free_last_set(sets);
      return i;
    }
  }
  return i;				/* return new position */
}

/* find if there is a found_set with same table_offset & found_offset
   If there is return offset to it, else add new offset and return pos.
   Pos returned is -offset-2 in found_set_structure because it is
   saved in set->next and set->next[] >= 0 points to next set and
   set->next[] == -1 is reserved for end without replaces.
*/

int find_found(FOUND_SET *found_set,uint table_offset, int found_offset)
{
  int i;
  for (i=0 ; (uint) i < found_sets ; i++)
    if (found_set[i].table_offset == table_offset &&
	found_set[i].found_offset == found_offset)
      return -i-2;
  found_set[i].table_offset=table_offset;
  found_set[i].found_offset=found_offset;
  found_sets++;
  return -i-2;				/* return new position */
}

/* Return 1 if regexp starts with \b or ends with \b*/

uint start_at_word(char * pos)
{
  return (((!memcmp(pos, "\\b",2) && pos[2]) ||
           !memcmp(pos, "\\^", 2)) ? 1 : 0);
}

uint end_of_word(char * pos)
{
  char * end=strend(pos);
  return ((end > pos+2 && !memcmp(end-2, "\\b", 2)) ||
	  (end >= pos+2 && !memcmp(end-2, "\\$",2))) ? 1 : 0;
}

/****************************************************************************
 * Handle replacement of strings
 ****************************************************************************/

#define PC_MALLOC		256	/* Bytes for pointers */
#define PS_MALLOC		512	/* Bytes for data */

int insert_pointer_name(reg1 POINTER_ARRAY *pa,char * name)
{
  uint i,length,old_count;
  uchar *new_pos;
  const char **new_array;
  DBUG_ENTER("insert_pointer_name");

  if (! pa->typelib.count)
  {
    if (!(pa->typelib.type_names=(const char **)
	  my_malloc(((PC_MALLOC-MALLOC_OVERHEAD)/
		     (sizeof(char *)+sizeof(*pa->flag))*
		     (sizeof(char *)+sizeof(*pa->flag))),MYF(MY_WME))))
      DBUG_RETURN(-1);
    if (!(pa->str= (uchar*) my_malloc((uint) (PS_MALLOC-MALLOC_OVERHEAD),
				     MYF(MY_WME))))
    {
      my_free(pa->typelib.type_names);
      DBUG_RETURN (-1);
    }
    pa->max_count=(PC_MALLOC-MALLOC_OVERHEAD)/(sizeof(uchar*)+
					       sizeof(*pa->flag));
    pa->flag= (uint8*) (pa->typelib.type_names+pa->max_count);
    pa->length=0;
    pa->max_length=PS_MALLOC-MALLOC_OVERHEAD;
    pa->array_allocs=1;
  }
  length=(uint) strlen(name)+1;
  if (pa->length+length >= pa->max_length)
  {
    if (!(new_pos= (uchar*) my_realloc((uchar*) pa->str,
                                      (uint) (pa->length+length+PS_MALLOC),
				      MYF(MY_WME))))
      DBUG_RETURN(1);
    if (new_pos != pa->str)
    {
      my_ptrdiff_t diff=PTR_BYTE_DIFF(new_pos,pa->str);
      for (i=0 ; i < pa->typelib.count ; i++)
	pa->typelib.type_names[i]= ADD_TO_PTR(pa->typelib.type_names[i],diff,
					      char*);
      pa->str=new_pos;
    }
    pa->max_length= pa->length+length+PS_MALLOC;
  }
  if (pa->typelib.count >= pa->max_count-1)
  {
    int len;
    pa->array_allocs++;
    len=(PC_MALLOC*pa->array_allocs - MALLOC_OVERHEAD);
    if (!(new_array=(const char **) my_realloc((uchar*) pa->typelib.type_names,
					       (uint) len/
                                               (sizeof(uchar*)+sizeof(*pa->flag))*
                                               (sizeof(uchar*)+sizeof(*pa->flag)),
                                               MYF(MY_WME))))
      DBUG_RETURN(1);
    pa->typelib.type_names=new_array;
    old_count=pa->max_count;
    pa->max_count=len/(sizeof(uchar*) + sizeof(*pa->flag));
    pa->flag= (uint8*) (pa->typelib.type_names+pa->max_count);
    memcpy((uchar*) pa->flag,(char *) (pa->typelib.type_names+old_count),
	   old_count*sizeof(*pa->flag));
  }
  pa->flag[pa->typelib.count]=0;			/* Reset flag */
  pa->typelib.type_names[pa->typelib.count++]= (char*) pa->str+pa->length;
  pa->typelib.type_names[pa->typelib.count]= NullS;	/* Put end-mark */
  (void) strmov((char*) pa->str+pa->length,name);
  pa->length+=length;
  DBUG_RETURN(0);
} /* insert_pointer_name */


/* free pointer array */

void free_pointer_array(POINTER_ARRAY *pa)
{
  if (pa->typelib.count)
  {
    pa->typelib.count=0;
    my_free(pa->typelib.type_names);
    pa->typelib.type_names=0;
    my_free(pa->str);
  }
} /* free_pointer_array */


/* Functions that uses replace and replace_regex */

/* Append the string to ds, with optional replace */
void replace_dynstr_append_mem(DYNAMIC_STRING *ds,
                               const char *val, int len)
{
  char lower[512];
#ifdef __WIN__
  fix_win_paths(val, len);
#endif

  if (display_result_lower) 
  {
    /* Convert to lower case, and do this first */
    char *c= lower;
    for (const char *v= val;  *v;  v++)
      *c++= my_tolower(charset_info, *v);
    *c= '\0';
    /* Copy from this buffer instead */
    val= lower;
  }
  
  if (glob_replace_regex)
  {
    /* Regex replace */
    if (!multi_reg_replace(glob_replace_regex, (char*)val))
    {
      val= glob_replace_regex->buf;
      len= strlen(val);
    }
  }

  if (glob_replace)
  {
    /* Normal replace */
    replace_strings_append(glob_replace, ds, val, len);
  }
  else
    dynstr_append_mem(ds, val, len);
}


/* Append zero-terminated string to ds, with optional replace */
void replace_dynstr_append(DYNAMIC_STRING *ds, const char *val)
{
  replace_dynstr_append_mem(ds, val, strlen(val));
}

/* Append uint to ds, with optional replace */
void replace_dynstr_append_uint(DYNAMIC_STRING *ds, uint val)
{
  char buff[22]; /* This should be enough for any int */
  char *end= longlong10_to_str(val, buff, 10);
  replace_dynstr_append_mem(ds, buff, end - buff);
}


/*
  Build a list of pointer to each line in ds_input, sort
  the list and use the sorted list to append the strings
  sorted to the output ds

  SYNOPSIS
  dynstr_append_sorted()
  ds           string where the sorted output will be appended
  ds_input     string to be sorted
  keep_header  If header should not be sorted
*/

static int comp_lines(const char **a, const char **b)
{
  return (strcmp(*a,*b));
}

void dynstr_append_sorted(DYNAMIC_STRING* ds, DYNAMIC_STRING *ds_input,
                          bool keep_header)
{
  unsigned i;
  char *start= ds_input->str;
  DYNAMIC_ARRAY lines;
  DBUG_ENTER("dynstr_append_sorted");

  if (!*start)
    DBUG_VOID_RETURN;  /* No input */

  my_init_dynamic_array(&lines, sizeof(const char*), 32, 32);

  if (keep_header)
  {
    /* First line is result header, skip past it */
    while (*start && *start != '\n')
      start++;
    start++; /* Skip past \n */
    dynstr_append_mem(ds, ds_input->str, start - ds_input->str);
  }

  /* Insert line(s) in array */
  while (*start)
  {
    char* line_end= (char*)start;

    /* Find end of line */
    while (*line_end && *line_end != '\n')
      line_end++;
    *line_end= 0;

    /* Insert pointer to the line in array */
    if (insert_dynamic(&lines, (uchar*) &start))
      die("Out of memory inserting lines to sort");

    start= line_end+1;
  }

  /* Sort array */
  qsort(lines.buffer, lines.elements,
        sizeof(char**), (qsort_cmp)comp_lines);

  /* Create new result */
  for (i= 0; i < lines.elements ; i++)
  {
    const char **line= dynamic_element(&lines, i, const char**);
    dynstr_append(ds, *line);
    dynstr_append(ds, "\n");
  }

  delete_dynamic(&lines);
  DBUG_VOID_RETURN;
}

#ifndef HAVE_SETENV
static int setenv(const char *name, const char *value, int overwrite)
{
  size_t buflen= strlen(name) + strlen(value) + 2;
  char *envvar= (char *)malloc(buflen);
  if(!envvar)
    return ENOMEM;
  strcpy(envvar, name);
  strcat(envvar, "=");
  strcat(envvar, value);
  putenv(envvar);
  return 0;
}
#endif

/*
  for the purpose of testing (see dialog.test)
  we replace default mysql_authentication_dialog_ask function with the one,
  that always reads from stdin with explicit echo.

*/
MYSQL_PLUGIN_EXPORT
char *mysql_authentication_dialog_ask(MYSQL *mysql, int type,
                                      const char *prompt,
                                      char *buf, int buf_len)
{
  char *s=buf;

  fputs(prompt, stdout);
  fputs(" ", stdout);

  if (!fgets(buf, buf_len-1, stdin))
    buf[0]= 0;
  else if (buf[0] && (s= strend(buf))[-1] == '\n')
    s[-1]= 0;

  for (s= buf; *s; s++)
    fputc(type == 2 ? '*' : *s, stdout);

  fputc('\n', stdout);

  return buf;
}<|MERGE_RESOLUTION|>--- conflicted
+++ resolved
@@ -1,9 +1,5 @@
-<<<<<<< HEAD
 /* Copyright (c) 2000, 2013, Oracle and/or its affiliates.
-   Copyright (c) 2009, 2013, Monty Program Ab.
-=======
-/* Copyright (c) 2000, 2016, Oracle and/or its affiliates. All rights reserved.
->>>>>>> e7061f7e
+   Copyright (c) 2009, 2016, Monty Program Ab.
 
    This program is free software; you can redistribute it and/or modify
    it under the terms of the GNU General Public License as published by
@@ -5707,9 +5703,8 @@
   verbose_msg("Connecting to server %s:%d (socket %s) as '%s'"
               ", connection '%s', attempt %d ...", 
               host, port, sock, user, name, failed_attempts);
-  while(!mysql_connect_ssl_check(mysql, host,user, pass, db, port, sock,
-                                 CLIENT_MULTI_STATEMENTS | CLIENT_REMEMBER_OPTIONS,
-                                 opt_ssl_required))
+  while(!mysql_real_connect(mysql, host,user, pass, db, port, sock,
+                            CLIENT_MULTI_STATEMENTS | CLIENT_REMEMBER_OPTIONS))
   {
     /*
       Connect failed
@@ -5809,9 +5804,8 @@
     dynstr_append_mem(ds, ";\n", 2);
   }
   
-  while (!mysql_connect_ssl_check(con, host, user, pass, db, port,
-                                  sock ? sock: 0, CLIENT_MULTI_STATEMENTS,
-                                  opt_ssl_required))
+  while (!mysql_real_connect(con, host, user, pass, db, port, sock ? sock: 0,
+                          CLIENT_MULTI_STATEMENTS))
   {
     /*
       If we have used up all our connections check whether this
