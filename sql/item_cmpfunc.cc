--- conflicted
+++ resolved
@@ -1836,22 +1836,14 @@
 
 bool Item_in_optimizer::is_expensive_processor(uchar *arg)
 {
-<<<<<<< HEAD
-  return args[1]->is_expensive_processor(arg);
-=======
   return args[0]->is_expensive_processor(arg) ||
          args[1]->is_expensive_processor(arg);
->>>>>>> 9ebf3a39
 }
 
 
 bool Item_in_optimizer::is_expensive()
 {
-<<<<<<< HEAD
-  return args[1]->is_expensive();
-=======
   return args[0]->is_expensive() || args[1]->is_expensive();
->>>>>>> 9ebf3a39
 }
 
 
@@ -5355,15 +5347,9 @@
 {
   const_item_cache= 0;
   with_const= with_const_item;
-<<<<<<< HEAD
   equal_items.push_back(f1);
   equal_items.push_back(f2);
   compare_as_dates= with_const_item && f2->cmp_type() == TIME_RESULT;
-=======
-  compare_as_dates= with_const_item && f2->is_datetime();
-  equal_items.push_back(f1);
-  equal_items.push_back(f2);
->>>>>>> 9ebf3a39
 }
 
 
@@ -5420,11 +5406,7 @@
   {
     with_const= TRUE;
     if (f)
-<<<<<<< HEAD
       compare_as_dates= f->cmp_type() == TIME_RESULT;
-=======
-      compare_as_dates= f->is_datetime();
->>>>>>> 9ebf3a39
     equal_items.push_front(c);
     return;
   }
@@ -5445,10 +5427,6 @@
     const_item_cache= 1;
 }
 
-<<<<<<< HEAD
-=======
-
->>>>>>> 9ebf3a39
 /**
   @brief
   Check whether a field is referred to in the multiple equality
@@ -5518,17 +5496,10 @@
 /**
   @brief
   Order equal items of the  multiple equality according to a sorting criteria
-<<<<<<< HEAD
 
   @param compare      function to compare items from the equal_items list
   @param arg          context extra parameter for the cmp function
 
-=======
-
-  @param compare      function to compare items from the equal_items list
-  @param arg          context extra parameter for the cmp function
-
->>>>>>> 9ebf3a39
   @details
   The function performs ordering of the items from the equal_items list
   according to the criteria determined by the cmp callback parameter.
