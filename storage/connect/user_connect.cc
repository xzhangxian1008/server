--- conflicted
+++ resolved
@@ -95,14 +95,9 @@
   PDBUSER   dup= NULL;
 
   // Areasize= 64M because of VEC tables. Should be parameterisable
-<<<<<<< HEAD
-  g= PlugInit(NULL, 67108864);
+//g= PlugInit(NULL, 67108864);
 //g= PlugInit(NULL, 134217728);  // 128M was because of old embedded tests
-=======
-//g= PlugInit(NULL, 67108864);       
-//g= PlugInit(NULL, 134217728);  // 128M was because of old embedded tests     
-  g= PlugInit(NULL, worksize);       
->>>>>>> b43e82dc
+  g= PlugInit(NULL, worksize);
 
   // Check whether the initialization is complete
   if (!g || !g->Sarea || PlugSubSet(g, g->Sarea, g->Sarea_Size)
