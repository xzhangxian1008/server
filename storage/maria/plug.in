--- conflicted
+++ resolved
@@ -1,13 +1,6 @@
 MYSQL_STORAGE_ENGINE(aria,, [Aria Storage Engine],
         [Crash-safe tables with MyISAM heritage], [default,max,max-no-ndb])
-<<<<<<< HEAD
-MYSQL_PLUGIN_DIRECTORY(aria,  [storage/maria])
 MYSQL_PLUGIN_STATIC(aria,     [libaria_s.la], [libaria_embedded.la])
-=======
-MYSQL_PLUGIN_STATIC(maria,     [libmaria_s.la], [libmaria_embedded.la])
-# Maria will probably go first into max builds, not all builds,
-# so we don't declare it mandatory.
->>>>>>> 4a4aa358
 
 MYSQL_PLUGIN_ACTIONS(aria,  [
 # AC_CONFIG_FILES(storage/maria/unittest/Makefile)
