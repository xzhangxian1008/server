--- conflicted
+++ resolved
@@ -331,32 +331,16 @@
 function deletes its buffered entries from the insert buffer; there can
 exist entries for such a page if the page belonged to an index which
 subsequently was dropped.
-@param[in,out]	block			if page has been read from disk,
-pointer to the page x-latched, else NULL
-<<<<<<< HEAD
-@param[in]	page_id			page id of the index page
-@param[in]	zip_size		ROW_FORMAT=COMPRESSED page size, or 0
-@param[in]	update_ibuf_bitmap	normally this is set, but
-if we have deleted or are deleting the tablespace, then we naturally do not
-want to update a non-existent bitmap page */
-=======
-@param[in]	page_id			page id of the index page */
->>>>>>> 150f447a
-void
-ibuf_merge_or_delete_for_page(
-	buf_block_t*		block,
-	const page_id_t		page_id,
-<<<<<<< HEAD
-	ulint			zip_size,
-	bool			update_ibuf_bitmap);
+@param block    X-latched page to try to apply changes to, or NULL to discard
+@param page_id  page identifier
+@param zip_size ROW_FORMAT=COMPRESSED page size, or 0 */
+void ibuf_merge_or_delete_for_page(buf_block_t *block, const page_id_t page_id,
+                                   ulint zip_size);
 
 /** Delete all change buffer entries for a tablespace,
 in DISCARD TABLESPACE, IMPORT TABLESPACE, or crash recovery.
 @param[in]	space		missing or to-be-discarded tablespace */
 void ibuf_delete_for_discarded_space(ulint space);
-=======
-	const page_size_t&	page_size);
->>>>>>> 150f447a
 
 /** Contract the change buffer by reading pages to the buffer pool.
 @param[in]	full		If true, do a full contraction based
