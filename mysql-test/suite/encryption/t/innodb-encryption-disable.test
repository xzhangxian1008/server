-- source include/have_innodb.inc
# embedded does not support restart
-- source include/not_embedded.inc
-- source filekeys_plugin_exists.inc

#
# MDEV-9559: Server without encryption configs crashes if selecting from an implicitly encrypted table
#
<<<<<<< HEAD
call mtr.add_suppression("InnoDB: The page .* in file test/t[15] cannot be decrypted");
call mtr.add_suppression("Couldn't load plugins from 'file_key_management");

--write_file $MYSQLTEST_VARDIR/keys1.txt
1;770A8A65DA156D24EE2A093277530142
EOF

--let $restart_parameters= --innodb-encrypt-tables --plugin-load-add=file_key_management.so --file-key-management --file-key-management-filename=$MYSQLTEST_VARDIR/keys1.txt
=======

call mtr.add_suppression("InnoDB: The page \[page id: space=[0-9]+, page number=[0-9]+\] in file test/t1 cannot be decrypted.");
call mtr.add_suppression("InnoDB: The page \[page id: space=[0-9]+, page number=[0-9]+\] in file test/t5 cannot be decrypted.");

# Suppression for builds where file_key_management plugin is linked statically
call mtr.add_suppression("Couldn't load plugins from 'file_key_management*");

--let $restart_parameters=--innodb-encrypt-tables=ON --plugin-load-add=file_key_management.so --file-key-management --file-key-management-filename=$MYSQL_TEST_DIR/std_data/keys2.txt
>>>>>>> 765a4360
--source include/restart_mysqld.inc

create table t5 (
     `intcol1` int(32) DEFAULT NULL,
       `intcol2` int(32) DEFAULT NULL,
       `charcol1` varchar(128) DEFAULT NULL,
       `charcol2` varchar(128) DEFAULT NULL,
       `charcol3` varchar(128) DEFAULT NULL
) ENGINE=InnoDB DEFAULT CHARSET=latin1;

insert into t5 values (1,2,'maria','db','encryption');

CREATE TABLE `t1` (
  `intcol1` int(32) DEFAULT NULL,
  `intcol2` int(32) DEFAULT NULL,
  `charcol1` varchar(128) DEFAULT NULL,
  `charcol2` varchar(128) DEFAULT NULL,
  `charcol3` varchar(128) DEFAULT NULL
) ENGINE=InnoDB;

insert into t1 values (1,2,'maria','db','encryption');

<<<<<<< HEAD
select * from t1;
select * from t5;

alter table t1 encrypted='yes' `encryption_key_id`=1;
=======
--let $restart_parameters=--innodb-encrypt-tables=OFF
--source include/restart_mysqld.inc
>>>>>>> 765a4360

select * from t1;
select * from t5;

<<<<<<< HEAD
--let $restart_parameters= --innodb-encrypt-tables=OFF
--source include/restart_mysqld.inc

--error ER_GET_ERRMSG
select * from t1;
--error ER_GET_ERRMSG
select * from t5;

--let $restart_parameters= --innodb-encrypt-tables --plugin-load-add=file_key_management.so --file-key-management --file-key-management-filename=$MYSQLTEST_VARDIR/keys1.txt
--source include/restart_mysqld.inc

drop table t1;
drop table t5;

--remove_file $MYSQLTEST_VARDIR/keys1.txt
=======
--let $restart_parameters=--innodb-encrypt-tables=ON --plugin-load-add=file_key_management.so --file-key-management --file-key-management-filename=$MYSQL_TEST_DIR/std_data/keys2.txt
--source include/restart_mysqld.inc

drop table t1;
drop table t5;
>>>>>>> 765a4360
<|MERGE_RESOLUTION|>--- conflicted
+++ resolved
@@ -6,25 +6,13 @@
 #
 # MDEV-9559: Server without encryption configs crashes if selecting from an implicitly encrypted table
 #
-<<<<<<< HEAD
-call mtr.add_suppression("InnoDB: The page .* in file test/t[15] cannot be decrypted");
+
+call mtr.add_suppression("InnoDB: The page \\[page id: space=[1-9][0-9]*, page number=[1-9][0-9]*\\] in file '.*test.t[15]\\.ibd' cannot be decrypted\\.");
+
+# Suppression for builds where file_key_management plugin is linked statically
 call mtr.add_suppression("Couldn't load plugins from 'file_key_management");
 
---write_file $MYSQLTEST_VARDIR/keys1.txt
-1;770A8A65DA156D24EE2A093277530142
-EOF
-
---let $restart_parameters= --innodb-encrypt-tables --plugin-load-add=file_key_management.so --file-key-management --file-key-management-filename=$MYSQLTEST_VARDIR/keys1.txt
-=======
-
-call mtr.add_suppression("InnoDB: The page \[page id: space=[0-9]+, page number=[0-9]+\] in file test/t1 cannot be decrypted.");
-call mtr.add_suppression("InnoDB: The page \[page id: space=[0-9]+, page number=[0-9]+\] in file test/t5 cannot be decrypted.");
-
-# Suppression for builds where file_key_management plugin is linked statically
-call mtr.add_suppression("Couldn't load plugins from 'file_key_management*");
-
 --let $restart_parameters=--innodb-encrypt-tables=ON --plugin-load-add=file_key_management.so --file-key-management --file-key-management-filename=$MYSQL_TEST_DIR/std_data/keys2.txt
->>>>>>> 765a4360
 --source include/restart_mysqld.inc
 
 create table t5 (
@@ -46,22 +34,9 @@
 ) ENGINE=InnoDB;
 
 insert into t1 values (1,2,'maria','db','encryption');
+alter table t1 encrypted='yes' `encryption_key_id`=1;
 
-<<<<<<< HEAD
-select * from t1;
-select * from t5;
-
-alter table t1 encrypted='yes' `encryption_key_id`=1;
-=======
 --let $restart_parameters=--innodb-encrypt-tables=OFF
---source include/restart_mysqld.inc
->>>>>>> 765a4360
-
-select * from t1;
-select * from t5;
-
-<<<<<<< HEAD
---let $restart_parameters= --innodb-encrypt-tables=OFF
 --source include/restart_mysqld.inc
 
 --error ER_GET_ERRMSG
@@ -69,17 +44,8 @@
 --error ER_GET_ERRMSG
 select * from t5;
 
---let $restart_parameters= --innodb-encrypt-tables --plugin-load-add=file_key_management.so --file-key-management --file-key-management-filename=$MYSQLTEST_VARDIR/keys1.txt
---source include/restart_mysqld.inc
-
-drop table t1;
-drop table t5;
-
---remove_file $MYSQLTEST_VARDIR/keys1.txt
-=======
 --let $restart_parameters=--innodb-encrypt-tables=ON --plugin-load-add=file_key_management.so --file-key-management --file-key-management-filename=$MYSQL_TEST_DIR/std_data/keys2.txt
 --source include/restart_mysqld.inc
 
 drop table t1;
-drop table t5;
->>>>>>> 765a4360
+drop table t5;