/*****************************************************************************

Copyright (c) 1996, 2016, Oracle and/or its affiliates. All rights reserved.
Copyright (c) 2008, Google Inc.
Copyright (c) 2009, Percona Inc.
Copyright (c) 2013, 2017, MariaDB Corporation

Portions of this file contain modifications contributed and copyrighted by
Google, Inc. Those modifications are gratefully acknowledged and are described
briefly in the InnoDB documentation. The contributions by Google are
incorporated with their permission, and subject to the conditions contained in
the file COPYING.Google.

Portions of this file contain modifications contributed and copyrighted
by Percona Inc.. Those modifications are
gratefully acknowledged and are described briefly in the InnoDB
documentation. The contributions by Percona Inc. are incorporated with
their permission, and subject to the conditions contained in the file
COPYING.Percona.

This program is free software; you can redistribute it and/or modify it under
the terms of the GNU General Public License as published by the Free Software
Foundation; version 2 of the License.

This program is distributed in the hope that it will be useful, but WITHOUT
ANY WARRANTY; without even the implied warranty of MERCHANTABILITY or FITNESS
FOR A PARTICULAR PURPOSE. See the GNU General Public License for more details.

You should have received a copy of the GNU General Public License along with
this program; if not, write to the Free Software Foundation, Inc.,
51 Franklin Street, Suite 500, Boston, MA 02110-1335 USA

*****************************************************************************/

/********************************************************************//**
@file srv/srv0start.cc
Starts the InnoDB database server

Created 2/16/1996 Heikki Tuuri
*************************************************************************/

#include "mysqld.h"
#include "pars0pars.h"
#include "row0ftsort.h"
#include "ut0mem.h"
#include "mem0mem.h"
#include "data0data.h"
#include "data0type.h"
#include "dict0dict.h"
#include "buf0buf.h"
#include "buf0dump.h"
#include "os0file.h"
#include "os0thread.h"
#include "fil0fil.h"
#include "fil0crypt.h"
#include "fsp0fsp.h"
#include "rem0rec.h"
#include "mtr0mtr.h"
#include "log0log.h"
#include "log0online.h"
#include "log0recv.h"
#include "page0page.h"
#include "page0cur.h"
#include "trx0trx.h"
#include "trx0sys.h"
#include "btr0btr.h"
#include "btr0cur.h"
#include "rem0rec.h"
#include "ibuf0ibuf.h"
#include "srv0start.h"
#include "srv0srv.h"
#include "buf0flu.h"
#include "btr0defragment.h"
#include "ut0timer.h"
#include "btr0scrub.h"

#include <mysql/service_wsrep.h>

#ifndef UNIV_HOTBACKUP
# include "trx0rseg.h"
# include "os0proc.h"
# include "sync0sync.h"
# include "buf0flu.h"
# include "buf0mtflu.h"
# include "buf0rea.h"
# include "dict0boot.h"
# include "dict0load.h"
# include "dict0stats_bg.h"
# include "que0que.h"
# include "usr0sess.h"
# include "lock0lock.h"
# include "trx0roll.h"
# include "trx0purge.h"
# include "lock0lock.h"
# include "pars0pars.h"
# include "btr0sea.h"
# include "rem0cmp.h"
# include "dict0crea.h"
# include "row0ins.h"
# include "row0sel.h"
# include "row0upd.h"
# include "row0row.h"
# include "row0mysql.h"
# include "btr0pcur.h"
# include "os0sync.h"
# include "zlib.h"
# include "ut0crc32.h"
# include "os0stacktrace.h"

/** Log sequence number immediately after startup */
UNIV_INTERN lsn_t	srv_start_lsn;
/** Log sequence number at shutdown */
UNIV_INTERN lsn_t	srv_shutdown_lsn;

#ifdef HAVE_DARWIN_THREADS
# include <sys/utsname.h>
/** TRUE if the F_FULLFSYNC option is available */
UNIV_INTERN ibool	srv_have_fullfsync = FALSE;
#endif

/** TRUE if a raw partition is in use */
UNIV_INTERN ibool	srv_start_raw_disk_in_use = FALSE;

/** TRUE if the server is being started, before rolling back any
incomplete transactions */
UNIV_INTERN ibool	srv_startup_is_before_trx_rollback_phase = FALSE;
/** TRUE if the server is being started */
UNIV_INTERN ibool	srv_is_being_started = FALSE;
/** TRUE if the server was successfully started */
UNIV_INTERN ibool	srv_was_started = FALSE;
/** TRUE if innobase_start_or_create_for_mysql() has been called */
static ibool		srv_start_has_been_called = FALSE;
#ifdef UNIV_DEBUG
/** InnoDB system tablespace to set during recovery */
UNIV_INTERN uint	srv_sys_space_size_debug;
#endif /* UNIV_DEBUG */

/** At a shutdown this value climbs from SRV_SHUTDOWN_NONE to
SRV_SHUTDOWN_CLEANUP and then to SRV_SHUTDOWN_LAST_PHASE, and so on */
UNIV_INTERN enum srv_shutdown_state	srv_shutdown_state = SRV_SHUTDOWN_NONE;

/** Files comprising the system tablespace */
os_file_t	files[1000];

/** io_handler_thread parameters for thread identification */
static ulint		n[SRV_MAX_N_IO_THREADS];
/** io_handler_thread identifiers, 32 is the maximum number of purge threads.
The extra elements at the end are allocated as follows:
SRV_MAX_N_IO_THREADS + 1: srv_master_thread
SRV_MAX_N_IO_THREADS + 2: lock_wait_timeout_thread
SRV_MAX_N_IO_THREADS + 3: srv_error_monitor_thread
SRV_MAX_N_IO_THREADS + 4: srv_monitor_thread
SRV_MAX_N_IO_THREADS + 5: srv_redo_log_follow_thread
SRV_MAX_N_IO_THREADS + 6: srv_purge_coordinator_thread
SRV_MAX_N_IO_THREADS + 7: srv_worker_thread
...
SRV_MAX_N_IO_THREADS + 7 + srv_n_purge_threads - 1: srv_worker_thread */
static os_thread_id_t	thread_ids[SRV_MAX_N_IO_THREADS + 7
				   + SRV_MAX_N_PURGE_THREADS
				   + MTFLUSH_MAX_WORKER];
/* Thread contex data for multi-threaded flush */
void *mtflush_ctx=NULL;

/** Thead handles */
static os_thread_t	thread_handles[SRV_MAX_N_IO_THREADS + 7 + SRV_MAX_N_PURGE_THREADS];
static os_thread_t	buf_flush_page_cleaner_thread_handle;
static os_thread_t	buf_dump_thread_handle;
static os_thread_t	dict_stats_thread_handle;
static os_thread_t	buf_flush_lru_manager_thread_handle;
static os_thread_t	srv_redo_log_follow_thread_handle;
/** Status variables, is thread started ?*/
static bool		thread_started[SRV_MAX_N_IO_THREADS + 7 + SRV_MAX_N_PURGE_THREADS] = {false};
static bool		buf_flush_page_cleaner_thread_started = false;
static bool		buf_dump_thread_started = false;
static bool		dict_stats_thread_started = false;
static bool		buf_flush_lru_manager_thread_started = false;
static bool		srv_redo_log_follow_thread_started = false;

/** We use this mutex to test the return value of pthread_mutex_trylock
   on successful locking. HP-UX does NOT return 0, though Linux et al do. */
static os_fast_mutex_t	srv_os_test_mutex;

/** Name of srv_monitor_file */
static char*	srv_monitor_file_name;
#endif /* !UNIV_HOTBACKUP */

/** Default undo tablespace size in UNIV_PAGEs count (10MB). */
static const ulint SRV_UNDO_TABLESPACE_SIZE_IN_PAGES =
	((1024 * 1024) * 10) / UNIV_PAGE_SIZE_DEF;

/** */
#define SRV_N_PENDING_IOS_PER_THREAD	OS_AIO_N_PENDING_IOS_PER_THREAD
#define SRV_MAX_N_PENDING_SYNC_IOS	100

#ifdef UNIV_PFS_THREAD
/* Keys to register InnoDB threads with performance schema */
UNIV_INTERN mysql_pfs_key_t	io_handler_thread_key;
UNIV_INTERN mysql_pfs_key_t	srv_lock_timeout_thread_key;
UNIV_INTERN mysql_pfs_key_t	srv_error_monitor_thread_key;
UNIV_INTERN mysql_pfs_key_t	srv_monitor_thread_key;
UNIV_INTERN mysql_pfs_key_t	srv_master_thread_key;
UNIV_INTERN mysql_pfs_key_t	srv_purge_thread_key;
UNIV_INTERN mysql_pfs_key_t	srv_log_tracking_thread_key;
#endif /* UNIV_PFS_THREAD */

/*********************************************************************//**
Convert a numeric string that optionally ends in G or M or K, to a number
containing megabytes.
@return	next character in string */
static
char*
srv_parse_megabytes(
/*================*/
	char*	str,	/*!< in: string containing a quantity in bytes */
	ulint*	megs)	/*!< out: the number in megabytes */
{
	char*	endp;
	ulint	size;

	size = strtoul(str, &endp, 10);

	str = endp;

	switch (*str) {
	case 'G': case 'g':
		size *= 1024;
		/* fall through */
	case 'M': case 'm':
		str++;
		break;
	case 'K': case 'k':
		size /= 1024;
		str++;
		break;
	default:
		size /= 1024 * 1024;
		break;
	}

	*megs = size;
	return(str);
}

/*********************************************************************//**
Check if a file can be opened in read-write mode.
@return	true if it doesn't exist or can be opened in rw mode. */
static
bool
srv_file_check_mode(
/*================*/
	const char*	name)		/*!< in: filename to check */
{
	os_file_stat_t	stat;

	memset(&stat, 0x0, sizeof(stat));

	dberr_t		err = os_file_get_status(name, &stat, true);

	if (err == DB_FAIL) {

		ib_logf(IB_LOG_LEVEL_ERROR,
			"os_file_get_status() failed on '%s'. Can't determine "
			"file permissions", name);

		return(false);

	} else if (err == DB_SUCCESS) {

		/* Note: stat.rw_perm is only valid of files */

		if (stat.type == OS_FILE_TYPE_FILE) {

			if (!stat.rw_perm) {

				ib_logf(IB_LOG_LEVEL_ERROR,
					"%s can't be opened in %s mode",
					name,
					srv_read_only_mode
					? "read" : "read-write");

				return(false);
			}
		} else {
			/* Not a regular file, bail out. */

			ib_logf(IB_LOG_LEVEL_ERROR,
				"'%s' not a regular file.", name);

			return(false);
		}
	} else {

		/* This is OK. If the file create fails on RO media, there
		is nothing we can do. */

		ut_a(err == DB_NOT_FOUND);
	}

	return(true);
}

/*********************************************************************//**
Reads the data files and their sizes from a character string given in
the .cnf file.
@return	TRUE if ok, FALSE on parse error */
UNIV_INTERN
ibool
srv_parse_data_file_paths_and_sizes(
/*================================*/
	char*	str)	/*!< in/out: the data file path string */
{
	char*	input_str;
	char*	path;
	ulint	size;
	ulint	i	= 0;

	srv_auto_extend_last_data_file = FALSE;
	srv_last_file_size_max = 0;
	srv_data_file_names = NULL;
	srv_data_file_sizes = NULL;
	srv_data_file_is_raw_partition = NULL;

	input_str = str;

	/* First calculate the number of data files and check syntax:
	path:size[M | G];path:size[M | G]... . Note that a Windows path may
	contain a drive name and a ':'. */

	while (*str != '\0') {
		path = str;

		while ((*str != ':' && *str != '\0')
		       || (*str == ':'
			   && (*(str + 1) == '\\' || *(str + 1) == '/'
			       || *(str + 1) == ':'))) {
			str++;
		}

		if (*str == '\0') {
			return(FALSE);
		}

		str++;

		str = srv_parse_megabytes(str, &size);

		if (0 == strncmp(str, ":autoextend",
				 (sizeof ":autoextend") - 1)) {

			str += (sizeof ":autoextend") - 1;

			if (0 == strncmp(str, ":max:",
					 (sizeof ":max:") - 1)) {

				str += (sizeof ":max:") - 1;

				str = srv_parse_megabytes(str, &size);
			}

			if (*str != '\0') {

				return(FALSE);
			}
		}

		if (strlen(str) >= 6
		    && *str == 'n'
		    && *(str + 1) == 'e'
		    && *(str + 2) == 'w') {
			str += 3;
		}

		if (*str == 'r' && *(str + 1) == 'a' && *(str + 2) == 'w') {
			str += 3;
		}

		if (size == 0) {
			return(FALSE);
		}

		i++;

		if (*str == ';') {
			str++;
		} else if (*str != '\0') {

			return(FALSE);
		}
	}

	if (i == 0) {
		/* If innodb_data_file_path was defined it must contain
		at least one data file definition */

		return(FALSE);
	}

	srv_data_file_names = static_cast<char**>(
		malloc(i * sizeof *srv_data_file_names));

	srv_data_file_sizes = static_cast<ulint*>(
		malloc(i * sizeof *srv_data_file_sizes));

	srv_data_file_is_raw_partition = static_cast<ulint*>(
		malloc(i * sizeof *srv_data_file_is_raw_partition));

	srv_n_data_files = i;

	/* Then store the actual values to our arrays */

	str = input_str;
	i = 0;

	while (*str != '\0') {
		path = str;

		/* Note that we must step over the ':' in a Windows path;
		a Windows path normally looks like C:\ibdata\ibdata1:1G, but
		a Windows raw partition may have a specification like
		\\.\C::1Gnewraw or \\.\PHYSICALDRIVE2:1Gnewraw */

		while ((*str != ':' && *str != '\0')
		       || (*str == ':'
			   && (*(str + 1) == '\\' || *(str + 1) == '/'
			       || *(str + 1) == ':'))) {
			str++;
		}

		if (*str == ':') {
			/* Make path a null-terminated string */
			*str = '\0';
			str++;
		}

		str = srv_parse_megabytes(str, &size);

		srv_data_file_names[i] = path;
		srv_data_file_sizes[i] = size;

		if (0 == strncmp(str, ":autoextend",
				 (sizeof ":autoextend") - 1)) {

			srv_auto_extend_last_data_file = TRUE;

			str += (sizeof ":autoextend") - 1;

			if (0 == strncmp(str, ":max:",
					 (sizeof ":max:") - 1)) {

				str += (sizeof ":max:") - 1;

				str = srv_parse_megabytes(
					str, &srv_last_file_size_max);
			}

			if (*str != '\0') {

				return(FALSE);
			}
		}

		(srv_data_file_is_raw_partition)[i] = 0;

		if (strlen(str) >= 6
		    && *str == 'n'
		    && *(str + 1) == 'e'
		    && *(str + 2) == 'w') {
			str += 3;
			/* Initialize new raw device only during bootstrap */
			(srv_data_file_is_raw_partition)[i] =
			opt_bootstrap ? SRV_NEW_RAW : SRV_OLD_RAW;
		}

		if (*str == 'r' && *(str + 1) == 'a' && *(str + 2) == 'w') {
			str += 3;

			/* Initialize new raw device only during bootstrap */
			if ((srv_data_file_is_raw_partition)[i] == 0) {
				(srv_data_file_is_raw_partition)[i] =
				opt_bootstrap ? SRV_NEW_RAW : SRV_OLD_RAW;
			}
		}

		i++;

		if (*str == ';') {
			str++;
		}
	}

	return(TRUE);
}

/*********************************************************************//**
Frees the memory allocated by srv_parse_data_file_paths_and_sizes()
and srv_parse_log_group_home_dirs(). */
UNIV_INTERN
void
srv_free_paths_and_sizes(void)
/*==========================*/
{
	free(srv_data_file_names);
	srv_data_file_names = NULL;
	free(srv_data_file_sizes);
	srv_data_file_sizes = NULL;
	free(srv_data_file_is_raw_partition);
	srv_data_file_is_raw_partition = NULL;
}

#ifndef UNIV_HOTBACKUP

static ulint io_tid_i = 0;

/********************************************************************//**
I/o-handler thread function.
@return	OS_THREAD_DUMMY_RETURN */
extern "C" UNIV_INTERN
os_thread_ret_t
DECLARE_THREAD(io_handler_thread)(
/*==============================*/
	void*	arg)	/*!< in: pointer to the number of the segment in
			the aio array */
{
	ulint	segment;
	ulint	tid_i = os_atomic_increment_ulint(&io_tid_i, 1) - 1;

	ut_ad(tid_i < srv_n_file_io_threads);

	segment = *((ulint*) arg);

	srv_io_tids[tid_i] = os_thread_get_tid();
	os_thread_set_priority(srv_io_tids[tid_i], srv_sched_priority_io);

#ifdef UNIV_DEBUG_THREAD_CREATION
	ib_logf(IB_LOG_LEVEL_INFO,
		"Io handler thread %lu starts, id %lu\n", segment,
		os_thread_pf(os_thread_get_curr_id()));
#endif

#ifdef UNIV_PFS_THREAD
	pfs_register_thread(io_handler_thread_key);
#endif /* UNIV_PFS_THREAD */

	while (srv_shutdown_state != SRV_SHUTDOWN_EXIT_THREADS) {
		srv_current_thread_priority = srv_io_thread_priority;
		fil_aio_wait(segment);
	}

	/* We count the number of threads in os_thread_exit(). A created
	thread should always use that to exit and not use return() to exit.
	The thread actually never comes here because it is exited in an
	os_event_wait(). */

	os_thread_exit(NULL);

	OS_THREAD_DUMMY_RETURN;
}
#endif /* !UNIV_HOTBACKUP */

/*********************************************************************//**
Normalizes a directory path for Windows: converts slashes to backslashes. */
UNIV_INTERN
void
srv_normalize_path_for_win(
/*=======================*/
	char*	str MY_ATTRIBUTE((unused)))	/*!< in/out: null-terminated
						character string */
{
#ifdef __WIN__
	for (; *str; str++) {

		if (*str == '/') {
			*str = '\\';
		}
	}
#endif
}

#ifndef UNIV_HOTBACKUP
/*********************************************************************//**
Creates a log file.
@return	DB_SUCCESS or error code */
static MY_ATTRIBUTE((nonnull, warn_unused_result))
dberr_t
create_log_file(
/*============*/
	os_file_t*	file,	/*!< out: file handle */
	const char*	name)	/*!< in: log file name */
{
	ibool		ret;

	*file = os_file_create(
		innodb_file_log_key, name,
		OS_FILE_CREATE|OS_FILE_ON_ERROR_NO_EXIT, OS_FILE_NORMAL,
		OS_LOG_FILE, &ret, FALSE);

	if (!ret) {
		ib_logf(IB_LOG_LEVEL_ERROR, "Cannot create %s", name);
		return(DB_ERROR);
	}

	ib_logf(IB_LOG_LEVEL_INFO,
		"Setting log file %s size to %lu MB",
		name, (ulong) srv_log_file_size
		>> (20 - UNIV_PAGE_SIZE_SHIFT));

	ret = os_file_set_size(name, *file,
			       (os_offset_t) srv_log_file_size
			       << UNIV_PAGE_SIZE_SHIFT);
	if (!ret) {
		ib_logf(IB_LOG_LEVEL_ERROR, "Cannot set log file"
			" %s to size %lu MB", name, (ulong) srv_log_file_size
			>> (20 - UNIV_PAGE_SIZE_SHIFT));
		return(DB_ERROR);
	}

	ret = os_file_close(*file);
	ut_a(ret);

	return(DB_SUCCESS);
}

/** Initial number of the first redo log file */
#define INIT_LOG_FILE0	(SRV_N_LOG_FILES_MAX + 1)

/*********************************************************************//**
Creates all log files.
@return	DB_SUCCESS or error code */
static
dberr_t
create_log_files(
/*=============*/
	bool	create_new_db,	/*!< in: TRUE if new database is being
				created */
	char*	logfilename,	/*!< in/out: buffer for log file name */
	size_t	dirnamelen,	/*!< in: length of the directory path */
	lsn_t	lsn,		/*!< in: FIL_PAGE_FILE_FLUSH_LSN value */
	char*&	logfile0)	/*!< out: name of the first log file */
{
	if (srv_read_only_mode) {
		ib_logf(IB_LOG_LEVEL_ERROR,
			"Cannot create log files in read-only mode");
		return(DB_READ_ONLY);
	}

	/* We prevent system tablespace creation with existing files in
	data directory. So we do not delete log files when creating new system
	tablespace */
	if (!create_new_db) {
		/* Remove any old log files. */
		for (unsigned i = 0; i <= INIT_LOG_FILE0; i++) {
			sprintf(logfilename + dirnamelen, "ib_logfile%u", i);

			/* Ignore errors about non-existent files or files
			that cannot be removed. The create_log_file() will
			return an error when the file exists. */
#ifdef __WIN__
			DeleteFile((LPCTSTR) logfilename);
#else
			unlink(logfilename);
#endif
			/* Crashing after deleting the first
			file should be recoverable. The buffer
			pool was clean, and we can simply create
			all log files from the scratch. */
			DBUG_EXECUTE_IF("innodb_log_abort_6",
					return(DB_ERROR););
		}
	}

	ut_ad(!buf_pool_check_no_pending_io());

	DBUG_EXECUTE_IF("innodb_log_abort_7", return(DB_ERROR););

	for (unsigned i = 0; i < srv_n_log_files; i++) {
		sprintf(logfilename + dirnamelen,
			"ib_logfile%u", i ? i : INIT_LOG_FILE0);

		dberr_t err = create_log_file(&files[i], logfilename);

		if (err != DB_SUCCESS) {
			return(err);
		}
	}

	DBUG_EXECUTE_IF("innodb_log_abort_8", return(DB_ERROR););

	/* We did not create the first log file initially as
	ib_logfile0, so that crash recovery cannot find it until it
	has been completed and renamed. */
	sprintf(logfilename + dirnamelen, "ib_logfile%u", INIT_LOG_FILE0);

	fil_space_create(
		logfilename, SRV_LOG_SPACE_FIRST_ID, 0,
		FIL_LOG,
		NULL /* no encryption yet */,
		true /* this is create */);
	ut_a(fil_validate());

	logfile0 = fil_node_create(
		logfilename, (ulint) srv_log_file_size,
		SRV_LOG_SPACE_FIRST_ID, FALSE);
	ut_a(logfile0);

	for (unsigned i = 1; i < srv_n_log_files; i++) {
		sprintf(logfilename + dirnamelen, "ib_logfile%u", i);

		if (!fil_node_create(
			    logfilename,
			    (ulint) srv_log_file_size,
			    SRV_LOG_SPACE_FIRST_ID, FALSE)) {
			ut_error;
		}
	}

#ifdef UNIV_LOG_ARCHIVE
	/* Create the file space object for archived logs. */
	fil_space_create("arch_log_space", SRV_LOG_SPACE_FIRST_ID + 1,
		0, FIL_LOG, NULL /* no encryption yet */, true /* create */);
#endif
	log_group_init(0, srv_n_log_files,
		       srv_log_file_size * UNIV_PAGE_SIZE,
		       SRV_LOG_SPACE_FIRST_ID,
		       SRV_LOG_SPACE_FIRST_ID + 1);

	fil_open_log_and_system_tablespace_files();

	/* Create a log checkpoint. */
	mutex_enter(&log_sys->mutex);
	ut_d(recv_no_log_write = FALSE);
	recv_reset_logs(
#ifdef UNIV_LOG_ARCHIVE
		UT_LIST_GET_FIRST(log_sys->log_groups)->archived_file_no,
		TRUE,
#endif
		lsn);
	mutex_exit(&log_sys->mutex);

	return(DB_SUCCESS);
}

/** Rename the first redo log file.
@param[in,out]	logfilename	buffer for the log file name
@param[in]	dirnamelen	length of the directory path
@param[in]	lsn		FIL_PAGE_FILE_FLUSH_LSN value
@param[in,out]	logfile0	name of the first log file
@return	error code
@retval	DB_SUCCESS	on successful operation */
MY_ATTRIBUTE((warn_unused_result, nonnull))
static
dberr_t
create_log_files_rename(
/*====================*/
	char*	logfilename,	/*!< in/out: buffer for log file name */
	size_t	dirnamelen,	/*!< in: length of the directory path */
	lsn_t	lsn,		/*!< in: FIL_PAGE_FILE_FLUSH_LSN value */
	char*	logfile0)	/*!< in/out: name of the first log file */
{
	/* If innodb_flush_method=O_DSYNC,
	we need to explicitly flush the log buffers. */
	fil_flush(SRV_LOG_SPACE_FIRST_ID);

	DBUG_EXECUTE_IF("innodb_log_abort_9", return(DB_ERROR););

	/* Close the log files, so that we can rename
	the first one. */
	fil_close_log_files(false);

	/* Rename the first log file, now that a log
	checkpoint has been created. */
	sprintf(logfilename + dirnamelen, "ib_logfile%u", 0);

	ib_logf(IB_LOG_LEVEL_INFO,
		"Renaming log file %s to %s", logfile0, logfilename);

	mutex_enter(&log_sys->mutex);
	ut_ad(strlen(logfile0) == 2 + strlen(logfilename));
	dberr_t err = os_file_rename(
		innodb_file_log_key, logfile0, logfilename)
		? DB_SUCCESS : DB_ERROR;

	/* Replace the first file with ib_logfile0. */
	strcpy(logfile0, logfilename);
	mutex_exit(&log_sys->mutex);

	DBUG_EXECUTE_IF("innodb_log_abort_10", err = DB_ERROR;);

	if (err == DB_SUCCESS) {
		fil_open_log_and_system_tablespace_files();
		ib_logf(IB_LOG_LEVEL_WARN,
			"New log files created, LSN=" LSN_PF, lsn);
	}

	return(err);
}

/*********************************************************************//**
Opens a log file.
@return	DB_SUCCESS or error code */
static MY_ATTRIBUTE((nonnull, warn_unused_result))
dberr_t
open_log_file(
/*==========*/
	os_file_t*	file,	/*!< out: file handle */
	const char*	name,	/*!< in: log file name */
	os_offset_t*	size)	/*!< out: file size */
{
	ibool	ret;

	*file = os_file_create(innodb_file_log_key, name,
			       OS_FILE_OPEN, OS_FILE_AIO,
			       OS_LOG_FILE, &ret, FALSE);
	if (!ret) {
		ib_logf(IB_LOG_LEVEL_ERROR, "Unable to open '%s'", name);
		return(DB_ERROR);
	}

	*size = os_file_get_size(*file);

	ret = os_file_close(*file);
	ut_a(ret);
	return(DB_SUCCESS);
}

/*********************************************************************//**
Creates or opens database data files and closes them.
@return	DB_SUCCESS or error code */
MY_ATTRIBUTE((nonnull, warn_unused_result))
dberr_t
open_or_create_data_files(
/*======================*/
	ibool*		create_new_db,	/*!< out: TRUE if new database should be
					created */
#ifdef UNIV_LOG_ARCHIVE
	lsn_t*		min_arch_log_no,/*!< out: min of archived log
					numbers in data files */
	lsn_t*		max_arch_log_no,/*!< out: max of archived log
					numbers in data files */
#endif /* UNIV_LOG_ARCHIVE */
	lsn_t*		min_flushed_lsn,/*!< out: min of flushed lsn
					values in data files */
	lsn_t*		max_flushed_lsn,/*!< out: max of flushed lsn
					values in data files */
	ulint*		sum_of_new_sizes)/*!< out: sum of sizes of the
					new files added */
{
	ibool		ret;
	ulint		i;
	ibool		one_opened	= FALSE;
	ibool		one_created	= FALSE;
	os_offset_t	size;
	ulint		flags;
	ulint		space;
	ulint		rounded_size_pages;
	char		name[10000];
	fil_space_crypt_t*    crypt_data=NULL;

	if (srv_n_data_files >= 1000) {

		ib_logf(IB_LOG_LEVEL_ERROR,
			"Can only have < 1000 data files, you have "
			"defined %lu", (ulong) srv_n_data_files);

		return(DB_ERROR);
	}

	*sum_of_new_sizes = 0;

	*create_new_db = FALSE;

	srv_normalize_path_for_win(srv_data_home);

	for (i = 0; i < srv_n_data_files; i++) {
		ulint	dirnamelen;

		srv_normalize_path_for_win(srv_data_file_names[i]);
		dirnamelen = strlen(srv_data_home);

		ut_a(dirnamelen + strlen(srv_data_file_names[i])
		     < (sizeof name) - 1);

		memcpy(name, srv_data_home, dirnamelen);

		/* Add a path separator if needed. */
		if (dirnamelen && name[dirnamelen - 1] != SRV_PATH_SEPARATOR) {
			name[dirnamelen++] = SRV_PATH_SEPARATOR;
		}

		strcpy(name + dirnamelen, srv_data_file_names[i]);

		/* Note: It will return true if the file doesn' exist. */

		if (!srv_file_check_mode(name)) {

			return(DB_FAIL);

		} else if (srv_data_file_is_raw_partition[i] == 0) {

			/* First we try to create the file: if it already
			exists, ret will get value FALSE */

			files[i] = os_file_create(
				innodb_file_data_key, name, OS_FILE_CREATE,
				OS_FILE_NORMAL, OS_DATA_FILE, &ret, FALSE);

			if (srv_read_only_mode) {

				if (ret) {
					goto size_check;
				}

				ib_logf(IB_LOG_LEVEL_ERROR,
					"Opening %s failed!", name);

				return(DB_ERROR);

			} else if (!ret
				   && os_file_get_last_error(false)
				   != OS_FILE_ALREADY_EXISTS
#ifdef UNIV_AIX
			    	   /* AIX 5.1 after security patch ML7 may have
			           errno set to 0 here, which causes our
				   function to return 100; work around that
				   AIX problem */
				   && os_file_get_last_error(false) != 100
#endif /* UNIV_AIX */
			    ) {
				ib_logf(IB_LOG_LEVEL_ERROR,
					"Creating or opening %s failed!",
					name);

				return(DB_ERROR);
			}

		} else if (srv_data_file_is_raw_partition[i] == SRV_NEW_RAW) {

			ut_a(!srv_read_only_mode);

			/* The partition is opened, not created; then it is
			written over */

			srv_start_raw_disk_in_use = TRUE;
			srv_created_new_raw = TRUE;

			files[i] = os_file_create(
				innodb_file_data_key, name, OS_FILE_OPEN_RAW,
				OS_FILE_NORMAL, OS_DATA_FILE, &ret, FALSE);

			if (!ret) {
				ib_logf(IB_LOG_LEVEL_ERROR,
					"Error in opening %s", name);

				return(DB_ERROR);
			}

			const char*	check_msg;
			check_msg = fil_read_first_page(
				files[i], FALSE, &flags, &space,
				min_flushed_lsn, max_flushed_lsn, NULL);

			/* If first page is valid, don't overwrite DB.
			It prevents overwriting DB when mysql_install_db
			starts mysqld multiple times during bootstrap. */
			if (check_msg == NULL) {

				srv_created_new_raw = FALSE;
				ret = FALSE;
			}

		} else if (srv_data_file_is_raw_partition[i] == SRV_OLD_RAW) {
			srv_start_raw_disk_in_use = TRUE;

			ret = FALSE;
		} else {
			ut_a(0);
		}

		if (ret == FALSE) {
			const char* check_msg;
			/* We open the data file */

			if (one_created) {
				ib_logf(IB_LOG_LEVEL_ERROR,
					"Data files can only be added at "
					"the end of a tablespace, but "
					"data file %s existed beforehand.",
					name);
				return(DB_ERROR);
			}
			if (srv_data_file_is_raw_partition[i] == SRV_OLD_RAW) {
				ut_a(!srv_read_only_mode);
				files[i] = os_file_create(
					innodb_file_data_key,
					name, OS_FILE_OPEN_RAW,
					OS_FILE_NORMAL, OS_DATA_FILE, &ret, FALSE);
			} else if (i == 0) {
				files[i] = os_file_create(
					innodb_file_data_key,
					name, OS_FILE_OPEN_RETRY,
					OS_FILE_NORMAL, OS_DATA_FILE, &ret, FALSE);
			} else {
				files[i] = os_file_create(
					innodb_file_data_key,
					name, OS_FILE_OPEN, OS_FILE_NORMAL,
					OS_DATA_FILE, &ret, FALSE);
			}

			if (!ret) {

				os_file_get_last_error(true);

				ib_logf(IB_LOG_LEVEL_ERROR,
					"Can't open '%s'", name);

				return(DB_ERROR);
			}

			if (srv_data_file_is_raw_partition[i] == SRV_OLD_RAW) {

				goto skip_size_check;
			}

size_check:
			size = os_file_get_size(files[i]);
			ut_a(size != (os_offset_t) -1);

			/* If InnoDB encountered an error or was killed
			while extending the data file, the last page
			could be incomplete. */

			rounded_size_pages = static_cast<ulint>(
				size >> UNIV_PAGE_SIZE_SHIFT);

			if (i == srv_n_data_files - 1
			    && srv_auto_extend_last_data_file) {

				if (srv_data_file_sizes[i] > rounded_size_pages
				    || (srv_last_file_size_max > 0
					&& srv_last_file_size_max
					< rounded_size_pages)) {

					ib_logf(IB_LOG_LEVEL_ERROR,
						"auto-extending "
						"data file %s is "
						"of a different size "
						"%lu pages (rounded "
						"down to MB) than specified "
						"in the .cnf file: "
						"initial %lu pages, "
						"max %lu (relevant if "
						"non-zero) pages!",
						name,
						(ulong) rounded_size_pages,
						(ulong) srv_data_file_sizes[i],
						(ulong)
						srv_last_file_size_max);

					return(DB_ERROR);
				}

				srv_data_file_sizes[i] = rounded_size_pages;
			}

			if (rounded_size_pages != srv_data_file_sizes[i]) {

				ib_logf(IB_LOG_LEVEL_ERROR,
					"Data file %s is of a different "
					"size %lu pages (rounded down to MB) "
					"than specified in the .cnf file "
					"%lu pages!",
					name,
					(ulong) rounded_size_pages,
					(ulong) srv_data_file_sizes[i]);

				return(DB_ERROR);
			}
skip_size_check:

			/* This is the earliest location where we can load
			the double write buffer. */
			if (i == 0) {
				/* XtraBackup never loads corrupted pages from
				the doublewrite buffer */
				buf_dblwr_init_or_load_pages(
					files[i], srv_data_file_names[i], IS_XTRABACKUP()?false: true);
			}

			bool retry = true;
check_first_page:
			check_msg = fil_read_first_page(
				files[i], one_opened, &flags, &space,
				min_flushed_lsn, max_flushed_lsn, &crypt_data);

			if (check_msg) {

				if (retry) {
					fsp_open_info	fsp;
					const ulint	page_no = 0;

					retry = false;
					fsp.id = 0;
					fsp.filepath = srv_data_file_names[i];
					fsp.file = files[i];

					if (fil_user_tablespace_restore_page(
						&fsp, page_no)) {
						goto check_first_page;
					}
				}

				ib_logf(IB_LOG_LEVEL_ERROR,
						"%s in data file %s",
						check_msg, name);
				return(DB_ERROR);
			}

			/* The first file of the system tablespace must
			have space ID = TRX_SYS_SPACE.  The FSP_SPACE_ID
			field in files greater than ibdata1 are unreliable. */
			ut_a(one_opened || space == TRX_SYS_SPACE);

			/* Check the flags for the first system tablespace
			file only. */
			if (!one_opened
			    && UNIV_PAGE_SIZE
			       != fsp_flags_get_page_size(flags)) {

				ib_logf(IB_LOG_LEVEL_ERROR,
					"Data file \"%s\" uses page size %lu,"
					"but the start-up parameter "
					"is --innodb-page-size=%lu",
					name,
					fsp_flags_get_page_size(flags),
					UNIV_PAGE_SIZE);

				return(DB_ERROR);
			}

			one_opened = TRUE;
		} else if (!srv_read_only_mode) {
			/* We created the data file and now write it full of
			zeros */

			one_created = TRUE;

			if (i > 0) {
				ib_logf(IB_LOG_LEVEL_INFO,
					"Data file %s did not"
					" exist: new to be created",
					name);
			} else {
				ib_logf(IB_LOG_LEVEL_INFO,
					"The first specified "
					"data file %s did not exist: "
					"a new database to be created!",
					name);

				*create_new_db = TRUE;
			}

			ib_logf(IB_LOG_LEVEL_INFO,
				"Setting file %s size to %lu MB",
				name,
				(ulong) (srv_data_file_sizes[i]
					 >> (20 - UNIV_PAGE_SIZE_SHIFT)));

			ib_logf(IB_LOG_LEVEL_INFO,
				"Database physically writes the"
				" file full: wait...");

			ret = os_file_set_size(
				name, files[i],
				(os_offset_t) srv_data_file_sizes[i]
				<< UNIV_PAGE_SIZE_SHIFT);

			if (!ret) {
				ib_logf(IB_LOG_LEVEL_ERROR,
					"Error in creating %s: "
					"probably out of disk space",
					name);

				return(DB_ERROR);
			}

			*sum_of_new_sizes += srv_data_file_sizes[i];
		}

		ret = os_file_close(files[i]);
		ut_a(ret);

		if (i == 0) {
			if (!crypt_data) {
				crypt_data = fil_space_create_crypt_data(FIL_SPACE_ENCRYPTION_DEFAULT, FIL_DEFAULT_ENCRYPTION_KEY);
			}

			flags = FSP_FLAGS_PAGE_SSIZE();

			fil_space_create(name, 0, flags, FIL_TABLESPACE,
					crypt_data, (*create_new_db) == true);
		}

		ut_a(fil_validate());

		if (!fil_node_create(name, srv_data_file_sizes[i], 0,
				     srv_data_file_is_raw_partition[i] != 0)) {
			return(DB_ERROR);
		}
	}

	return(DB_SUCCESS);
}

/*********************************************************************//**
Create undo tablespace.
@return	DB_SUCCESS or error code */
static
dberr_t
srv_undo_tablespace_create(
/*=======================*/
	const char*	name,		/*!< in: tablespace name */
	ulint		size)		/*!< in: tablespace size in pages */
{
	os_file_t	fh;
	ibool		ret;
	dberr_t		err = DB_SUCCESS;

	os_file_create_subdirs_if_needed(name);

	fh = os_file_create(
		innodb_file_data_key,
		name,
		srv_read_only_mode ? OS_FILE_OPEN : OS_FILE_CREATE,
		OS_FILE_NORMAL, OS_DATA_FILE, &ret, FALSE);

	if (srv_read_only_mode && ret) {
		ib_logf(IB_LOG_LEVEL_INFO,
			"%s opened in read-only mode", name);
	} else if (ret == FALSE) {
		if (os_file_get_last_error(false) != OS_FILE_ALREADY_EXISTS
#ifdef UNIV_AIX
			/* AIX 5.1 after security patch ML7 may have
			errno set to 0 here, which causes our function
			to return 100; work around that AIX problem */
		    && os_file_get_last_error(false) != 100
#endif /* UNIV_AIX */
		) {
			ib_logf(IB_LOG_LEVEL_ERROR,
				"Can't create UNDO tablespace %s", name);
		} else {
			ib_logf(IB_LOG_LEVEL_ERROR,
				"Creating system tablespace with"
				" existing undo tablespaces is not"
				" supported. Please delete all undo"
				" tablespaces before creating new"
				" system tablespace.");
		}
		err = DB_ERROR;
	} else {
		ut_a(!srv_read_only_mode);

		/* We created the data file and now write it full of zeros */

		ib_logf(IB_LOG_LEVEL_INFO,
			"Data file %s did not exist: new to be created",
			name);

		ib_logf(IB_LOG_LEVEL_INFO,
			"Setting file %s size to %lu MB",
			name, size >> (20 - UNIV_PAGE_SIZE_SHIFT));

		ib_logf(IB_LOG_LEVEL_INFO,
			"Database physically writes the file full: wait...");

		ret = os_file_set_size(name, fh, size << UNIV_PAGE_SIZE_SHIFT);

		if (!ret) {
			ib_logf(IB_LOG_LEVEL_INFO,
				"Error in creating %s: probably out of "
				"disk space", name);

			err = DB_ERROR;
		}

		os_file_close(fh);
	}

	return(err);
}

/*********************************************************************//**
Open an undo tablespace.
@return	DB_SUCCESS or error code */
static
dberr_t
srv_undo_tablespace_open(
/*=====================*/
	const char*	name,		/*!< in: tablespace name */
	ulint		space)		/*!< in: tablespace id */
{
	os_file_t	fh;
	dberr_t		err	= DB_ERROR;
	ibool		ret;
	ulint		flags;

	if (!srv_file_check_mode(name)) {
		ib_logf(IB_LOG_LEVEL_ERROR,
			"UNDO tablespaces must be %s!",
			srv_read_only_mode ? "writable" : "readable");

		return(DB_ERROR);
	}

	fh = os_file_create(
		innodb_file_data_key, name,
		OS_FILE_OPEN_RETRY
		| OS_FILE_ON_ERROR_NO_EXIT
		| OS_FILE_ON_ERROR_SILENT,
		OS_FILE_NORMAL,
		OS_DATA_FILE,
		&ret,
		FALSE);

	/* If the file open was successful then load the tablespace. */

	if (ret) {
		os_offset_t	size;

		size = os_file_get_size(fh);
		ut_a(size != (os_offset_t) -1);

		ret = os_file_close(fh);
		ut_a(ret);

		/* Load the tablespace into InnoDB's internal
		data structures. */

		/* We set the biggest space id to the undo tablespace
		because InnoDB hasn't opened any other tablespace apart
		from the system tablespace. */

		fil_set_max_space_id_if_bigger(space);

		/* Set the compressed page size to 0 (non-compressed) */
		flags = FSP_FLAGS_PAGE_SSIZE();
		fil_space_create(name, space, flags, FIL_TABLESPACE,
				NULL /* no encryption */,
				true /* create */);

		ut_a(fil_validate());

		os_offset_t	n_pages = size / UNIV_PAGE_SIZE;

		/* On 64 bit Windows ulint can be 32 bit and os_offset_t
		is 64 bit. It is OK to cast the n_pages to ulint because
		the unit has been scaled to pages and they are always
		32 bit. */
		if (fil_node_create(name, (ulint) n_pages, space, FALSE)) {
			err = DB_SUCCESS;
		}
	}

	return(err);
}

/********************************************************************
Opens the configured number of undo tablespaces.
@return	DB_SUCCESS or error code */
dberr_t
srv_undo_tablespaces_init(
/*======================*/
	ibool		create_new_db,		/*!< in: TRUE if new db being
						created */
	ibool		backup_mode,		/*!< in: TRUE disables reading
						the system tablespace (used in
						XtraBackup), FALSE is passed on
						recovery. */
	const ulint	n_conf_tablespaces,	/*!< in: configured undo
						tablespaces */
	ulint*		n_opened)		/*!< out: number of UNDO
						tablespaces successfully
						discovered and opened */
{
	ulint		i;
	dberr_t		err = DB_SUCCESS;
	ulint		prev_space_id = 0;
	ulint		n_undo_tablespaces;
	ulint		undo_tablespace_ids[TRX_SYS_N_RSEGS + 1];

	*n_opened = 0;

	ut_a(n_conf_tablespaces <= TRX_SYS_N_RSEGS);

	memset(undo_tablespace_ids, 0x0, sizeof(undo_tablespace_ids));

	/* Create the undo spaces only if we are creating a new
	instance. We don't allow creating of new undo tablespaces
	in an existing instance (yet).  This restriction exists because
	we check in several places for SYSTEM tablespaces to be less than
	the min of user defined tablespace ids. Once we implement saving
	the location of the undo tablespaces and their space ids this
	restriction will/should be lifted. */

	for (i = 0; create_new_db && i < n_conf_tablespaces; ++i) {
		char	name[OS_FILE_MAX_PATH];

		ut_snprintf(
			name, sizeof(name),
			"%s%cundo%03lu",
			srv_undo_dir, SRV_PATH_SEPARATOR, i + 1);

		/* Undo space ids start from 1. */
		err = srv_undo_tablespace_create(
			name, SRV_UNDO_TABLESPACE_SIZE_IN_PAGES);

		if (err != DB_SUCCESS) {

			ib_logf(IB_LOG_LEVEL_ERROR,
				"Could not create undo tablespace '%s'.",
				name);

			return(err);
		}
	}

	/* Get the tablespace ids of all the undo segments excluding
	the system tablespace (0). If we are creating a new instance then
	we build the undo_tablespace_ids ourselves since they don't
	already exist. */

	if (!create_new_db && !backup_mode) {
		n_undo_tablespaces = trx_rseg_get_n_undo_tablespaces(
			undo_tablespace_ids);
	} else {
		n_undo_tablespaces = n_conf_tablespaces;

		for (i = 1; i <= n_undo_tablespaces; ++i) {
			undo_tablespace_ids[i - 1] = i;
		}

		undo_tablespace_ids[i] = ULINT_UNDEFINED;
	}

	/* Open all the undo tablespaces that are currently in use. If we
	fail to open any of these it is a fatal error. The tablespace ids
	should be contiguous. It is a fatal error because they are required
	for recovery and are referenced by the UNDO logs (a.k.a RBS). */

	for (i = 0; i < n_undo_tablespaces; ++i) {
		char	name[OS_FILE_MAX_PATH];

		ut_snprintf(
			name, sizeof(name),
			"%s%cundo%03lu",
			srv_undo_dir, SRV_PATH_SEPARATOR,
			undo_tablespace_ids[i]);

		/* Should be no gaps in undo tablespace ids. */
		ut_a(prev_space_id + 1 == undo_tablespace_ids[i]);

		/* The system space id should not be in this array. */
		ut_a(undo_tablespace_ids[i] != 0);
		ut_a(undo_tablespace_ids[i] != ULINT_UNDEFINED);

		/* Undo space ids start from 1. */

		err = srv_undo_tablespace_open(name, undo_tablespace_ids[i]);

		if (err != DB_SUCCESS) {

			ib_logf(IB_LOG_LEVEL_ERROR,
				"Unable to open undo tablespace '%s'.", name);

			return(err);
		}

		prev_space_id = undo_tablespace_ids[i];

		++*n_opened;
	}

	/* Open any extra unused undo tablespaces. These must be contiguous.
	We stop at the first failure. These are undo tablespaces that are
	not in use and therefore not required by recovery. We only check
	that there are no gaps. */

	for (i = prev_space_id + 1; i < TRX_SYS_N_RSEGS; ++i) {
		char	name[OS_FILE_MAX_PATH];

		ut_snprintf(
			name, sizeof(name),
			"%s%cundo%03lu", srv_undo_dir, SRV_PATH_SEPARATOR, i);

		/* Undo space ids start from 1. */
		err = srv_undo_tablespace_open(name, i);

		if (err != DB_SUCCESS) {
			break;
		}

		++n_undo_tablespaces;

		++*n_opened;
	}

	/* If the user says that there are fewer than what we find we
	tolerate that discrepancy but not the inverse. Because there could
	be unused undo tablespaces for future use. */

	if (n_conf_tablespaces > n_undo_tablespaces) {
		ut_print_timestamp(stderr);
		fprintf(stderr,
			" InnoDB: Expected to open %lu undo "
			"tablespaces but was able\n",
			n_conf_tablespaces);
		ut_print_timestamp(stderr);
		fprintf(stderr,
			" InnoDB: to find only %lu undo "
			"tablespaces.\n", n_undo_tablespaces);
		ut_print_timestamp(stderr);
		fprintf(stderr,
			" InnoDB: Set the "
			"innodb_undo_tablespaces parameter to "
			"the\n");
		ut_print_timestamp(stderr);
		fprintf(stderr,
			" InnoDB: correct value and retry. Suggested "
			"value is %lu\n", n_undo_tablespaces);

		return(err != DB_SUCCESS ? err : DB_ERROR);

	} else  if (n_undo_tablespaces > 0) {

		ib_logf(IB_LOG_LEVEL_INFO, "Opened %lu undo tablespaces",
			n_undo_tablespaces);

		if (n_conf_tablespaces == 0) {
			ib_logf(IB_LOG_LEVEL_WARN,
				"Using the system tablespace for all UNDO "
				"logging because innodb_undo_tablespaces=0");
		}
	}

	if (create_new_db) {
		mtr_t	mtr;

		mtr_start(&mtr);

		/* The undo log tablespace */
		for (i = 1; i <= n_undo_tablespaces; ++i) {

			fsp_header_init(
				i, SRV_UNDO_TABLESPACE_SIZE_IN_PAGES, &mtr);
		}

		mtr_commit(&mtr);
	}

	return(DB_SUCCESS);
}

/********************************************************************
Wait for the purge thread(s) to start up. */
static
void
srv_start_wait_for_purge_to_start()
/*===============================*/
{
	/* Wait for the purge coordinator and master thread to startup. */

	purge_state_t	state = trx_purge_state();

	ut_a(state != PURGE_STATE_DISABLED);

	while (srv_shutdown_state == SRV_SHUTDOWN_NONE
	       && srv_force_recovery < SRV_FORCE_NO_BACKGROUND
	       && state == PURGE_STATE_INIT) {

		switch (state = trx_purge_state()) {
		case PURGE_STATE_RUN:
		case PURGE_STATE_STOP:
			break;

		case PURGE_STATE_INIT:
			ib_logf(IB_LOG_LEVEL_INFO,
				"Waiting for purge to start");

			os_thread_sleep(50000);
			break;

		case PURGE_STATE_EXIT:
		case PURGE_STATE_DISABLED:
			ut_error;
		}
	}
}

/*********************************************************************//**
Initializes the log tracking subsystem and starts its thread.  */
static
void
init_log_online(void)
/*=================*/
{
	if (UNIV_UNLIKELY(srv_force_recovery > 0 || srv_read_only_mode)) {
		srv_track_changed_pages = FALSE;
		return;
	}

	if (srv_track_changed_pages) {

		log_online_read_init();

		/* Create the thread that follows the redo log to output the
		   changed page bitmap */
		srv_redo_log_follow_thread_handle = os_thread_create(&srv_redo_log_follow_thread, NULL,
				 thread_ids + 5 + SRV_MAX_N_IO_THREADS);
		srv_redo_log_follow_thread_started = true;
	}
}

/********************************************************************
Starts InnoDB and creates a new database if database files
are not found and the user wants.
@return	DB_SUCCESS or error code */
UNIV_INTERN
dberr_t
innobase_start_or_create_for_mysql(void)
/*====================================*/
{
	ibool		create_new_db;
	lsn_t		min_flushed_lsn;
	lsn_t		max_flushed_lsn;
#ifdef UNIV_LOG_ARCHIVE
	lsn_t		min_arch_log_no	= LSN_MAX;
	lsn_t		max_arch_log_no	= LSN_MAX;
#endif /* UNIV_LOG_ARCHIVE */
	ulint		sum_of_new_sizes;
	dberr_t		err;
	unsigned	i;
	ulint		srv_n_log_files_found = srv_n_log_files;
	ulint		io_limit;
	mtr_t		mtr;
	ib_bh_t*	ib_bh;
	ulint		n_recovered_trx;
	char		logfilename[10000];
	char*		logfile0	= NULL;
	size_t		dirnamelen;
	bool		sys_datafiles_created = false;

	/* Check that os_fast_mutexes work as expected */
	os_fast_mutex_init(PFS_NOT_INSTRUMENTED, &srv_os_test_mutex);

	ut_a(0 == os_fast_mutex_trylock(&srv_os_test_mutex));

	os_fast_mutex_unlock(&srv_os_test_mutex);

	os_fast_mutex_lock(&srv_os_test_mutex);

	os_fast_mutex_unlock(&srv_os_test_mutex);

	os_fast_mutex_free(&srv_os_test_mutex);

	/* This should be initialized early */
	ut_init_timer();

	high_level_read_only = srv_read_only_mode
		|| srv_force_recovery > SRV_FORCE_NO_TRX_UNDO;

	if (srv_read_only_mode) {
		ib_logf(IB_LOG_LEVEL_INFO, "Started in read only mode");
	}

#ifdef HAVE_DARWIN_THREADS
# ifdef F_FULLFSYNC
	/* This executable has been compiled on Mac OS X 10.3 or later.
	Assume that F_FULLFSYNC is available at run-time. */
	srv_have_fullfsync = TRUE;
# else /* F_FULLFSYNC */
	/* This executable has been compiled on Mac OS X 10.2
	or earlier.  Determine if the executable is running
	on Mac OS X 10.3 or later. */
	struct utsname utsname;
	if (uname(&utsname)) {
		ut_print_timestamp(stderr);
		fputs(" InnoDB: cannot determine Mac OS X version!\n", stderr);
	} else {
		srv_have_fullfsync = strcmp(utsname.release, "7.") >= 0;
	}
	if (!srv_have_fullfsync) {
		ut_print_timestamp(stderr);
		fputs(" InnoDB: On Mac OS X, fsync() may be "
		      "broken on internal drives,\n", stderr);
		ut_print_timestamp(stderr);
		fputs(" InnoDB: making transactions unsafe!\n", stderr);
	}
# endif /* F_FULLFSYNC */
#endif /* HAVE_DARWIN_THREADS */

	ib_logf(IB_LOG_LEVEL_INFO,
		"Using %s to ref count buffer pool pages",
#ifdef PAGE_ATOMIC_REF_COUNT
		"atomics"
#else
		"mutexes"
#endif /* PAGE_ATOMIC_REF_COUNT */
	);

	compile_time_assert(sizeof(ulint) == sizeof(void*));

	/* If stacktrace is used we set up signal handler for SIGUSR2 signal
	here. If signal handler set fails we report that and disable
	stacktrace feature. */

	if (srv_use_stacktrace) {
#if defined (__linux__) && HAVE_BACKTRACE && HAVE_BACKTRACE_SYMBOLS
		 struct sigaction sigact;

		 sigact.sa_sigaction = os_stacktrace_print;
		 sigact.sa_flags = SA_RESTART | SA_SIGINFO;

		 if (sigaction(SIGUSR2, &sigact, (struct sigaction *)NULL) != 0)
		 {
			 fprintf(stderr, " InnoDB:error setting signal handler for %d (%s)\n",
				 SIGUSR2, strsignal(SIGUSR2));
			 srv_use_stacktrace = FALSE;

		 }
#endif /* defined (__linux__) && HAVE_BACKTRACE && HAVE_BACKTRACE_SYMBOLS */
	}

#ifdef UNIV_DEBUG
	ib_logf(IB_LOG_LEVEL_INFO,
		" InnoDB: !!!!!!!! UNIV_DEBUG switched on !!!!!!!!!");
#endif

#ifdef UNIV_IBUF_DEBUG
	ib_logf(IB_LOG_LEVEL_INFO,
		" InnoDB: !!!!!!!! UNIV_IBUF_DEBUG switched on !!!!!!!!!");
# ifdef UNIV_IBUF_COUNT_DEBUG
	ib_logf(IB_LOG_LEVEL_INFO,
		" InnoDB: !!!!!!!! UNIV_IBUF_COUNT_DEBUG switched on "
		"!!!!!!!!!");
	ib_logf(IB_LOG_LEVEL_INFO,
		" InnoDB: Crash recovery will fail with UNIV_IBUF_COUNT_DEBUG");
# endif
#endif

#ifdef UNIV_BLOB_DEBUG
	ib_logf(IB_LOG_LEVEL_INFO,
		"InnoDB: !!!!!!!! UNIV_BLOB_DEBUG switched on !!!!!!!!!\n"
		"InnoDB: Server restart may fail with UNIV_BLOB_DEBUG");
#endif /* UNIV_BLOB_DEBUG */

#ifdef UNIV_SYNC_DEBUG
	ib_logf(IB_LOG_LEVEL_INFO,
		" InnoDB: !!!!!!!! UNIV_SYNC_DEBUG switched on !!!!!!!!!");
#endif

#ifdef UNIV_SEARCH_DEBUG
	ib_logf(IB_LOG_LEVEL_INFO,
		" InnoDB: !!!!!!!! UNIV_SEARCH_DEBUG switched on !!!!!!!!!");
#endif

#ifdef UNIV_LOG_LSN_DEBUG
	ib_logf(IB_LOG_LEVEL_INFO,
		" InnoDB: !!!!!!!! UNIV_LOG_LSN_DEBUG switched on !!!!!!!!!");
#endif /* UNIV_LOG_LSN_DEBUG */
#ifdef UNIV_MEM_DEBUG
	ib_logf(IB_LOG_LEVEL_INFO,
		" InnoDB: !!!!!!!! UNIV_MEM_DEBUG switched on !!!!!!!!!");
#endif

	if (srv_use_sys_malloc) {
		ib_logf(IB_LOG_LEVEL_INFO,
			"The InnoDB memory heap is disabled");
	}

#if defined(COMPILER_HINTS_ENABLED)
	ib_logf(IB_LOG_LEVEL_INFO,
		" InnoDB: Compiler hints enabled.");
#endif /* defined(COMPILER_HINTS_ENABLED) */

	ib_logf(IB_LOG_LEVEL_INFO,
		"" IB_ATOMICS_STARTUP_MSG "");

	ib_logf(IB_LOG_LEVEL_INFO,
		"" IB_MEMORY_BARRIER_STARTUP_MSG "");

#ifndef HAVE_MEMORY_BARRIER
#if defined __i386__ || defined __x86_64__ || defined _M_IX86 || defined _M_X64 || defined __WIN__
#else
	ib_logf(IB_LOG_LEVEL_WARN,
		"MySQL was built without a memory barrier capability on this"
		" architecture, which might allow a mutex/rw_lock violation"
		" under high thread concurrency. This may cause a hang.");
#endif /* IA32 or AMD64 */
#endif /* HAVE_MEMORY_BARRIER */

	ib_logf(IB_LOG_LEVEL_INFO,
		"Compressed tables use zlib " ZLIB_VERSION
#ifdef UNIV_ZIP_DEBUG
	      " with validation"
#endif /* UNIV_ZIP_DEBUG */
	      );
#ifdef UNIV_ZIP_COPY
	ib_logf(IB_LOG_LEVEL_INFO, "and extra copying");
#endif /* UNIV_ZIP_COPY */


	/* Since InnoDB does not currently clean up all its internal data
	structures in MySQL Embedded Server Library server_end(), we
	print an error message if someone tries to start up InnoDB a
	second time during the process lifetime. */

	if (srv_start_has_been_called) {
		ut_print_timestamp(stderr);
		fprintf(stderr, " InnoDB: Error: startup called second time "
			"during the process\n");
		ut_print_timestamp(stderr);
		fprintf(stderr, " InnoDB: lifetime. In the MySQL Embedded "
			"Server Library you\n");
		ut_print_timestamp(stderr);
		fprintf(stderr, " InnoDB: cannot call server_init() more "
			"than once during the\n");
		ut_print_timestamp(stderr);
		fprintf(stderr, " InnoDB: process lifetime.\n");
	}

	srv_start_has_been_called = TRUE;

#ifdef UNIV_DEBUG
	log_do_write = TRUE;
#endif /* UNIV_DEBUG */
	/*	yydebug = TRUE; */

	srv_is_being_started = TRUE;
	srv_startup_is_before_trx_rollback_phase = TRUE;

#ifdef __WIN__
	switch (os_get_os_version()) {
	case OS_WIN95:
	case OS_WIN31:
	case OS_WINNT:
		srv_use_native_conditions = FALSE;
		/* On Win 95, 98, ME, Win32 subsystem for Windows 3.1,
		and NT use simulated aio. In NT Windows provides async i/o,
		but when run in conjunction with InnoDB Hot Backup, it seemed
		to corrupt the data files. */

		srv_use_native_aio = FALSE;
		break;

	case OS_WIN2000:
	case OS_WINXP:
		/* On 2000 and XP, async IO is available, but no condition variables. */
		srv_use_native_aio = TRUE;
		srv_use_native_conditions = FALSE;
 		break;

	default:
		/* Vista and later have both async IO and condition variables */
		srv_use_native_aio = TRUE;
		srv_use_native_conditions = TRUE;
		break;
	}

#elif defined(LINUX_NATIVE_AIO)

	if (srv_use_native_aio) {
		ib_logf(IB_LOG_LEVEL_INFO, "Using Linux native AIO");
	}
#else
	/* Currently native AIO is supported only on windows and linux
	and that also when the support is compiled in. In all other
	cases, we ignore the setting of innodb_use_native_aio. */
	srv_use_native_aio = FALSE;
#endif /* __WIN__ */

	if (srv_file_flush_method_str == NULL) {
		/* These are the default options */

		srv_unix_file_flush_method = SRV_UNIX_FSYNC;

		srv_win_file_flush_method = SRV_WIN_IO_UNBUFFERED;
	} else if (0 == ut_strcmp(srv_file_flush_method_str, "fsync")) {
		srv_unix_file_flush_method = SRV_UNIX_FSYNC;

	} else if (0 == ut_strcmp(srv_file_flush_method_str, "O_DSYNC")) {
		srv_unix_file_flush_method = SRV_UNIX_O_DSYNC;

	} else if (0 == ut_strcmp(srv_file_flush_method_str, "O_DIRECT")) {
		srv_unix_file_flush_method = SRV_UNIX_O_DIRECT;

	} else if (0 == ut_strcmp(srv_file_flush_method_str, "ALL_O_DIRECT")) {
		srv_unix_file_flush_method = SRV_UNIX_ALL_O_DIRECT;

	} else if (0 == ut_strcmp(srv_file_flush_method_str, "O_DIRECT_NO_FSYNC")) {
		srv_unix_file_flush_method = SRV_UNIX_O_DIRECT_NO_FSYNC;

	} else if (0 == ut_strcmp(srv_file_flush_method_str, "littlesync")) {
		srv_unix_file_flush_method = SRV_UNIX_LITTLESYNC;

	} else if (0 == ut_strcmp(srv_file_flush_method_str, "nosync")) {
		srv_unix_file_flush_method = SRV_UNIX_NOSYNC;
#ifdef _WIN32
	} else if (0 == ut_strcmp(srv_file_flush_method_str, "normal")) {
		srv_win_file_flush_method = SRV_WIN_IO_NORMAL;
		srv_use_native_aio = FALSE;

	} else if (0 == ut_strcmp(srv_file_flush_method_str, "unbuffered")) {
		srv_win_file_flush_method = SRV_WIN_IO_UNBUFFERED;
		srv_use_native_aio = FALSE;

	} else if (0 == ut_strcmp(srv_file_flush_method_str,
				  "async_unbuffered")) {
		srv_win_file_flush_method = SRV_WIN_IO_UNBUFFERED;
		srv_use_native_aio = TRUE;
#endif /* __WIN__ */
	} else {
		ib_logf(IB_LOG_LEVEL_ERROR,
			"Unrecognized value %s for innodb_flush_method",
			srv_file_flush_method_str);
		return(DB_ERROR);
	}

	/* Note that the call srv_boot() also changes the values of
	some variables to the units used by InnoDB internally */

	/* Set the maximum number of threads which can wait for a semaphore
	inside InnoDB: this is the 'sync wait array' size, as well as the
	maximum number of threads that can wait in the 'srv_conc array' for
	their time to enter InnoDB. */

#define BUF_POOL_SIZE_THRESHOLD (1024 * 1024 * 1024)
	srv_max_n_threads = 1   /* io_ibuf_thread */
			    + 1 /* io_log_thread */
			    + 1 /* lock_wait_timeout_thread */
			    + 1 /* srv_error_monitor_thread */
			    + 1 /* srv_monitor_thread */
			    + 1 /* srv_master_thread */
			    + 1 /* srv_redo_log_follow_thread */
			    + 1 /* srv_purge_coordinator_thread */
			    + 1 /* buf_dump_thread */
			    + 1 /* dict_stats_thread */
			    + 1 /* fts_optimize_thread */
			    + 1 /* recv_writer_thread */
			    + 1 /* buf_flush_page_cleaner_thread */
			    + 1 /* trx_rollback_or_clean_all_recovered */
			    + 128 /* added as margin, for use of
				  InnoDB Memcached etc. */
			    + max_connections
			    + srv_n_read_io_threads
			    + srv_n_write_io_threads
			    + srv_n_purge_threads
			    /* FTS Parallel Sort */
			    + fts_sort_pll_degree * FTS_NUM_AUX_INDEX
			      * max_connections;

	if (srv_buf_pool_size < BUF_POOL_SIZE_THRESHOLD) {
		/* If buffer pool is less than 1 GB,
		use only one buffer pool instance */
		srv_buf_pool_instances = 1;
	}

	srv_boot();

	if (ut_crc32_sse2_enabled) {
		ib_logf(IB_LOG_LEVEL_INFO, "Using SSE crc32 instructions");
	} else if (ut_crc32_power8_enabled) {
		ib_logf(IB_LOG_LEVEL_INFO, "Using POWER8 crc32 instructions");
	} else {
		ib_logf(IB_LOG_LEVEL_INFO, "Using generic crc32 instructions");
	}

	if (!srv_read_only_mode) {

		mutex_create(srv_monitor_file_mutex_key,
			     &srv_monitor_file_mutex, SYNC_NO_ORDER_CHECK);

		if (srv_innodb_status) {

			srv_monitor_file_name = static_cast<char*>(
				mem_alloc(
					strlen(fil_path_to_mysql_datadir)
					+ 20 + sizeof "/innodb_status."));

			sprintf(srv_monitor_file_name, "%s/innodb_status.%lu",
				fil_path_to_mysql_datadir,
				os_proc_get_number());

			srv_monitor_file = fopen(srv_monitor_file_name, "w+");

			if (!srv_monitor_file) {

				ib_logf(IB_LOG_LEVEL_ERROR,
					"Unable to create %s: %s",
					srv_monitor_file_name,
					strerror(errno));

				return(DB_ERROR);
			}
		} else {
			srv_monitor_file_name = NULL;
			srv_monitor_file = os_file_create_tmpfile(NULL);

			if (!srv_monitor_file) {
				return(DB_ERROR);
			}
		}

		mutex_create(srv_dict_tmpfile_mutex_key,
			     &srv_dict_tmpfile_mutex, SYNC_DICT_OPERATION);

		srv_dict_tmpfile = os_file_create_tmpfile(NULL);

		if (!srv_dict_tmpfile) {
			return(DB_ERROR);
		}

		mutex_create(srv_misc_tmpfile_mutex_key,
			     &srv_misc_tmpfile_mutex, SYNC_ANY_LATCH);

		srv_misc_tmpfile = os_file_create_tmpfile(NULL);

		if (!srv_misc_tmpfile) {
			return(DB_ERROR);
		}
	}

	/* If user has set the value of innodb_file_io_threads then
	we'll emit a message telling the user that this parameter
	is now deprecated. */
	if (srv_n_file_io_threads != 4) {
		ib_logf(IB_LOG_LEVEL_WARN,
			"innodb_file_io_threads is deprecated. Please use "
			"innodb_read_io_threads and innodb_write_io_threads "
			"instead");
	}

	/* Now overwrite the value on srv_n_file_io_threads */
	srv_n_file_io_threads = srv_n_read_io_threads;

	if (!srv_read_only_mode) {
		/* Add the log and ibuf IO threads. */
		srv_n_file_io_threads += 2;
		srv_n_file_io_threads += srv_n_write_io_threads;
	} else {
		ib_logf(IB_LOG_LEVEL_INFO,
			"Disabling background IO write threads.");

		srv_n_write_io_threads = 0;
	}

	ut_a(srv_n_file_io_threads <= SRV_MAX_N_IO_THREADS);

	io_limit = 8 * SRV_N_PENDING_IOS_PER_THREAD;

	/* On Windows when using native aio the number of aio requests
	that a thread can handle at a given time is limited to 32
	i.e.: SRV_N_PENDING_IOS_PER_THREAD */
# ifdef __WIN__
	if (srv_use_native_aio) {
		io_limit = SRV_N_PENDING_IOS_PER_THREAD;
	}
# endif /* __WIN__ */

	if (!os_aio_init(io_limit,
			 srv_n_read_io_threads,
			 srv_n_write_io_threads,
			 SRV_MAX_N_PENDING_SYNC_IOS)) {

		ib_logf(IB_LOG_LEVEL_ERROR,
			"Fatal : Cannot initialize AIO sub-system");
#if defined(LINUX_NATIVE_AIO)
		ib_logf(IB_LOG_LEVEL_INFO,
                        "You can try increasing system fs.aio-max-nr to 1048576 "
                        "or larger or setting innodb_use_native_aio = 0 in my.cnf");
#endif

		return(DB_ERROR);
	}

	fil_init(srv_file_per_table ? 50000 : 5000, srv_max_n_open_files);

	double	size;
	char	unit;

	if (srv_buf_pool_size >= 1024 * 1024 * 1024) {
		size = ((double) srv_buf_pool_size) / (1024 * 1024 * 1024);
		unit = 'G';
	} else {
		size = ((double) srv_buf_pool_size) / (1024 * 1024);
		unit = 'M';
	}

	/* Print time to initialize the buffer pool */
	ib_logf(IB_LOG_LEVEL_INFO,
		"Initializing buffer pool, size = %.1f%c", size, unit);

	err = buf_pool_init(srv_buf_pool_size, srv_buf_pool_instances);

	if (err != DB_SUCCESS) {
		ib_logf(IB_LOG_LEVEL_ERROR,
			"Cannot allocate memory for the buffer pool");

		return(DB_ERROR);
	}

	ib_logf(IB_LOG_LEVEL_INFO,
		"Completed initialization of buffer pool");

#ifdef UNIV_DEBUG
	/* We have observed deadlocks with a 5MB buffer pool but
	the actual lower limit could very well be a little higher. */

	if (srv_buf_pool_size <= 5 * 1024 * 1024) {

		ib_logf(IB_LOG_LEVEL_INFO,
			"Small buffer pool size (%luM), the flst_validate() "
			"debug function can cause a deadlock if the "
			"buffer pool fills up.",
			srv_buf_pool_size / 1024 / 1024);
	}
#endif /* UNIV_DEBUG */

	fsp_init();
	log_init();

	lock_sys_create(srv_lock_table_size);

	/* Create i/o-handler threads: */

	for (i = 0; i < srv_n_file_io_threads; ++i) {

		n[i] = i;

		thread_handles[i] = os_thread_create(io_handler_thread, n + i, thread_ids + i);
		thread_started[i] = true;
	}

	if (srv_n_log_files * srv_log_file_size * UNIV_PAGE_SIZE
	    >= 512ULL * 1024ULL * 1024ULL * 1024ULL) {
		/* log_block_convert_lsn_to_no() limits the returned block
		number to 1G and given that OS_FILE_LOG_BLOCK_SIZE is 512
		bytes, then we have a limit of 512 GB. If that limit is to
		be raised, then log_block_convert_lsn_to_no() must be
		modified. */
		ib_logf(IB_LOG_LEVEL_ERROR,
			"Combined size of log files must be < 512 GB");

		return(DB_ERROR);
	}

	if (srv_n_log_files * srv_log_file_size >= ULINT_MAX) {
		/* fil_io() takes ulint as an argument and we are passing
		(next_offset / UNIV_PAGE_SIZE) to it in log_group_write_buf().
		So (next_offset / UNIV_PAGE_SIZE) must be less than ULINT_MAX.
		So next_offset must be < ULINT_MAX * UNIV_PAGE_SIZE. This
		means that we are limited to ULINT_MAX * UNIV_PAGE_SIZE which
		is 64 TB on 32 bit systems. */
		fprintf(stderr,
			" InnoDB: Error: combined size of log files"
			" must be < %lu GB\n",
			ULINT_MAX / 1073741824 * UNIV_PAGE_SIZE);

		return(DB_ERROR);
	}

	sum_of_new_sizes = 0;

	for (i = 0; i < srv_n_data_files; i++) {
#ifndef __WIN__
		if (sizeof(off_t) < 5
		    && srv_data_file_sizes[i]
		    >= (ulint) (1 << (32 - UNIV_PAGE_SIZE_SHIFT))) {
			ut_print_timestamp(stderr);
			fprintf(stderr,
				" InnoDB: Error: file size must be < 4 GB"
				" with this MySQL binary\n");
			ut_print_timestamp(stderr);
			fprintf(stderr,
				" InnoDB: and operating system combination,"
				" in some OS's < 2 GB\n");

			return(DB_ERROR);
		}
#endif
		sum_of_new_sizes += srv_data_file_sizes[i];
	}

	if (!srv_auto_extend_last_data_file && sum_of_new_sizes < 640) {
		ib_logf(IB_LOG_LEVEL_ERROR,
			"Combined size in innodb_data_file_path"
			" must be at least %u MiB",
			640 >> (20 - UNIV_PAGE_SIZE_SHIFT));

		return(DB_ERROR);
	}

	recv_sys_create();
	recv_sys_init(buf_pool_get_curr_size());

	err = open_or_create_data_files(&create_new_db,
#ifdef UNIV_LOG_ARCHIVE
					&min_arch_log_no, &max_arch_log_no,
#endif /* UNIV_LOG_ARCHIVE */
					&min_flushed_lsn, &max_flushed_lsn,
					&sum_of_new_sizes);
	if (err == DB_FAIL) {

		ib_logf(IB_LOG_LEVEL_ERROR,
			"The system tablespace must be writable!");

		return(DB_ERROR);

	} else if (err != DB_SUCCESS) {

		ib_logf(IB_LOG_LEVEL_ERROR,
			"Could not open or create the system tablespace. If "
			"you tried to add new data files to the system "
			"tablespace, and it failed here, you should now "
			"edit innodb_data_file_path in my.cnf back to what "
			"it was, and remove the new ibdata files InnoDB "
			"created in this failed attempt. InnoDB only wrote "
			"those files full of zeros, but did not yet use "
			"them in any way. But be careful: do not remove "
			"old data files which contain your precious data!");

		return(err);
	}

#ifdef UNIV_LOG_ARCHIVE
	srv_normalize_path_for_win(srv_arch_dir);
#endif /* UNIV_LOG_ARCHIVE */

	dirnamelen = strlen(srv_log_group_home_dir);
	ut_a(dirnamelen < (sizeof logfilename) - 10 - sizeof "ib_logfile");
	memcpy(logfilename, srv_log_group_home_dir, dirnamelen);

	/* Add a path separator if needed. */
	if (dirnamelen && logfilename[dirnamelen - 1] != SRV_PATH_SEPARATOR) {
		logfilename[dirnamelen++] = SRV_PATH_SEPARATOR;
	}

	srv_log_file_size_requested = srv_log_file_size;

	if (create_new_db) {
		bool success = buf_flush_list(ULINT_MAX, LSN_MAX, NULL);
		ut_a(success);

		min_flushed_lsn = max_flushed_lsn = log_get_lsn();

		buf_flush_wait_batch_end(NULL, BUF_FLUSH_LIST);

		err = create_log_files(create_new_db, logfilename, dirnamelen,
				       max_flushed_lsn, logfile0);

		if (err != DB_SUCCESS) {
			return(err);
		}
	} else {
		ut_d(fil_space_get(0)->recv_size = srv_sys_space_size_debug);

		for (i = 0; i < SRV_N_LOG_FILES_MAX; i++) {
			os_offset_t	size;
			os_file_stat_t	stat_info;

			sprintf(logfilename + dirnamelen,
				"ib_logfile%u", i);

			err = os_file_get_status(
				logfilename, &stat_info, false);

			if (err == DB_NOT_FOUND) {
				if (i == 0) {
					if (max_flushed_lsn
					    != min_flushed_lsn) {
						ib_logf(IB_LOG_LEVEL_ERROR,
							"Cannot create"
							" log files because"
							" data files are"
							" corrupt or"
							" not in sync"
							" with each other");
						return(DB_ERROR);
					}

					if (max_flushed_lsn < (lsn_t) 1000) {
						ib_logf(IB_LOG_LEVEL_ERROR,
							"Cannot create"
							" log files because"
							" data files are"
							" corrupt or the"
							" database was not"
							" shut down cleanly"
							" after creating"
							" the data files.");
						return(DB_ERROR);
					}

					err = create_log_files(
						create_new_db, logfilename,
						dirnamelen, max_flushed_lsn,
						logfile0);

					if (err == DB_SUCCESS) {
						err = create_log_files_rename(
							logfilename,
							dirnamelen,
							max_flushed_lsn,
							logfile0);
					}

					if (err != DB_SUCCESS) {
						return(err);
					}

					/* Suppress the message about
					crash recovery. */
					max_flushed_lsn = min_flushed_lsn
						= log_get_lsn();
					goto files_checked;
				} else if (i < 2 && !IS_XTRABACKUP()) {
					/* must have at least 2 log files */
					ib_logf(IB_LOG_LEVEL_ERROR,
						"Only one log file found.");
					return(err);
				}

				/* opened all files */
				break;
			}

			if (!srv_file_check_mode(logfilename)) {
				return(DB_ERROR);
			}

			err = open_log_file(&files[i], logfilename, &size);

			if (err != DB_SUCCESS) {
				return(err);
			}

			ut_a(size != (os_offset_t) -1);

			if (size & ((1 << UNIV_PAGE_SIZE_SHIFT) - 1)) {
				ib_logf(IB_LOG_LEVEL_ERROR,
					"Log file %s size "
					UINT64PF " is not a multiple of"
					" innodb_page_size",
					logfilename, size);
				return(DB_ERROR);
			}

			size >>= UNIV_PAGE_SIZE_SHIFT;

			if (i == 0) {
				srv_log_file_size = size;
			} else if (size != srv_log_file_size) {
				ib_logf(IB_LOG_LEVEL_ERROR,
					"Log file %s is"
					" of different size " UINT64PF " bytes"
					" than other log"
					" files " UINT64PF " bytes!",
					logfilename,
					size << UNIV_PAGE_SIZE_SHIFT,
					(os_offset_t) srv_log_file_size
					<< UNIV_PAGE_SIZE_SHIFT);
				return(DB_ERROR);
			}
		}

		srv_n_log_files_found = i;

		/* Create the in-memory file space objects. */

		sprintf(logfilename + dirnamelen, "ib_logfile%u", 0);

		fil_space_create(logfilename,
				 SRV_LOG_SPACE_FIRST_ID, 0, FIL_LOG,
				 NULL /* no encryption yet */,
				 true /* create */);

		ut_a(fil_validate());

		/* srv_log_file_size is measured in pages; if page size is 16KB,
		then we have a limit of 64TB on 32 bit systems */
		ut_a(srv_log_file_size <= ULINT_MAX);

		for (unsigned j = 0; j < i; j++) {
			sprintf(logfilename + dirnamelen, "ib_logfile%u", j);

			if (!fil_node_create(logfilename,
					     (ulint) srv_log_file_size,
					     SRV_LOG_SPACE_FIRST_ID, FALSE)) {
				return(DB_ERROR);
			}
		}

#ifdef UNIV_LOG_ARCHIVE
		/* Create the file space object for archived logs. Under
		MySQL, no archiving ever done. */
		fil_space_create("arch_log_space", SRV_LOG_SPACE_FIRST_ID + 1,
			0, FIL_LOG, NULL /* no encryption yet */,
			true /* create */);
#endif /* UNIV_LOG_ARCHIVE */
		log_group_init(0, i, srv_log_file_size * UNIV_PAGE_SIZE,
			       SRV_LOG_SPACE_FIRST_ID,
			       SRV_LOG_SPACE_FIRST_ID + 1);
	}

files_checked:
	/* Open all log files and data files in the system
	tablespace: we keep them open until database
	shutdown */

	fil_open_log_and_system_tablespace_files();

	err = srv_undo_tablespaces_init(
		create_new_db,
		FALSE,
		srv_undo_tablespaces,
		&srv_undo_tablespaces_open);

	/* If the force recovery is set very high then we carry on regardless
	of all errors. Basically this is fingers crossed mode. */

	if (err != DB_SUCCESS
	    && srv_force_recovery < SRV_FORCE_NO_UNDO_LOG_SCAN) {

		return(err);
	}

	/* Initialize objects used by dict stats gathering thread, which
	can also be used by recovery if it tries to drop some table */
	if (!srv_read_only_mode) {
		dict_stats_thread_init();
	}

	trx_sys_file_format_init();

	trx_sys_create();

	if (create_new_db) {
		ut_a(!srv_read_only_mode);
		init_log_online();

		mtr_start(&mtr);

		fsp_header_init(0, sum_of_new_sizes, &mtr);

		mtr_commit(&mtr);

		/* To maintain backward compatibility we create only
		the first rollback segment before the double write buffer.
		All the remaining rollback segments will be created later,
		after the double write buffer has been created. */
		trx_sys_create_sys_pages();

		ib_bh = trx_sys_init_at_db_start();
		n_recovered_trx = UT_LIST_GET_LEN(trx_sys->rw_trx_list);

		/* The purge system needs to create the purge view and
		therefore requires that the trx_sys is inited. */

		trx_purge_sys_create(srv_n_purge_threads, ib_bh);

		err = dict_create();

		if (err != DB_SUCCESS) {
			return(err);
		}

		srv_startup_is_before_trx_rollback_phase = FALSE;

		bool success = buf_flush_list(ULINT_MAX, LSN_MAX, NULL);
		ut_a(success);

		min_flushed_lsn = max_flushed_lsn = log_get_lsn();

		buf_flush_wait_batch_end(NULL, BUF_FLUSH_LIST);

		/* Stamp the LSN to the data files. */
		fil_write_flushed_lsn_to_data_files(max_flushed_lsn, 0);

		fil_flush_file_spaces(FIL_TABLESPACE);

		err = create_log_files_rename(logfilename, dirnamelen,
					      max_flushed_lsn, logfile0);

		if (err != DB_SUCCESS) {
			return(err);
		}
	} else {

		/* Check if we support the max format that is stamped
		on the system tablespace.
		Note:  We are NOT allowed to make any modifications to
		the TRX_SYS_PAGE_NO page before recovery  because this
		page also contains the max_trx_id etc. important system
		variables that are required for recovery.  We need to
		ensure that we return the system to a state where normal
		recovery is guaranteed to work. We do this by
		invalidating the buffer cache, this will force the
		reread of the page and restoration to its last known
		consistent state, this is REQUIRED for the recovery
		process to work. */
		err = trx_sys_file_format_max_check(
			srv_max_file_format_at_startup);

		if (err != DB_SUCCESS) {
			return(err);
		}

		/* Invalidate the buffer pool to ensure that we reread
		the page that we read above, during recovery.
		Note that this is not as heavy weight as it seems. At
		this point there will be only ONE page in the buf_LRU
		and there must be no page in the buf_flush list. */
		buf_pool_invalidate();

		/* We always try to do a recovery, even if the database had
		been shut down normally: this is the normal startup path */

		err = recv_recovery_from_checkpoint_start(
			LOG_CHECKPOINT, LSN_MAX,
			min_flushed_lsn, max_flushed_lsn);

		if (err != DB_SUCCESS) {
			return(err);
		}

		init_log_online();

		/* Initialize the change buffer. */
		err = dict_boot();

		if (err != DB_SUCCESS) {
			return(err);
		}

		/* This must precede recv_apply_hashed_log_recs(TRUE). */
		ib_bh = trx_sys_init_at_db_start();

		if (srv_force_recovery < SRV_FORCE_NO_LOG_REDO) {
			/* Apply the hashed log records to the
			respective file pages, for the last batch of
			recv_group_scan_log_recs(). */

			err = recv_apply_hashed_log_recs(TRUE);
			DBUG_PRINT("ib_log", ("apply completed"));

			if (err != DB_SUCCESS) {
				return(err);
			}
		}

		if (!srv_read_only_mode) {
			const ulint flags = FSP_FLAGS_PAGE_SSIZE();
			for (ulint id = 0; id <= srv_undo_tablespaces; id++) {
				if (fil_space_get(id)) {
					fsp_flags_try_adjust(id, flags);
				}
			}

			if (sum_of_new_sizes > 0) {
				/* New data file(s) were added */
				mtr_start(&mtr);
				fsp_header_inc_size(0, sum_of_new_sizes, &mtr);
				mtr_commit(&mtr);
				/* Immediately write the log record about
				increased tablespace size to disk, so that it
				is durable even if mysqld would crash
				quickly */
				log_buffer_flush_to_disk();
			}
		}

		const ulint	tablespace_size_in_header
			= fsp_header_get_tablespace_size();

#ifdef UNIV_DEBUG
		/* buf_debug_prints = TRUE; */
#endif /* UNIV_DEBUG */
		ulint	sum_of_data_file_sizes = 0;

		for (ulint d = 0; d < srv_n_data_files; d++) {
			sum_of_data_file_sizes += srv_data_file_sizes[d];
		}

		/* Compare the system tablespace file size to what is
		stored in FSP_SIZE. In open_or_create_data_files()
		we already checked that the file sizes match the
		innodb_data_file_path specification. */
		if (srv_read_only_mode
		    || sum_of_data_file_sizes == tablespace_size_in_header) {
			/* Do not complain about the size. */
		} else if (!srv_auto_extend_last_data_file
			   || sum_of_data_file_sizes
			   < tablespace_size_in_header) {
			ib_logf(IB_LOG_LEVEL_ERROR,
				"Tablespace size stored in header is " ULINTPF
				" pages, but the sum of data file sizes is "
				ULINTPF " pages",
				tablespace_size_in_header,
				sum_of_data_file_sizes);

			if (srv_force_recovery == 0
			    && sum_of_data_file_sizes
			    < tablespace_size_in_header) {
				ib_logf(IB_LOG_LEVEL_ERROR,
					"Cannot start InnoDB. The tail of"
					" the system tablespace is"
					" missing. Have you edited"
					" innodb_data_file_path in my.cnf"
					" in an inappropriate way, removing"
					" data files from there?"
					" You can set innodb_force_recovery=1"
					" in my.cnf to force"
					" a startup if you are trying to"
					" recover a badly corrupt database.");

				return(DB_ERROR);
			}
		}

		n_recovered_trx = UT_LIST_GET_LEN(trx_sys->rw_trx_list);

		/* The purge system needs to create the purge view and
		therefore requires that the trx_sys is inited. */

		trx_purge_sys_create(srv_n_purge_threads, ib_bh);

		/* recv_recovery_from_checkpoint_finish needs trx lists which
		are initialized in trx_sys_init_at_db_start(). */

		recv_recovery_from_checkpoint_finish();

		if (srv_force_recovery < SRV_FORCE_NO_IBUF_MERGE) {
			/* The following call is necessary for the insert
			buffer to work with multiple tablespaces. We must
			know the mapping between space id's and .ibd file
			names.

			In a crash recovery, we check that the info in data
			dictionary is consistent with what we already know
			about space id's from the call of
			fil_load_single_table_tablespaces().

			In a normal startup, we create the space objects for
			every table in the InnoDB data dictionary that has
			an .ibd file.

			We also determine the maximum tablespace id used. */
			dict_check_t	dict_check;

			if (recv_needed_recovery) {
				dict_check = DICT_CHECK_ALL_LOADED;
			} else if (n_recovered_trx) {
				dict_check = DICT_CHECK_SOME_LOADED;
			} else {
				dict_check = DICT_CHECK_NONE_LOADED;
			}

			/* Create the SYS_TABLESPACES and SYS_DATAFILES system table */
			err = dict_create_or_check_sys_tablespace();
			if (err != DB_SUCCESS) {
				return(err);
			}

			sys_datafiles_created = true;

			/* This function assumes that SYS_DATAFILES exists */
			dict_check_tablespaces_and_store_max_id(dict_check);
		}

		if (IS_XTRABACKUP()
			&& !srv_backup_mode
			&& srv_read_only_mode
			&& srv_log_file_size_requested != srv_log_file_size) {

			ib_logf(IB_LOG_LEVEL_WARN,
				"Log files size mismatch, ignored in readonly mode");
			srv_log_file_size_requested = srv_log_file_size;
		}


		if (!srv_force_recovery
		    && !recv_sys->found_corrupt_log
		    && (srv_log_file_size_requested != srv_log_file_size
			|| srv_n_log_files_found != srv_n_log_files)) {
			/* Prepare to replace the redo log files. */

			if (srv_read_only_mode) {
				ib_logf(IB_LOG_LEVEL_ERROR,
					"Cannot resize log files "
					"in read-only mode.");
				return(DB_READ_ONLY);
			}

			/* Clean the buffer pool. */
			bool success = buf_flush_list(
				ULINT_MAX, LSN_MAX, NULL);
			ut_a(success);

			DBUG_EXECUTE_IF("innodb_log_abort_1",
					return(DB_ERROR););

			min_flushed_lsn = max_flushed_lsn = log_get_lsn();

			ib_logf(IB_LOG_LEVEL_WARN,
				"Resizing redo log from %u*%u to %u*%u pages"
				", LSN=" LSN_PF,
				(unsigned) i,
				(unsigned) srv_log_file_size,
				(unsigned) srv_n_log_files,
				(unsigned) srv_log_file_size_requested,
				max_flushed_lsn);

			buf_flush_wait_batch_end(NULL, BUF_FLUSH_LIST);

			/* Flush the old log files. */
			log_buffer_flush_to_disk();
			/* If innodb_flush_method=O_DSYNC,
			we need to explicitly flush the log buffers. */
			fil_flush(SRV_LOG_SPACE_FIRST_ID);

			ut_ad(max_flushed_lsn == log_get_lsn());

			/* Prohibit redo log writes from any other
			threads until creating a log checkpoint at the
			end of create_log_files(). */
			ut_d(recv_no_log_write = TRUE);
			ut_ad(!buf_pool_check_no_pending_io());

			DBUG_EXECUTE_IF("innodb_log_abort_3",
					return(DB_ERROR););

			/* Stamp the LSN to the data files. */
			fil_write_flushed_lsn_to_data_files(
				max_flushed_lsn, 0);

			DBUG_EXECUTE_IF("innodb_log_abort_4", err = DB_ERROR;);

			if (err != DB_SUCCESS) {
				return(err);
			}

			fil_flush_file_spaces(FIL_TABLESPACE);

			/* Close and free the redo log files, so that
			we can replace them. */
			fil_close_log_files(true);

			DBUG_EXECUTE_IF("innodb_log_abort_5",
					return(DB_ERROR););

			/* Free the old log file space. */
			log_group_close_all();

			ib_logf(IB_LOG_LEVEL_WARN,
				"Starting to delete and rewrite log files.");

			srv_log_file_size = srv_log_file_size_requested;

			err = create_log_files(create_new_db, logfilename,
					       dirnamelen, max_flushed_lsn,
					       logfile0);

			if (err != DB_SUCCESS) {
				return(err);
			}

			/* create_log_files() can increase system lsn that is
			why FIL_PAGE_FILE_FLUSH_LSN have to be updated */
			min_flushed_lsn = max_flushed_lsn = log_get_lsn();
			fil_write_flushed_lsn_to_data_files(min_flushed_lsn, 0);
			fil_flush_file_spaces(FIL_TABLESPACE);

			err = create_log_files_rename(logfilename, dirnamelen,
						      log_get_lsn(), logfile0);
			if (err != DB_SUCCESS) {
				return(err);
			}
		}

		srv_startup_is_before_trx_rollback_phase = FALSE;
		recv_recovery_rollback_active();

		/* It is possible that file_format tag has never
		been set. In this case we initialize it to minimum
		value.  Important to note that we can do it ONLY after
		we have finished the recovery process so that the
		image of TRX_SYS_PAGE_NO is not stale. */
		trx_sys_file_format_tag_init();
	}

	ut_ad(err == DB_SUCCESS);
	ut_a(sum_of_new_sizes != ULINT_UNDEFINED);

#ifdef UNIV_LOG_ARCHIVE
	if (!srv_read_only_mode) {
		if (!srv_log_archive_on) {
			ut_a(DB_SUCCESS == log_archive_noarchivelog());
		} else {
			bool	start_archive;

			mutex_enter(&(log_sys->mutex));

			start_archive = false;

			if (log_sys->archiving_state == LOG_ARCH_OFF) {
				start_archive = true;
			}

			mutex_exit(&(log_sys->mutex));

			if (start_archive) {
				ut_a(DB_SUCCESS == log_archive_archivelog());
			}
		}
	}
#endif /* UNIV_LOG_ARCHIVE */

	/* fprintf(stderr, "Max allowed record size %lu\n",
	page_get_free_space_of_empty() / 2); */

	if (buf_dblwr == NULL) {
		/* Create the doublewrite buffer to a new tablespace */

		buf_dblwr_create();
	}

	/* Here the double write buffer has already been created and so
	any new rollback segments will be allocated after the double
	write buffer. The default segment should already exist.
	We create the new segments only if it's a new database or
	the database was shutdown cleanly. */

	/* Note: When creating the extra rollback segments during an upgrade
	we violate the latching order, even if the change buffer is empty.
	We make an exception in sync0sync.cc and check srv_is_being_started
	for that violation. It cannot create a deadlock because we are still
	running in single threaded mode essentially. Only the IO threads
	should be running at this stage. */

	ut_a(srv_undo_logs > 0);
	ut_a(srv_undo_logs <= TRX_SYS_N_RSEGS);

	/* The number of rsegs that exist in InnoDB is given by status
	variable srv_available_undo_logs. The number of rsegs to use can
	be set using the dynamic global variable srv_undo_logs. */

	srv_available_undo_logs = trx_sys_create_rsegs(
		srv_undo_tablespaces, srv_undo_logs);

	if (srv_available_undo_logs == ULINT_UNDEFINED) {
		/* Can only happen if server is read only. */
		ut_a(srv_read_only_mode);
		srv_undo_logs = ULONG_UNDEFINED;
	}

	if (!srv_read_only_mode) {
		/* Create the thread which watches the timeouts
		for lock waits */
		thread_handles[2 + SRV_MAX_N_IO_THREADS] = os_thread_create(
			lock_wait_timeout_thread,
			NULL, thread_ids + 2 + SRV_MAX_N_IO_THREADS);
		thread_started[2 + SRV_MAX_N_IO_THREADS] = true;
		lock_sys->timeout_thread_active = true;

		/* Create the thread which warns of long semaphore waits */
		srv_error_monitor_active = true;
		thread_handles[3 + SRV_MAX_N_IO_THREADS] = os_thread_create(
			srv_error_monitor_thread,
			NULL, thread_ids + 3 + SRV_MAX_N_IO_THREADS);
		thread_started[3 + SRV_MAX_N_IO_THREADS] = true;

		/* Create the thread which prints InnoDB monitor info */
		srv_monitor_active = true;
		thread_handles[4 + SRV_MAX_N_IO_THREADS] = os_thread_create(
			srv_monitor_thread,
			NULL, thread_ids + 4 + SRV_MAX_N_IO_THREADS);
		thread_started[4 + SRV_MAX_N_IO_THREADS] = true;
	}

	if (!IS_XTRABACKUP()) {
	/* Do not re-create system tables in XtraBackup */

	/* Create the SYS_FOREIGN and SYS_FOREIGN_COLS system tables */
	err = dict_create_or_check_foreign_constraint_tables();
	if (err != DB_SUCCESS) {
		return(err);
	}

	/* Create the SYS_TABLESPACES and SYS_DATAFILES system tables if we
	have not done that already on crash recovery. */
	if (sys_datafiles_created == false) {
		err = dict_create_or_check_sys_tablespace();
		if (err != DB_SUCCESS) {
			return(err);
		}
	}

<<<<<<< HEAD
	/* Create the SYS_ZIP_DICT system table */
	err = dict_create_or_check_sys_zip_dict();
	if (err != DB_SUCCESS) {
		return(err);
	}

	} /* !IS_XTRABACKUP() */

=======
>>>>>>> 32170caf
	srv_is_being_started = FALSE;

	ut_a(trx_purge_state() == PURGE_STATE_INIT);

	/* Create the master thread which does purge and other utility
	operations */

	if (!srv_read_only_mode) {

		thread_handles[1 + SRV_MAX_N_IO_THREADS] = os_thread_create(
			srv_master_thread,
			NULL, thread_ids + (1 + SRV_MAX_N_IO_THREADS));
		thread_started[1 + SRV_MAX_N_IO_THREADS] = true;
	}

	if (!srv_read_only_mode
	    && srv_force_recovery < SRV_FORCE_NO_BACKGROUND) {

		thread_handles[6 + SRV_MAX_N_IO_THREADS] = os_thread_create(
			srv_purge_coordinator_thread,
			NULL, thread_ids + 6 + SRV_MAX_N_IO_THREADS);

		thread_started[6 + SRV_MAX_N_IO_THREADS] = true;

		ut_a(UT_ARR_SIZE(thread_ids)
		     > 6 + srv_n_purge_threads + SRV_MAX_N_IO_THREADS);

		/* We've already created the purge coordinator thread above. */
		for (i = 1; i < srv_n_purge_threads; ++i) {
			thread_handles[6 + i + SRV_MAX_N_IO_THREADS] = os_thread_create(
				srv_worker_thread, NULL,
				thread_ids + 6 + i + SRV_MAX_N_IO_THREADS);
			thread_started[6 + i + SRV_MAX_N_IO_THREADS] = true;
		}

		srv_start_wait_for_purge_to_start();

	} else {
		purge_sys->state = PURGE_STATE_DISABLED;
	}

	if (!srv_read_only_mode) {

		if (srv_use_mtflush) {
			/* Start multi-threaded flush threads */
			mtflush_ctx = buf_mtflu_handler_init(
				srv_mtflush_threads,
				srv_buf_pool_instances);

			/* Set up the thread ids */
			buf_mtflu_set_thread_ids(
				srv_mtflush_threads,
				mtflush_ctx,
				(thread_ids + 6 + SRV_MAX_N_PURGE_THREADS));
		}


		buf_flush_page_cleaner_thread_handle = os_thread_create(buf_flush_page_cleaner_thread, NULL, NULL);
		buf_flush_page_cleaner_thread_started = true;
	}

	buf_flush_lru_manager_thread_handle = os_thread_create(buf_flush_lru_manager_thread, NULL, NULL);
	buf_flush_lru_manager_thread_started = true;

	if (!srv_file_per_table && srv_pass_corrupt_table) {
		fprintf(stderr, "InnoDB: Warning:"
			" The option innodb_file_per_table is disabled,"
			" so using the option innodb_pass_corrupt_table doesn't make sense.\n");
	}

	if (srv_print_verbose_log) {
		ib_logf(IB_LOG_LEVEL_INFO,
			" Percona XtraDB (http://www.percona.com) %s started; "
			"log sequence number " LSN_PF "",
			INNODB_VERSION_STR, srv_start_lsn);
	}

	if (srv_force_recovery > 0) {
		ib_logf(IB_LOG_LEVEL_INFO,
			"!!! innodb_force_recovery is set to %lu !!!",
			(ulong) srv_force_recovery);
	}

	if (!srv_read_only_mode) {
		/*
		  Create a checkpoint before logging anything new, so that
		  the current encryption key in use is definitely logged
		  before any log blocks encrypted with that key.
		*/
		log_make_checkpoint_at(LSN_MAX, TRUE);
	}

	if (srv_force_recovery == 0) {
		/* In the insert buffer we may have even bigger tablespace
		id's, because we may have dropped those tablespaces, but
		insert buffer merge has not had time to clean the records from
		the ibuf tree. */

		ibuf_update_max_tablespace_id();
	}

	if (!srv_read_only_mode) {
#ifdef WITH_WSREP
		/*
		  Create the dump/load thread only when not running with
		  --wsrep-recover.
		*/
		if (!wsrep_recovery) {
#endif /* WITH_WSREP */
		/* Create the buffer pool dump/load thread */
		buf_dump_thread_handle=
			os_thread_create(buf_dump_thread, NULL, NULL);

		srv_buf_dump_thread_active = true;
		buf_dump_thread_started = true;
#ifdef WITH_WSREP
		} else {
			ib_logf(IB_LOG_LEVEL_WARN,
				"Skipping buffer pool dump/restore during "
				"wsrep recovery.");
		}
#endif /* WITH_WSREP */

		/* Create the dict stats gathering thread */
		dict_stats_thread_handle = os_thread_create(
			dict_stats_thread, NULL, NULL);
		srv_dict_stats_thread_active = true;
		dict_stats_thread_started = true;

		/* Create the thread that will optimize the FTS sub-system. */
		fts_optimize_init();

		/* Create thread(s) that handles key rotation */
		fil_system_enter();
		fil_crypt_threads_init();
		fil_system_exit();
	}

	/* Init data for datafile scrub threads */
	btr_scrub_init();

	/* Initialize online defragmentation. */
	btr_defragment_init();

	srv_was_started = TRUE;

	return(DB_SUCCESS);
}

#if 0
/********************************************************************
Sync all FTS cache before shutdown */
static
void
srv_fts_close(void)
/*===============*/
{
	dict_table_t*	table;

	for (table = UT_LIST_GET_FIRST(dict_sys->table_LRU);
	     table; table = UT_LIST_GET_NEXT(table_LRU, table)) {
		fts_t*          fts = table->fts;

		if (fts != NULL) {
			fts_sync_table(table);
		}
	}

	for (table = UT_LIST_GET_FIRST(dict_sys->table_non_LRU);
	     table; table = UT_LIST_GET_NEXT(table_LRU, table)) {
		fts_t*          fts = table->fts;

		if (fts != NULL) {
			fts_sync_table(table);
		}
	}
}
#endif

/****************************************************************//**
Shuts down the InnoDB database.
@return	DB_SUCCESS or error code */
UNIV_INTERN
dberr_t
innobase_shutdown_for_mysql(void)
/*=============================*/
{
	ulint	i;

	if (!srv_was_started) {
		if (srv_is_being_started) {
			ib_logf(IB_LOG_LEVEL_WARN,
				"Shutting down an improperly started, "
				"or created database!");
		}

		return(DB_SUCCESS);
	}

	if (!srv_read_only_mode) {
		/* Shutdown the FTS optimize sub system. */
		fts_optimize_start_shutdown();

		fts_optimize_end();
	}

	/* 1. Flush the buffer pool to disk, write the current lsn to
	the tablespace header(s), and copy all log data to archive.
	The step 1 is the real InnoDB shutdown. The remaining steps 2 - ...
	just free data structures after the shutdown. */

	logs_empty_and_mark_files_at_shutdown();

	if (srv_conc_get_active_threads() != 0) {
		ib_logf(IB_LOG_LEVEL_WARN,
			"Query counter shows %ld queries still "
			"inside InnoDB at shutdown",
			srv_conc_get_active_threads());
	}

	/* 2. Make all threads created by InnoDB to exit */

	srv_shutdown_state = SRV_SHUTDOWN_EXIT_THREADS;

	/* All threads end up waiting for certain events. Put those events
	to the signaled state. Then the threads will exit themselves after
	os_event_wait(). */

	for (i = 0; i < 1000; i++) {
		/* NOTE: IF YOU CREATE THREADS IN INNODB, YOU MUST EXIT THEM
		HERE OR EARLIER */

		if (!srv_read_only_mode) {
			/* a. Let the lock timeout thread exit */
			os_event_set(lock_sys->timeout_event);

			/* b. srv error monitor thread exits automatically,
			no need to do anything here */

			/* c. We wake the master thread so that it exits */
			srv_wake_master_thread();

			/* d. Wakeup purge threads. */
			srv_purge_wakeup();
		}

		/* e. Exit the i/o threads */

		os_aio_wake_all_threads_at_shutdown();

		/* f. dict_stats_thread is signaled from
		logs_empty_and_mark_files_at_shutdown() and should have
		already quit or is quitting right now. */

		if (srv_use_mtflush) {
			/* g. Exit the multi threaded flush threads */

			buf_mtflu_io_thread_exit();
		}

		os_rmb;
		if (os_thread_count == 0) {
			/* All the threads have exited or are just exiting;
			NOTE that the threads may not have completed their
			exit yet. Should we use pthread_join() to make sure
			they have exited? If we did, we would have to
			remove the pthread_detach() from
			os_thread_exit().  Now we just sleep 0.1
			seconds and hope that is enough! */

			os_thread_sleep(100000);

			break;
		}

		os_thread_sleep(100000);
	}

	if (i == 1000) {
		ib_logf(IB_LOG_LEVEL_WARN,
			"%lu threads created by InnoDB"
			" had not exited at shutdown!",
			(ulong) os_thread_count);
	}

	if (srv_monitor_file) {
		fclose(srv_monitor_file);
		srv_monitor_file = 0;
		if (srv_monitor_file_name) {
			unlink(srv_monitor_file_name);
			mem_free(srv_monitor_file_name);
		}
	}

	if (srv_dict_tmpfile) {
		fclose(srv_dict_tmpfile);
		srv_dict_tmpfile = 0;
	}

	if (srv_misc_tmpfile) {
		fclose(srv_misc_tmpfile);
		srv_misc_tmpfile = 0;
	}

	if (!srv_read_only_mode) {
		dict_stats_thread_deinit();
		fil_crypt_threads_cleanup();
	}

	/* Cleanup data for datafile scrubbing */
	btr_scrub_cleanup();

#ifdef __WIN__
	/* MDEV-361: ha_innodb.dll leaks handles on Windows
	MDEV-7403: should not pass recv_writer_thread_handle to
	CloseHandle().

	On Windows we should call CloseHandle() for all
	open thread handles. */
	if (os_thread_count == 0) {
		for (i = 0; i < SRV_MAX_N_IO_THREADS + 6 + 32; ++i) {
			if (thread_started[i]) {
				CloseHandle(thread_handles[i]);
			}
		}

		if (buf_flush_page_cleaner_thread_started) {
			CloseHandle(buf_flush_page_cleaner_thread_handle);
		}

		if (buf_dump_thread_started) {
			CloseHandle(buf_dump_thread_handle);
		}

		if (dict_stats_thread_started) {
			CloseHandle(dict_stats_thread_handle);
		}

		if (buf_flush_lru_manager_thread_started) {
			CloseHandle(buf_flush_lru_manager_thread_handle);
		}

		if (srv_redo_log_follow_thread_started) {
			CloseHandle(srv_redo_log_follow_thread_handle);
		}
	}
#endif /* __WIN __ */

	/* This must be disabled before closing the buffer pool
	and closing the data dictionary.  */
	btr_search_disable();

	ibuf_close();
	log_shutdown();
	trx_sys_file_format_close();
	trx_sys_close();
	lock_sys_close();

	/* We don't create these mutexes in RO mode because we don't create
	the temp files that the cover. */
	if (!srv_read_only_mode) {
		mutex_free(&srv_monitor_file_mutex);
		mutex_free(&srv_dict_tmpfile_mutex);
		mutex_free(&srv_misc_tmpfile_mutex);
	}

	dict_close();
	btr_search_sys_free();

	/* 3. Free all InnoDB's own mutexes and the os_fast_mutexes inside
	them */
	os_aio_free();
	que_close();
	row_mysql_close();
	srv_mon_free();
	srv_free();
	fil_close();

	/* 4. Free all allocated memory */

	pars_lexer_close();
	log_mem_free();
	buf_pool_free(srv_buf_pool_instances);
	mem_close();
	sync_close();

	/* ut_free_all_mem() frees all allocated memory not freed yet
	in shutdown, and it will also free the ut_list_mutex, so it
	should be the last one for all operation */
	ut_free_all_mem();

	os_rmb;
	if (os_thread_count != 0
	    || os_event_count != 0
	    || os_mutex_count != 0
	    || os_fast_mutex_count != 0) {
		ib_logf(IB_LOG_LEVEL_WARN,
			"Some resources were not cleaned up in shutdown: "
			"threads %lu, events %lu, os_mutexes %lu, "
			"os_fast_mutexes %lu",
			(ulong) os_thread_count, (ulong) os_event_count,
			(ulong) os_mutex_count, (ulong) os_fast_mutex_count);
	}

	if (dict_foreign_err_file) {
		fclose(dict_foreign_err_file);
	}

	if (srv_print_verbose_log) {
		ib_logf(IB_LOG_LEVEL_INFO,
			"Shutdown completed; log sequence number " LSN_PF "",
			srv_shutdown_lsn);
	}

	srv_was_started = FALSE;
	srv_start_has_been_called = FALSE;
	io_tid_i = 0;
	return(DB_SUCCESS);
}
#endif /* !UNIV_HOTBACKUP */


/********************************************************************
Signal all per-table background threads to shutdown, and wait for them to do
so. */
UNIV_INTERN
void
srv_shutdown_table_bg_threads(void)
/*===============================*/
{
	dict_table_t*	table;
	dict_table_t*	first;
	dict_table_t*	last = NULL;

	mutex_enter(&dict_sys->mutex);

	/* Signal all threads that they should stop. */
	table = UT_LIST_GET_FIRST(dict_sys->table_LRU);
	first = table;
	while (table) {
		dict_table_t*	next;
		fts_t*		fts = table->fts;

		if (fts != NULL) {
			fts_start_shutdown(table, fts);
		}

		next = UT_LIST_GET_NEXT(table_LRU, table);

		if (!next) {
			last = table;
		}

		table = next;
	}

	/* We must release dict_sys->mutex here; if we hold on to it in the
	loop below, we will deadlock if any of the background threads try to
	acquire it (for example, the FTS thread by calling que_eval_sql).

	Releasing it here and going through dict_sys->table_LRU without
	holding it is safe because:

	 a) MySQL only starts the shutdown procedure after all client
	 threads have been disconnected and no new ones are accepted, so no
	 new tables are added or old ones dropped.

	 b) Despite its name, the list is not LRU, and the order stays
	 fixed.

	To safeguard against the above assumptions ever changing, we store
	the first and last items in the list above, and then check that
	they've stayed the same below. */

	mutex_exit(&dict_sys->mutex);

	/* Wait for the threads of each table to stop. This is not inside
	the above loop, because by signaling all the threads first we can
	overlap their shutting down delays. */
	table = UT_LIST_GET_FIRST(dict_sys->table_LRU);
	ut_a(first == table);
	while (table) {
		dict_table_t*	next;
		fts_t*		fts = table->fts;

		if (fts != NULL) {
			fts_shutdown(table, fts);
		}

		next = UT_LIST_GET_NEXT(table_LRU, table);

		if (table == last) {
			ut_a(!next);
		}

		table = next;
	}
}

/*****************************************************************//**
Get the meta-data filename from the table name. */
UNIV_INTERN
void
srv_get_meta_data_filename(
/*=======================*/
	dict_table_t*	table,		/*!< in: table */
	char*			filename,	/*!< out: filename */
	ulint			max_len)	/*!< in: filename max length */
{
	ulint			len;
	char*			path;
	char*			suffix;
	static const ulint	suffix_len = strlen(".cfg");

	if (DICT_TF_HAS_DATA_DIR(table->flags)) {
		dict_get_and_save_data_dir_path(table, false);
		ut_a(table->data_dir_path);

		path = os_file_make_remote_pathname(
			table->data_dir_path, table->name, "cfg");
	} else {
		path = fil_make_ibd_name(table->name, false);
	}

	ut_a(path);
	len = ut_strlen(path);
	ut_a(max_len >= len);

	suffix = path + (len - suffix_len);
	if (strncmp(suffix, ".cfg", suffix_len) == 0) {
		strcpy(filename, path);
	} else {
		ut_ad(strncmp(suffix, ".ibd", suffix_len) == 0);

		strncpy(filename, path, len - suffix_len);
		suffix = filename + (len - suffix_len);
		strcpy(suffix, ".cfg");
	}

	mem_free(path);

	srv_normalize_path_for_win(filename);
}<|MERGE_RESOLUTION|>--- conflicted
+++ resolved
@@ -2902,17 +2902,8 @@
 		}
 	}
 
-<<<<<<< HEAD
-	/* Create the SYS_ZIP_DICT system table */
-	err = dict_create_or_check_sys_zip_dict();
-	if (err != DB_SUCCESS) {
-		return(err);
-	}
-
 	} /* !IS_XTRABACKUP() */
 
-=======
->>>>>>> 32170caf
 	srv_is_being_started = FALSE;
 
 	ut_a(trx_purge_state() == PURGE_STATE_INIT);
