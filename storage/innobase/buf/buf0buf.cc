--- conflicted
+++ resolved
@@ -302,7 +302,6 @@
   }
 }
 
-<<<<<<< HEAD
 void page_hash_latch::write_lock_wait()
 {
   write_lock_wait_start();
@@ -320,17 +319,6 @@
     os_thread_yield();
   while (!write_lock_poll());
 }
-=======
-/** Map of buffer pool chunks by its first frame address
-This is newly made by initialization of buffer pool and buf_resize_thread.
-Currently, no need mutex protection for update. */
-typedef std::map<
-	const byte*,
-	buf_chunk_t*,
-	std::less<const byte*>,
-	ut_allocator<std::pair<const byte* const, buf_chunk_t*> > >
-	buf_pool_chunk_map_t;
->>>>>>> 199863d7
 
 /** Value in microseconds */
 constexpr int WAIT_FOR_READ= 100;
@@ -1491,8 +1479,6 @@
   NUMA_MEMPOLICY_INTERLEAVE_IN_SCOPE;
 
   ut_ad(!resizing);
-  ut_ad(!withdrawing);
-  ut_ad(!withdraw_clock());
   ut_ad(!chunks_old);
 
   chunk_t::map_reg= UT_NEW_NOKEY(chunk_t::map());
@@ -1649,7 +1635,6 @@
 {
 	buf_block_t*	new_block;
 
-	ut_ad(withdrawing);
 	mysql_mutex_assert_owner(&mutex);
 	ut_ad(block->page.state() == BUF_BLOCK_FILE_PAGE);
 
@@ -1679,221 +1664,6 @@
 			LRU_old = &new_block->page;
 		}
 
-<<<<<<< HEAD
-=======
-	/* Initialize the hazard pointer for LRU batches */
-	new(&buf_pool->lru_hp) LRUHp(buf_pool, &buf_pool->mutex);
-
-	/* Initialize the iterator for LRU scan search */
-	new(&buf_pool->lru_scan_itr) LRUItr(buf_pool, &buf_pool->mutex);
-
-	/* Initialize the iterator for single page scan search */
-	new(&buf_pool->single_scan_itr) LRUItr(buf_pool, &buf_pool->mutex);
-
-	/* Initialize the temporal memory array and slots */
-	new(&buf_pool->io_buf) buf_pool_t::io_buf_t(
-		(srv_n_read_io_threads + srv_n_write_io_threads)
-		* (8 * OS_AIO_N_PENDING_IOS_PER_THREAD));
-
-	buf_pool_mutex_exit(buf_pool);
-
-	DBUG_EXECUTE_IF("buf_pool_init_instance_force_oom",
-		return(DB_ERROR); );
-
-	return(DB_SUCCESS);
-}
-
-/********************************************************************//**
-free one buffer pool instance */
-static
-void
-buf_pool_free_instance(
-/*===================*/
-	buf_pool_t*	buf_pool)	/* in,own: buffer pool instance
-					to free */
-{
-	buf_chunk_t*	chunk;
-	buf_chunk_t*	chunks;
-	buf_page_t*	bpage;
-	buf_page_t*	prev_bpage = 0;
-
-	mutex_free(&buf_pool->mutex);
-	mutex_free(&buf_pool->zip_mutex);
-	mutex_free(&buf_pool->flush_list_mutex);
-
-	if (buf_pool->flush_rbt) {
-		rbt_free(buf_pool->flush_rbt);
-		buf_pool->flush_rbt = NULL;
-	}
-
-	for (bpage = UT_LIST_GET_LAST(buf_pool->LRU);
-	     bpage != NULL;
-	     bpage = prev_bpage) {
-
-		prev_bpage = UT_LIST_GET_PREV(LRU, bpage);
-		buf_page_state	state = buf_page_get_state(bpage);
-
-		ut_ad(buf_page_in_file(bpage));
-		ut_ad(bpage->in_LRU_list);
-
-		if (state != BUF_BLOCK_FILE_PAGE) {
-			/* We must not have any dirty block except
-			when doing a fast shutdown. */
-			ut_ad(state == BUF_BLOCK_ZIP_PAGE
-			      || srv_fast_shutdown == 2);
-			buf_page_free_descriptor(bpage);
-		}
-	}
-
-	ut_free(buf_pool->watch);
-	buf_pool->watch = NULL;
-
-	chunks = buf_pool->chunks;
-	chunk = chunks + buf_pool->n_chunks;
-
-	while (--chunk >= chunks) {
-		buf_block_t*	block = chunk->blocks;
-
-		for (ulint i = chunk->size; i--; block++) {
-			buf_block_free_mutexes(block);
-		}
-
-		buf_pool->allocator.deallocate_large_dodump(
-			chunk->mem, &chunk->mem_pfx, chunk->mem_size());
-	}
-
-	for (ulint i = BUF_FLUSH_LRU; i < BUF_FLUSH_N_TYPES; ++i) {
-		os_event_destroy(buf_pool->no_flush[i]);
-	}
-
-	ut_free(buf_pool->chunks);
-	ha_clear(buf_pool->page_hash);
-	hash_table_free(buf_pool->page_hash);
-	hash_table_free(buf_pool->zip_hash);
-
-	buf_pool->io_buf.~io_buf_t();
-	buf_pool->allocator.~ut_allocator();
-}
-
-/********************************************************************//**
-Creates the buffer pool.
-@return DB_SUCCESS if success, DB_ERROR if not enough memory or error */
-dberr_t
-buf_pool_init(
-/*==========*/
-	ulint	total_size,	/*!< in: size of the total pool in bytes */
-	ulint	n_instances)	/*!< in: number of instances */
-{
-	ulint		i;
-	const ulint	size	= total_size / n_instances;
-
-	ut_ad(n_instances > 0);
-	ut_ad(n_instances <= MAX_BUFFER_POOLS);
-	ut_ad(n_instances == srv_buf_pool_instances);
-
-	NUMA_MEMPOLICY_INTERLEAVE_IN_SCOPE;
-
-	buf_pool_resizing = false;
-
-	buf_pool_ptr = (buf_pool_t*) ut_zalloc_nokey(
-		n_instances * sizeof *buf_pool_ptr);
-
-	buf_chunk_map_reg = UT_NEW_NOKEY(buf_pool_chunk_map_t());
-
-	for (i = 0; i < n_instances; i++) {
-		buf_pool_t*	ptr	= &buf_pool_ptr[i];
-
-		if (buf_pool_init_instance(ptr, size, i) != DB_SUCCESS) {
-
-			/* Free all the instances created so far. */
-			buf_pool_free(i);
-
-			return(DB_ERROR);
-		}
-	}
-
-	buf_chunk_map_ref = buf_chunk_map_reg;
-
-	buf_pool_set_sizes();
-	buf_LRU_old_ratio_update(100 * 3/ 8, FALSE);
-
-	btr_search_sys_create(buf_pool_get_curr_size() / sizeof(void*) / 64);
-
-	return(DB_SUCCESS);
-}
-
-/********************************************************************//**
-Frees the buffer pool at shutdown.  This must not be invoked before
-freeing all mutexes. */
-void
-buf_pool_free(
-/*==========*/
-	ulint	n_instances)	/*!< in: numbere of instances to free */
-{
-	for (ulint i = 0; i < n_instances; i++) {
-		buf_pool_free_instance(buf_pool_from_array(i));
-	}
-
-	UT_DELETE(buf_chunk_map_reg);
-	buf_chunk_map_reg = buf_chunk_map_ref = NULL;
-
-	ut_free(buf_pool_ptr);
-	buf_pool_ptr = NULL;
-}
-
-/** Reallocate a control block.
-@param[in]	buf_pool	buffer pool instance
-@param[in]	block		pointer to control block
-@retval false	if failed because of no free blocks. */
-static
-bool
-buf_page_realloc(
-	buf_pool_t*	buf_pool,
-	buf_block_t*	block)
-{
-	buf_block_t*	new_block;
-
-	ut_ad(buf_pool_mutex_own(buf_pool));
-	ut_ad(buf_block_get_state(block) == BUF_BLOCK_FILE_PAGE);
-
-	new_block = buf_LRU_get_free_only(buf_pool);
-
-	if (new_block == NULL) {
-		return(false); /* free_list was not enough */
-	}
-
-	rw_lock_t*	hash_lock = buf_page_hash_lock_get(buf_pool, block->page.id);
-
-	rw_lock_x_lock(hash_lock);
-	mutex_enter(&block->mutex);
-
-	if (buf_page_can_relocate(&block->page)) {
-		mutex_enter(&new_block->mutex);
-
-		memcpy(new_block->frame, block->frame, srv_page_size);
-		new (&new_block->page) buf_page_t(block->page);
-
-		/* relocate LRU list */
-		ut_ad(block->page.in_LRU_list);
-		ut_ad(!block->page.in_zip_hash);
-		ut_d(block->page.in_LRU_list = FALSE);
-
-		buf_LRU_adjust_hp(buf_pool, &block->page);
-
-		buf_page_t*	prev_b = UT_LIST_GET_PREV(LRU, &block->page);
-		UT_LIST_REMOVE(buf_pool->LRU, &block->page);
-
-		if (prev_b != NULL) {
-			UT_LIST_INSERT_AFTER(buf_pool->LRU, prev_b, &new_block->page);
-		} else {
-			UT_LIST_ADD_FIRST(buf_pool->LRU, &new_block->page);
-		}
-
-		if (buf_pool->LRU_old == &block->page) {
-			buf_pool->LRU_old = &new_block->page;
-		}
-
->>>>>>> 199863d7
 		ut_ad(new_block->page.in_LRU_list);
 
 		/* relocate unzip_LRU list */
@@ -2136,12 +1906,6 @@
 	ib::info() << "withdrawn target: " << UT_LIST_GET_LEN(withdraw)
 		   << " blocks";
 
-<<<<<<< HEAD
-	/* retry is not needed */
-	++withdraw_clock_;
-
-=======
->>>>>>> 199863d7
 	return(false);
 }
 
@@ -2284,11 +2048,7 @@
 
 	NUMA_MEMPOLICY_INTERLEAVE_IN_SCOPE;
 
-<<<<<<< HEAD
 	ut_ad(!resize_in_progress());
-=======
-	ut_ad(!buf_pool_resizing);
->>>>>>> 199863d7
 	ut_ad(srv_buf_pool_chunk_unit > 0);
 
 	ulint new_instance_size = srv_buf_pool_size >> srv_page_size_shift;
@@ -2337,15 +2097,8 @@
 		     chunk != echunk; chunk++)
 			w += chunk->size;
 
-<<<<<<< HEAD
 		ut_ad(withdraw_target == 0);
 		withdraw_target = w;
-		withdrawing.store(true, std::memory_order_relaxed);
-=======
-			ut_ad(buf_pool->withdraw_target == 0);
-			buf_pool->withdraw_target = withdraw_target;
-		}
->>>>>>> 199863d7
 	}
 
 	buf_resize_status("Withdrawing blocks to be shrunken.");
@@ -2361,10 +2114,6 @@
 
 	if (srv_shutdown_state != SRV_SHUTDOWN_NONE) {
 		/* abort to resize for shutdown. */
-<<<<<<< HEAD
-		withdrawing.store(false, std::memory_order_relaxed);
-=======
->>>>>>> 199863d7
 		return;
 	}
 
@@ -2404,11 +2153,6 @@
 
 		goto withdraw_retry;
 	}
-
-<<<<<<< HEAD
-	withdrawing.store(false, std::memory_order_relaxed);
-=======
->>>>>>> 199863d7
 
 	buf_resize_status("Latching whole of buffer pool.");
 
@@ -3100,7 +2844,6 @@
 	return(FALSE);
 }
 
-<<<<<<< HEAD
 /** Wait for the block to be read in.
 @param[in]	block	The block to check */
 static
@@ -3109,69 +2852,6 @@
 	buf_block_t*	block)
 {
 	/* Note:
-=======
-#ifdef BTR_CUR_HASH_ADAPT
-/** Get a buffer block from an adaptive hash index pointer.
-This function does not return if the block is not identified.
-@param[in]	ptr	pointer to within a page frame
-@return pointer to block, never NULL */
-buf_block_t*
-buf_block_from_ahi(const byte* ptr)
-{
-	buf_pool_chunk_map_t::iterator it;
-
-	buf_pool_chunk_map_t*	chunk_map = buf_chunk_map_ref;
-	ut_ad(buf_chunk_map_ref == buf_chunk_map_reg);
-	ut_ad(!buf_pool_resizing);
-
-	buf_chunk_t*	chunk;
-	it = chunk_map->upper_bound(ptr);
-
-	ut_a(it != chunk_map->begin());
-
-	if (it == chunk_map->end()) {
-		chunk = chunk_map->rbegin()->second;
-	} else {
-		chunk = (--it)->second;
-	}
-
-	ulint		offs = ulint(ptr - chunk->blocks->frame);
-
-	offs >>= srv_page_size_shift;
-
-	ut_a(offs < chunk->size);
-
-	buf_block_t*	block = &chunk->blocks[offs];
-
-	/* The function buf_chunk_init() invokes buf_block_init() so that
-	block[n].frame == block->frame + n * srv_page_size.  Check it. */
-	ut_ad(block->frame == page_align(ptr));
-	/* Read the state of the block without holding a mutex.
-	A state transition from BUF_BLOCK_FILE_PAGE to
-	BUF_BLOCK_REMOVE_HASH is possible during this execution. */
-	ut_d(const buf_page_state state = buf_block_get_state(block));
-	ut_ad(state == BUF_BLOCK_FILE_PAGE || state == BUF_BLOCK_REMOVE_HASH);
-	return(block);
-}
-#endif /* BTR_CUR_HASH_ADAPT */
-
-/********************************************************************//**
-Find out if a pointer belongs to a buf_block_t. It can be a pointer to
-the buf_block_t itself or a member of it
-@return TRUE if ptr belongs to a buf_block_t struct */
-ibool
-buf_pointer_is_block_field(
-/*=======================*/
-	const void*	ptr)	/*!< in: pointer not dereferenced */
-{
-	ulint	i;
-
-	for (i = 0; i < srv_buf_pool_instances; i++) {
-		if (buf_pool_from_array(i)->is_block_field(ptr)) {
-			return(TRUE);
-		}
-	}
->>>>>>> 199863d7
 
 	We are using the block->lock to check for IO state.
 	We set the IO_READ state under the protection of the hash_lock.
@@ -3179,72 +2859,9 @@
 	access the block (and check for IO state) after the block has been
 	added to the page hashtable. */
 
-<<<<<<< HEAD
 	while (block->page.io_fix() == BUF_IO_READ) {
 		rw_lock_s_lock(&block->lock);
 		rw_lock_s_unlock(&block->lock);
-=======
-#if defined UNIV_DEBUG || defined UNIV_IBUF_DEBUG
-/********************************************************************//**
-Return true if probe is enabled.
-@return true if probe enabled. */
-static
-bool
-buf_debug_execute_is_force_flush()
-/*==============================*/
-{
-	DBUG_EXECUTE_IF("ib_buf_force_flush", return(true); );
-
-	/* This is used during queisce testing, we want to ensure maximum
-	buffering by the change buffer. */
-
-	if (srv_ibuf_disable_background_merge) {
-		return(true);
-	}
-
-	return(false);
-}
-#endif /* UNIV_DEBUG || UNIV_IBUF_DEBUG */
-
-/** Wait for the block to be read in.
-@param[in]	block	The block to check */
-static
-void
-buf_wait_for_read(
-	buf_block_t*	block)
-{
-	/* Note:
-
-	We are using the block->lock to check for IO state (and a dirty read).
-	We set the IO_READ state under the protection of the hash_lock
-	(and block->mutex). This is safe because another thread can only
-	access the block (and check for IO state) after the block has been
-	added to the page hashtable. */
-
-	if (buf_block_get_io_fix(block) == BUF_IO_READ) {
-
-		/* Wait until the read operation completes */
-
-		BPageMutex*	mutex = buf_page_get_mutex(&block->page);
-
-		for (;;) {
-			buf_io_fix	io_fix;
-
-			mutex_enter(mutex);
-
-			io_fix = buf_block_get_io_fix(block);
-
-			mutex_exit(mutex);
-
-			if (io_fix == BUF_IO_READ) {
-				/* Wait by temporaly s-latch */
-				rw_lock_s_lock(&block->lock);
-				rw_lock_s_unlock(&block->lock);
-			} else {
-				break;
-			}
-		}
->>>>>>> 199863d7
 	}
 }
 
@@ -3429,16 +3046,9 @@
 		has been allocated by buf_page_alloc_descriptor(),
 		it may have been freed by buf_relocate(). */
 
-<<<<<<< HEAD
 		if (!buf_pool.is_uncompressed(block)
 		    || page_id != block->page.id()
 		    || block->page.state() != BUF_BLOCK_FILE_PAGE) {
-=======
-		if (!buf_pool->is_block_field(block)
-		    || page_id != block->page.id
-		    || buf_block_get_state(block) != BUF_BLOCK_FILE_PAGE) {
-
->>>>>>> 199863d7
 			/* Our guess was bogus or things have changed
 			since. */
 			guess = nullptr;
