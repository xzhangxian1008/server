--- conflicted
+++ resolved
@@ -1742,15 +1742,11 @@
       res=0;
       break;					// Error message is given
     }
-<<<<<<< HEAD
-
+#endif
     /* 
        In case of single SELECT unit->global_parameters points on first SELECT
        TODO: move counters to SELECT_LEX
     */
-=======
-#endif
->>>>>>> ba8fa76f
     unit->offset_limit_cnt= (ha_rows) unit->global_parameters->offset_limit;
     unit->select_limit_cnt= (ha_rows) (unit->global_parameters->select_limit+
       unit->global_parameters->offset_limit);
