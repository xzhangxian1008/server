--- conflicted
+++ resolved
@@ -51,10 +51,7 @@
 binmode FILE;
 my $ps= $ENV{PAGE_SIZE};
 my $page;
-<<<<<<< HEAD
-=======
 sysseek(FILE, 3*$ps, 0) || die "Unable to seek $file\n";
->>>>>>> b30fb701
 die "Unable to read $file" unless sysread(FILE, $page, $ps) == $ps;
 substr($page,4,4)=pack("N",0xc001cafe);
 my $polynomial = 0x82f63b78; # CRC-32C
@@ -62,11 +59,7 @@
 		 mycrc32(substr($page, 38, $ps - 38 - 8), 0, $polynomial));
 substr($page,0,4)=$ck;
 substr($page,$ps-8,4)=$ck;
-<<<<<<< HEAD
-sysseek(FILE, 0, 0) || die "Unable to rewind $file\n";
-=======
 sysseek(FILE, 3*$ps, 0) || die "Unable to rewind $file\n";
->>>>>>> b30fb701
 syswrite(FILE, $page, $ps)==$ps || die "Unable to write $file\n";
 close(FILE) || die "Unable to close $file";
 EOF
@@ -91,24 +84,15 @@
 binmode FILE;
 my $ps= $ENV{PAGE_SIZE};
 my $page;
-<<<<<<< HEAD
-die "Unable to read $file" unless sysread(FILE, $page, $ps) == $ps;
-substr($page,4,4)=pack("N",0);
-=======
 sysseek(FILE, 3*$ps, 0) || die "Unable to seek $file\n";
 die "Unable to read $file" unless sysread(FILE, $page, $ps) == $ps;
 substr($page,4,4)=pack("N",3);
->>>>>>> b30fb701
 my $polynomial = 0x82f63b78; # CRC-32C
 my $ck= pack("N",mycrc32(substr($page, 4, 22), 0, $polynomial) ^
 		 mycrc32(substr($page, 38, $ps - 38 - 8), 0, $polynomial));
 substr($page,0,4)=$ck;
 substr($page,$ps-8,4)=$ck;
-<<<<<<< HEAD
-sysseek(FILE, 0, 0) || die "Unable to rewind $file\n";
-=======
 sysseek(FILE, 3*$ps, 0) || die "Unable to rewind $file\n";
->>>>>>> b30fb701
 syswrite(FILE, $page, $ps)==$ps || die "Unable to write $file\n";
 close(FILE) || die "Unable to close $file";
 EOF
