--- conflicted
+++ resolved
@@ -1,17 +1,10 @@
 drop table if exists t1,t2;
 select 1, 1.0, -1, "hello", NULL;
 Catalog	Database	Table	Table_alias	Column	Column_alias	Name	Type	Length	Max length	Is_null	Flags	Decimals	Charsetnr
-<<<<<<< HEAD
-def					1	8	1	1	N	32769	0	8
-def					1.0	5	3	3	N	32769	1	8
-def					-1	8	2	2	N	32769	0	8
-def					hello	253	5	5	N	1	31	8
-=======
 def					1	8	1	1	N	32897	0	63
 def					1.0	5	3	3	N	32897	1	63
 def					-1	8	2	2	N	32897	0	63
-def					hello	254	5	5	N	1	31	8
->>>>>>> 8cfe7296
+def					hello	253	5	5	N	1	31	8
 def					NULL	6	0	0	Y	32896	0	63
 1	1.0	-1	hello	NULL
 1	1.0	-1	hello	NULL
