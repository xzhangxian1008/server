--- conflicted
+++ resolved
@@ -1103,56 +1103,11 @@
 
 	space = fil_space_get_by_id(space_id);
 
-<<<<<<< HEAD
 	if (space == NULL) {
 		return;
 	}
 
-	if (space->stop_ios) {
-		ut_ad(space->id != 0);
-		/* We are going to do a rename file and want to stop new i/o's
-		for a while */
-
-		if (count2 > 20000) {
-			fputs("InnoDB: Warning: tablespace ", stderr);
-			ut_print_filename(stderr, space->name);
-			fprintf(stderr,
-				" has i/o ops stopped for a long time %lu\n",
-				(ulong) count2);
-		}
-
-		mutex_exit(&fil_system->mutex);
-
-#ifndef UNIV_HOTBACKUP
-
-		/* Wake the i/o-handler threads to make sure pending
-		i/o's are performed */
-		os_aio_simulated_wake_handler_threads();
-
-		/* The sleep here is just to give IO helper threads a
-		bit of time to do some work. It is not required that
-		all IO related to the tablespace being renamed must
-		be flushed here as we do fil_flush() in
-		fil_rename_tablespace() as well. */
-		os_thread_sleep(20000);
-
-#endif /* UNIV_HOTBACKUP */
-
-		/* Flush tablespaces so that we can close modified
-		files in the LRU list */
-		fil_flush_file_spaces(FIL_TABLESPACE);
-
-		os_thread_sleep(20000);
-
-		count2++;
-
-		goto retry;
-	}
-
 	fil_node_t*	node = UT_LIST_GET_LAST(space->chain);
-=======
-	if (fil_system->n_open < fil_system->max_n_open) {
->>>>>>> 55abcfa7
 
 	ut_ad(space->id == 0 || node == UT_LIST_GET_FIRST(space->chain));
 
