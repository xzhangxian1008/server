--- conflicted
+++ resolved
@@ -278,9 +278,6 @@
 insert into t1 values (1,1) on duplicate key update f2=2;
 --disable_info
 select * from t1;
-<<<<<<< HEAD
-drop table t1;
-=======
 drop table t1;
 
 #
@@ -309,5 +306,4 @@
 SELECT * FROM t2;
 DROP TABLE t1, t2;
 
- 
->>>>>>> 90d4f809
+ 