--- conflicted
+++ resolved
@@ -3402,14 +3402,8 @@
 	lsn_t	end_lsn;
 	store_t	store_to_hash	= recv_sys->mlog_checkpoint_lsn == 0
 		? STORE_NO : (last_phase ? STORE_IF_EXISTS : STORE_YES);
-<<<<<<< HEAD
-	ulint	available_mem	= srv_page_size
-		* (buf_pool_get_n_pages()
-		   - (recv_n_pool_free_frames * srv_buf_pool_instances));
-=======
 	ulint	available_mem = (buf_pool_get_n_pages() * 2 / 3)
-				<< srv_page_size_shift;
->>>>>>> 9f7b8625
+		<< srv_page_size_shift;
 
 	log_sys.log.scanned_lsn = end_lsn = *contiguous_lsn =
 		ut_uint64_align_down(*contiguous_lsn, OS_FILE_LOG_BLOCK_SIZE);
