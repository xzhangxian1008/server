--- conflicted
+++ resolved
@@ -29,7 +29,12 @@
 --exec $MYSQL              < $MYSQLTEST_VARDIR/tmp/bug20432.sql 2>&1
 
 #
-<<<<<<< HEAD
+# Bug #20328: mysql client interprets commands in comments
+#
+--exec echo 'help' | $MYSQL
+--exec echo 'help ' | $MYSQL
+
+#
 # Bug #20103: Escaping with backslash does not work
 #
 --exec echo "SET SQL_MODE = 'NO_BACKSLASH_ESCAPES';"  > $MYSQLTEST_VARDIR/tmp/bug20103.sql
@@ -38,10 +43,4 @@
 
 --exec echo "SET SQL_MODE = '';"  > $MYSQLTEST_VARDIR/tmp/bug20103.sql
 --exec echo "SELECT '\';';" >> $MYSQLTEST_VARDIR/tmp/bug20103.sql
---exec $MYSQL              < $MYSQLTEST_VARDIR/tmp/bug20103.sql 2>&1
-=======
-# Bug #20328: mysql client interprets commands in comments
-#
---exec echo 'help' | $MYSQL
---exec echo 'help ' | $MYSQL
->>>>>>> cc127576
+--exec $MYSQL              < $MYSQLTEST_VARDIR/tmp/bug20103.sql 2>&1