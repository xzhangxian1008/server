#
# Range optimizer (and related) tests that need InnoDB.
# 
drop table if exists t0, t1, t2;
#
# MDEV-6735: Range checked for each record used with key
#
create table t0(a int);
insert into t0 values (0),(1),(2),(3),(4),(5),(6),(7),(8),(9);
create table t1(a int);
insert into t1 select A.a + B.a* 10 + C.a * 100 + D.a * 1000
from t0 A, t0 B, t0 C, t0 D;
create table t2 ( 
a int,
b int,
filler1 char(100),
filler2 char(100),
filler3 char(100),
filler4 char(100),
key(a),
key(b)
) engine=innodb;
insert into t2 
select 
a,a,
repeat('0123456789', 10), 
repeat('0123456789', 10), 
repeat('0123456789', 10),
repeat('0123456789', 10)
from t1;
analyze table t2;
Table	Op	Msg_type	Msg_text
test.t2	analyze	status	OK
# The following must not use "Range checked for each record":
explain select * from t0 left join t2 on t2.a <t0.a and t2.b between 50 and 250;
id	select_type	table	type	possible_keys	key	key_len	ref	rows	Extra
1	SIMPLE	t0	ALL	NULL	NULL	NULL	NULL	10	
1	SIMPLE	t2	range	a,b	b	5	NULL	201	Using where; Using join buffer (flat, BNL join)
drop table t0,t1,t2;
<<<<<<< HEAD
CREATE TABLE t1 (
pk INT PRIMARY KEY, f1 INT, f2 CHAR(1), f3 CHAR(1),
KEY(f1), KEY(f2)
) ENGINE=InnoDB;
INSERT INTO t1 VALUES
(1,4,'v',NULL),(2,6,'v',NULL),(3,7,'c',NULL),(4,1,'e',NULL),(5,0,'x',NULL),
(6,7,'i',NULL),(7,7,'e',NULL),(8,1,'p',NULL),(9,7,'s',NULL),(10,1,'j',NULL),
(11,5,'z',NULL),(12,2,'c',NULL),(13,0,'a',NULL),(14,1,'q',NULL),(15,8,'y',NULL),
(16,1,'m',NULL),(17,1,'r',NULL),(18,9,'v',NULL),(19,1,'n',NULL);
CREATE TABLE t2 (f4 INT, f5 CHAR(1)) ENGINE=InnoDB;
INSERT INTO t2 VALUES (4,'q'),(NULL,'j');
SELECT * FROM t1 AS t1_1, t1 AS t1_2, t2
WHERE f5 = t1_2.f2 AND ( t1_1.f1 = 103 AND t1_1.f2 = 'o' OR t1_1.pk < f4 );
pk	f1	f2	f3	pk	f1	f2	f3	f4	f5
1	4	v	NULL	14	1	q	NULL	4	q
2	6	v	NULL	14	1	q	NULL	4	q
3	7	c	NULL	14	1	q	NULL	4	q
drop table t1,t2;
#
# MDEV-14440: Server crash in in handler::ha_external_lock or Assertion `inited==RND'
# failed in handler::ha_rnd_end upon SELECT from partitioned table
#
set @optimizer_switch_save= @@optimizer_switch;
set optimizer_switch='index_merge_sort_intersection=off';
create table t0 (a int)engine=innodb;
insert into t0 values (0),(1),(2),(3),(4),(5),(6),(7),(8),(9);
create table t1 (
a int, b int, c int,
key(a),key(b),key(c)
)engine=innodb;
insert into t1
select A.a+10*B.a, A.a+10*B.a, A.a+10*B.a+100*C.a
from t0 A, t0 B, t0 C, t0 D where D.a<5;
set @@global.debug_dbug="+d,ha_index_init_fail";
explain select * from t1 where a=10 and b=10;
id	select_type	table	type	possible_keys	key	key_len	ref	rows	Extra
1	SIMPLE	t1	index_merge	a,b	a,b	5,5	NULL	1	Using intersect(a,b); Using where
select * from t1 where a=10 and b=10;
ERROR HY000: Table definition has changed, please retry transaction
DROP TABLE t0,t1;
set @@global.debug_dbug="-d";
set @@optimizer_switch= @optimizer_switch_save;
=======
#
# MDEV-10466: constructing an invalid SEL_ARG
#
create table t1 (
pk int, a int, b int,
primary key (pk), index idx1(b), index idx2(b)
) engine=innodb;
insert into t1 values (1,6,0),(2,1,0),(3,5,2),(4,8,0);
create table t2 (c int) engine=innodb;
insert into t2 values (1),(2);
create table t3 (d int) engine=innodb;
insert into t3 values (3),(-1),(4);
set @save_optimizer_switch=@@optimizer_switch;
set optimizer_switch='extended_keys=on';
explain
select pk, a, b from t1,t2,t3 where b >= d and pk < c and b = '0';
id	select_type	table	type	possible_keys	key	key_len	ref	rows	Extra
1	SIMPLE	t2	ALL	NULL	NULL	NULL	NULL	2	
1	SIMPLE	t3	ALL	NULL	NULL	NULL	NULL	3	Using join buffer (flat, BNL join)
1	SIMPLE	t1	ALL	PRIMARY,idx1,idx2	NULL	NULL	NULL	4	Using where; Using join buffer (incremental, BNL join)
select pk, a, b from t1,t2,t3 where b >= d and pk < c and b = '0';
pk	a	b
1	6	0
set optimizer_switch=@save_optimizer_switch;
drop table t1,t2,t3;
>>>>>>> f20c6326
<|MERGE_RESOLUTION|>--- conflicted
+++ resolved
@@ -37,7 +37,36 @@
 1	SIMPLE	t0	ALL	NULL	NULL	NULL	NULL	10	
 1	SIMPLE	t2	range	a,b	b	5	NULL	201	Using where; Using join buffer (flat, BNL join)
 drop table t0,t1,t2;
-<<<<<<< HEAD
+#
+# MDEV-10466: constructing an invalid SEL_ARG
+#
+create table t1 (
+pk int, a int, b int,
+primary key (pk), index idx1(b), index idx2(b)
+) engine=innodb;
+Warnings:
+Note	1831	Duplicate index `idx2`. This is deprecated and will be disallowed in a future release.
+insert into t1 values (1,6,0),(2,1,0),(3,5,2),(4,8,0);
+create table t2 (c int) engine=innodb;
+insert into t2 values (1),(2);
+create table t3 (d int) engine=innodb;
+insert into t3 values (3),(-1),(4);
+set @save_optimizer_switch=@@optimizer_switch;
+set optimizer_switch='extended_keys=on';
+explain
+select pk, a, b from t1,t2,t3 where b >= d and pk < c and b = '0';
+id	select_type	table	type	possible_keys	key	key_len	ref	rows	Extra
+1	SIMPLE	t2	ALL	NULL	NULL	NULL	NULL	2	
+1	SIMPLE	t3	ALL	NULL	NULL	NULL	NULL	3	Using join buffer (flat, BNL join)
+1	SIMPLE	t1	ALL	PRIMARY,idx1,idx2	NULL	NULL	NULL	4	Using where; Using join buffer (incremental, BNL join)
+select pk, a, b from t1,t2,t3 where b >= d and pk < c and b = '0';
+pk	a	b
+1	6	0
+set optimizer_switch=@save_optimizer_switch;
+drop table t1,t2,t3;
+#
+# MDEV-6453: Assertion `inited==NONE || (inited==RND && scan)' failed in handler::ha_rnd_init(bool) with InnoDB, joins, AND/OR conditions
+#
 CREATE TABLE t1 (
 pk INT PRIMARY KEY, f1 INT, f2 CHAR(1), f3 CHAR(1),
 KEY(f1), KEY(f2)
@@ -79,31 +108,4 @@
 ERROR HY000: Table definition has changed, please retry transaction
 DROP TABLE t0,t1;
 set @@global.debug_dbug="-d";
-set @@optimizer_switch= @optimizer_switch_save;
-=======
-#
-# MDEV-10466: constructing an invalid SEL_ARG
-#
-create table t1 (
-pk int, a int, b int,
-primary key (pk), index idx1(b), index idx2(b)
-) engine=innodb;
-insert into t1 values (1,6,0),(2,1,0),(3,5,2),(4,8,0);
-create table t2 (c int) engine=innodb;
-insert into t2 values (1),(2);
-create table t3 (d int) engine=innodb;
-insert into t3 values (3),(-1),(4);
-set @save_optimizer_switch=@@optimizer_switch;
-set optimizer_switch='extended_keys=on';
-explain
-select pk, a, b from t1,t2,t3 where b >= d and pk < c and b = '0';
-id	select_type	table	type	possible_keys	key	key_len	ref	rows	Extra
-1	SIMPLE	t2	ALL	NULL	NULL	NULL	NULL	2	
-1	SIMPLE	t3	ALL	NULL	NULL	NULL	NULL	3	Using join buffer (flat, BNL join)
-1	SIMPLE	t1	ALL	PRIMARY,idx1,idx2	NULL	NULL	NULL	4	Using where; Using join buffer (incremental, BNL join)
-select pk, a, b from t1,t2,t3 where b >= d and pk < c and b = '0';
-pk	a	b
-1	6	0
-set optimizer_switch=@save_optimizer_switch;
-drop table t1,t2,t3;
->>>>>>> f20c6326
+set @@optimizer_switch= @optimizer_switch_save;