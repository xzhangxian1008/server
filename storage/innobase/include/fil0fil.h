/*****************************************************************************

Copyright (c) 1995, 2017, Oracle and/or its affiliates. All Rights Reserved.
Copyright (c) 2013, 2020, MariaDB Corporation.

This program is free software; you can redistribute it and/or modify it under
the terms of the GNU General Public License as published by the Free Software
Foundation; version 2 of the License.

This program is distributed in the hope that it will be useful, but WITHOUT
ANY WARRANTY; without even the implied warranty of MERCHANTABILITY or FITNESS
FOR A PARTICULAR PURPOSE. See the GNU General Public License for more details.

You should have received a copy of the GNU General Public License along with
this program; if not, write to the Free Software Foundation, Inc.,
51 Franklin Street, Fifth Floor, Boston, MA 02110-1335 USA

*****************************************************************************/

/**************************************************//**
@file include/fil0fil.h
The low-level file system

Created 10/25/1995 Heikki Tuuri
*******************************************************/

#ifndef fil0fil_h
#define fil0fil_h

#include "fsp0types.h"

#ifndef UNIV_INNOCHECKSUM

#include "log0recv.h"
#include "dict0types.h"
#include "ilist.h"
#ifdef UNIV_LINUX
# include <set>
#endif

struct unflushed_spaces_tag_t;
struct rotation_list_tag_t;

// Forward declaration
extern my_bool srv_use_doublewrite_buf;
extern struct buf_dblwr_t* buf_dblwr;
class page_id_t;

/** Structure containing encryption specification */
struct fil_space_crypt_t;

/** File types */
enum fil_type_t {
	/** temporary tablespace (temporary undo log or tables) */
	FIL_TYPE_TEMPORARY,
	/** a tablespace that is being imported (no logging until finished) */
	FIL_TYPE_IMPORT,
	/** persistent tablespace (for system, undo log or tables) */
	FIL_TYPE_TABLESPACE,
	/** redo log covering changes to files of FIL_TYPE_TABLESPACE */
	FIL_TYPE_LOG
};

/** Check if fil_type is any of FIL_TYPE_TEMPORARY, FIL_TYPE_IMPORT
or FIL_TYPE_TABLESPACE.
@param[in]	type	variable of type fil_type_t
@return true if any of FIL_TYPE_TEMPORARY, FIL_TYPE_IMPORT
or FIL_TYPE_TABLESPACE */
inline
bool
fil_type_is_data(
	fil_type_t	type)
{
	return(type == FIL_TYPE_TEMPORARY
	       || type == FIL_TYPE_IMPORT
	       || type == FIL_TYPE_TABLESPACE);
}

struct fil_node_t;

#endif

/** Tablespace or log data space */
#ifndef UNIV_INNOCHECKSUM
struct fil_space_t : ilist_node<unflushed_spaces_tag_t>,
                     ilist_node<rotation_list_tag_t>
#else
struct fil_space_t
#endif
{
#ifndef UNIV_INNOCHECKSUM
	ulint		id;	/*!< space id */
	hash_node_t	hash;	/*!< hash chain node */
	char*		name;	/*!< Tablespace name */
	lsn_t		max_lsn;
				/*!< LSN of the most recent
				fil_names_write_if_was_clean().
				Reset to 0 by fil_names_clear().
				Protected by log_sys.mutex.
				If and only if this is nonzero, the
				tablespace will be in named_spaces. */
	/** Log sequence number of the latest MLOG_INDEX_LOAD record
	that was found while parsing the redo log */
	lsn_t		enable_lsn;
	/** set when an .ibd file is about to be deleted,
	or an undo tablespace is about to be truncated.
	When this is set following new ops are not allowed:
	* read IO request
	* ibuf merge
	* file flush
	Note that we can still possibly have new write operations
	because we don't check this flag when doing flush batches. */
	bool		stop_new_ops;
	/** whether undo tablespace truncation is in progress */
	bool		is_being_truncated;
#ifdef UNIV_DEBUG
	/** reference count for operations who want to skip redo log in the
	file space in order to make modify_check() pass. */
	Atomic_counter<ulint> redo_skipped_count;
#endif
	fil_type_t	purpose;/*!< purpose */
	UT_LIST_BASE_NODE_T(fil_node_t) chain;
				/*!< base node for the file chain */
	ulint		size;	/*!< tablespace file size in pages;
				0 if not known yet */
	ulint		size_in_header;
				/* FSP_SIZE in the tablespace header;
				0 if not known yet */
	ulint		free_len;
				/*!< length of the FSP_FREE list */
	ulint		free_limit;
				/*!< contents of FSP_FREE_LIMIT */
	ulint		recv_size;
				/*!< recovered tablespace size in pages;
				0 if no size change was read from the redo log,
				or if the size change was implemented */
<<<<<<< HEAD
=======
  /** the committed size of the tablespace in pages */
  ulint committed_size;
	ulint		flags;	/*!< FSP_SPACE_FLAGS and FSP_FLAGS_MEM_ flags;
				see fsp0types.h,
				fsp_flags_is_valid(),
				page_size_t(ulint) (constructor) */
>>>>>>> acc58fd8
	ulint		n_reserved_extents;
				/*!< number of reserved free extents for
				ongoing operations like B-tree page split */
	ulint		n_pending_flushes; /*!< this is positive when flushing
				the tablespace to disk; dropping of the
				tablespace is forbidden if this is positive */
	/** Number of pending buffer pool operations accessing the tablespace
	without holding a table lock or dict_sys.latch S-latch
	that would prevent the table (and tablespace) from being
	dropped. An example is change buffer merge.
	The tablespace cannot be dropped while this is nonzero,
	or while fil_node_t::n_pending is nonzero.
	Protected by fil_system.mutex and std::atomic. */
	std::atomic<ulint>		n_pending_ops;
	/** Number of pending block read or write operations
	(when a write is imminent or a read has recently completed).
	The tablespace object cannot be freed while this is nonzero,
	but it can be detached from fil_system.
	Note that fil_node_t::n_pending tracks actual pending I/O requests.
	Protected by fil_system.mutex and std::atomic. */
	std::atomic<ulint>		n_pending_ios;
	rw_lock_t	latch;	/*!< latch protecting the file space storage
				allocation */
	UT_LIST_NODE_T(fil_space_t) named_spaces;
				/*!< list of spaces for which MLOG_FILE_NAME
				records have been issued */
	UT_LIST_NODE_T(fil_space_t) space_list;
				/*!< list of all spaces */

	/** MariaDB encryption data */
	fil_space_crypt_t* crypt_data;

	/** Checks that this tablespace in a list of unflushed tablespaces. */
	bool is_in_unflushed_spaces;

	/** Checks that this tablespace needs key rotation. */
	bool is_in_rotation_list;

	/** True if the device this filespace is on supports atomic writes */
	bool		atomic_write_supported;

	/** True if file system storing this tablespace supports
	punch hole */
	bool		punch_hole;

	ulint		magic_n;/*!< FIL_SPACE_MAGIC_N */

	/** @return whether the tablespace is about to be dropped */
	bool is_stopping() const { return stop_new_ops;	}

  /** Clamp a page number for batched I/O, such as read-ahead.
  @param offset   page number limit
  @return offset clamped to the tablespace size */
  ulint max_page_number_for_io(ulint offset) const
  {
    const ulint limit= committed_size;
    return limit > offset ? offset : limit;
  }

	/** @return whether doublewrite buffering is needed */
	bool use_doublewrite() const
	{
		return !atomic_write_supported
			&& srv_use_doublewrite_buf && buf_dblwr;
	}

	/** Append a file to the chain of files of a space.
	@param[in]	name		file name of a file that is not open
	@param[in]	handle		file handle, or OS_FILE_CLOSED
	@param[in]	size		file size in entire database pages
	@param[in]	is_raw		whether this is a raw device
	@param[in]	atomic_write	true if atomic write could be enabled
	@param[in]	max_pages	maximum number of pages in file,
	or ULINT_MAX for unlimited
	@return file object */
	fil_node_t* add(const char* name, pfs_os_file_t handle,
			ulint size, bool is_raw, bool atomic_write,
			ulint max_pages = ULINT_MAX);
#ifdef UNIV_DEBUG
	/** Assert that the mini-transaction is compatible with
	updating an allocation bitmap page.
	@param[in]	mtr	mini-transaction */
	void modify_check(const mtr_t& mtr) const;
#endif /* UNIV_DEBUG */

	/** Try to reserve free extents.
	@param[in]	n_free_now	current number of free extents
	@param[in]	n_to_reserve	number of extents to reserve
	@return	whether the reservation succeeded */
	bool reserve_free_extents(ulint n_free_now, ulint n_to_reserve)
	{
		ut_ad(rw_lock_own(&latch, RW_LOCK_X));
		if (n_reserved_extents + n_to_reserve > n_free_now) {
			return false;
		}

		n_reserved_extents += n_to_reserve;
		return true;
	}

	/** Release the reserved free extents.
	@param[in]	n_reserved	number of reserved extents */
	void release_free_extents(ulint n_reserved)
	{
		if (!n_reserved) return;
		ut_ad(rw_lock_own(&latch, RW_LOCK_X));
		ut_a(n_reserved_extents >= n_reserved);
		n_reserved_extents -= n_reserved;
	}

	/** Rename a file.
	@param[in]	name	table name after renaming
	@param[in]	path	tablespace file name after renaming
	@param[in]	log	whether to write redo log
	@param[in]	replace	whether to ignore the existence of path
	@return	error code
	@retval	DB_SUCCESS	on success */
	dberr_t rename(const char* name, const char* path, bool log,
		       bool replace = false);

	/** Note that the tablespace has been imported.
	Initially, purpose=FIL_TYPE_IMPORT so that no redo log is
	written while the space ID is being updated in each page. */
	inline void set_imported();

	/** @return whether the storage device is rotational (HDD, not SSD) */
	inline bool is_rotational() const;

	/** Open each file. Only invoked on fil_system.temp_space.
	@return whether all files were opened */
	bool open();
	/** Close each file. Only invoked on fil_system.temp_space. */
	void close();

	/** Acquire a tablespace reference. */
	void acquire() { n_pending_ops++; }
	/** Release a tablespace reference. */
	void release() { ut_ad(referenced()); n_pending_ops--; }
	/** @return whether references are being held */
	bool referenced() const { return n_pending_ops; }

	/** Acquire a tablespace reference for I/O. */
	void acquire_for_io() { n_pending_ios++; }
	/** Release a tablespace reference for I/O. */
	void release_for_io() { ut_ad(pending_io()); n_pending_ios--; }
	/** @return whether I/O is pending */
	bool pending_io() const { return n_pending_ios; }
#endif /* !UNIV_INNOCHECKSUM */
	/** FSP_SPACE_FLAGS and FSP_FLAGS_MEM_ flags;
	check fsp0types.h to more info about flags. */
	ulint		flags;

	/** Determine if full_crc32 is used for a data file
	@param[in]	flags	tablespace flags (FSP_FLAGS)
	@return whether the full_crc32 algorithm is active */
	static bool full_crc32(ulint flags) {
		return flags & FSP_FLAGS_FCRC32_MASK_MARKER;
	}
	/** @return whether innodb_checksum_algorithm=full_crc32 is active */
	bool full_crc32() const { return full_crc32(flags); }
	/** Determine the logical page size.
	@param	flags	tablespace flags (FSP_FLAGS)
	@return the logical page size
	@retval 0 if the flags are invalid */
	static unsigned logical_size(ulint flags) {

		ulint page_ssize = 0;

		if (full_crc32(flags)) {
			page_ssize = FSP_FLAGS_FCRC32_GET_PAGE_SSIZE(flags);
		} else {
			page_ssize = FSP_FLAGS_GET_PAGE_SSIZE(flags);
		}

		switch (page_ssize) {
		case 3: return 4096;
		case 4: return 8192;
		case 5:
		{ ut_ad(full_crc32(flags)); return 16384; }
		case 0:
		{ ut_ad(!full_crc32(flags)); return 16384; }
		case 6: return 32768;
		case 7: return 65536;
		default: return 0;
		}
	}
	/** Determine the ROW_FORMAT=COMPRESSED page size.
	@param	flags	tablespace flags (FSP_FLAGS)
	@return the ROW_FORMAT=COMPRESSED page size
	@retval 0	if ROW_FORMAT=COMPRESSED is not used */
	static unsigned zip_size(ulint flags) {

		if (full_crc32(flags)) {
			return 0;
		}

		ulint zip_ssize = FSP_FLAGS_GET_ZIP_SSIZE(flags);
		return zip_ssize
			? (UNIV_ZIP_SIZE_MIN >> 1) << zip_ssize : 0;
	}
	/** Determine the physical page size.
	@param	flags	tablespace flags (FSP_FLAGS)
	@return the physical page size */
	static unsigned physical_size(ulint flags) {

		if (full_crc32(flags)) {
			return logical_size(flags);
		}

		ulint zip_ssize = FSP_FLAGS_GET_ZIP_SSIZE(flags);
		return zip_ssize
			? (UNIV_ZIP_SIZE_MIN >> 1) << zip_ssize
			: unsigned(srv_page_size);
	}
	/** @return the ROW_FORMAT=COMPRESSED page size
	@retval 0	if ROW_FORMAT=COMPRESSED is not used */
	unsigned zip_size() const { return zip_size(flags); }
	/** @return the physical page size */
	unsigned physical_size() const { return physical_size(flags); }
	/** Check whether the compression enabled in tablespace.
	@param[in]	flags	tablespace flags */
	static bool is_compressed(ulint flags) {

		if (full_crc32(flags)) {
			ulint algo = FSP_FLAGS_FCRC32_GET_COMPRESSED_ALGO(
				flags);
			DBUG_ASSERT(algo <= PAGE_ALGORITHM_LAST);
			return algo > 0;
		}

		return FSP_FLAGS_HAS_PAGE_COMPRESSION(flags);
	}
	/** @return whether the compression enabled for the tablespace. */
	bool is_compressed() const { return is_compressed(flags); }

	/** Get the compression algorithm for full crc32 format.
	@param[in]	flags	tablespace flags
	@return algorithm type of tablespace */
	static ulint get_compression_algo(ulint flags)
	{
		return full_crc32(flags)
			? FSP_FLAGS_FCRC32_GET_COMPRESSED_ALGO(flags)
			: 0;
	}
	/** @return the page_compressed algorithm
	@retval 0 if not page_compressed */
	ulint get_compression_algo() const {
		return fil_space_t::get_compression_algo(flags);
	}
	/** Determine if the page_compressed page contains an extra byte
	for exact compressed stream length
	@param[in]	flags	tablespace flags
	@return	whether the extra byte is needed */
	static bool full_crc32_page_compressed_len(ulint flags)
	{
		DBUG_ASSERT(full_crc32(flags));
		switch (get_compression_algo(flags)) {
		case PAGE_LZ4_ALGORITHM:
		case PAGE_LZO_ALGORITHM:
		case PAGE_SNAPPY_ALGORITHM:
			return true;
		}
		return false;
	}

	/** Whether the full checksum matches with non full checksum flags.
	@param[in]	flags		flags present
	@param[in]	expected	expected flags
	@return true if it is equivalent */
	static bool is_flags_full_crc32_equal(ulint flags, ulint expected)
	{
		ut_ad(full_crc32(flags));
		ulint page_ssize = FSP_FLAGS_FCRC32_GET_PAGE_SSIZE(flags);

		if (full_crc32(expected)) {
			/* The data file may have been created with a
			different innodb_compression_algorithm. But
			we only support one innodb_page_size for all files. */
			return page_ssize
				== FSP_FLAGS_FCRC32_GET_PAGE_SSIZE(expected);
		}

		ulint space_page_ssize = FSP_FLAGS_GET_PAGE_SSIZE(expected);

		if (page_ssize == 5) {
			if (space_page_ssize) {
				return false;
			}
		} else if (space_page_ssize != page_ssize) {
			return false;
		}

		return true;
	}
	/** Whether old tablespace flags match full_crc32 flags.
	@param[in]	flags		flags present
	@param[in]	expected	expected flags
	@return true if it is equivalent */
	static bool is_flags_non_full_crc32_equal(ulint flags, ulint expected)
	{
		ut_ad(!full_crc32(flags));

		if (!full_crc32(expected)) {
			return false;
		}

		ulint page_ssize = FSP_FLAGS_GET_PAGE_SSIZE(flags);
		ulint space_page_ssize = FSP_FLAGS_FCRC32_GET_PAGE_SSIZE(
			expected);

		if (page_ssize) {
			if (space_page_ssize != 5) {
				return false;
			}
		} else if (space_page_ssize != page_ssize) {
			return false;
		}

		return true;
	}
	/** Whether both fsp flags are equivalent */
	static bool is_flags_equal(ulint flags, ulint expected)
	{
		if (!((flags ^ expected) & ~(1U << FSP_FLAGS_POS_RESERVED))) {
			return true;
		}

		return full_crc32(flags)
			? is_flags_full_crc32_equal(flags, expected)
			: is_flags_non_full_crc32_equal(flags, expected);
	}
	/** Validate the tablespace flags for full crc32 format.
	@param[in]	flags	the content of FSP_SPACE_FLAGS
	@return whether the flags are correct in full crc32 format */
	static bool is_fcrc32_valid_flags(ulint flags)
	{
		ut_ad(flags & FSP_FLAGS_FCRC32_MASK_MARKER);
		const ulint page_ssize = physical_size(flags);
		if (page_ssize < 3 || page_ssize & 8) {
			return false;
		}

		flags >>= FSP_FLAGS_FCRC32_POS_COMPRESSED_ALGO;

		return flags <= PAGE_ALGORITHM_LAST;
	}
	/** Validate the tablespace flags.
	@param[in]	flags	content of FSP_SPACE_FLAGS
	@param[in]	is_ibd	whether this is an .ibd file
				(not system tablespace)
	@return whether the flags are correct. */
	static bool is_valid_flags(ulint flags, bool is_ibd)
	{
		DBUG_EXECUTE_IF("fsp_flags_is_valid_failure",
				return false;);

		if (full_crc32(flags)) {
			return is_fcrc32_valid_flags(flags);
		}

		if (flags == 0) {
			return true;
		}

		if (flags & ~FSP_FLAGS_MASK) {
			return false;
		}

		if ((flags & (FSP_FLAGS_MASK_POST_ANTELOPE
			      | FSP_FLAGS_MASK_ATOMIC_BLOBS))
		    == FSP_FLAGS_MASK_ATOMIC_BLOBS) {
			/* If the "atomic blobs" flag (indicating
			ROW_FORMAT=DYNAMIC or ROW_FORMAT=COMPRESSED) flag
			is set, then the "post Antelope"
			(ROW_FORMAT!=REDUNDANT) flag must also be set. */
			return false;
		}

		/* Bits 10..14 should be 0b0000d where d is the DATA_DIR flag
		of MySQL 5.6 and MariaDB 10.0, which we ignore.
		In the buggy FSP_SPACE_FLAGS written by MariaDB 10.1.0 to 10.1.20,
		bits 10..14 would be nonzero 0bsssaa where sss is
		nonzero PAGE_SSIZE (3, 4, 6, or 7)
		and aa is ATOMIC_WRITES (not 0b11). */
		if (FSP_FLAGS_GET_RESERVED(flags) & ~1U) {
			return false;
		}

		const ulint	ssize = FSP_FLAGS_GET_PAGE_SSIZE(flags);
		if (ssize == 1 || ssize == 2 || ssize == 5 || ssize & 8) {
			/* the page_size is not between 4k and 64k;
			16k should be encoded as 0, not 5 */
			return false;
		}

		const ulint     zssize = FSP_FLAGS_GET_ZIP_SSIZE(flags);
		if (zssize == 0) {
			/* not ROW_FORMAT=COMPRESSED */
		} else if (zssize > (ssize ? ssize : 5)) {
			/* Invalid KEY_BLOCK_SIZE */
			return false;
		} else if (~flags & (FSP_FLAGS_MASK_POST_ANTELOPE
				     | FSP_FLAGS_MASK_ATOMIC_BLOBS)) {
			/* both these flags should be set for
			ROW_FORMAT=COMPRESSED */
			return false;
		}

		/* The flags do look valid. But, avoid misinterpreting
		buggy MariaDB 10.1 format flags for
		PAGE_COMPRESSED=1 PAGE_COMPRESSION_LEVEL={0,2,3}
		as valid-looking PAGE_SSIZE if this is known to be
		an .ibd file and we are using the default innodb_page_size=16k. */
		return(ssize == 0 || !is_ibd
		       || srv_page_size != UNIV_PAGE_SIZE_ORIG);
	}
};

#ifndef UNIV_INNOCHECKSUM
/** Value of fil_space_t::magic_n */
#define	FIL_SPACE_MAGIC_N	89472

/** File node of a tablespace or the log data space */
struct fil_node_t {
	/** tablespace containing this file */
	fil_space_t*	space;
	/** file name; protected by fil_system.mutex and log_sys.mutex. */
	char*		name;
	/** file handle (valid if is_open) */
	pfs_os_file_t	handle;
	/** whether the file actually is a raw device or disk partition */
	bool		is_raw_disk;
	/** whether the file is on non-rotational media (SSD) */
	bool		on_ssd;
	/** size of the file in database pages (0 if not known yet);
	the possible last incomplete megabyte may be ignored
	if space->id == 0 */
	ulint		size;
	/** initial size of the file in database pages;
	FIL_IBD_FILE_INITIAL_SIZE by default */
	ulint		init_size;
	/** maximum size of the file in database pages (0 if unlimited) */
	ulint		max_size;
	/** count of pending i/o's; is_open must be true if nonzero */
	ulint		n_pending;
	/** count of pending flushes; is_open must be true if nonzero */
	ulint		n_pending_flushes;
	/** whether the file is currently being extended */
	bool		being_extended;
	/** whether this file had writes after lasy fsync() */
	bool		needs_flush;
	/** link to other files in this tablespace */
	UT_LIST_NODE_T(fil_node_t) chain;
	/** link to the fil_system.LRU list (keeping track of open files) */
	UT_LIST_NODE_T(fil_node_t) LRU;

	/** whether this file could use atomic write (data file) */
	bool		atomic_write;

	/** Filesystem block size */
	ulint		block_size;

	/** FIL_NODE_MAGIC_N */
	ulint		magic_n;

	/** @return whether this file is open */
	bool is_open() const
	{
		return(handle != OS_FILE_CLOSED);
	}

	/** Read the first page of a data file.
	@param[in]	first	whether this is the very first read
	@return	whether the page was found valid */
	bool read_page0(bool first);

	/** Determine some file metadata when creating or reading the file.
	@param	file	the file that is being created, or OS_FILE_CLOSED */
	void find_metadata(os_file_t file = OS_FILE_CLOSED
#ifdef UNIV_LINUX
			   , struct stat* statbuf = NULL
#endif
			   );

	/** Close the file handle. */
	void close();
};

/** Value of fil_node_t::magic_n */
#define	FIL_NODE_MAGIC_N	89389

inline void fil_space_t::set_imported()
{
	ut_ad(purpose == FIL_TYPE_IMPORT);
	purpose = FIL_TYPE_TABLESPACE;
	UT_LIST_GET_FIRST(chain)->find_metadata();
}

inline bool fil_space_t::is_rotational() const
{
	for (const fil_node_t* node = UT_LIST_GET_FIRST(chain);
	     node != NULL; node = UT_LIST_GET_NEXT(chain, node)) {
		if (!node->on_ssd) {
			return true;
		}
	}
	return false;
}

/** Common InnoDB file extensions */
enum ib_extention {
	NO_EXT = 0,
	IBD = 1,
	ISL = 2,
	CFG = 3
};
extern const char* dot_ext[];
#define DOT_IBD dot_ext[IBD]
#define DOT_ISL dot_ext[ISL]
#define DOT_CFG dot_ext[CFG]

/** When mysqld is run, the default directory "." is the mysqld datadir,
but in the MySQL Embedded Server Library and mysqlbackup it is not the default
directory, and we must set the base file path explicitly */
extern const char*	fil_path_to_mysql_datadir;

/* Space address data type; this is intended to be used when
addresses accurate to a byte are stored in file pages. If the page part
of the address is FIL_NULL, the address is considered undefined. */

typedef	byte	fil_faddr_t;	/*!< 'type' definition in C: an address
				stored in a file page is a string of bytes */
#else
# include "univ.i"
#endif /* !UNIV_INNOCHECKSUM */

/** Initial size of a single-table tablespace in pages */
#define FIL_IBD_FILE_INITIAL_SIZE	4U

/** 'null' (undefined) page offset in the context of file spaces */
#define	FIL_NULL	ULINT32_UNDEFINED


#define FIL_ADDR_PAGE	0U	/* first in address is the page offset */
#define	FIL_ADDR_BYTE	4U	/* then comes 2-byte byte offset within page*/
#define	FIL_ADDR_SIZE	6U	/* address size is 6 bytes */

/** File space address */
struct fil_addr_t {
	ulint	page;		/*!< page number within a space */
	ulint	boffset;	/*!< byte offset within the page */
};

/** The byte offsets on a file page for various variables @{ */
#define FIL_PAGE_SPACE_OR_CHKSUM 0	/*!< in < MySQL-4.0.14 space id the
					page belongs to (== 0) but in later
					versions the 'new' checksum of the
					page */
#define FIL_PAGE_OFFSET		4U	/*!< page offset inside space */
#define FIL_PAGE_PREV		8U	/*!< if there is a 'natural'
					predecessor of the page, its
					offset.  Otherwise FIL_NULL.
					This field is not set on BLOB
					pages, which are stored as a
					singly-linked list.  See also
					FIL_PAGE_NEXT. */
#define FIL_PAGE_NEXT		12U	/*!< if there is a 'natural' successor
					of the page, its offset.
					Otherwise FIL_NULL.
					B-tree index pages
					(FIL_PAGE_TYPE contains FIL_PAGE_INDEX)
					on the same PAGE_LEVEL are maintained
					as a doubly linked list via
					FIL_PAGE_PREV and FIL_PAGE_NEXT
					in the collation order of the
					smallest user record on each page. */
#define FIL_PAGE_LSN		16U	/*!< lsn of the end of the newest
					modification log record to the page */
#define	FIL_PAGE_TYPE		24U	/*!< file page type: FIL_PAGE_INDEX,...,
					2 bytes.

					The contents of this field can only
					be trusted in the following case:
					if the page is an uncompressed
					B-tree index page, then it is
					guaranteed that the value is
					FIL_PAGE_INDEX.
					The opposite does not hold.

					In tablespaces created by
					MySQL/InnoDB 5.1.7 or later, the
					contents of this field is valid
					for all uncompressed pages. */

/** For the first page in a system tablespace data file(ibdata*, not *.ibd):
the file has been flushed to disk at least up to this lsn
For other pages: 32-bit key version used to encrypt the page + 32-bit checksum
or 64 bites of zero if no encryption */
#define FIL_PAGE_FILE_FLUSH_LSN_OR_KEY_VERSION 26U

/** This overloads FIL_PAGE_FILE_FLUSH_LSN for RTREE Split Sequence Number */
#define	FIL_RTREE_SPLIT_SEQ_NUM	FIL_PAGE_FILE_FLUSH_LSN_OR_KEY_VERSION

/** Start of the page_compressed content */
#define FIL_PAGE_COMP_ALGO	FIL_PAGE_FILE_FLUSH_LSN_OR_KEY_VERSION

/** starting from 4.1.x this contains the space id of the page */
#define FIL_PAGE_ARCH_LOG_NO_OR_SPACE_ID  34U

#define FIL_PAGE_SPACE_ID  FIL_PAGE_ARCH_LOG_NO_OR_SPACE_ID

#define FIL_PAGE_DATA		38U	/*!< start of the data on the page */

/** 32-bit key version used to encrypt the page in full_crc32 format.
For non-encrypted page, it contains 0. */
#define FIL_PAGE_FCRC32_KEY_VERSION	0

/** page_compressed without innodb_checksum_algorithm=full_crc32 @{ */
/** Number of bytes used to store actual payload data size on
page_compressed pages when not using full_crc32. */
#define FIL_PAGE_COMP_SIZE		0

/** Number of bytes for FIL_PAGE_COMP_SIZE */
#define FIL_PAGE_COMP_METADATA_LEN		2

/** Number of bytes used to store actual compression method
for encrypted tables when not using full_crc32. */
#define FIL_PAGE_ENCRYPT_COMP_ALGO		2

/** Extra header size for encrypted page_compressed pages when
not using full_crc32 */
#define FIL_PAGE_ENCRYPT_COMP_METADATA_LEN	4
/* @} */

/** File page trailer @{ */
#define FIL_PAGE_END_LSN_OLD_CHKSUM 8	/*!< the low 4 bytes of this are used
					to store the page checksum, the
					last 4 bytes should be identical
					to the last 4 bytes of FIL_PAGE_LSN */
#define FIL_PAGE_DATA_END	8	/*!< size of the page trailer */

/** Store the last 4 bytes of FIL_PAGE_LSN */
#define FIL_PAGE_FCRC32_END_LSN 8

/** Store crc32 checksum at the end of the page */
#define FIL_PAGE_FCRC32_CHECKSUM	4
/* @} */

/** File page types (values of FIL_PAGE_TYPE) @{ */
/** page_compressed, encrypted=YES (not used for full_crc32) */
#define FIL_PAGE_PAGE_COMPRESSED_ENCRYPTED 37401
/** page_compressed (not used for full_crc32) */
#define FIL_PAGE_PAGE_COMPRESSED 34354  /*!< page compressed page */
#define FIL_PAGE_INDEX		17855	/*!< B-tree node */
#define FIL_PAGE_RTREE		17854	/*!< R-tree node (SPATIAL INDEX) */
#define FIL_PAGE_UNDO_LOG	2	/*!< Undo log page */
#define FIL_PAGE_INODE		3	/*!< Index node */
#define FIL_PAGE_IBUF_FREE_LIST	4	/*!< Insert buffer free list */
/* File page types introduced in MySQL/InnoDB 5.1.7 */
#define FIL_PAGE_TYPE_ALLOCATED	0	/*!< Freshly allocated page */
#define FIL_PAGE_IBUF_BITMAP	5	/*!< Insert buffer bitmap */
#define FIL_PAGE_TYPE_SYS	6	/*!< System page */
#define FIL_PAGE_TYPE_TRX_SYS	7	/*!< Transaction system data */
#define FIL_PAGE_TYPE_FSP_HDR	8	/*!< File space header */
#define FIL_PAGE_TYPE_XDES	9	/*!< Extent descriptor page */
#define FIL_PAGE_TYPE_BLOB	10	/*!< Uncompressed BLOB page */
#define FIL_PAGE_TYPE_ZBLOB	11	/*!< First compressed BLOB page */
#define FIL_PAGE_TYPE_ZBLOB2	12	/*!< Subsequent compressed BLOB page */
#define FIL_PAGE_TYPE_UNKNOWN	13	/*!< In old tablespaces, garbage
					in FIL_PAGE_TYPE is replaced with this
					value when flushing pages. */

/* File page types introduced in MySQL 5.7, not supported in MariaDB */
//#define FIL_PAGE_COMPRESSED	14
//#define FIL_PAGE_ENCRYPTED	15
//#define FIL_PAGE_COMPRESSED_AND_ENCRYPTED 16
//#define FIL_PAGE_ENCRYPTED_RTREE 17
/** Clustered index root page after instant ADD COLUMN */
#define FIL_PAGE_TYPE_INSTANT	18

/** Used by i_s.cc to index into the text description.
Note: FIL_PAGE_TYPE_INSTANT maps to the same as FIL_PAGE_INDEX. */
#define FIL_PAGE_TYPE_LAST	FIL_PAGE_TYPE_UNKNOWN
					/*!< Last page type */
/** Set in FIL_PAGE_TYPE if for full_crc32 pages in page_compressed format.
If the flag is set, then the following holds for the remaining bits
of FIL_PAGE_TYPE:
Bits 0..7 will contain the compressed page size in bytes.
Bits 8..14 are reserved and must be 0. */
#define FIL_PAGE_COMPRESS_FCRC32_MARKER	15
/* @} */

/** @return whether the page type is B-tree or R-tree index */
inline bool fil_page_type_is_index(ulint page_type)
{
	switch (page_type) {
	case FIL_PAGE_TYPE_INSTANT:
	case FIL_PAGE_INDEX:
	case FIL_PAGE_RTREE:
		return(true);
	}
	return(false);
}

/** Check whether the page is index page (either regular Btree index or Rtree
index */
#define fil_page_index_page_check(page)                         \
        fil_page_type_is_index(fil_page_get_type(page))

/** Enum values for encryption table option */
enum fil_encryption_t {
	/** Encrypted if innodb_encrypt_tables=ON (srv_encrypt_tables) */
	FIL_ENCRYPTION_DEFAULT,
	/** Encrypted */
	FIL_ENCRYPTION_ON,
	/** Not encrypted */
	FIL_ENCRYPTION_OFF
};

#ifndef UNIV_INNOCHECKSUM

/** The number of fsyncs done to the log */
extern ulint	fil_n_log_flushes;

/** Number of pending redo log flushes */
extern ulint	fil_n_pending_log_flushes;
/** Number of pending tablespace flushes */
extern ulint	fil_n_pending_tablespace_flushes;

/** Look up a tablespace.
The caller should hold an InnoDB table lock or a MDL that prevents
the tablespace from being dropped during the operation,
or the caller should be in single-threaded crash recovery mode
(no user connections that could drop tablespaces).
If this is not the case, fil_space_acquire() and fil_space_t::release()
should be used instead.
@param[in]	id	tablespace ID
@return tablespace, or NULL if not found */
fil_space_t*
fil_space_get(
	ulint	id)
	MY_ATTRIBUTE((warn_unused_result));

/** The tablespace memory cache; also the totality of logs (the log
data space) is stored here; below we talk about tablespaces, but also
the ib_logfiles form a 'space' and it is handled here */
struct fil_system_t {
  /**
    Constructor.

    Some members may require late initialisation, thus we just mark object as
    uninitialised. Real initialisation happens in create().
  */
  fil_system_t(): m_initialised(false)
  {
    UT_LIST_INIT(LRU, &fil_node_t::LRU);
    UT_LIST_INIT(space_list, &fil_space_t::space_list);
    UT_LIST_INIT(named_spaces, &fil_space_t::named_spaces);
  }

  bool is_initialised() const { return m_initialised; }

  /**
    Create the file system interface at database start.

    @param[in] hash_size	hash table size
  */
  void create(ulint hash_size);

  /** Close the file system interface at shutdown */
  void close();

private:
  bool m_initialised;
#ifdef UNIV_LINUX
  /** available block devices that reside on non-rotational storage */
  std::vector<dev_t> ssd;
public:
  /** @return whether a file system device is on non-rotational storage */
  bool is_ssd(dev_t dev) const
  {
    /* Linux seems to allow up to 15 partitions per block device.
    If the detected ssd carries "partition number 0" (it is the whole device),
    compare the candidate file system number without the partition number. */
    for (const auto s : ssd)
      if (dev == s || (dev & ~15U) == s)
        return true;
    return false;
  }
#endif
public:
	ib_mutex_t	mutex;		/*!< The mutex protecting the cache */
	fil_space_t*	sys_space;	/*!< The innodb_system tablespace */
	fil_space_t*	temp_space;	/*!< The innodb_temporary tablespace */
	hash_table_t*	spaces;		/*!< The hash table of spaces in the
					system; they are hashed on the space
					id */
	UT_LIST_BASE_NODE_T(fil_node_t) LRU;
					/*!< base node for the LRU list of the
					most recently used open files with no
					pending i/o's; if we start an i/o on
					the file, we first remove it from this
					list, and return it to the start of
					the list when the i/o ends;
					log files and the system tablespace are
					not put to this list: they are opened
					after the startup, and kept open until
					shutdown */
	sized_ilist<fil_space_t, unflushed_spaces_tag_t> unflushed_spaces;
					/*!< list of those
					tablespaces whose files contain
					unflushed writes; those spaces have
					at least one file node where
					needs_flush == true */
	ulint		n_open;		/*!< number of files currently open */
	ulint		max_assigned_id;/*!< maximum space id in the existing
					tables, or assigned during the time
					mysqld has been up; at an InnoDB
					startup we scan the data dictionary
					and set here the maximum of the
					space id's of the tables there */
	UT_LIST_BASE_NODE_T(fil_space_t) space_list;
					/*!< list of all file spaces */
	UT_LIST_BASE_NODE_T(fil_space_t) named_spaces;
					/*!< list of all file spaces
					for which a MLOG_FILE_NAME
					record has been written since
					the latest redo log checkpoint.
					Protected only by log_sys.mutex. */
	ilist<fil_space_t, rotation_list_tag_t> rotation_list;
					/*!< list of all file spaces needing
					key rotation.*/

	bool		space_id_reuse_warned;
					/*!< whether fil_space_create()
					has issued a warning about
					potential space_id reuse */

	/** Trigger a call to fil_node_t::read_page0()
	@param[in]	id	tablespace identifier
	@return	tablespace
	@retval	NULL	if the tablespace does not exist or cannot be read */
	fil_space_t* read_page0(ulint id);

	/** Return the next fil_space_t from key rotation list.
	Once started, the caller must keep calling this until it returns NULL.
	fil_space_acquire() and fil_space_t::release() are invoked here, which
	blocks a concurrent operation from dropping the tablespace.
	@param[in]      prev_space      Previous tablespace or NULL to start
					from beginning of fil_system->rotation
					list
	@param[in]      recheck         recheck of the tablespace is needed or
					still encryption thread does write page0
					for it
	@param[in]	key_version	key version of the key state thread
	If NULL, use the first fil_space_t on fil_system->space_list.
	@return pointer to the next fil_space_t.
	@retval NULL if this was the last */
	fil_space_t* keyrotate_next(
		fil_space_t*	prev_space,
		bool		remove,
		uint		key_version);
};

/** The tablespace memory cache. */
extern fil_system_t	fil_system;

#include "fil0crypt.h"

/** Create a space memory object and put it to the fil_system hash table.
Error messages are issued to the server log.
@param[in]	name		tablespace name
@param[in]	id		tablespace identifier
@param[in]	flags		tablespace flags
@param[in]	purpose		tablespace purpose
@param[in,out]	crypt_data	encryption information
@param[in]	mode		encryption mode
@return pointer to created tablespace, to be filled in with fil_space_t::add()
@retval NULL on failure (such as when the same tablespace exists) */
fil_space_t*
fil_space_create(
	const char*		name,
	ulint			id,
	ulint			flags,
	fil_type_t		purpose,
	fil_space_crypt_t*	crypt_data,
	fil_encryption_t	mode = FIL_ENCRYPTION_DEFAULT)
	MY_ATTRIBUTE((warn_unused_result));

/*******************************************************************//**
Assigns a new space id for a new single-table tablespace. This works simply by
incrementing the global counter. If 4 billion id's is not enough, we may need
to recycle id's.
@return true if assigned, false if not */
bool
fil_assign_new_space_id(
/*====================*/
	ulint*	space_id);	/*!< in/out: space id */

/** Frees a space object from the tablespace memory cache.
Closes the files in the chain but does not delete them.
There must not be any pending i/o's or flushes on the files.
@param[in]	id		tablespace identifier
@param[in]	x_latched	whether the caller holds X-mode space->latch
@return true if success */
bool
fil_space_free(
	ulint		id,
	bool		x_latched);

/** Set the recovered size of a tablespace in pages.
@param id	tablespace ID
@param size	recovered size in pages */
UNIV_INTERN
void
fil_space_set_recv_size(ulint id, ulint size);
/*******************************************************************//**
Returns the size of the space in pages. The tablespace must be cached in the
memory cache.
@return space size, 0 if space not found */
ulint
fil_space_get_size(
/*===============*/
	ulint	id);	/*!< in: space id */
/*******************************************************************//**
Returns the flags of the space. The tablespace must be cached
in the memory cache.
@return flags, ULINT_UNDEFINED if space not found */
ulint
fil_space_get_flags(
/*================*/
	ulint	id);	/*!< in: space id */

/*******************************************************************//**
Opens all log files and system tablespace data files. They stay open until the
database server shutdown. This should be called at a server startup after the
space objects for the log and the system tablespace have been created. The
purpose of this operation is to make sure we never run out of file descriptors
if we need to read from the insert buffer or to write to the log. */
void
fil_open_log_and_system_tablespace_files(void);
/*==========================================*/
/*******************************************************************//**
Closes all open files. There must not be any pending i/o's or not flushed
modifications in the files. */
void
fil_close_all_files(void);
/*=====================*/
/*******************************************************************//**
Closes the redo log files. There must not be any pending i/o's or not
flushed modifications in the files. */
void
fil_close_log_files(
/*================*/
	bool	free);	/*!< in: whether to free the memory object */
/*******************************************************************//**
Sets the max tablespace id counter if the given number is bigger than the
previous value. */
void
fil_set_max_space_id_if_bigger(
/*===========================*/
	ulint	max_id);/*!< in: maximum known id */

/** Write the flushed LSN to the page header of the first page in the
system tablespace.
@param[in]	lsn	flushed LSN
@return DB_SUCCESS or error number */
dberr_t
fil_write_flushed_lsn(
	lsn_t	lsn)
MY_ATTRIBUTE((warn_unused_result));

/** Acquire a tablespace when it could be dropped concurrently.
Used by background threads that do not necessarily hold proper locks
for concurrency control.
@param[in]	id	tablespace ID
@param[in]	silent	whether to silently ignore missing tablespaces
@return	the tablespace
@retval	NULL if missing or being deleted */
fil_space_t* fil_space_acquire_low(ulint id, bool silent)
	MY_ATTRIBUTE((warn_unused_result));

/** Acquire a tablespace when it could be dropped concurrently.
Used by background threads that do not necessarily hold proper locks
for concurrency control.
@param[in]	id	tablespace ID
@return	the tablespace
@retval	NULL if missing or being deleted or truncated */
inline
fil_space_t*
fil_space_acquire(ulint id)
{
	return (fil_space_acquire_low(id, false));
}

/** Acquire a tablespace that may not exist.
Used by background threads that do not necessarily hold proper locks
for concurrency control.
@param[in]	id	tablespace ID
@return	the tablespace
@retval	NULL if missing or being deleted */
inline
fil_space_t*
fil_space_acquire_silent(ulint id)
{
	return (fil_space_acquire_low(id, true));
}

/** Acquire a tablespace for reading or writing a block,
when it could be dropped concurrently.
@param[in]	id	tablespace ID
@return	the tablespace
@retval	NULL if missing */
fil_space_t*
fil_space_acquire_for_io(ulint id);

/** Return the next fil_space_t.
Once started, the caller must keep calling this until it returns NULL.
fil_space_acquire() and fil_space_t::release() are invoked here which
blocks a concurrent operation from dropping the tablespace.
@param[in,out]	prev_space	Pointer to the previous fil_space_t.
If NULL, use the first fil_space_t on fil_system.space_list.
@return pointer to the next fil_space_t.
@retval NULL if this was the last  */
fil_space_t*
fil_space_next(
	fil_space_t*	prev_space)
	MY_ATTRIBUTE((warn_unused_result));

/** Return the next fil_space_t from key rotation list.
Once started, the caller must keep calling this until it returns NULL.
fil_space_acquire() and fil_space_t::release() are invoked here which
blocks a concurrent operation from dropping the tablespace.
@param[in,out]	prev_space	Pointer to the previous fil_space_t.
If NULL, use the first fil_space_t on fil_system.space_list.
@param[in]	remove		Whether to remove the previous tablespace from
				the rotation list
@return pointer to the next fil_space_t.
@retval NULL if this was the last*/
fil_space_t*
fil_space_keyrotate_next(fil_space_t* prev_space, bool remove)
	MY_ATTRIBUTE((warn_unused_result));

/** Replay a file rename operation if possible.
@param[in]	space_id	tablespace identifier
@param[in]	first_page_no	first page number in the file
@param[in]	name		old file name
@param[in]	new_name	new file name
@return	whether the operation was successfully applied
(the name did not exist, or new_name did not exist and
name was successfully renamed to new_name)  */
bool
fil_op_replay_rename(
	ulint		space_id,
	ulint		first_page_no,
	const char*	name,
	const char*	new_name)
	MY_ATTRIBUTE((warn_unused_result));

/** Determine whether a table can be accessed in operations that are
not (necessarily) protected by meta-data locks.
(Rollback would generally be protected, but rollback of
FOREIGN KEY CASCADE/SET NULL is not protected by meta-data locks
but only by InnoDB table locks, which may be broken by
lock_remove_all_on_table().)
@param[in]	table	persistent table
checked @return whether the table is accessible */
bool fil_table_accessible(const dict_table_t* table)
	MY_ATTRIBUTE((warn_unused_result, nonnull));

/** Delete a tablespace and associated .ibd file.
@param[in]	id		tablespace identifier
@param[in]	if_exists	whether to ignore missing tablespace
@return	DB_SUCCESS or error */
dberr_t fil_delete_tablespace(ulint id, bool if_exists= false);

/** Prepare to truncate an undo tablespace.
@param[in]	space_id	undo tablespace id
@return	the tablespace
@retval	NULL if the tablespace does not exist */
fil_space_t* fil_truncate_prepare(ulint space_id);

/** Write log about an undo tablespace truncate operation. */
void fil_truncate_log(fil_space_t* space, ulint size, mtr_t* mtr)
	MY_ATTRIBUTE((nonnull));

/*******************************************************************//**
Closes a single-table tablespace. The tablespace must be cached in the
memory cache. Free all pages used by the tablespace.
@return DB_SUCCESS or error */
dberr_t
fil_close_tablespace(
/*=================*/
	trx_t*	trx,	/*!< in/out: Transaction covering the close */
	ulint	id);	/*!< in: space id */

/*******************************************************************//**
Allocates and builds a file name from a path, a table or tablespace name
and a suffix. The string must be freed by caller with ut_free().
@param[in] path NULL or the direcory path or the full path and filename.
@param[in] name NULL if path is full, or Table/Tablespace name
@param[in] suffix NULL or the file extention to use.
@return own: file name */
char*
fil_make_filepath(
	const char*	path,
	const char*	name,
	ib_extention	suffix,
	bool		strip_name);

/** Create a tablespace file.
@param[in]	space_id	Tablespace ID
@param[in]	name		Tablespace name in dbname/tablename format.
@param[in]	path		Path and filename of the datafile to create.
@param[in]	flags		Tablespace flags
@param[in]	size		Initial size of the tablespace file in pages,
must be >= FIL_IBD_FILE_INITIAL_SIZE
@param[in]	mode		MariaDB encryption mode
@param[in]	key_id		MariaDB encryption key_id
@param[out]	err		DB_SUCCESS or error code
@return	the created tablespace
@retval	NULL	on error */
fil_space_t*
fil_ibd_create(
	ulint		space_id,
	const char*	name,
	const char*	path,
	ulint		flags,
	ulint		size,
	fil_encryption_t mode,
	uint32_t	key_id,
	dberr_t*	err)
	MY_ATTRIBUTE((nonnull(2,8), warn_unused_result));

/** Try to adjust FSP_SPACE_FLAGS if they differ from the expectations.
(Typically when upgrading from MariaDB 10.1.0..10.1.20.)
@param[in,out]	space		tablespace
@param[in]	flags		desired tablespace flags */
void fsp_flags_try_adjust(fil_space_t* space, ulint flags);

/********************************************************************//**
Tries to open a single-table tablespace and optionally checks the space id is
right in it. If does not succeed, prints an error message to the .err log. This
function is used to open a tablespace when we start up mysqld, and also in
IMPORT TABLESPACE.
NOTE that we assume this operation is used either at the database startup
or under the protection of the dictionary mutex, so that two users cannot
race here. This operation does not leave the file associated with the
tablespace open, but closes it after we have looked at the space id in it.

If the validate boolean is set, we read the first page of the file and
check that the space id in the file is what we expect. We assume that
this function runs much faster if no check is made, since accessing the
file inode probably is much faster (the OS caches them) than accessing
the first page of the file.  This boolean may be initially false, but if
a remote tablespace is found it will be changed to true.

If the fix_dict boolean is set, then it is safe to use an internal SQL
statement to update the dictionary tables if they are incorrect.

@param[in]	validate	true if we should validate the tablespace
@param[in]	fix_dict	true if the dictionary is available to be fixed
@param[in]	purpose		FIL_TYPE_TABLESPACE or FIL_TYPE_TEMPORARY
@param[in]	id		tablespace ID
@param[in]	flags		expected FSP_SPACE_FLAGS
@param[in]	tablename	table name
If file-per-table, it is the table name in the databasename/tablename format
@param[in]	path_in		expected filepath, usually read from dictionary
@param[out]	err		DB_SUCCESS or error code
@return	tablespace
@retval	NULL	if the tablespace could not be opened */
fil_space_t*
fil_ibd_open(
	bool			validate,
	bool			fix_dict,
	fil_type_t		purpose,
	ulint			id,
	ulint			flags,
	const table_name_t&	tablename,
	const char*		path_in,
	dberr_t*		err = NULL)
	MY_ATTRIBUTE((warn_unused_result));

enum fil_load_status {
	/** The tablespace file(s) were found and valid. */
	FIL_LOAD_OK,
	/** The name no longer matches space_id */
	FIL_LOAD_ID_CHANGED,
	/** The file(s) were not found */
	FIL_LOAD_NOT_FOUND,
	/** The file(s) were not valid */
	FIL_LOAD_INVALID
};

/** Open a single-file tablespace and add it to the InnoDB data structures.
@param[in]	space_id	tablespace ID
@param[in]	filename	path/to/databasename/tablename.ibd
@param[out]	space		the tablespace, or NULL on error
@return status of the operation */
enum fil_load_status
fil_ibd_load(
	ulint		space_id,
	const char*	filename,
	fil_space_t*&	space)
	MY_ATTRIBUTE((warn_unused_result));


/***********************************************************************//**
A fault-tolerant function that tries to read the next file name in the
directory. We retry 100 times if os_file_readdir_next_file() returns -1. The
idea is to read as much good data as we can and jump over bad data.
@return 0 if ok, -1 if error even after the retries, 1 if at the end
of the directory */
int
fil_file_readdir_next_file(
/*=======================*/
	dberr_t*	err,	/*!< out: this is set to DB_ERROR if an error
				was encountered, otherwise not changed */
	const char*	dirname,/*!< in: directory name or path */
	os_file_dir_t	dir,	/*!< in: directory stream */
	os_file_stat_t*	info);	/*!< in/out: buffer where the
				info is returned */
/** Determine if a matching tablespace exists in the InnoDB tablespace
memory cache. Note that if we have not done a crash recovery at the database
startup, there may be many tablespaces which are not yet in the memory cache.
@param[in]	id		Tablespace ID
@param[in]	name		Tablespace name used in fil_space_create().
@param[in]	table_flags	table flags
@return the tablespace
@retval	NULL	if no matching tablespace exists in the memory cache */
fil_space_t*
fil_space_for_table_exists_in_mem(
	ulint		id,
	const char*	name,
	ulint		table_flags);

/** Try to extend a tablespace if it is smaller than the specified size.
@param[in,out]	space	tablespace
@param[in]	size	desired size in pages
@return whether the tablespace is at least as big as requested */
bool
fil_space_extend(
	fil_space_t*	space,
	ulint		size);

/** Reads or writes data. This operation could be asynchronous (aio).

@param[in]	type		IO context
@param[in]	sync		true if synchronous aio is desired
@param[in]	page_id		page id
@param[in]	zip_size	ROW_FORMAT=COMPRESSED page size, or 0
@param[in]	byte_offset	remainder of offset in bytes; in aio this
				must be divisible by the OS block size
@param[in]	len		how many bytes to read or write; this must
				not cross a file boundary; in aio this must
				be a block size multiple
@param[in,out]	buf		buffer where to store read data or from where
				to write; in aio this must be appropriately
				aligned
@param[in]	message		message for aio handler if non-sync aio
				used, else ignored
@param[in]	ignore_missing_space true=ignore missing space during read
@return DB_SUCCESS, or DB_TABLESPACE_DELETED
if we are trying to do i/o on a tablespace which does not exist */
dberr_t
fil_io(
	const IORequest&	type,
	bool			sync,
	const page_id_t		page_id,
	ulint			zip_size,
	ulint			byte_offset,
	ulint			len,
	void*			buf,
	void*			message,
	bool			ignore_missing_space = false);

/**********************************************************************//**
Waits for an aio operation to complete. This function is used to write the
handler for completed requests. The aio array of pending requests is divided
into segments (see os0file.cc for more info). The thread specifies which
segment it wants to wait for. */
void
fil_aio_wait(
/*=========*/
	ulint	segment);	/*!< in: the number of the segment in the aio
				array to wait for */
/**********************************************************************//**
Flushes to disk possible writes cached by the OS. If the space does not exist
or is being dropped, does not do anything. */
void
fil_flush(
/*======*/
	ulint	space_id);	/*!< in: file space id (this can be a group of
				log files or a tablespace of the database) */
/** Flush a tablespace.
@param[in,out]	space	tablespace to flush */
void
fil_flush(fil_space_t* space);

/** Flush to disk the writes in file spaces of the given type
possibly cached by the OS.
@param[in]	purpose	FIL_TYPE_TABLESPACE or FIL_TYPE_LOG */
void
fil_flush_file_spaces(
	fil_type_t	purpose);
/******************************************************************//**
Checks the consistency of the tablespace cache.
@return true if ok */
bool
fil_validate(void);
/*==============*/
/********************************************************************//**
Returns true if file address is undefined.
@return true if undefined */
bool
fil_addr_is_null(
/*=============*/
	fil_addr_t	addr);	/*!< in: address */
/********************************************************************//**
Get the predecessor of a file page.
@return FIL_PAGE_PREV */
ulint
fil_page_get_prev(
/*==============*/
	const byte*	page);	/*!< in: file page */
/********************************************************************//**
Get the successor of a file page.
@return FIL_PAGE_NEXT */
ulint
fil_page_get_next(
/*==============*/
	const byte*	page);	/*!< in: file page */
/*********************************************************************//**
Sets the file page type. */
void
fil_page_set_type(
/*==============*/
	byte*	page,	/*!< in/out: file page */
	ulint	type);	/*!< in: type */

/********************************************************************//**
Delete the tablespace file and any related files like .cfg.
This should not be called for temporary tables. */
void
fil_delete_file(
/*============*/
	const char*	path);	/*!< in: filepath of the ibd tablespace */

/********************************************************************//**
Looks for a pre-existing fil_space_t with the given tablespace ID
and, if found, returns the name and filepath in newly allocated buffers that the caller must free.
@param[in] space_id The tablespace ID to search for.
@param[out] name Name of the tablespace found.
@param[out] fileapth The filepath of the first datafile for thtablespace found.
@return true if tablespace is found, false if not. */
bool
fil_space_read_name_and_filepath(
	ulint	space_id,
	char**	name,
	char**	filepath);

/** Convert a file name to a tablespace name.
@param[in]	filename	directory/databasename/tablename.ibd
@return database/tablename string, to be freed with ut_free() */
char*
fil_path_to_space_name(
	const char*	filename);

/** Generate redo log for swapping two .ibd files
@param[in]	old_table	old table
@param[in]	new_table	new table
@param[in]	tmp_name	temporary table name
@param[in,out]	mtr		mini-transaction
@return innodb error code */
dberr_t
fil_mtr_rename_log(
	const dict_table_t*	old_table,
	const dict_table_t*	new_table,
	const char*		tmp_name,
	mtr_t*			mtr)
	MY_ATTRIBUTE((nonnull, warn_unused_result));

/** Acquire the fil_system mutex. */
#define fil_system_enter()	mutex_enter(&fil_system.mutex)
/** Release the fil_system mutex. */
#define fil_system_exit()	mutex_exit(&fil_system.mutex)

/*******************************************************************//**
Returns the table space by a given id, NULL if not found. */
fil_space_t*
fil_space_get_by_id(
/*================*/
	ulint	id);	/*!< in: space id */

/** Note that a non-predefined persistent tablespace has been modified
by redo log.
@param[in,out]	space	tablespace */
void
fil_names_dirty(
	fil_space_t*	space);

/** Write MLOG_FILE_NAME records when a non-predefined persistent
tablespace was modified for the first time since the latest
fil_names_clear().
@param[in,out]	space	tablespace
@param[in,out]	mtr	mini-transaction */
void
fil_names_dirty_and_write(
	fil_space_t*	space,
	mtr_t*		mtr);

/** Write MLOG_FILE_NAME records if a persistent tablespace was modified
for the first time since the latest fil_names_clear().
@param[in,out]	space	tablespace
@param[in,out]	mtr	mini-transaction
@return whether any MLOG_FILE_NAME record was written */
inline MY_ATTRIBUTE((warn_unused_result))
bool
fil_names_write_if_was_clean(
	fil_space_t*	space,
	mtr_t*		mtr)
{
	ut_ad(log_mutex_own());

	if (space == NULL) {
		return(false);
	}

	const bool	was_clean = space->max_lsn == 0;
	ut_ad(space->max_lsn <= log_sys.lsn);
	space->max_lsn = log_sys.lsn;

	if (was_clean) {
		fil_names_dirty_and_write(space, mtr);
	}

	return(was_clean);
}

/** During crash recovery, open a tablespace if it had not been opened
yet, to get valid size and flags.
@param[in,out]	space	tablespace */
inline void fil_space_open_if_needed(fil_space_t* space)
{
	ut_d(extern volatile bool recv_recovery_on);
	ut_ad(recv_recovery_on);

	if (space->size == 0) {
		/* Initially, size and flags will be set to 0,
		until the files are opened for the first time.
		fil_space_get_size() will open the file
		and adjust the size and flags. */
		ut_d(ulint size	=) fil_space_get_size(space->id);
		ut_ad(size == space->size);
	}
}

/** On a log checkpoint, reset fil_names_dirty_and_write() flags
and write out MLOG_FILE_NAME and MLOG_CHECKPOINT if needed.
@param[in]	lsn		checkpoint LSN
@param[in]	do_write	whether to always write MLOG_CHECKPOINT
@return whether anything was written to the redo log
@retval false	if no flags were set and nothing written
@retval true	if anything was written to the redo log */
bool
fil_names_clear(
	lsn_t	lsn,
	bool	do_write);

#ifdef UNIV_ENABLE_UNIT_TEST_MAKE_FILEPATH
void test_make_filepath();
#endif /* UNIV_ENABLE_UNIT_TEST_MAKE_FILEPATH */

/** Determine the block size of the data file.
@param[in]	space		tablespace
@param[in]	offset		page number
@return	block size */
UNIV_INTERN
ulint
fil_space_get_block_size(const fil_space_t* space, unsigned offset);

#include "fil0fil.ic"
#endif /* UNIV_INNOCHECKSUM */

#endif /* fil0fil_h */<|MERGE_RESOLUTION|>--- conflicted
+++ resolved
@@ -134,15 +134,8 @@
 				/*!< recovered tablespace size in pages;
 				0 if no size change was read from the redo log,
 				or if the size change was implemented */
-<<<<<<< HEAD
-=======
   /** the committed size of the tablespace in pages */
-  ulint committed_size;
-	ulint		flags;	/*!< FSP_SPACE_FLAGS and FSP_FLAGS_MEM_ flags;
-				see fsp0types.h,
-				fsp_flags_is_valid(),
-				page_size_t(ulint) (constructor) */
->>>>>>> acc58fd8
+  Atomic_relaxed<ulint> committed_size;
 	ulint		n_reserved_extents;
 				/*!< number of reserved free extents for
 				ongoing operations like B-tree page split */
