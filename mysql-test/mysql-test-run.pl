--- conflicted
+++ resolved
@@ -1662,11 +1662,8 @@
 
   if ( $type eq 'master' )
   {
-<<<<<<< HEAD
     my $id= $idx > 0 ? $idx + 101 : 1;
 
-=======
->>>>>>> a6b2529d
     mtr_add_arg($args, "%s--log-bin=%s/log/master-bin%s", $prefix,
                 $opt_vardir, $sidx);
     mtr_add_arg($args, "%s--pid-file=%s", $prefix,
