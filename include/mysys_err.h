/* Copyright (C) 2000 MySQL AB

   This program is free software; you can redistribute it and/or modify
   it under the terms of the GNU General Public License as published by
   the Free Software Foundation; either version 2 of the License, or
   (at your option) any later version.

   This program is distributed in the hope that it will be useful,
   but WITHOUT ANY WARRANTY; without even the implied warranty of
   MERCHANTABILITY or FITNESS FOR A PARTICULAR PURPOSE.  See the
   GNU General Public License for more details.

   You should have received a copy of the GNU General Public License
   along with this program; if not, write to the Free Software
   Foundation, Inc., 59 Temple Place, Suite 330, Boston, MA  02111-1307  USA */

#ifndef _mysys_err_h
#define _mysys_err_h
#ifdef	__cplusplus
extern "C" {
#endif

<<<<<<< HEAD
#define GLOBERRS (EE_ERROR_LAST - EE_ERROR_FIRST + 1) /* Nr of global errors */
#define EE(X)    (globerrs[(X) - EE_ERROR_FIRST])
=======
#define GLOB		0	/* Error maps */
#define GLOBERRS	29	/* Max number of error messages in map's */
#define EE(X)	globerrs[ X ]	/* Defines to add error to right map */
>>>>>>> 4996daec

extern const char * NEAR globerrs[];	/* my_error_messages is here */

/* Error message numbers in global map */
/* Do not add error numbers before EE_ERROR_FIRST. */
/* If necessary to add lower numbers, change EE_ERROR_FIRST accordingly. */
#define EE_ERROR_FIRST          0 /*Copy first error nr.*/
#define EE_FILENOTFOUND		0
#define EE_CANTCREATEFILE	1
#define EE_READ			2
#define EE_WRITE		3
#define EE_BADCLOSE		4
#define EE_OUTOFMEMORY		5
#define EE_DELETE		6
#define EE_LINK			7
#define EE_EOFERR		9
#define EE_CANTLOCK		10
#define EE_CANTUNLOCK		11
#define EE_DIR			12
#define EE_STAT			13
#define EE_CANT_CHSIZE		14
#define EE_CANT_OPEN_STREAM	15
#define EE_GETWD		16
#define EE_SETWD		17
#define EE_LINK_WARNING		18
#define EE_OPEN_WARNING		19
#define EE_DISK_FULL		20
#define EE_CANT_MKDIR		21
#define EE_UNKNOWN_CHARSET	22
#define EE_OUT_OF_FILERESOURCES	23
#define EE_CANT_READLINK	24
#define EE_CANT_SYMLINK		25
#define EE_REALPATH		26
#define EE_SYNC			27
<<<<<<< HEAD
#define EE_ERROR_LAST           27 /*Copy last error nr.*/
/* Add error numbers before EE_ERROR_LAST and change it accordingly. */
=======
#define EE_UNKNOWN_COLLATION	28
>>>>>>> 4996daec

  /* exit codes for all MySQL programs */

#define EXIT_UNSPECIFIED_ERROR		1
#define EXIT_UNKNOWN_OPTION		2
#define EXIT_AMBIGUOUS_OPTION		3
#define EXIT_NO_ARGUMENT_ALLOWED	4
#define EXIT_ARGUMENT_REQUIRED		5
#define EXIT_VAR_PREFIX_NOT_UNIQUE	6
#define EXIT_UNKNOWN_VARIABLE		7
#define EXIT_OUT_OF_MEMORY		8
#define EXIT_UNKNOWN_SUFFIX		9
#define EXIT_NO_PTR_TO_VARIABLE		10
#define EXIT_CANNOT_CONNECT_TO_SERVICE	11
#define EXIT_OPTION_DISABLED            12


#ifdef	__cplusplus
}
#endif
#endif
<|MERGE_RESOLUTION|>--- conflicted
+++ resolved
@@ -20,14 +20,8 @@
 extern "C" {
 #endif
 
-<<<<<<< HEAD
 #define GLOBERRS (EE_ERROR_LAST - EE_ERROR_FIRST + 1) /* Nr of global errors */
 #define EE(X)    (globerrs[(X) - EE_ERROR_FIRST])
-=======
-#define GLOB		0	/* Error maps */
-#define GLOBERRS	29	/* Max number of error messages in map's */
-#define EE(X)	globerrs[ X ]	/* Defines to add error to right map */
->>>>>>> 4996daec
 
 extern const char * NEAR globerrs[];	/* my_error_messages is here */
 
@@ -62,12 +56,9 @@
 #define EE_CANT_SYMLINK		25
 #define EE_REALPATH		26
 #define EE_SYNC			27
-<<<<<<< HEAD
-#define EE_ERROR_LAST           27 /*Copy last error nr.*/
+#define EE_UNKNOWN_COLLATION	28
+#define EE_ERROR_LAST           28 /*Copy last error nr.*/
 /* Add error numbers before EE_ERROR_LAST and change it accordingly. */
-=======
-#define EE_UNKNOWN_COLLATION	28
->>>>>>> 4996daec
 
   /* exit codes for all MySQL programs */
 
