--- conflicted
+++ resolved
@@ -195,7 +195,6 @@
 select trim(leading 'foo' from 'foo');
 
 #
-<<<<<<< HEAD
 # Test collation and coercibility
 #
 
@@ -430,11 +429,9 @@
 insert into t1 (a,b,c) values (1,'Tom','2004-12-10 12:13:14'),(2,'ball games','2004-12-10 12:13:14'), (3,'Basil','2004-12-10 12:13:14'), (4,'Dean','2004-12-10 12:13:14'),(5,'Ellis','2004-12-10 12:13:14'), (6,'Serg','2004-12-10 12:13:14'), (7,'Sergei','2004-12-10 12:13:14'),(8,'Georg','2004-12-10 12:13:14'),(9,'Salle','2004-12-10 12:13:14'),(10,'Sinisa','2004-12-10 12:13:14'); 
 select count(*) as total, left(c,10) as reg from t1 group by reg order by reg desc limit 0,12;
 drop table t1;
-=======
 # crashing bug with QUOTE() and LTRIM() or TRIM() fixed
 # Bug #7495
 #
 
 select quote(ltrim(concat('    ', 'a')));
-select quote(trim(concat('    ', 'a')));
->>>>>>> 8feedada
+select quote(trim(concat('    ', 'a')));