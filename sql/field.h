#ifndef FIELD_INCLUDED
#define FIELD_INCLUDED
/* Copyright (c) 2000, 2015, Oracle and/or its affiliates.
   Copyright (c) 2008, 2020, MariaDB Corporation.

   This program is free software; you can redistribute it and/or modify
   it under the terms of the GNU General Public License as published by
   the Free Software Foundation; version 2 of the License.

   This program is distributed in the hope that it will be useful,
   but WITHOUT ANY WARRANTY; without even the implied warranty of
   MERCHANTABILITY or FITNESS FOR A PARTICULAR PURPOSE.  See the
   GNU General Public License for more details.

   You should have received a copy of the GNU General Public License
   along with this program; if not, write to the Free Software
   Foundation, Inc., 51 Franklin St, Fifth Floor, Boston, MA 02110-1335  USA */

/*
  Because of the function make_new_field() all field classes that have static
  variables must declare the size_of() member function.
*/

#ifdef USE_PRAGMA_INTERFACE
#pragma interface			/* gcc class implementation */
#endif

#include "mysqld.h"                             /* system_charset_info */
#include "table.h"                              /* TABLE */
#include "sql_string.h"                         /* String */
#include "my_decimal.h"                         /* my_decimal */
#include "sql_error.h"                          /* Sql_condition */
#include "compat56.h"

class Send_field;
class Copy_field;
class Protocol;
class Create_field;
class Relay_log_info;
class Field;
class Column_statistics;
class Column_statistics_collected;
class Item_func;
class Item_bool_func;
class Item_equal;

enum enum_check_fields
{
  CHECK_FIELD_IGNORE,
  CHECK_FIELD_WARN,
  CHECK_FIELD_ERROR_FOR_NULL
};

/*
  Common declarations for Field and Item
*/
class Value_source
{
protected:

  // Parameters for warning and note generation
  class Warn_filter
  {
    bool m_want_warning_edom;
    bool m_want_note_truncated_spaces;
  public:
    Warn_filter(bool want_warning_edom, bool want_note_truncated_spaces) :
     m_want_warning_edom(want_warning_edom),
     m_want_note_truncated_spaces(want_note_truncated_spaces)
    { }
    Warn_filter(const THD *thd);
    bool want_warning_edom() const
    { return m_want_warning_edom; }
    bool want_note_truncated_spaces() const
    { return m_want_note_truncated_spaces; }
  };
  class Warn_filter_all: public Warn_filter
  {
  public:
    Warn_filter_all() :Warn_filter(true, true) { }
  };

  class Converter_double_to_longlong
  {
  protected:
    bool m_error;
    longlong m_result;
  public:
    Converter_double_to_longlong(double nr, bool unsigned_flag);
    longlong result() const { return m_result; }
    bool error() const { return m_error; }
    void push_warning(THD *thd, double nr, bool unsigned_flag);
  };
  class Converter_double_to_longlong_with_warn:
    public Converter_double_to_longlong
  {
  public:
    Converter_double_to_longlong_with_warn(THD *thd, double nr,
                                           bool unsigned_flag)
      :Converter_double_to_longlong(nr, unsigned_flag)
    {
      if (m_error)
        push_warning(thd, nr, unsigned_flag);
    }
    Converter_double_to_longlong_with_warn(double nr, bool unsigned_flag)
      :Converter_double_to_longlong(nr, unsigned_flag)
    {
      if (m_error)
        push_warning(current_thd, nr, unsigned_flag);
    }
  };

  // String-to-number converters
  class Converter_string_to_number
  {
  protected:
    char *m_end_of_num; // Where the low-level conversion routine stopped
    int m_error;        // The error code returned by the low-level routine
    bool m_edom;        // If EDOM-alike error happened during conversion
    /**
      Check string-to-number conversion and produce a warning if
      - could not convert any digits (EDOM-alike error)
      - found garbage at the end of the string
      - found extra spaces at the end (a note)
      See also Field_num::check_edom_and_truncation() for a similar function.

      @param thd         - the thread that will be used to generate warnings.
                           Can be NULL (which means current_thd will be used
                           if a warning is really necessary).
      @param type        - name of the data type
                           (e.g. "INTEGER", "DECIMAL", "DOUBLE")
      @param cs          - character set of the original string
      @param str         - the original string
      @param end         - the end of the string
      @param allow_notes - tells if trailing space notes should be displayed
                           or suppressed.

      Unlike Field_num::check_edom_and_truncation(), this function does not
      distinguish between EDOM and truncation and reports the same warning for
      both cases. Perhaps we should eventually print different warnings,
      to make the explicit CAST work closer to the implicit cast in
      Field_xxx::store().
    */
    void check_edom_and_truncation(THD *thd, Warn_filter filter,
                                   const char *type,
                                   CHARSET_INFO *cs,
                                   const char *str,
                                   size_t length) const;
  public:
    int error() const { return m_error; }
  };

  class Converter_strntod: public Converter_string_to_number
  {
    double m_result;
  public:
    Converter_strntod(CHARSET_INFO *cs, const char *str, size_t length)
    {
      m_result= my_strntod(cs, (char *) str, length, &m_end_of_num, &m_error);
      // strntod() does not set an error if the input string was empty
      m_edom= m_error !=0 || str == m_end_of_num;
    }
    double result() const { return m_result; }
  };

  class Converter_string_to_longlong: public Converter_string_to_number
  {
  protected:
    longlong m_result;
  public:
    longlong result() const { return m_result; }
  };

  class Converter_strntoll: public Converter_string_to_longlong
  {
  public:
    Converter_strntoll(CHARSET_INFO *cs, const char *str, size_t length)
    {
      m_result= my_strntoll(cs, str, length, 10, &m_end_of_num, &m_error);
      /*
         All non-zero errors means EDOM error.
         strntoll() does not set an error if the input string was empty.
         Check it here.
         Notice the different with the same condition in Converter_strntoll10.
      */
      m_edom= m_error != 0 || str == m_end_of_num;
    }
  };

  class Converter_strtoll10: public Converter_string_to_longlong
  {
  public:
    Converter_strtoll10(CHARSET_INFO *cs, const char *str, size_t length)
    {
      m_end_of_num= (char *) str + length;
      m_result= (*(cs->cset->strtoll10))(cs, str, &m_end_of_num, &m_error);
      /*
        Negative error means "good negative number".
        Only a positive m_error value means a real error.
        strtoll10() sets error to MY_ERRNO_EDOM in case of an empty string,
        so we don't have to additionally catch empty strings here.
      */
      m_edom= m_error > 0;
    }
  };

  class Converter_str2my_decimal: public Converter_string_to_number
  {
  public:
    Converter_str2my_decimal(uint mask,
                             CHARSET_INFO *cs, const char *str, size_t length,
                             my_decimal *buf)
    {
      m_error= str2my_decimal(mask, str,(uint) length, cs,
                              buf, (const char **) &m_end_of_num);
      // E_DEC_TRUNCATED means a very minor truncation: '1e-100' -> 0
      m_edom= m_error && m_error != E_DEC_TRUNCATED;
    }
  };


  // String-to-number converters with automatic warning generation
  class Converter_strntod_with_warn: public Converter_strntod
  {
  public:
    Converter_strntod_with_warn(THD *thd, Warn_filter filter,
                                CHARSET_INFO *cs,
                                const char *str, size_t length)
      :Converter_strntod(cs, str, length)
    {
      check_edom_and_truncation(thd, filter, "DOUBLE", cs, str, length);
    }
  };

  class Converter_strntoll_with_warn: public Converter_strntoll
  {
  public:
    Converter_strntoll_with_warn(THD *thd, Warn_filter filter,
                                 CHARSET_INFO *cs,
                                 const char *str, size_t length)
      :Converter_strntoll(cs, str, length)
    {
      check_edom_and_truncation(thd, filter, "INTEGER", cs, str, length);
    }
  };

  class Converter_strtoll10_with_warn: public Converter_strtoll10
  {
  public:
    Converter_strtoll10_with_warn(THD *thd, Warn_filter filter,
                                 CHARSET_INFO *cs,
                                 const char *str, size_t length)
      :Converter_strtoll10(cs, str, length)
    {
      check_edom_and_truncation(thd, filter, "INTEGER", cs, str, length);
    }
  };

  class Converter_str2my_decimal_with_warn: public Converter_str2my_decimal
  {
  public:
    Converter_str2my_decimal_with_warn(THD *thd, Warn_filter filter,
                                       uint mask, CHARSET_INFO *cs,
                                       const char *str, size_t length,
                                       my_decimal *buf)
     :Converter_str2my_decimal(mask, cs, str, length, buf)
    {
      check_edom_and_truncation(thd, filter, "DECIMAL", cs, str, length);
    }
  };


  // String-to-number conversion methods for the old code compatibility
  longlong longlong_from_string_with_check(CHARSET_INFO *cs, const char *cptr,
                                           const char *end) const
  {
    /*
      TODO: Give error if we wanted a signed integer and we got an unsigned
      one

      Notice, longlong_from_string_with_check() honors thd->no_error, because
      it's used to handle queries like this:
        SELECT COUNT(@@basedir);
      and is called when Item_func_get_system_var::update_null_value()
      suppresses warnings and then calls val_int().
      The other methods {double|decimal}_from_string_with_check() ignore
      thd->no_errors, because they are not used for update_null_value()
      and they always allow all kind of warnings.
    */
    THD *thd= current_thd;
    return Converter_strtoll10_with_warn(thd, Warn_filter(thd),
                                         cs, cptr, end - cptr).result();
  }

  double double_from_string_with_check(CHARSET_INFO *cs, const char *cptr,
                                       const char *end) const
  {
    return Converter_strntod_with_warn(NULL, Warn_filter_all(),
                                       cs, cptr, end - cptr).result();
  }
  my_decimal *decimal_from_string_with_check(my_decimal *decimal_value,
                                             CHARSET_INFO *cs,
                                             const char *cptr,
                                             const char *end)
  {
    Converter_str2my_decimal_with_warn(NULL, Warn_filter_all(),
                                       E_DEC_FATAL_ERROR & ~E_DEC_BAD_NUM,
                                       cs, cptr, end - cptr, decimal_value);
    return decimal_value;
  }

  longlong longlong_from_hex_hybrid(const char *str, uint32 length)
  {
    const char *end= str + length;
    const char *ptr= end - MY_MIN(length, sizeof(longlong));
    ulonglong value= 0;
    for ( ; ptr != end ; ptr++)
      value= (value << 8) + (ulonglong) (uchar) *ptr;
    return (longlong) value;
  }

  longlong longlong_from_string_with_check(const String *str) const
  {
    return longlong_from_string_with_check(str->charset(),
                                           str->ptr(), str->end());
  }
  double double_from_string_with_check(const String *str) const
  {
    return double_from_string_with_check(str->charset(),
                                         str->ptr(), str->end());
  }
  my_decimal *decimal_from_string_with_check(my_decimal *decimal_value,
                                             const String *str)
  {
    return decimal_from_string_with_check(decimal_value, str->charset(),
                                          str->ptr(), str->end());
  }
  // End of String-to-number conversion methods

public:
  /*
    The enumeration Subst_constraint is currently used only in implementations
    of the virtual function subst_argument_checker.
  */
  enum Subst_constraint
  {
    ANY_SUBST,           /* Any substitution for a field is allowed  */
    IDENTITY_SUBST       /* Substitution for a field is allowed if any two
                            different values of the field type are not equal */
  };
  /*
    Item context attributes.
    Comparison functions pass their attributes to propagate_equal_fields().
    For example, for string comparison, the collation of the comparison
    operation is important inside propagate_equal_fields().
  */
  class Context
  {
    /*
      Which type of propagation is allowed:
      - ANY_SUBST (loose equality, according to the collation), or
      - IDENTITY_SUBST (strict binary equality).
    */
    Subst_constraint m_subst_constraint;
    /*
      Comparison type.
      Impostant only when ANY_SUBSTS.
    */
    Item_result m_compare_type;
    /*
      Collation of the comparison operation.
      Important only when ANY_SUBST.
    */
    CHARSET_INFO *m_compare_collation;
  public:
    Context(Subst_constraint subst, Item_result type, CHARSET_INFO *cs)
      :m_subst_constraint(subst),
       m_compare_type(type),
       m_compare_collation(cs) { }
    Subst_constraint subst_constraint() const { return m_subst_constraint; }
    Item_result compare_type() const
    {
      DBUG_ASSERT(m_subst_constraint == ANY_SUBST);
      return m_compare_type;
    }
    CHARSET_INFO *compare_collation() const
    {
      DBUG_ASSERT(m_subst_constraint == ANY_SUBST);
      return m_compare_collation;
    }
  };
  class Context_identity: public Context
  { // Use this to request only exact value, no invariants.
  public:
     Context_identity()
      :Context(IDENTITY_SUBST, STRING_RESULT, &my_charset_bin) { }
  };
  class Context_boolean: public Context
  { // Use this when an item is [a part of] a boolean expression
  public:
    Context_boolean() :Context(ANY_SUBST, INT_RESULT, &my_charset_bin) { }
  };
};


enum Derivation
{
  DERIVATION_IGNORABLE= 6,
  DERIVATION_NUMERIC= 5,
  DERIVATION_COERCIBLE= 4,
  DERIVATION_SYSCONST= 3,
  DERIVATION_IMPLICIT= 2,
  DERIVATION_NONE= 1,
  DERIVATION_EXPLICIT= 0
};


#define STORAGE_TYPE_MASK 7
#define COLUMN_FORMAT_MASK 7
#define COLUMN_FORMAT_SHIFT 3

#define my_charset_numeric      my_charset_latin1
#define MY_REPERTOIRE_NUMERIC   MY_REPERTOIRE_ASCII

/* The length of the header part for each virtual column in the .frm file */
#define FRM_VCOL_OLD_HEADER_SIZE(b) (3 + MY_TEST(b))
#define FRM_VCOL_NEW_BASE_SIZE 16
#define FRM_VCOL_NEW_HEADER_SIZE 6

class Count_distinct_field;

struct ha_field_option_struct;

struct st_cache_field;
int field_conv(Field *to,Field *from);
int truncate_double(double *nr, uint field_length, uint dec,
                    bool unsigned_flag, double max_value);

inline uint get_enum_pack_length(int elements)
{
  return elements < 256 ? 1 : 2;
}

inline uint get_set_pack_length(int elements)
{
  uint len= (elements + 7) / 8;
  return len > 4 ? 8 : len;
}


/**
  Tests if field type is temporal and has date part,
  i.e. represents DATE, DATETIME or TIMESTAMP types in SQL.

  @param type    Field type, as returned by field->type().
  @retval true   If field type is temporal type with date part.
  @retval false  If field type is not temporal type with date part.
*/
inline bool is_temporal_type_with_date(enum_field_types type)
{
  switch (type)
  {
  case MYSQL_TYPE_DATE:
  case MYSQL_TYPE_DATETIME:
  case MYSQL_TYPE_TIMESTAMP:
    return true;
  case MYSQL_TYPE_DATETIME2:
  case MYSQL_TYPE_TIMESTAMP2:
    DBUG_ASSERT(0); // field->real_type() should not get to here.
  default:
    return false;
  }
}


/**
   Recognizer for concrete data type (called real_type for some reason),
   returning true if it is one of the TIMESTAMP types.
*/
inline bool is_timestamp_type(enum_field_types type)
{
  return type == MYSQL_TYPE_TIMESTAMP || type == MYSQL_TYPE_TIMESTAMP2;
}


/**
  Convert temporal real types as returned by field->real_type()
  to field type as returned by field->type().
  
  @param real_type  Real type.
  @retval           Field type.
*/
inline enum_field_types real_type_to_type(enum_field_types real_type)
{
  switch (real_type)
  {
  case MYSQL_TYPE_TIME2:
    return MYSQL_TYPE_TIME;
  case MYSQL_TYPE_DATETIME2:
    return MYSQL_TYPE_DATETIME;
  case MYSQL_TYPE_TIMESTAMP2:
    return MYSQL_TYPE_TIMESTAMP;
  case MYSQL_TYPE_NEWDATE:
    return MYSQL_TYPE_DATE;
  /* Note: NEWDECIMAL is a type, not only a real_type */
  default: return real_type;
  }
}


static inline enum enum_mysql_timestamp_type
mysql_type_to_time_type(enum enum_field_types mysql_type)
{
  switch(mysql_type) {
  case MYSQL_TYPE_TIME2:
  case MYSQL_TYPE_TIME: return MYSQL_TIMESTAMP_TIME;
  case MYSQL_TYPE_TIMESTAMP2:
  case MYSQL_TYPE_TIMESTAMP:
  case MYSQL_TYPE_DATETIME2:
  case MYSQL_TYPE_DATETIME: return MYSQL_TIMESTAMP_DATETIME;
  case MYSQL_TYPE_NEWDATE:
  case MYSQL_TYPE_DATE: return MYSQL_TIMESTAMP_DATE;
  default: return MYSQL_TIMESTAMP_ERROR;
  }
}


/**
  Tests if field type is temporal, i.e. represents
  DATE, TIME, DATETIME or TIMESTAMP types in SQL.
     
  @param type    Field type, as returned by field->type().
  @retval true   If field type is temporal
  @retval false  If field type is not temporal
*/
inline bool is_temporal_type(enum_field_types type)
{
  return mysql_type_to_time_type(type) != MYSQL_TIMESTAMP_ERROR;
}


/**
  Tests if field type is temporal and has time part,
  i.e. represents TIME, DATETIME or TIMESTAMP types in SQL.

  @param type    Field type, as returned by field->type().
  @retval true   If field type is temporal type with time part.
  @retval false  If field type is not temporal type with time part.
*/
inline bool is_temporal_type_with_time(enum_field_types type)
{
  switch (type)
  {
  case MYSQL_TYPE_TIME:
  case MYSQL_TYPE_DATETIME:
  case MYSQL_TYPE_TIMESTAMP:
    return true;
  default:
    return false;
  }
}

enum enum_vcol_info_type
{
  VCOL_GENERATED_VIRTUAL, VCOL_GENERATED_STORED,
  VCOL_DEFAULT, VCOL_CHECK_FIELD, VCOL_CHECK_TABLE,
  /* Additional types should be added here */
  /* Following is the highest value last   */
  VCOL_TYPE_NONE = 127 // Since the 0 value is already in use
};

static inline const char *vcol_type_name(enum_vcol_info_type type)
{
  switch (type)
  {
  case VCOL_GENERATED_VIRTUAL:
  case VCOL_GENERATED_STORED:
    return "GENERATED ALWAYS AS";
  case VCOL_DEFAULT:
    return "DEFAULT";
  case VCOL_CHECK_FIELD:
  case VCOL_CHECK_TABLE:
    return "CHECK";
  case VCOL_TYPE_NONE:
    return "UNTYPED";
  }
  return 0;
}

/*
  Flags for Virtual_column_info. If none is set, the expression must be
  a constant with no side-effects, so it's calculated at CREATE TABLE time,
  stored in table->record[2], and not recalculated for every statement.
*/
#define VCOL_FIELD_REF         1
#define VCOL_NON_DETERMINISTIC 2
#define VCOL_SESSION_FUNC      4  /* uses session data, e.g. USER or DAYNAME */
#define VCOL_TIME_FUNC         8
#define VCOL_AUTO_INC         16
#define VCOL_IMPOSSIBLE       32

#define VCOL_NOT_STRICTLY_DETERMINISTIC                       \
  (VCOL_NON_DETERMINISTIC | VCOL_TIME_FUNC | VCOL_SESSION_FUNC)

/*
  Virtual_column_info is the class to contain additional
  characteristics that is specific for a virtual/computed
  field such as:
   - the defining expression that is evaluated to compute the value
  of the field 
  - whether the field is to be stored in the database
  - whether the field is used in a partitioning expression
*/

class Virtual_column_info: public Sql_alloc
{
private:
  enum_vcol_info_type vcol_type; /* Virtual column expression type */
  /*
    The following data is only updated by the parser and read
    when a Create_field object is created/initialized.
  */
  enum_field_types field_type;   /* Real field type*/
  /* Flag indicating that the field used in a partitioning expression */
  bool in_partitioning_expr;

public:
  /* Flag indicating  that the field is physically stored in the database */
  bool stored_in_db;
  bool utf8;                                    /* Already in utf8 */
  bool automatic_name;
  Item *expr;
  LEX_STRING name;                              /* Name of constraint */
  /* see VCOL_* (VCOL_FIELD_REF, ...) */
  uint flags;

  Virtual_column_info()
  : vcol_type((enum_vcol_info_type)VCOL_TYPE_NONE),
    field_type((enum enum_field_types)MYSQL_TYPE_VIRTUAL),
    in_partitioning_expr(FALSE), stored_in_db(FALSE),
    utf8(TRUE), automatic_name(FALSE), expr(NULL), flags(0)
  {
    name.str= NULL;
    name.length= 0;
  };
  ~Virtual_column_info() {}
  enum_vcol_info_type get_vcol_type() const
  {
    return vcol_type;
  }
  void set_vcol_type(enum_vcol_info_type v_type)
  {
    vcol_type= v_type;
  }
  const char *get_vcol_type_name() const
  {
    DBUG_ASSERT(vcol_type != VCOL_TYPE_NONE);
    return vcol_type_name(vcol_type);
  }
  enum_field_types get_real_type() const
  {
    return field_type;
  }
  void set_field_type(enum_field_types fld_type)
  {
    /* Calling this function can only be done once. */
    field_type= fld_type;
  }
  bool is_stored() const
  {
    return stored_in_db;
  }
  void set_stored_in_db_flag(bool stored)
  {
    stored_in_db= stored;
  }
  bool is_in_partitioning_expr() const
  {
    return in_partitioning_expr;
  }
  void mark_as_in_partitioning_expr()
  {
    in_partitioning_expr= TRUE;
  }
  inline bool is_equal(const Virtual_column_info* vcol) const;
  inline void print(String*);
};

class Field: public Value_source
{
  Field(const Item &);				/* Prevent use of these */
  void operator=(Field &);
protected:
  int save_in_field_str(Field *to)
  {
    StringBuffer<MAX_FIELD_WIDTH> result(charset());
    val_str(&result);
    return to->store(result.ptr(), result.length(), charset());
  }
  void error_generated_column_function_is_not_allowed(THD *thd, bool error)
                                                      const;
  static void do_field_int(Copy_field *copy);
  static void do_field_real(Copy_field *copy);
  static void do_field_string(Copy_field *copy);
  static void do_field_temporal(Copy_field *copy);
  static void do_field_timestamp(Copy_field *copy);
  static void do_field_decimal(Copy_field *copy);
public:
  static void *operator new(size_t size, MEM_ROOT *mem_root) throw ()
  { return alloc_root(mem_root, size); }
  static void *operator new(size_t size) throw ()
  { return thd_alloc(current_thd, size); }
  static void operator delete(void *ptr_arg, size_t size) { TRASH_FREE(ptr_arg, size); }
  static void operator delete(void *ptr, MEM_ROOT *mem_root)
  { DBUG_ASSERT(0); }

  uchar		*ptr;			// Position to field in record
  /**
     Byte where the @c NULL bit is stored inside a record. If this Field is a
     @c NOT @c NULL field, this member is @c NULL.
  */
  uchar		*null_ptr;
  /*
    Note that you can use table->in_use as replacement for current_thd member
    only inside of val_*() and store() members (e.g. you can't use it in cons)
  */
  TABLE *table;                                 // Pointer for table
  TABLE *orig_table;                            // Pointer to original table
  const char * const *table_name;
  const char *field_name;
  /** reference to the list of options or NULL */
  engine_option_value *option_list;
  ha_field_option_struct *option_struct;   /* structure with parsed options */
  LEX_STRING	comment;
  /* Field is part of the following keys */
  key_map	key_start, part_of_key, part_of_key_not_clustered;

  /*
    Bitmap of indexes that have records ordered by col1, ... this_field, ...

    For example, INDEX (col(prefix_n)) is not present in col.part_of_sortkey.
  */
  key_map       part_of_sortkey;
  /*
    We use three additional unireg types for TIMESTAMP to overcome limitation
    of current binary format of .frm file. We'd like to be able to support
    NOW() as default and on update value for such fields but unable to hold
    this info anywhere except unireg_check field. This issue will be resolved
    in more clean way with transition to new text based .frm format.
    See also comment for Field_timestamp::Field_timestamp().
  */
  enum utype  {
    NONE=0,
    NEXT_NUMBER=15,             // AUTO_INCREMENT
    TIMESTAMP_OLD_FIELD=18,     // TIMESTAMP created before 4.1.3
    TIMESTAMP_DN_FIELD=21,      // TIMESTAMP DEFAULT NOW()
    TIMESTAMP_UN_FIELD=22,      // TIMESTAMP ON UPDATE NOW()
    TIMESTAMP_DNUN_FIELD=23     // TIMESTAMP DEFAULT NOW() ON UPDATE NOW()
    };
  enum geometry_type
  {
    GEOM_GEOMETRY = 0, GEOM_POINT = 1, GEOM_LINESTRING = 2, GEOM_POLYGON = 3,
    GEOM_MULTIPOINT = 4, GEOM_MULTILINESTRING = 5, GEOM_MULTIPOLYGON = 6,
    GEOM_GEOMETRYCOLLECTION = 7
  };
  enum imagetype { itRAW, itMBR};

  utype		unireg_check;
  uint32	field_length;		// Length of field
  uint32	flags;
  uint16        field_index;            // field number in fields array
  uchar		null_bit;		// Bit used to test null bit
  /**
     If true, this field was created in create_tmp_field_from_item from a NULL
     value. This means that the type of the field is just a guess, and the type
     may be freely coerced to another type.

     @see create_tmp_field_from_item
     @see Item_type_holder::get_real_type

   */
  bool is_created_from_null_item;

  /* 
    Selectivity of the range condition over this field.
    When calculating this selectivity a range predicate
    is taken into account only if:
    - it is extracted from the WHERE clause
    - it depends only on the table the field belongs to 
  */
  double cond_selectivity;

  /* 
    The next field in the class of equal fields at the top AND level
    of the WHERE clause
  */ 
  Field *next_equal_field;

  /*
    This structure is used for statistical data on the column
    that has been read from the statistical table column_stat
  */ 
  Column_statistics *read_stats;
  /*
    This structure is used for statistical data on the column that
    is collected by the function collect_statistics_for_table
  */
  Column_statistics_collected *collected_stats;

  /* 
    This is additional data provided for any computed(virtual) field,
    default function or check constraint.
    In particular it includes a pointer to the item by which this field
    can be computed from other fields.
  */
  Virtual_column_info *vcol_info, *check_constraint, *default_value;

  Field(uchar *ptr_arg,uint32 length_arg,uchar *null_ptr_arg,
        uchar null_bit_arg, utype unireg_check_arg,
        const char *field_name_arg);
  virtual ~Field() {}
  /**
    Convenience definition of a copy function returned by
    Field::get_copy_func()
  */
  typedef void Copy_func(Copy_field*);
  virtual Copy_func *get_copy_func(const Field *from) const= 0;
  /* Store functions returns 1 on overflow and -1 on fatal error */
  virtual int  store_field(Field *from) { return from->save_in_field(this); }
  virtual int  save_in_field(Field *to)= 0;
  /**
    Check if it is possible just copy the value
    of the field 'from' to the field 'this', e.g. for
      INSERT INTO t1 (field1) SELECT field2 FROM t2;
    @param from   - The field to copy from
    @retval true  - it is possible to just copy value of 'from' to 'this'
    @retval false - conversion is needed
  */
  virtual bool memcpy_field_possible(const Field *from) const= 0;
  virtual int  store(const char *to, uint length,CHARSET_INFO *cs)=0;
  virtual int  store_hex_hybrid(const char *str, uint length);
  virtual int  store(double nr)=0;
  virtual int  store(longlong nr, bool unsigned_val)=0;
  virtual int  store_decimal(const my_decimal *d)=0;
  virtual int  store_time_dec(MYSQL_TIME *ltime, uint dec);
  virtual int  store_timestamp(my_time_t timestamp, ulong sec_part);
  int store_time(MYSQL_TIME *ltime)
  { return store_time_dec(ltime, TIME_SECOND_PART_DIGITS); }
  int store(const char *to, uint length, CHARSET_INFO *cs,
            enum_check_fields check_level);
  int store(const LEX_STRING *ls, CHARSET_INFO *cs)
  { return store(ls->str, (uint32) ls->length, cs); }
#ifdef HAVE_valgrind_or_MSAN
  /**
    Mark unused memory in the field as defined. Mainly used to ensure
    that if we write full field to disk (for example in
    Count_distinct_field::add(), we don't write unitalized data to
    disk which would confuse valgrind or MSAN.
  */
  virtual void mark_unused_memory_as_defined() {}
#else
  void mark_unused_memory_as_defined() {}
#endif

  virtual double val_real(void)=0;
  virtual longlong val_int(void)=0;
  /*
    Get ulonglong representation.
    Negative values are truncated to 0.
  */
  virtual ulonglong val_uint(void)
  {
    longlong nr= val_int();
    return nr < 0 ? 0 : (ulonglong) nr;
  }
  virtual bool val_bool(void)= 0;
  virtual my_decimal *val_decimal(my_decimal *);
  inline String *val_str(String *str) { return val_str(str, str); }
  /*
     val_str(buf1, buf2) gets two buffers and should use them as follows:
     if it needs a temp buffer to convert result to string - use buf1
       example Field_tiny::val_str()
     if the value exists as a string already - use buf2
       example Field_string::val_str()
     consequently, buf2 may be created as 'String buf;' - no memory
     will be allocated for it. buf1 will be allocated to hold a
     value if it's too small. Using allocated buffer for buf2 may result in
     an unnecessary free (and later, may be an alloc).
     This trickery is used to decrease a number of malloc calls.
  */
  virtual String *val_str(String*,String *)=0;
  String *val_int_as_str(String *val_buffer, bool unsigned_flag);
  fast_field_copier get_fast_field_copier(const Field *from);
  /*
   str_needs_quotes() returns TRUE if the value returned by val_str() needs
   to be quoted when used in constructing an SQL query.
  */
  virtual bool str_needs_quotes() { return FALSE; }
  virtual Item_result result_type () const=0;
  virtual Item_result cmp_type () const { return result_type(); }
  static bool type_can_have_key_part(enum_field_types);
  static enum_field_types field_type_merge(enum_field_types, enum_field_types);
  static Item_result result_merge_type(enum_field_types);
  virtual bool eq(Field *field)
  {
    return (ptr == field->ptr && null_ptr == field->null_ptr &&
            null_bit == field->null_bit && field->type() == type());
  }
  virtual bool eq_def(const Field *field) const;
  
  /*
    pack_length() returns size (in bytes) used to store field data in memory
    (i.e. it returns the maximum size of the field in a row of the table,
    which is located in RAM).
  */
  virtual uint32 pack_length() const { return (uint32) field_length; }

  /*
    pack_length_in_rec() returns size (in bytes) used to store field data on
    storage (i.e. it returns the maximal size of the field in a row of the
    table, which is located on disk).
  */
  virtual uint32 pack_length_in_rec() const { return pack_length(); }
  virtual bool compatible_field_size(uint metadata, Relay_log_info *rli,
                                     uint16 mflags, int *order);
  virtual uint pack_length_from_metadata(uint field_metadata)
  {
    DBUG_ENTER("Field::pack_length_from_metadata");
    DBUG_RETURN(field_metadata);
  }
  virtual uint row_pack_length() const { return 0; }
  virtual int save_field_metadata(uchar *first_byte)
  { return do_save_field_metadata(first_byte); }

  /*
    data_length() return the "real size" of the data in memory.
  */
  virtual uint32 data_length() { return pack_length(); }
  virtual uint32 sort_length() const { return pack_length(); }

  /* 
    Get the number bytes occupied by the value in the field.
    CHAR values are stripped of trailing spaces.
    Flexible values are stripped of their length.
  */
  virtual uint32 value_length()
  {
    uint len;
    if (!zero_pack() &&
	(type() == MYSQL_TYPE_STRING &&
        (len= pack_length()) >= 4 && len < 256))
    {
      uchar *str, *end;
      for (str= ptr, end= str+len; end > str && end[-1] == ' '; end--) {}
      len=(uint) (end-str); 
      return len;
    } 
    return data_length();
  }

  /**
     Get the maximum size of the data in packed format.

     @return Maximum data length of the field when packed using the
     Field::pack() function.
   */
  virtual uint32 max_data_length() const {
    return pack_length();
  };

  virtual int reset(void) { bzero(ptr,pack_length()); return 0; }
  virtual void reset_fields() {}
  const uchar *ptr_in_record(const uchar *record) const
  {
    my_ptrdiff_t l_offset= (my_ptrdiff_t) (record -  table->record[0]);
    return ptr + l_offset;
  }
  virtual int set_default();

  bool has_update_default_function() const
  {
    return flags & ON_UPDATE_NOW_FLAG;
  }
  bool has_default_now_unireg_check() const
  {
    return unireg_check == TIMESTAMP_DN_FIELD
        || unireg_check == TIMESTAMP_DNUN_FIELD;
  }

  /*
    Mark the field as having a value supplied by the client, thus it should
    not be auto-updated.
  */
  void set_has_explicit_value()
  {
    bitmap_set_bit(&table->has_value_set, field_index);
  }
  bool has_explicit_value()
  {
    return bitmap_is_set(&table->has_value_set, field_index);
  }

  virtual bool binary() const { return 1; }
  virtual bool zero_pack() const { return 1; }
  virtual enum ha_base_keytype key_type() const { return HA_KEYTYPE_BINARY; }
  virtual uint32 key_length() const { return pack_length(); }
  virtual enum_field_types type() const =0;
  virtual enum_field_types real_type() const { return type(); }
  virtual enum_field_types binlog_type() const
  {
    /*
      Binlog stores field->type() as type code by default. For example,
      it puts MYSQL_TYPE_STRING in case of CHAR, VARCHAR, SET and ENUM,
      with extra data type details put into metadata.

      Binlog behaviour slightly differs between various MySQL and MariaDB
      versions for the temporal data types TIME, DATETIME and TIMESTAMP.

      MySQL prior to 5.6 uses MYSQL_TYPE_TIME, MYSQL_TYPE_DATETIME 
      and MYSQL_TYPE_TIMESTAMP type codes in binlog and stores no 
      additional metadata.

      MariaDB-5.3 implements new versions for TIME, DATATIME, TIMESTAMP
      with fractional second precision, but uses the old format for the
      types TIME(0), DATETIME(0), TIMESTAMP(0), and it still stores
      MYSQL_TYPE_TIME, MYSQL_TYPE_DATETIME and MYSQL_TYPE_TIMESTAMP in binlog,
      with no additional metadata.
      So row-based replication between temporal data types of
      different precision is not possible in MariaDB.

      MySQL-5.6 also implements a new version of TIME, DATETIME, TIMESTAMP
      which support fractional second precision 0..6, and use the new
      format even for the types TIME(0), DATETIME(0), TIMESTAMP(0).
      For these new data types, MySQL-5.6 stores new type codes 
      MYSQL_TYPE_TIME2, MYSQL_TYPE_DATETIME2, MYSQL_TYPE_TIMESTAMP2 in binlog,
      with fractional precision 0..6 put into metadata.
      This makes it in theory possible to do row-based replication between
      columns of different fractional precision (e.g. from TIME(1) on master
      to TIME(6) on slave). However, it's not currently fully implemented yet.
      MySQL-5.6 can only do row-based replication from the old types
      TIME, DATETIME, TIMESTAMP (represented by MYSQL_TYPE_TIME,
      MYSQL_TYPE_DATETIME and MYSQL_TYPE_TIMESTAMP type codes in binlog)
      to the new corresponding types TIME(0), DATETIME(0), TIMESTAMP(0).

      Note: MariaDB starting from the version 10.0 understands the new
      MySQL-5.6 type codes MYSQL_TYPE_TIME2, MYSQL_TYPE_DATETIME2,
      MYSQL_TYPE_TIMESTAMP2. When started over MySQL-5.6 tables both on
      master and on slave, MariaDB-10.0 can also do row-based replication
      from the old types TIME, DATETIME, TIMESTAMP to the new MySQL-5.6
      types TIME(0), DATETIME(0), TIMESTAMP(0).

      Note: perhaps binlog should eventually be modified to store
      real_type() instead of type() for all column types.
    */
    return type();
  }
  inline  int cmp(const uchar *str) { return cmp(ptr,str); }
  virtual int cmp(const uchar *,const uchar *)=0;
<<<<<<< HEAD
  virtual int cmp_binary(const uchar *a,const uchar *b, uint32 max_length=~0U)
=======
  /*
    The following method is used for comparing prefix keys.
    Currently it's only used in partitioning.
  */
  virtual int cmp_prefix(const uchar *a, const uchar *b, size_t prefix_len)
  { return cmp(a, b); }
  virtual int cmp_binary(const uchar *a,const uchar *b, uint32 max_length=~0L)
>>>>>>> 09ec8e2e
  { return memcmp(a,b,pack_length()); }
  virtual int cmp_offset(uint row_offset)
  { return cmp(ptr,ptr+row_offset); }
  virtual int cmp_binary_offset(uint row_offset)
  { return cmp_binary(ptr, ptr+row_offset); };
  virtual int key_cmp(const uchar *a,const uchar *b)
  { return cmp(a, b); }
  virtual int key_cmp(const uchar *str, uint length)
  { return cmp(ptr,str); }
  /*
    Update the value m of the 'min_val' field with the current value v
    of this field if force_update is set to TRUE or if v < m.
    Return TRUE if the value has been updated.
  */  
  virtual bool update_min(Field *min_val, bool force_update)
  { 
    bool update_fl= force_update || cmp(ptr, min_val->ptr) < 0;
    if (update_fl)
    {
      min_val->set_notnull();
      memcpy(min_val->ptr, ptr, pack_length());
    }
    return update_fl;
  }
  /*
    Update the value m of the 'max_val' field with the current value v
    of this field if force_update is set to TRUE or if v > m.
    Return TRUE if the value has been updated.
  */  
  virtual bool update_max(Field *max_val, bool force_update)
  { 
    bool update_fl= force_update || cmp(ptr, max_val->ptr) > 0;
    if (update_fl)
    {
      max_val->set_notnull();
      memcpy(max_val->ptr, ptr, pack_length());
    }
    return update_fl;
  }
  virtual void store_field_value(uchar *val, uint len)
  {
     memcpy(ptr, val, len);
  }
  virtual uint decimals() const { return 0; }
  /*
    Caller beware: sql_type can change str.Ptr, so check
    ptr() to see if it changed if you are using your own buffer
    in str and restore it with set() if needed
  */
  virtual void sql_type(String &str) const =0;
  virtual void sql_rpl_type(String *str) const { sql_type(*str); }
  virtual uint size_of() const =0;		// For new field
  inline bool is_null(my_ptrdiff_t row_offset= 0) const
  {
    /*
      The table may have been marked as containing only NULL values
      for all fields if it is a NULL-complemented row of an OUTER JOIN
      or if the query is an implicitly grouped query (has aggregate
      functions but no GROUP BY clause) with no qualifying rows. If
      this is the case (in which TABLE::null_row is true), the field
      is considered to be NULL.

      Note that if a table->null_row is set then also all null_bits are
      set for the row.

      In the case of the 'result_field' for GROUP BY, table->null_row might
      refer to the *next* row in the table (when the algorithm is: read the
      next row, see if any of group column values have changed, send the
      result - grouped - row to the client if yes). So, table->null_row might
      be wrong, but such a result_field is always nullable (that's defined by
      original_field->maybe_null()) and we trust its null bit.
    */
    return null_ptr ? null_ptr[row_offset] & null_bit : table->null_row;
  }
  inline bool is_real_null(my_ptrdiff_t row_offset= 0) const
    { return null_ptr && (null_ptr[row_offset] & null_bit); }
  inline bool is_null_in_record(const uchar *record) const
  {
    if (maybe_null_in_table())
      return record[(uint) (null_ptr - table->record[0])] & null_bit;
    return 0;
  }
  inline void set_null(my_ptrdiff_t row_offset= 0)
    { if (null_ptr) null_ptr[row_offset]|= null_bit; }
  inline void set_notnull(my_ptrdiff_t row_offset= 0)
    { if (null_ptr) null_ptr[row_offset]&= (uchar) ~null_bit; }
  inline bool maybe_null(void) const
  { return null_ptr != 0 || table->maybe_null; }
  // Set to NULL on LOAD DATA or LOAD XML
  virtual bool load_data_set_null(THD *thd);
  // Reset when a LOAD DATA file ended unexpectedly
  virtual bool load_data_set_no_data(THD *thd, bool fixed_format);
  void load_data_set_value(const char *pos, uint length, CHARSET_INFO *cs);

  /* @return true if this field is NULL-able (even if temporarily) */
  inline bool real_maybe_null(void) const { return null_ptr != 0; }
  uint null_offset(const uchar *record) const
  { return (uint) (null_ptr - record); }
  /*
    For a NULL-able field (that can actually store a NULL value in a table)
    null_ptr points to the "null bitmap" in the table->record[0] header. For
    NOT NULL fields it is either 0 or points outside table->record[0] into the
    table->triggers->extra_null_bitmap (so that the field can store a NULL
    value temporarily, only in memory)
  */
  bool maybe_null_in_table() const
  { return null_ptr >= table->record[0] && null_ptr <= ptr; }

  uint null_offset() const
  { return null_offset(table->record[0]); }
  void set_null_ptr(uchar *p_null_ptr, uint p_null_bit)
  {
    null_ptr= p_null_ptr;
    null_bit= p_null_bit;
  }

  bool stored_in_db() const { return !vcol_info || vcol_info->stored_in_db; }
  bool check_vcol_sql_mode_dependency(THD *, vcol_init_mode mode) const;

  virtual sql_mode_t value_depends_on_sql_mode() const
  {
    return 0;
  }
  virtual sql_mode_t can_handle_sql_mode_dependency_on_store() const
  {
    return 0;
  }

  inline THD *get_thd() const
  { return likely(table) ? table->in_use : current_thd; }

  enum {
    LAST_NULL_BYTE_UNDEF= 0
  };

  /*
    Find the position of the last null byte for the field.

    SYNOPSIS
      last_null_byte()

    DESCRIPTION
      Return a pointer to the last byte of the null bytes where the
      field conceptually is placed.

    RETURN VALUE
      The position of the last null byte relative to the beginning of
      the record. If the field does not use any bits of the null
      bytes, the value 0 (LAST_NULL_BYTE_UNDEF) is returned.
   */
  size_t last_null_byte() const {
    size_t bytes= do_last_null_byte();
    DBUG_PRINT("debug", ("last_null_byte() ==> %ld", (long) bytes));
    DBUG_ASSERT(bytes <= table->s->null_bytes);
    return bytes;
  }

  void make_sort_key(uchar *buff, uint length);
  virtual void make_field(Send_field *);

  /*
    Some implementations actually may write up to 8 bytes regardless of what
    size was requested. This is due to the minimum value of the system variable
    max_sort_length.
  */

  virtual void sort_string(uchar *buff,uint length)=0;
  virtual bool optimize_range(uint idx, uint part);
  virtual void free() {}
  virtual Field *make_new_field(MEM_ROOT *root, TABLE *new_table,
                                bool keep_type);
  virtual Field *new_key_field(MEM_ROOT *root, TABLE *new_table,
                               uchar *new_ptr, uint32 length,
                               uchar *new_null_ptr, uint new_null_bit);
  Field *clone(MEM_ROOT *mem_root, TABLE *new_table);
  Field *clone(MEM_ROOT *mem_root, TABLE *new_table, my_ptrdiff_t diff);
  inline void move_field(uchar *ptr_arg,uchar *null_ptr_arg,uchar null_bit_arg)
  {
    ptr=ptr_arg; null_ptr=null_ptr_arg; null_bit=null_bit_arg;
  }
  inline void move_field(uchar *ptr_arg) { ptr=ptr_arg; }
  inline uchar *record_ptr() // record[0] or wherever the field was moved to
  {
    my_ptrdiff_t offset= table->s->field[field_index]->ptr - table->s->default_values;
    return ptr - offset;
  }
  virtual void move_field_offset(my_ptrdiff_t ptr_diff)
  {
    ptr=ADD_TO_PTR(ptr,ptr_diff, uchar*);
    if (null_ptr)
      null_ptr=ADD_TO_PTR(null_ptr,ptr_diff,uchar*);
  }
  virtual void get_image(uchar *buff, uint length, CHARSET_INFO *cs)
    { memcpy(buff,ptr,length); }
  virtual void set_image(const uchar *buff,uint length, CHARSET_INFO *cs)
    { memcpy(ptr,buff,length); }


  /*
    Copy a field part into an output buffer.

    SYNOPSIS
      Field::get_key_image()
      buff   [out] output buffer
      length       output buffer size
      type         itMBR for geometry blobs, otherwise itRAW

    DESCRIPTION
      This function makes a copy of field part of size equal to or
      less than "length" parameter value.
      For fields of string types (CHAR, VARCHAR, TEXT) the rest of buffer
      is padded by zero byte.

    NOTES
      For variable length character fields (i.e. UTF-8) the "length"
      parameter means a number of output buffer bytes as if all field
      characters have maximal possible size (mbmaxlen). In the other words,
      "length" parameter is a number of characters multiplied by
      field_charset->mbmaxlen.

    RETURN
      Number of copied bytes (excluding padded zero bytes -- see above).
  */

  virtual uint get_key_image(uchar *buff, uint length, imagetype type_arg)
  {
    get_image(buff, length, &my_charset_bin);
    return length;
  }
  virtual void set_key_image(const uchar *buff,uint length)
    { set_image(buff,length, &my_charset_bin); }
  inline longlong val_int_offset(uint row_offset)
    {
      ptr+=row_offset;
      longlong tmp=val_int();
      ptr-=row_offset;
      return tmp;
    }
  inline longlong val_int(const uchar *new_ptr)
  {
    uchar *old_ptr= ptr;
    longlong return_value;
    ptr= (uchar*) new_ptr;
    return_value= val_int();
    ptr= old_ptr;
    return return_value;
  }
  inline String *val_str(String *str, const uchar *new_ptr)
  {
    uchar *old_ptr= ptr;
    ptr= (uchar*) new_ptr;
    val_str(str);
    ptr= old_ptr;
    return str;
  }
  virtual bool send_binary(Protocol *protocol);

  virtual uchar *pack(uchar *to, const uchar *from, uint max_length);
  /**
     @overload Field::pack(uchar*, const uchar*, uint, bool)
  */
  uchar *pack(uchar *to, const uchar *from)
  {
    DBUG_ENTER("Field::pack");
    uchar *result= this->pack(to, from, UINT_MAX);
    DBUG_RETURN(result);
  }

  virtual const uchar *unpack(uchar* to, const uchar *from,
                              const uchar *from_end, uint param_data=0);

  virtual uint packed_col_length(const uchar *to, uint length)
  { return length;}
  virtual uint max_packed_col_length(uint max_length)
  { return max_length;}

  uint offset(uchar *record) const
  {
    return (uint) (ptr - record);
  }
  void copy_from_tmp(int offset);
  uint fill_cache_field(struct st_cache_field *copy);
  virtual bool get_date(MYSQL_TIME *ltime, ulonglong fuzzydate);
  bool get_time(MYSQL_TIME *ltime) { return get_date(ltime, TIME_TIME_ONLY); }
  virtual CHARSET_INFO *charset(void) const { return &my_charset_bin; }
  virtual CHARSET_INFO *charset_for_protocol(void) const
  { return binary() ? &my_charset_bin : charset(); }
  virtual CHARSET_INFO *sort_charset(void) const { return charset(); }
  virtual bool has_charset(void) const { return FALSE; }
  virtual enum Derivation derivation(void) const
  { return DERIVATION_IMPLICIT; }
  virtual uint repertoire(void) const { return MY_REPERTOIRE_UNICODE30; }
  virtual void set_derivation(enum Derivation derivation_arg,
                              uint repertoire_arg)
  { }
  virtual int set_time() { return 1; }
  bool set_warning(Sql_condition::enum_warning_level, unsigned int code,
                   int cuted_increment) const;
protected:
  bool set_warning(unsigned int code, int cuted_increment) const
  {
    return set_warning(Sql_condition::WARN_LEVEL_WARN, code, cuted_increment);
  }
  bool set_note(unsigned int code, int cuted_increment) const
  {
    return set_warning(Sql_condition::WARN_LEVEL_NOTE, code, cuted_increment);
  }
  void set_datetime_warning(Sql_condition::enum_warning_level, uint code, 
                            const ErrConv *str, timestamp_type ts_type,
                            int cuted_increment) const;
  void set_datetime_warning(uint code,
                            const ErrConv *str, timestamp_type ts_type,
                            int cuted_increment) const
  {
    set_datetime_warning(Sql_condition::WARN_LEVEL_WARN, code, str, ts_type,
                         cuted_increment);
  }
  void set_warning_truncated_wrong_value(const char *type, const char *value);
  inline bool check_overflow(int op_result)
  {
    return (op_result == E_DEC_OVERFLOW);
  }
  int warn_if_overflow(int op_result);
  Copy_func *get_identical_copy_func() const;
public:
  void set_table_name(String *alias)
  {
    table_name= &alias->Ptr;
  }
  void init(TABLE *table_arg)
  {
    orig_table= table= table_arg;
    set_table_name(&table_arg->alias);
  }
  void init_for_make_new_field(TABLE *new_table_arg, TABLE *orig_table_arg)
  {
    init(new_table_arg);
    /*
      Normally orig_table is different from table only if field was
      created via ::make_new_field.  Here we alter the type of field,
      so ::make_new_field is not applicable. But we still need to
      preserve the original field metadata for the client-server
      protocol.
    */
    orig_table= orig_table_arg;
  }

  /* maximum possible display length */
  virtual uint32 max_display_length()= 0;

  /**
    Whether a field being created is compatible with a existing one.

    Used by the ALTER TABLE code to evaluate whether the new definition
    of a table is compatible with the old definition so that it can
    determine if data needs to be copied over (table data change).
  */
  virtual uint is_equal(Create_field *new_field);
  /* convert decimal to longlong with overflow check */
  longlong convert_decimal2longlong(const my_decimal *val, bool unsigned_flag,
                                    int *err);
  /* The max. number of characters */
  virtual uint32 char_length() const
  {
    return field_length / charset()->mbmaxlen;
  }

  virtual geometry_type get_geometry_type()
  {
    /* shouldn't get here. */
    DBUG_ASSERT(0);
    return GEOM_GEOMETRY;
  }

  ha_storage_media field_storage_type() const
  {
    return (ha_storage_media)
      ((flags >> FIELD_FLAGS_STORAGE_MEDIA) & 3);
  }

  void set_storage_type(ha_storage_media storage_type_arg)
  {
    DBUG_ASSERT(field_storage_type() == HA_SM_DEFAULT);
    flags |= static_cast<uint32>(storage_type_arg) <<
      FIELD_FLAGS_STORAGE_MEDIA;
  }

  column_format_type column_format() const
  {
    return (column_format_type)
      ((flags >> FIELD_FLAGS_COLUMN_FORMAT) & 3);
  }

  void set_column_format(column_format_type column_format_arg)
  {
    DBUG_ASSERT(column_format() == COLUMN_FORMAT_TYPE_DEFAULT);
    flags |= static_cast<uint32>(column_format_arg) <<
      FIELD_FLAGS_COLUMN_FORMAT;
  }

  /*
    Validate a non-null field value stored in the given record
    according to the current thread settings, e.g. sql_mode.
    @param thd     - the thread
    @param record  - the record to check in
  */
  virtual bool validate_value_in_record(THD *thd, const uchar *record) const
  { return false; }
  bool validate_value_in_record_with_warn(THD *thd, const uchar *record);
  key_map get_possible_keys();

  /* Hash value */
  virtual void hash(ulong *nr, ulong *nr2);

  /**
    Get the upper limit of the MySQL integral and floating-point type.

    @return maximum allowed value for the field
  */
  virtual ulonglong get_max_int_value() const
  {
    DBUG_ASSERT(false);
    return 0ULL;
  }

/**
  Checks whether a string field is part of write_set.

  @return
    FALSE  - If field is not char/varchar/....
           - If field is char/varchar/.. and is not part of write set.
    TRUE   - If field is char/varchar/.. and is part of write set.
*/
  virtual bool is_varchar_and_in_write_set() const { return FALSE; }

  /* Check whether the field can be used as a join attribute in hash join */
  virtual bool hash_join_is_possible() { return TRUE; }
  virtual bool eq_cmp_as_binary() { return TRUE; }

  /* Position of the field value within the interval of [min, max] */
  virtual double pos_in_interval(Field *min, Field *max)
  {
    return (double) 0.5; 
  }

  /*
    Check if comparison between the field and an item unambiguously
    identifies a distinct field value.

    Example1: SELECT * FROM t1 WHERE int_column=10;
              This example returns distinct integer value of 10.

    Example2: SELECT * FROM t1 WHERE varchar_column=DATE'2001-01-01'
              This example returns non-distinct values.
              Comparison as DATE will return '2001-01-01' and '2001-01-01x',
              but these two values are not equal to each other as VARCHARs.
    See also the function with the same name in sql_select.cc.
  */
  virtual bool test_if_equality_guarantees_uniqueness(const Item *const_item)
                                                      const;
  virtual bool can_be_substituted_to_equal_item(const Context &ctx,
                                        const Item_equal *item);
  virtual Item *get_equal_const_item(THD *thd, const Context &ctx,
                                     Item *const_item)
  {
    return const_item;
  }
  virtual bool can_optimize_keypart_ref(const Item_bool_func *cond,
                                        const Item *item) const;
  virtual bool can_optimize_hash_join(const Item_bool_func *cond,
                                      const Item *item) const
  {
    return can_optimize_keypart_ref(cond, item);
  }
  virtual bool can_optimize_group_min_max(const Item_bool_func *cond,
                                          const Item *const_item) const;
  /**
    Test if Field can use range optimizer for a standard comparison operation:
      <=, <, =, <=>, >, >=
    Note, this method does not cover spatial operations.
  */
  virtual bool can_optimize_range(const Item_bool_func *cond,
                                  const Item *item,
                                  bool is_eq_func) const;

  bool can_optimize_outer_join_table_elimination(const Item_bool_func *cond,
                                                 const Item *item) const
  {
    // Exactly the same rules with REF access
    return can_optimize_keypart_ref(cond, item);
  }

  bool save_in_field_default_value(bool view_eror_processing);
  bool save_in_field_ignore_value(bool view_error_processing);

  /* Mark field in read map. Updates also virtual fields */
  void register_field_in_read_map();

  friend int cre_myisam(char * name, TABLE *form, uint options,
			ulonglong auto_increment_value);
  friend class Copy_field;
  friend class Item_avg_field;
  friend class Item_std_field;
  friend class Item_sum_num;
  friend class Item_sum_sum;
  friend class Item_sum_count;
  friend class Item_sum_avg;
  friend class Item_sum_std;
  friend class Item_sum_min;
  friend class Item_sum_max;
  friend class Item_func_group_concat;

private:
  /*
    Primitive for implementing last_null_byte().

    SYNOPSIS
      do_last_null_byte()

    DESCRIPTION
      Primitive for the implementation of the last_null_byte()
      function. This represents the inheritance interface and can be
      overridden by subclasses.
   */
  virtual size_t do_last_null_byte() const;

/**
   Retrieve the field metadata for fields.

   This default implementation returns 0 and saves 0 in the metadata_ptr
   value.

   @param   metadata_ptr   First byte of field metadata

   @returns 0 no bytes written.
*/
  virtual int do_save_field_metadata(uchar *metadata_ptr)
  { return 0; }

protected:
  uchar *pack_int(uchar *to, const uchar *from, size_t size)
  {
    memcpy(to, from, size);
    return to + size;
  }

  const uchar *unpack_int(uchar* to, const uchar *from, 
                          const uchar *from_end, size_t size)
  {
    if (from + size > from_end)
      return 0;
    memcpy(to, from, size);
    return from + size;
  }

  uchar *pack_int16(uchar *to, const uchar *from)
  { return pack_int(to, from, 2); }
  const uchar *unpack_int16(uchar* to, const uchar *from, const uchar *from_end)
  { return unpack_int(to, from, from_end, 2); }
  uchar *pack_int24(uchar *to, const uchar *from)
  { return pack_int(to, from, 3); }
  const uchar *unpack_int24(uchar* to, const uchar *from, const uchar *from_end)
  { return unpack_int(to, from, from_end, 3); }
  uchar *pack_int32(uchar *to, const uchar *from)
  { return pack_int(to, from, 4); }
  const uchar *unpack_int32(uchar* to, const uchar *from, const uchar *from_end)
  { return unpack_int(to, from, from_end, 4); }
  uchar *pack_int64(uchar* to, const uchar *from)
  { return pack_int(to, from, 8); }
  const uchar *unpack_int64(uchar* to, const uchar *from,  const uchar *from_end)
  { return unpack_int(to, from, from_end, 8); }

  double pos_in_interval_val_real(Field *min, Field *max);
  double pos_in_interval_val_str(Field *min, Field *max, uint data_offset);
};


class Field_num :public Field {
protected:
  int check_edom_and_important_data_truncation(const char *type, bool edom,
                                               CHARSET_INFO *cs,
                                               const char *str, uint length,
                                               const char *end_of_num);
  int check_edom_and_truncation(const char *type, bool edom,
                                CHARSET_INFO *cs,
                                const char *str, uint length,
                                const char *end_of_num);
  int check_int(CHARSET_INFO *cs, const char *str, uint length,
                const char *int_end, int error)
  {
    return check_edom_and_truncation("integer",
                                     error == MY_ERRNO_EDOM || str == int_end,
                                     cs, str, length, int_end);
  }
  bool get_int(CHARSET_INFO *cs, const char *from, uint len,
               longlong *rnd, ulonglong unsigned_max,
               longlong signed_min, longlong signed_max);
  void prepend_zeros(String *value) const;
  Item *get_equal_zerofill_const_item(THD *thd, const Context &ctx,
                                      Item *const_item);
public:
  const uint8 dec;
  bool zerofill,unsigned_flag;	// Purify cannot handle bit fields
  Field_num(uchar *ptr_arg,uint32 len_arg, uchar *null_ptr_arg,
	    uchar null_bit_arg, utype unireg_check_arg,
	    const char *field_name_arg,
            uint8 dec_arg, bool zero_arg, bool unsigned_arg);
  enum Item_result result_type () const { return INT_RESULT; }
  enum Derivation derivation(void) const { return DERIVATION_NUMERIC; }
  uint repertoire(void) const { return MY_REPERTOIRE_NUMERIC; }
  CHARSET_INFO *charset(void) const { return &my_charset_numeric; }
  sql_mode_t can_handle_sql_mode_dependency_on_store() const;
  Item *get_equal_const_item(THD *thd, const Context &ctx, Item *const_item)
  {
    return (flags & ZEROFILL_FLAG) ?
           get_equal_zerofill_const_item(thd, ctx, const_item) :
           const_item;
  }
  void add_zerofill_and_unsigned(String &res) const;
  friend class Create_field;
  void make_field(Send_field *);
  uint decimals() const { return (uint) dec; }
  uint size_of() const { return sizeof(*this); }
  bool eq_def(const Field *field) const;
  Copy_func *get_copy_func(const Field *from) const
  {
    if (unsigned_flag && from->cmp_type() == DECIMAL_RESULT)
      return do_field_decimal;
    return do_field_int;
  }
  int save_in_field(Field *to)
  {
    return to->store(val_int(), MY_TEST(flags & UNSIGNED_FLAG));
  }
  bool memcpy_field_possible(const Field *from) const
  {
    return real_type() == from->real_type() &&
           pack_length() == from->pack_length() &&
           !((flags & UNSIGNED_FLAG) && !(from->flags & UNSIGNED_FLAG)) &&
           decimals() == from->decimals();
  }
  int store_decimal(const my_decimal *);
  my_decimal *val_decimal(my_decimal *);
  bool val_bool() { return val_int() != 0; }
  uint is_equal(Create_field *new_field);
  uint row_pack_length() const { return pack_length(); }
  uint32 pack_length_from_metadata(uint field_metadata) {
    uint32 length= pack_length();
    DBUG_PRINT("result", ("pack_length_from_metadata(%d): %u",
                          field_metadata, length));
    return length;
  }
  int  store_time_dec(MYSQL_TIME *ltime, uint dec);
  double pos_in_interval(Field *min, Field *max)
  {
    return pos_in_interval_val_real(min, max);
  }
  bool get_date(MYSQL_TIME *ltime, ulonglong fuzzydate);
};


class Field_str :public Field {
protected:
  // TODO-10.2: Reuse DTCollation instead of these three members
  CHARSET_INFO *field_charset;
  enum Derivation field_derivation;
  uint field_repertoire;
public:
  bool can_be_substituted_to_equal_item(const Context &ctx,
                                        const Item_equal *item_equal);
  Field_str(uchar *ptr_arg,uint32 len_arg, uchar *null_ptr_arg,
	    uchar null_bit_arg, utype unireg_check_arg,
	    const char *field_name_arg, CHARSET_INFO *charset);
  Item_result result_type () const { return STRING_RESULT; }
  uint decimals() const { return NOT_FIXED_DEC; }
  int  save_in_field(Field *to) { return save_in_field_str(to); }
  bool memcpy_field_possible(const Field *from) const
  {
    return real_type() == from->real_type() &&
           pack_length() == from->pack_length() &&
           charset() == from->charset();
  }
  int  store(double nr);
  int  store(longlong nr, bool unsigned_val)=0;
  int  store_decimal(const my_decimal *);
  int  store(const char *to,uint length,CHARSET_INFO *cs)=0;
  int  store_hex_hybrid(const char *str, uint length)
  {
    return store(str, length, &my_charset_bin);
  }
  uint repertoire(void) const { return field_repertoire; }
  CHARSET_INFO *charset(void) const { return field_charset; }
  enum Derivation derivation(void) const { return field_derivation; }
  void set_derivation(enum Derivation derivation_arg,
                      uint repertoire_arg)
  {
    field_derivation= derivation_arg;
    field_repertoire= repertoire_arg;
  }
  bool binary() const { return field_charset == &my_charset_bin; }
  uint32 max_display_length() { return field_length; }
  friend class Create_field;
  my_decimal *val_decimal(my_decimal *);
  bool val_bool() { return val_real() != 0e0; }
  virtual bool str_needs_quotes() { return TRUE; }
  uint is_equal(Create_field *new_field);
  bool eq_cmp_as_binary() { return MY_TEST(flags & BINARY_FLAG); }
  virtual uint length_size() { return 0; }
  double pos_in_interval(Field *min, Field *max)
  {
    return pos_in_interval_val_str(min, max, length_size());
  }
  bool test_if_equality_guarantees_uniqueness(const Item *const_item) const;
};

/* base class for Field_string, Field_varstring and Field_blob */

class Field_longstr :public Field_str
{
protected:
  int report_if_important_data(const char *ptr, const char *end,
                               bool count_spaces);
  bool check_string_copy_error(const String_copier *copier,
                               const char *end, CHARSET_INFO *cs);
  int check_conversion_status(const String_copier *copier,
                              const char *end, CHARSET_INFO *cs,
                              bool count_spaces)
  {
    if (check_string_copy_error(copier, end, cs))
      return 2;
    return report_if_important_data(copier->source_end_pos(),
                                    end, count_spaces);
  }
  bool cmp_to_string_with_same_collation(const Item_bool_func *cond,
                                         const Item *item) const;
  bool cmp_to_string_with_stricter_collation(const Item_bool_func *cond,
                                             const Item *item) const;
public:
  Field_longstr(uchar *ptr_arg, uint32 len_arg, uchar *null_ptr_arg,
                uchar null_bit_arg, utype unireg_check_arg,
                const char *field_name_arg, CHARSET_INFO *charset_arg)
    :Field_str(ptr_arg, len_arg, null_ptr_arg, null_bit_arg, unireg_check_arg,
               field_name_arg, charset_arg)
    {}

  int store_decimal(const my_decimal *d);
  uint32 max_data_length() const;

  bool is_varchar_and_in_write_set() const
  {
    DBUG_ASSERT(table && table->write_set);
    return bitmap_is_set(table->write_set, field_index);
  }
  bool match_collation_to_optimize_range() const { return true; }

  bool can_optimize_keypart_ref(const Item_bool_func *cond,
                                const Item *item) const;
  bool can_optimize_hash_join(const Item_bool_func *cond,
                              const Item *item) const;
  bool can_optimize_group_min_max(const Item_bool_func *cond,
                                  const Item *const_item) const;
  bool can_optimize_range(const Item_bool_func *cond,
                          const Item *item,
                          bool is_eq_func) const;
};

/* base class for float and double and decimal (old one) */
class Field_real :public Field_num {
protected:
  double get_double(const char *str, uint length, CHARSET_INFO *cs, int *err);
public:
  bool not_fixed;

  Field_real(uchar *ptr_arg, uint32 len_arg, uchar *null_ptr_arg,
             uchar null_bit_arg, utype unireg_check_arg,
             const char *field_name_arg,
             uint8 dec_arg, bool zero_arg, bool unsigned_arg)
    :Field_num(ptr_arg, len_arg, null_ptr_arg, null_bit_arg, unireg_check_arg,
               field_name_arg, dec_arg, zero_arg, unsigned_arg),
    not_fixed(dec_arg >= FLOATING_POINT_DECIMALS)
    {}
  Item_result result_type () const { return REAL_RESULT; }
  Copy_func *get_copy_func(const Field *from) const
  {
    return do_field_real;
  }
  int save_in_field(Field *to) { return to->store(val_real()); }
  bool memcpy_field_possible(const Field *from) const
  {
    /*
      Cannot do memcpy from a longer field to a shorter field,
      e.g. a DOUBLE(53,10) into a DOUBLE(10,10).
      But it should be OK the other way around.
    */
    return Field_num::memcpy_field_possible(from) &&
           field_length >= from->field_length;
  }
  int store_decimal(const my_decimal *);
  int  store_time_dec(MYSQL_TIME *ltime, uint dec);
  bool get_date(MYSQL_TIME *ltime, ulonglong fuzzydate);
  my_decimal *val_decimal(my_decimal *);
  bool val_bool() { return val_real() != 0e0; }
  uint32 max_display_length() { return field_length; }
  uint size_of() const { return sizeof(*this); }
  Item *get_equal_const_item(THD *thd, const Context &ctx, Item *const_item);
};


class Field_decimal :public Field_real {
public:
  Field_decimal(uchar *ptr_arg, uint32 len_arg, uchar *null_ptr_arg,
		uchar null_bit_arg,
		enum utype unireg_check_arg, const char *field_name_arg,
		uint8 dec_arg,bool zero_arg,bool unsigned_arg)
    :Field_real(ptr_arg, len_arg, null_ptr_arg, null_bit_arg,
                unireg_check_arg, field_name_arg,
                dec_arg, zero_arg, unsigned_arg)
    {}
  Field *make_new_field(MEM_ROOT *root, TABLE *new_table, bool keep_type);
  enum_field_types type() const { return MYSQL_TYPE_DECIMAL;}
  enum ha_base_keytype key_type() const
  { return zerofill ? HA_KEYTYPE_BINARY : HA_KEYTYPE_NUM; }
  Copy_func *get_copy_func(const Field *from) const
  {
    return eq_def(from) ? get_identical_copy_func() : do_field_string;
  }
  int reset(void);
  int store(const char *to,uint length,CHARSET_INFO *charset);
  int store(double nr);
  int store(longlong nr, bool unsigned_val);
  double val_real(void);
  longlong val_int(void);
  String *val_str(String*,String *);
  int cmp(const uchar *,const uchar *);
  void sort_string(uchar *buff,uint length);
  void overflow(bool negative);
  bool zero_pack() const { return 0; }
  void sql_type(String &str) const;
  virtual uchar *pack(uchar* to, const uchar *from, uint max_length)
  {
    return Field::pack(to, from, max_length);
  }
};


/* New decimal/numeric field which use fixed point arithmetic */
class Field_new_decimal :public Field_num {
private:
  int do_save_field_metadata(uchar *first_byte);
public:
  /* The maximum number of decimal digits can be stored */
  uint precision;
  uint bin_size;
  /*
    Constructors take max_length of the field as a parameter - not the
    precision as the number of decimal digits allowed.
    So for example we need to count length from precision handling
    CREATE TABLE ( DECIMAL(x,y)) 
  */
  Field_new_decimal(uchar *ptr_arg, uint32 len_arg, uchar *null_ptr_arg,
                    uchar null_bit_arg,
                    enum utype unireg_check_arg, const char *field_name_arg,
                    uint8 dec_arg, bool zero_arg, bool unsigned_arg);
  Field_new_decimal(uint32 len_arg, bool maybe_null_arg,
                    const char *field_name_arg, uint8 dec_arg,
                    bool unsigned_arg);
  enum_field_types type() const { return MYSQL_TYPE_NEWDECIMAL;}
  enum ha_base_keytype key_type() const { return HA_KEYTYPE_BINARY; }
  Item_result result_type () const { return DECIMAL_RESULT; }
  Copy_func *get_copy_func(const Field *from) const
  {
    //  if (from->real_type() == MYSQL_TYPE_BIT) // QQ: why?
    //    return do_field_int;
    return do_field_decimal;
  }
  int save_in_field(Field *to)
  {
    my_decimal buff;
    return to->store_decimal(val_decimal(&buff));
  }
  bool memcpy_field_possible(const Field *from) const
  {
    return Field_num::memcpy_field_possible(from) &&
           field_length == from->field_length;
  }
  int  reset(void);
  bool store_value(const my_decimal *decimal_value);
  bool store_value(const my_decimal *decimal_value, int *native_error);
  void set_value_on_overflow(my_decimal *decimal_value, bool sign);
  int  store(const char *to, uint length, CHARSET_INFO *charset);
  int  store(double nr);
  int  store(longlong nr, bool unsigned_val);
  int  store_time_dec(MYSQL_TIME *ltime, uint dec);
  int  store_decimal(const my_decimal *);
  double val_real(void);
  longlong val_int(void);
  ulonglong val_uint(void);
  my_decimal *val_decimal(my_decimal *);
  String *val_str(String*, String *);
  bool get_date(MYSQL_TIME *ltime, ulonglong fuzzydate);
  bool val_bool()
  {
    my_decimal decimal_value;
    my_decimal *val= val_decimal(&decimal_value);
    return val ? !my_decimal_is_zero(val) : 0;
  }
  int cmp(const uchar *, const uchar *);
  void sort_string(uchar *buff, uint length);
  bool zero_pack() const { return 0; }
  void sql_type(String &str) const;
  uint32 max_display_length() { return field_length; }
  uint size_of() const { return sizeof(*this); } 
  uint32 pack_length() const { return (uint32) bin_size; }
  uint pack_length_from_metadata(uint field_metadata);
  uint row_pack_length() const { return pack_length(); }
  bool compatible_field_size(uint field_metadata, Relay_log_info *rli,
                             uint16 mflags, int *order_var);
  uint is_equal(Create_field *new_field);
  virtual const uchar *unpack(uchar* to, const uchar *from, const uchar *from_end, uint param_data);
  static Field *create_from_item(MEM_ROOT *root, Item *);
  Item *get_equal_const_item(THD *thd, const Context &ctx, Item *const_item);
};


class Field_integer: public Field_num
{
public:
  Field_integer(uchar *ptr_arg, uint32 len_arg,
                uchar *null_ptr_arg, uchar null_bit_arg,
                enum utype unireg_check_arg, const char *field_name_arg,
                bool zero_arg, bool unsigned_arg)
   :Field_num(ptr_arg, len_arg, null_ptr_arg, null_bit_arg,
               unireg_check_arg, field_name_arg, 0,
               zero_arg, unsigned_arg)
  { }
  ulonglong val_uint()
  {
    longlong nr= val_int();
    return nr < 0 && !unsigned_flag ? 0 : (ulonglong) nr;
  }
};


class Field_tiny :public Field_integer {
public:
  Field_tiny(uchar *ptr_arg, uint32 len_arg, uchar *null_ptr_arg,
             uchar null_bit_arg,
             enum utype unireg_check_arg, const char *field_name_arg,
             bool zero_arg, bool unsigned_arg)
    :Field_integer(ptr_arg, len_arg, null_ptr_arg, null_bit_arg,
                   unireg_check_arg, field_name_arg,
                   zero_arg, unsigned_arg)
    {}
  enum_field_types type() const { return MYSQL_TYPE_TINY;}
  enum ha_base_keytype key_type() const
    { return unsigned_flag ? HA_KEYTYPE_BINARY : HA_KEYTYPE_INT8; }
  int store(const char *to,uint length,CHARSET_INFO *charset);
  int store(double nr);
  int store(longlong nr, bool unsigned_val);
  int reset(void) { ptr[0]=0; return 0; }
  double val_real(void);
  longlong val_int(void);
  String *val_str(String*,String *);
  bool send_binary(Protocol *protocol);
  int cmp(const uchar *,const uchar *);
  void sort_string(uchar *buff,uint length);
  uint32 pack_length() const { return 1; }
  void sql_type(String &str) const;
  uint32 max_display_length() { return 4; }

  virtual uchar *pack(uchar* to, const uchar *from, uint max_length)
  {
    *to= *from;
    return to + 1;
  }

  virtual const uchar *unpack(uchar* to, const uchar *from,
                              const uchar *from_end, uint param_data)
  {
    if (from == from_end)
      return 0;
    *to= *from;
    return from + 1;
  }

  virtual ulonglong get_max_int_value() const
  {
    return unsigned_flag ? 0xFFULL : 0x7FULL;
  }
};


class Field_short :public Field_integer {
public:
  Field_short(uchar *ptr_arg, uint32 len_arg, uchar *null_ptr_arg,
              uchar null_bit_arg,
              enum utype unireg_check_arg, const char *field_name_arg,
              bool zero_arg, bool unsigned_arg)
    :Field_integer(ptr_arg, len_arg, null_ptr_arg, null_bit_arg,
                   unireg_check_arg, field_name_arg,
                   zero_arg, unsigned_arg)
    {}
  Field_short(uint32 len_arg,bool maybe_null_arg, const char *field_name_arg,
              bool unsigned_arg)
    :Field_integer((uchar*) 0, len_arg, maybe_null_arg ? (uchar*) "" : 0, 0,
                   NONE, field_name_arg, 0, unsigned_arg)
    {}
  enum_field_types type() const { return MYSQL_TYPE_SHORT;}
  enum ha_base_keytype key_type() const
    { return unsigned_flag ? HA_KEYTYPE_USHORT_INT : HA_KEYTYPE_SHORT_INT;}
  int store(const char *to,uint length,CHARSET_INFO *charset);
  int store(double nr);
  int store(longlong nr, bool unsigned_val);
  int reset(void) { ptr[0]=ptr[1]=0; return 0; }
  double val_real(void);
  longlong val_int(void);
  String *val_str(String*,String *);
  bool send_binary(Protocol *protocol);
  int cmp(const uchar *,const uchar *);
  void sort_string(uchar *buff,uint length);
  uint32 pack_length() const { return 2; }
  void sql_type(String &str) const;
  uint32 max_display_length() { return 6; }

  virtual uchar *pack(uchar* to, const uchar *from, uint max_length)
  { return pack_int16(to, from); }

  virtual const uchar *unpack(uchar* to, const uchar *from,
                              const uchar *from_end, uint param_data)
  { return unpack_int16(to, from, from_end); }

  virtual ulonglong get_max_int_value() const
  {
    return unsigned_flag ? 0xFFFFULL : 0x7FFFULL;
  }
};

class Field_medium :public Field_integer {
public:
  Field_medium(uchar *ptr_arg, uint32 len_arg, uchar *null_ptr_arg,
              uchar null_bit_arg,
              enum utype unireg_check_arg, const char *field_name_arg,
              bool zero_arg, bool unsigned_arg)
    :Field_integer(ptr_arg, len_arg, null_ptr_arg, null_bit_arg,
                   unireg_check_arg, field_name_arg,
                   zero_arg, unsigned_arg)
    {}
  enum_field_types type() const { return MYSQL_TYPE_INT24;}
  enum ha_base_keytype key_type() const
    { return unsigned_flag ? HA_KEYTYPE_UINT24 : HA_KEYTYPE_INT24; }
  int store(const char *to,uint length,CHARSET_INFO *charset);
  int store(double nr);
  int store(longlong nr, bool unsigned_val);
  int reset(void) { ptr[0]=ptr[1]=ptr[2]=0; return 0; }
  double val_real(void);
  longlong val_int(void);
  String *val_str(String*,String *);
  bool send_binary(Protocol *protocol);
  int cmp(const uchar *,const uchar *);
  void sort_string(uchar *buff,uint length);
  uint32 pack_length() const { return 3; }
  void sql_type(String &str) const;
  uint32 max_display_length() { return 8; }

  virtual uchar *pack(uchar* to, const uchar *from, uint max_length)
  {
    return Field::pack(to, from, max_length);
  }

  virtual ulonglong get_max_int_value() const
  {
    return unsigned_flag ? 0xFFFFFFULL : 0x7FFFFFULL;
  }
};


class Field_long :public Field_integer {
public:
  Field_long(uchar *ptr_arg, uint32 len_arg, uchar *null_ptr_arg,
             uchar null_bit_arg,
             enum utype unireg_check_arg, const char *field_name_arg,
             bool zero_arg, bool unsigned_arg)
    :Field_integer(ptr_arg, len_arg, null_ptr_arg, null_bit_arg,
                   unireg_check_arg, field_name_arg,
                   zero_arg, unsigned_arg)
    {}
  Field_long(uint32 len_arg,bool maybe_null_arg, const char *field_name_arg,
             bool unsigned_arg)
    :Field_integer((uchar*) 0, len_arg, maybe_null_arg ? (uchar*) "" : 0, 0,
                   NONE, field_name_arg, 0, unsigned_arg)
    {}
  enum_field_types type() const { return MYSQL_TYPE_LONG;}
  enum ha_base_keytype key_type() const
    { return unsigned_flag ? HA_KEYTYPE_ULONG_INT : HA_KEYTYPE_LONG_INT; }
  int store(const char *to,uint length,CHARSET_INFO *charset);
  int store(double nr);
  int store(longlong nr, bool unsigned_val);
  int reset(void) { ptr[0]=ptr[1]=ptr[2]=ptr[3]=0; return 0; }
  double val_real(void);
  longlong val_int(void);
  bool send_binary(Protocol *protocol);
  String *val_str(String*,String *);
  int cmp(const uchar *,const uchar *);
  void sort_string(uchar *buff,uint length);
  uint32 pack_length() const { return 4; }
  void sql_type(String &str) const;
  uint32 max_display_length() { return MY_INT32_NUM_DECIMAL_DIGITS; }
  virtual uchar *pack(uchar* to, const uchar *from,
                      uint max_length __attribute__((unused)))
  {
    return pack_int32(to, from);
  }
  virtual const uchar *unpack(uchar* to, const uchar *from,
                              const uchar *from_end,
                              uint param_data __attribute__((unused)))
  {
    return unpack_int32(to, from, from_end);
  }

  virtual ulonglong get_max_int_value() const
  {
    return unsigned_flag ? 0xFFFFFFFFULL : 0x7FFFFFFFULL;
  }
};


class Field_longlong :public Field_integer {
public:
  Field_longlong(uchar *ptr_arg, uint32 len_arg, uchar *null_ptr_arg,
              uchar null_bit_arg,
              enum utype unireg_check_arg, const char *field_name_arg,
              bool zero_arg, bool unsigned_arg)
    :Field_integer(ptr_arg, len_arg, null_ptr_arg, null_bit_arg,
                   unireg_check_arg, field_name_arg,
                   zero_arg, unsigned_arg)
    {}
  Field_longlong(uint32 len_arg,bool maybe_null_arg,
                 const char *field_name_arg,
                  bool unsigned_arg)
    :Field_integer((uchar*) 0, len_arg, maybe_null_arg ? (uchar*) "" : 0, 0,
                   NONE, field_name_arg,0, unsigned_arg)
    {}
  enum_field_types type() const { return MYSQL_TYPE_LONGLONG;}
  enum ha_base_keytype key_type() const
    { return unsigned_flag ? HA_KEYTYPE_ULONGLONG : HA_KEYTYPE_LONGLONG; }
  int store(const char *to,uint length,CHARSET_INFO *charset);
  int store(double nr);
  int store(longlong nr, bool unsigned_val);
  int reset(void)
  {
    ptr[0]=ptr[1]=ptr[2]=ptr[3]=ptr[4]=ptr[5]=ptr[6]=ptr[7]=0;
    return 0;
  }
  double val_real(void);
  longlong val_int(void);
  String *val_str(String*,String *);
  bool send_binary(Protocol *protocol);
  int cmp(const uchar *,const uchar *);
  void sort_string(uchar *buff,uint length);
  uint32 pack_length() const { return 8; }
  void sql_type(String &str) const;
  uint32 max_display_length() { return 20; }
  virtual uchar *pack(uchar* to, const uchar *from,
                      uint max_length  __attribute__((unused)))
  {
    return pack_int64(to, from);
  }
  const uchar *unpack(uchar* to, const uchar *from, const uchar *from_end,
                      uint param_data __attribute__((unused)))
  {
    return unpack_int64(to, from, from_end);
  }
  virtual ulonglong get_max_int_value() const
  {
    return unsigned_flag ? 0xFFFFFFFFFFFFFFFFULL : 0x7FFFFFFFFFFFFFFFULL;
  }
};


class Field_float :public Field_real {
public:
  Field_float(uchar *ptr_arg, uint32 len_arg, uchar *null_ptr_arg,
	      uchar null_bit_arg,
	      enum utype unireg_check_arg, const char *field_name_arg,
              uint8 dec_arg,bool zero_arg,bool unsigned_arg)
    :Field_real(ptr_arg, len_arg, null_ptr_arg, null_bit_arg,
                unireg_check_arg, field_name_arg,
                dec_arg, zero_arg, unsigned_arg)
    {
      if (dec_arg >= FLOATING_POINT_DECIMALS)
        dec_arg= NOT_FIXED_DEC;
    }
  Field_float(uint32 len_arg, bool maybe_null_arg, const char *field_name_arg,
	      uint8 dec_arg)
    :Field_real((uchar*) 0, len_arg, maybe_null_arg ? (uchar*) "": 0, (uint) 0,
                NONE, field_name_arg, dec_arg, 0, 0)
    {
      if (dec_arg >= FLOATING_POINT_DECIMALS)
        dec_arg= NOT_FIXED_DEC;
    }
  enum_field_types type() const { return MYSQL_TYPE_FLOAT;}
  enum ha_base_keytype key_type() const { return HA_KEYTYPE_FLOAT; }
  int store(const char *to,uint length,CHARSET_INFO *charset);
  int store(double nr);
  int store(longlong nr, bool unsigned_val);
  int reset(void) { bzero(ptr,sizeof(float)); return 0; }
  double val_real(void);
  longlong val_int(void);
  String *val_str(String*,String *);
  bool send_binary(Protocol *protocol);
  int cmp(const uchar *,const uchar *);
  void sort_string(uchar *buff,uint length);
  uint32 pack_length() const { return sizeof(float); }
  uint row_pack_length() const { return pack_length(); }
  void sql_type(String &str) const;
  virtual ulonglong get_max_int_value() const
  {
    /*
      We use the maximum as per IEEE754-2008 standard, 2^24
    */
    return 0x1000000ULL;
  }
private:
  int do_save_field_metadata(uchar *first_byte);
};


class Field_double :public Field_real {
  longlong val_int_from_real(bool want_unsigned_result);
public:
  Field_double(uchar *ptr_arg, uint32 len_arg, uchar *null_ptr_arg,
	       uchar null_bit_arg,
	       enum utype unireg_check_arg, const char *field_name_arg,
	       uint8 dec_arg,bool zero_arg,bool unsigned_arg)
    :Field_real(ptr_arg, len_arg, null_ptr_arg, null_bit_arg,
                unireg_check_arg, field_name_arg,
                dec_arg, zero_arg, unsigned_arg)
    {
      if (dec_arg >= FLOATING_POINT_DECIMALS)
        dec_arg= NOT_FIXED_DEC;
    }
  Field_double(uint32 len_arg, bool maybe_null_arg, const char *field_name_arg,
	       uint8 dec_arg)
    :Field_real((uchar*) 0, len_arg, maybe_null_arg ? (uchar*) "" : 0, (uint) 0,
                NONE, field_name_arg, dec_arg, 0, 0)
    {
      if (dec_arg >= FLOATING_POINT_DECIMALS)
        dec_arg= NOT_FIXED_DEC;
    }
  Field_double(uint32 len_arg, bool maybe_null_arg, const char *field_name_arg,
	       uint8 dec_arg, bool not_fixed_arg)
    :Field_real((uchar*) 0, len_arg, maybe_null_arg ? (uchar*) "" : 0, (uint) 0,
                NONE, field_name_arg, dec_arg, 0, 0)
    {
      not_fixed= not_fixed_arg;
      if (dec_arg >= FLOATING_POINT_DECIMALS)
        dec_arg= NOT_FIXED_DEC;
    }
  enum_field_types type() const { return MYSQL_TYPE_DOUBLE;}
  enum ha_base_keytype key_type() const { return HA_KEYTYPE_DOUBLE; }
  int  store(const char *to,uint length,CHARSET_INFO *charset);
  int  store(double nr);
  int  store(longlong nr, bool unsigned_val);
  int reset(void) { bzero(ptr,sizeof(double)); return 0; }
  double val_real(void);
  longlong val_int(void) { return val_int_from_real(false); }
  ulonglong val_uint(void) { return (ulonglong) val_int_from_real(true); }
  String *val_str(String*,String *);
  bool send_binary(Protocol *protocol);
  int cmp(const uchar *,const uchar *);
  void sort_string(uchar *buff,uint length);
  uint32 pack_length() const { return sizeof(double); }
  uint row_pack_length() const { return pack_length(); }
  void sql_type(String &str) const;
  virtual ulonglong get_max_int_value() const
  {
    /*
      We use the maximum as per IEEE754-2008 standard, 2^53
    */
    return 0x20000000000000ULL;
  }
private:
  int do_save_field_metadata(uchar *first_byte);
};


/* Everything saved in this will disappear. It will always return NULL */

class Field_null :public Field_str {
  static uchar null[1];
public:
  Field_null(uchar *ptr_arg, uint32 len_arg,
	     enum utype unireg_check_arg, const char *field_name_arg,
	     CHARSET_INFO *cs)
    :Field_str(ptr_arg, len_arg, null, 1,
	       unireg_check_arg, field_name_arg, cs)
    {}
  enum_field_types type() const { return MYSQL_TYPE_NULL;}
  Copy_func *get_copy_func(const Field *from) const
  {
    return do_field_string;
  }
  int  store(const char *to, uint length, CHARSET_INFO *cs)
  { null[0]=1; return 0; }
  int store(double nr)   { null[0]=1; return 0; }
  int store(longlong nr, bool unsigned_val) { null[0]=1; return 0; }
  int store_decimal(const my_decimal *d)  { null[0]=1; return 0; }
  int reset(void)	  { return 0; }
  double val_real(void)		{ return 0.0;}
  longlong val_int(void)	{ return 0;}
  bool val_bool(void) { return false; }
  my_decimal *val_decimal(my_decimal *) { return 0; }
  String *val_str(String *value,String *value2)
  { value2->length(0); return value2;}
  int cmp(const uchar *a, const uchar *b) { return 0;}
  void sort_string(uchar *buff, uint length)  {}
  uint32 pack_length() const { return 0; }
  void sql_type(String &str) const;
  uint size_of() const { return sizeof(*this); }
  uint32 max_display_length() { return 4; }
  void move_field_offset(my_ptrdiff_t ptr_diff) {}
  bool can_optimize_keypart_ref(const Item_bool_func *cond,
                                const Item *item) const
  {
    DBUG_ASSERT(0);
    return false;
  }
  bool can_optimize_group_min_max(const Item_bool_func *cond,
                                  const Item *const_item) const
  {
    DBUG_ASSERT(0);
    return false;
  }
};


class Field_temporal: public Field {
protected:
  Item *get_equal_const_item_datetime(THD *thd, const Context &ctx,
                                      Item *const_item);
public:
  Field_temporal(uchar *ptr_arg,uint32 len_arg, uchar *null_ptr_arg,
                 uchar null_bit_arg, utype unireg_check_arg,
                 const char *field_name_arg)
    :Field(ptr_arg, len_arg, null_ptr_arg, null_bit_arg, unireg_check_arg,
               field_name_arg)
    { flags|= BINARY_FLAG; }
  Item_result result_type () const { return STRING_RESULT; }   
  sql_mode_t can_handle_sql_mode_dependency_on_store() const;
  int  store_hex_hybrid(const char *str, uint length)
  {
    return store(str, length, &my_charset_bin);
  }
  Copy_func *get_copy_func(const Field *from) const;
  int save_in_field(Field *to)
  {
    MYSQL_TIME ltime;
    if (get_date(&ltime, 0))
      return to->reset();
    return to->store_time_dec(&ltime, decimals());
  }
  bool memcpy_field_possible(const Field *from) const;
  uint32 max_display_length() { return field_length; }
  bool str_needs_quotes() { return TRUE; }
  enum Derivation derivation(void) const { return DERIVATION_NUMERIC; }
  uint repertoire(void) const { return MY_REPERTOIRE_NUMERIC; }
  CHARSET_INFO *charset(void) const { return &my_charset_numeric; }
  CHARSET_INFO *sort_charset(void) const { return &my_charset_bin; }
  bool binary() const { return true; }
  enum Item_result cmp_type () const { return TIME_RESULT; }
  bool val_bool() { return val_real() != 0e0; }
  uint is_equal(Create_field *new_field);
  bool eq_def(const Field *field) const
  {
    return (Field::eq_def(field) && decimals() == field->decimals());
  }
  my_decimal *val_decimal(my_decimal*);
  void set_warnings(Sql_condition::enum_warning_level trunc_level,
                    const ErrConv *str, int was_cut, timestamp_type ts_type);
  double pos_in_interval(Field *min, Field *max)
  {
    return pos_in_interval_val_real(min, max);
  }
  bool can_optimize_keypart_ref(const Item_bool_func *cond,
                                const Item *item) const;
  bool can_optimize_group_min_max(const Item_bool_func *cond,
                                  const Item *const_item) const;
  bool can_optimize_range(const Item_bool_func *cond,
                                  const Item *item,
                                  bool is_eq_func) const
  {
    return true;
  }
};


/**
  Abstract class for:
  - DATE
  - DATETIME
  - DATETIME(1..6)
  - DATETIME(0..6) - MySQL56 version
*/
class Field_temporal_with_date: public Field_temporal {
protected:
  int store_TIME_with_warning(MYSQL_TIME *ltime, const ErrConv *str,
                              int was_cut, int have_smth_to_conv);
  virtual void store_TIME(MYSQL_TIME *ltime) = 0;
  virtual bool get_TIME(MYSQL_TIME *ltime, const uchar *pos,
                        ulonglong fuzzydate) const = 0;
  bool validate_MMDD(bool not_zero_date, uint month, uint day,
                     ulonglong fuzzydate) const
  {
    if (!not_zero_date)
      return fuzzydate & TIME_NO_ZERO_DATE;
    if (!month || !day)
      return fuzzydate & TIME_NO_ZERO_IN_DATE;
    return false;
  }
public:
  Field_temporal_with_date(uchar *ptr_arg, uint32 len_arg,
                           uchar *null_ptr_arg, uchar null_bit_arg,
                           utype unireg_check_arg,
                           const char *field_name_arg)
    :Field_temporal(ptr_arg, len_arg, null_ptr_arg, null_bit_arg,
                    unireg_check_arg, field_name_arg)
    {}
  int  store(const char *to, uint length, CHARSET_INFO *charset);
  int  store(double nr);
  int  store(longlong nr, bool unsigned_val);
  int  store_time_dec(MYSQL_TIME *ltime, uint dec);
  int  store_decimal(const my_decimal *);
  bool validate_value_in_record(THD *thd, const uchar *record) const;
};


class Field_timestamp :public Field_temporal {
protected:
  int store_TIME_with_warning(THD *, MYSQL_TIME *, const ErrConv *,
                              int warnings, bool have_smth_to_conv);
public:
  Field_timestamp(uchar *ptr_arg, uint32 len_arg,
                  uchar *null_ptr_arg, uchar null_bit_arg,
		  enum utype unireg_check_arg, const char *field_name_arg,
		  TABLE_SHARE *share);
  enum_field_types type() const { return MYSQL_TYPE_TIMESTAMP;}
  enum ha_base_keytype key_type() const { return HA_KEYTYPE_ULONG_INT; }
  Copy_func *get_copy_func(const Field *from) const;
  int  store(const char *to,uint length,CHARSET_INFO *charset);
  int  store(double nr);
  int  store(longlong nr, bool unsigned_val);
  int  store_time_dec(MYSQL_TIME *ltime, uint dec);
  int  store_decimal(const my_decimal *);
  int  store_timestamp(my_time_t timestamp, ulong sec_part);
  int  save_in_field(Field *to);
  double val_real(void);
  longlong val_int(void);
  String *val_str(String*,String *);
  bool send_binary(Protocol *protocol);
  int cmp(const uchar *,const uchar *);
  void sort_string(uchar *buff,uint length);
  uint32 pack_length() const { return 4; }
  void sql_type(String &str) const;
  bool zero_pack() const { return 0; }
  int set_time();
  /* Get TIMESTAMP field value as seconds since begging of Unix Epoch */
  virtual my_time_t get_timestamp(const uchar *pos, ulong *sec_part) const;
  my_time_t get_timestamp(ulong *sec_part) const
  {
    return get_timestamp(ptr, sec_part);
  }
  virtual void store_TIME(my_time_t timestamp, ulong sec_part)
  {
    int4store(ptr,timestamp);
  }
  bool get_date(MYSQL_TIME *ltime, ulonglong fuzzydate);
  uchar *pack(uchar *to, const uchar *from,
              uint max_length __attribute__((unused)))
  {
    return pack_int32(to, from);
  }
  const uchar *unpack(uchar* to, const uchar *from, const uchar *from_end,
                      uint param_data __attribute__((unused)))
  {
    return unpack_int32(to, from, from_end);
  }
  bool validate_value_in_record(THD *thd, const uchar *record) const;
  Item *get_equal_const_item(THD *thd, const Context &ctx, Item *const_item)
  {
    return get_equal_const_item_datetime(thd, ctx, const_item);
  }
  bool load_data_set_null(THD *thd);
  bool load_data_set_no_data(THD *thd, bool fixed_format);
  uint size_of() const { return sizeof(*this); }
};


/**
  Abstract class for:
  - TIMESTAMP(1..6)
  - TIMESTAMP(0..6) - MySQL56 version
*/
class Field_timestamp_with_dec :public Field_timestamp {
protected:
  uint dec;
public:
  Field_timestamp_with_dec(uchar *ptr_arg,
                           uchar *null_ptr_arg, uchar null_bit_arg,
                           enum utype unireg_check_arg,
                           const char *field_name_arg,
                           TABLE_SHARE *share, uint dec_arg) :
  Field_timestamp(ptr_arg,
                  MAX_DATETIME_WIDTH + dec_arg + MY_TEST(dec_arg), null_ptr_arg,
                  null_bit_arg, unireg_check_arg, field_name_arg, share),
  dec(dec_arg)
  {
    DBUG_ASSERT(dec <= TIME_SECOND_PART_DIGITS);
  }
  uint decimals() const { return dec; }
  enum ha_base_keytype key_type() const { return HA_KEYTYPE_BINARY; }
  uchar *pack(uchar *to, const uchar *from, uint max_length)
  { return Field::pack(to, from, max_length); }
  const uchar *unpack(uchar* to, const uchar *from, const uchar *from_end,
                      uint param_data)
  { return Field::unpack(to, from, from_end, param_data); }
  void make_field(Send_field *field);
  void sort_string(uchar *to, uint length)
  {
    DBUG_ASSERT(length == pack_length());
    memcpy(to, ptr, length);
  }
  bool send_binary(Protocol *protocol);
  double val_real(void);
  my_decimal* val_decimal(my_decimal*);
  int set_time();
};


class Field_timestamp_hires :public Field_timestamp_with_dec {
public:
  Field_timestamp_hires(uchar *ptr_arg,
                        uchar *null_ptr_arg, uchar null_bit_arg,
                        enum utype unireg_check_arg,
                        const char *field_name_arg,
                        TABLE_SHARE *share, uint dec_arg) :
  Field_timestamp_with_dec(ptr_arg, null_ptr_arg, null_bit_arg,
                           unireg_check_arg, field_name_arg, share, dec_arg)
  {
    DBUG_ASSERT(dec);
  }
  my_time_t get_timestamp(const uchar *pos, ulong *sec_part) const;
  void store_TIME(my_time_t timestamp, ulong sec_part);
  int cmp(const uchar *,const uchar *);
  uint32 pack_length() const;
  uint size_of() const { return sizeof(*this); }
};


/**
  TIMESTAMP(0..6) - MySQL56 version
*/
class Field_timestampf :public Field_timestamp_with_dec {
  int do_save_field_metadata(uchar *metadata_ptr)
  {
    *metadata_ptr= decimals();
    return 1;
  }
public:
  Field_timestampf(uchar *ptr_arg,
                   uchar *null_ptr_arg, uchar null_bit_arg,
                   enum utype unireg_check_arg,
                   const char *field_name_arg,
                   TABLE_SHARE *share, uint dec_arg) :
    Field_timestamp_with_dec(ptr_arg, null_ptr_arg, null_bit_arg,
                             unireg_check_arg, field_name_arg, share, dec_arg)
    {}
  enum_field_types real_type() const { return MYSQL_TYPE_TIMESTAMP2; }
  enum_field_types binlog_type() const { return MYSQL_TYPE_TIMESTAMP2; }
  uint32 pack_length() const
  {
    return my_timestamp_binary_length(dec);
  }
  uint row_pack_length() const { return pack_length(); }
  uint pack_length_from_metadata(uint field_metadata)
  {
    DBUG_ENTER("Field_timestampf::pack_length_from_metadata");
    uint tmp= my_timestamp_binary_length(field_metadata);
    DBUG_RETURN(tmp);
  }
  int cmp(const uchar *a_ptr,const uchar *b_ptr)
  {
    return memcmp(a_ptr, b_ptr, pack_length());
  }
  void store_TIME(my_time_t timestamp, ulong sec_part);
  my_time_t get_timestamp(const uchar *pos, ulong *sec_part) const;
  uint size_of() const { return sizeof(*this); }
};


class Field_year :public Field_tiny {
public:
  Field_year(uchar *ptr_arg, uint32 len_arg, uchar *null_ptr_arg,
	     uchar null_bit_arg,
	     enum utype unireg_check_arg, const char *field_name_arg)
    :Field_tiny(ptr_arg, len_arg, null_ptr_arg, null_bit_arg,
		unireg_check_arg, field_name_arg, 1, 1)
    {}
  enum_field_types type() const { return MYSQL_TYPE_YEAR;}
  Copy_func *get_copy_func(const Field *from) const
  {
    if (eq_def(from))
      return get_identical_copy_func();
    switch (from->cmp_type()) {
    case STRING_RESULT:
      return do_field_string;
    case TIME_RESULT:
      return do_field_temporal;
    case DECIMAL_RESULT:
      return do_field_decimal;
    case REAL_RESULT:
      return do_field_real;
    case INT_RESULT:
      break;
    case ROW_RESULT:
    default:
      DBUG_ASSERT(0);
      break;
    }
    return do_field_int;
  }
  int  store(const char *to,uint length,CHARSET_INFO *charset);
  int  store(double nr);
  int  store(longlong nr, bool unsigned_val);
  int  store_time_dec(MYSQL_TIME *ltime, uint dec);
  double val_real(void);
  longlong val_int(void);
  String *val_str(String*,String *);
  bool get_date(MYSQL_TIME *ltime, ulonglong fuzzydate);
  bool send_binary(Protocol *protocol);
  uint32 max_display_length() { return field_length; }
  void sql_type(String &str) const;
};


class Field_date :public Field_temporal_with_date {
  void store_TIME(MYSQL_TIME *ltime);
  bool get_TIME(MYSQL_TIME *ltime, const uchar *pos, ulonglong fuzzydate) const;
public:
  Field_date(uchar *ptr_arg, uchar *null_ptr_arg, uchar null_bit_arg,
	     enum utype unireg_check_arg, const char *field_name_arg)
    :Field_temporal_with_date(ptr_arg, MAX_DATE_WIDTH, null_ptr_arg, null_bit_arg,
                              unireg_check_arg, field_name_arg) {}
  enum_field_types type() const { return MYSQL_TYPE_DATE;}
  enum ha_base_keytype key_type() const { return HA_KEYTYPE_ULONG_INT; }
  int reset(void) { ptr[0]=ptr[1]=ptr[2]=ptr[3]=0; return 0; }
  bool get_date(MYSQL_TIME *ltime, ulonglong fuzzydate)
  { return Field_date::get_TIME(ltime, ptr, fuzzydate); }
  double val_real(void);
  longlong val_int(void);
  String *val_str(String*,String *);
  bool send_binary(Protocol *protocol);
  int cmp(const uchar *,const uchar *);
  void sort_string(uchar *buff,uint length);
  uint32 pack_length() const { return 4; }
  void sql_type(String &str) const;
  uchar *pack(uchar* to, const uchar *from,
              uint max_length __attribute__((unused)))
  {
    return pack_int32(to, from);
  }
  const uchar *unpack(uchar* to, const uchar *from, const uchar *from_end,
                      uint param_data __attribute__((unused)))
  {
    return unpack_int32(to, from, from_end);
  }
  uint size_of() const { return sizeof(*this); }
};


class Field_newdate :public Field_temporal_with_date {
  void store_TIME(MYSQL_TIME *ltime);
  bool get_TIME(MYSQL_TIME *ltime, const uchar *pos, ulonglong fuzzydate) const;
public:
  Field_newdate(uchar *ptr_arg, uchar *null_ptr_arg, uchar null_bit_arg,
		enum utype unireg_check_arg, const char *field_name_arg)
    :Field_temporal_with_date(ptr_arg, MAX_DATE_WIDTH, null_ptr_arg, null_bit_arg,
                              unireg_check_arg, field_name_arg)
    {}
  enum_field_types type() const { return MYSQL_TYPE_DATE;}
  enum_field_types real_type() const { return MYSQL_TYPE_NEWDATE; }
  enum ha_base_keytype key_type() const { return HA_KEYTYPE_UINT24; }
  int reset(void) { ptr[0]=ptr[1]=ptr[2]=0; return 0; }
  double val_real(void);
  longlong val_int(void);
  String *val_str(String*,String *);
  bool send_binary(Protocol *protocol);
  int cmp(const uchar *,const uchar *);
  void sort_string(uchar *buff,uint length);
  uint32 pack_length() const { return 3; }
  void sql_type(String &str) const;
  bool get_date(MYSQL_TIME *ltime, ulonglong fuzzydate)
  { return Field_newdate::get_TIME(ltime, ptr, fuzzydate); }
  uint size_of() const { return sizeof(*this); }
  Item *get_equal_const_item(THD *thd, const Context &ctx, Item *const_item);
};


class Field_time :public Field_temporal {
  /*
    when this Field_time instance is used for storing values for index lookups
    (see class store_key, Field::new_key_field(), etc), the following
    might be set to TO_DAYS(CURDATE()). See also Field_time::store_time_dec()
  */
  long curdays;
protected:
  virtual void store_TIME(MYSQL_TIME *ltime);
  int store_TIME_with_warning(MYSQL_TIME *ltime, const ErrConv *str,
                              int was_cut, int have_smth_to_conv);
  bool check_zero_in_date_with_warn(ulonglong fuzzydate);
  static void do_field_time(Copy_field *copy);
public:
  Field_time(uchar *ptr_arg, uint length_arg, uchar *null_ptr_arg,
             uchar null_bit_arg, enum utype unireg_check_arg,
             const char *field_name_arg)
    :Field_temporal(ptr_arg, length_arg, null_ptr_arg, null_bit_arg,
                    unireg_check_arg, field_name_arg), curdays(0)
    {}
  enum_field_types type() const { return MYSQL_TYPE_TIME;}
  enum ha_base_keytype key_type() const { return HA_KEYTYPE_INT24; }
  Copy_func *get_copy_func(const Field *from) const
  {
    return from->cmp_type() == REAL_RESULT ? do_field_string : // MDEV-9344
           from->type() == MYSQL_TYPE_YEAR ? do_field_int :
           from->type() == MYSQL_TYPE_BIT  ? do_field_int :
           eq_def(from)                    ? get_identical_copy_func() :
                                             do_field_time;
  }
  bool memcpy_field_possible(const Field *from) const
  {
    return real_type() == from->real_type() &&
           decimals() == from->decimals();
  }
  int store_time_dec(MYSQL_TIME *ltime, uint dec);
  int store(const char *to,uint length,CHARSET_INFO *charset);
  int store(double nr);
  int store(longlong nr, bool unsigned_val);
  int  store_decimal(const my_decimal *);
  double val_real(void);
  longlong val_int(void);
  String *val_str(String*,String *);
  bool get_date(MYSQL_TIME *ltime, ulonglong fuzzydate);
  bool send_binary(Protocol *protocol);
  int cmp(const uchar *,const uchar *);
  void sort_string(uchar *buff,uint length);
  uint32 pack_length() const { return 3; }
  void sql_type(String &str) const;
  uint size_of() const { return sizeof(*this); }
  void set_curdays(THD *thd);
  Field *new_key_field(MEM_ROOT *root, TABLE *new_table,
                       uchar *new_ptr, uint32 length,
                       uchar *new_null_ptr, uint new_null_bit);
  Item *get_equal_const_item(THD *thd, const Context &ctx, Item *const_item);
};


/**
  Abstract class for:
  - TIME(1..6)
  - TIME(0..6) - MySQL56 version
*/
class Field_time_with_dec :public Field_time {
protected:
  uint dec;
public:
  Field_time_with_dec(uchar *ptr_arg, uchar *null_ptr_arg, uchar null_bit_arg,
                      enum utype unireg_check_arg, const char *field_name_arg,
                      uint dec_arg)
    :Field_time(ptr_arg, MIN_TIME_WIDTH + dec_arg + MY_TEST(dec_arg),
                null_ptr_arg, null_bit_arg, unireg_check_arg, field_name_arg),
     dec(dec_arg)
  {
    DBUG_ASSERT(dec <= TIME_SECOND_PART_DIGITS);
  }
  uint decimals() const { return dec; }
  enum ha_base_keytype key_type() const { return HA_KEYTYPE_BINARY; }
  longlong val_int(void);
  double val_real(void);
  void make_field(Send_field *);
};


/**
  TIME(1..6)
*/
class Field_time_hires :public Field_time_with_dec {
  longlong zero_point;
  void store_TIME(MYSQL_TIME *ltime);
public:
  Field_time_hires(uchar *ptr_arg, uchar *null_ptr_arg, uchar null_bit_arg,
             enum utype unireg_check_arg, const char *field_name_arg,
             uint dec_arg)
    :Field_time_with_dec(ptr_arg, null_ptr_arg,
                         null_bit_arg, unireg_check_arg, field_name_arg,
                         dec_arg)
  {
    DBUG_ASSERT(dec);
    zero_point= sec_part_shift(
                   ((TIME_MAX_VALUE_SECONDS+1LL)*TIME_SECOND_PART_FACTOR), dec);
  }
  int reset(void);
  bool get_date(MYSQL_TIME *ltime, ulonglong fuzzydate);
  int cmp(const uchar *,const uchar *);
  void sort_string(uchar *buff,uint length);
  uint32 pack_length() const;
  uint size_of() const { return sizeof(*this); }
};


/**
  TIME(0..6) - MySQL56 version
*/
class Field_timef :public Field_time_with_dec {
  void store_TIME(MYSQL_TIME *ltime);
  int do_save_field_metadata(uchar *metadata_ptr)
  {
    *metadata_ptr= decimals();
    return 1;
  }
public:
  Field_timef(uchar *ptr_arg, uchar *null_ptr_arg, uchar null_bit_arg,
             enum utype unireg_check_arg, const char *field_name_arg,
             uint dec_arg)
    :Field_time_with_dec(ptr_arg, null_ptr_arg,
                         null_bit_arg, unireg_check_arg, field_name_arg,
                         dec_arg)
  {
    DBUG_ASSERT(dec <= TIME_SECOND_PART_DIGITS);
  }
  enum_field_types real_type() const { return MYSQL_TYPE_TIME2; }
  enum_field_types binlog_type() const { return MYSQL_TYPE_TIME2; }
  uint32 pack_length() const
  {
    return my_time_binary_length(dec);
  }
  uint row_pack_length() const { return pack_length(); }
  uint pack_length_from_metadata(uint field_metadata)
  {
    DBUG_ENTER("Field_timef::pack_length_from_metadata");
    uint tmp= my_time_binary_length(field_metadata);
    DBUG_RETURN(tmp);
  }
  void sort_string(uchar *to, uint length)
  {
    DBUG_ASSERT(length == Field_timef::pack_length());
    memcpy(to, ptr, length);
  }
  int cmp(const uchar *a_ptr, const uchar *b_ptr)
  {
    return memcmp(a_ptr, b_ptr, pack_length());
  }
  int reset();
  bool get_date(MYSQL_TIME *ltime, ulonglong fuzzydate);
  uint size_of() const { return sizeof(*this); }
};


class Field_datetime :public Field_temporal_with_date {
  void store_TIME(MYSQL_TIME *ltime);
  bool get_TIME(MYSQL_TIME *ltime, const uchar *pos, ulonglong fuzzydate) const;
public:
  Field_datetime(uchar *ptr_arg, uint length_arg, uchar *null_ptr_arg,
                 uchar null_bit_arg, enum utype unireg_check_arg,
                 const char *field_name_arg)
    :Field_temporal_with_date(ptr_arg, length_arg, null_ptr_arg, null_bit_arg,
                              unireg_check_arg, field_name_arg)
    {
      if (unireg_check == TIMESTAMP_UN_FIELD ||
          unireg_check == TIMESTAMP_DNUN_FIELD)
        flags|= ON_UPDATE_NOW_FLAG;
    }
  enum_field_types type() const { return MYSQL_TYPE_DATETIME;}
  enum ha_base_keytype key_type() const { return HA_KEYTYPE_ULONGLONG; }
  double val_real(void);
  longlong val_int(void);
  String *val_str(String*,String *);
  bool send_binary(Protocol *protocol);
  int cmp(const uchar *,const uchar *);
  void sort_string(uchar *buff,uint length);
  uint32 pack_length() const { return 8; }
  void sql_type(String &str) const;
  bool get_date(MYSQL_TIME *ltime, ulonglong fuzzydate)
  { return Field_datetime::get_TIME(ltime, ptr, fuzzydate); }
  int set_time();
  uchar *pack(uchar* to, const uchar *from,
              uint max_length __attribute__((unused)))
  {
    return pack_int64(to, from);
  }
  const uchar *unpack(uchar* to, const uchar *from, const uchar *from_end,
                      uint param_data __attribute__((unused)))
  {
    return unpack_int64(to, from, from_end);
  }
  Item *get_equal_const_item(THD *thd, const Context &ctx, Item *const_item)
  {
    return get_equal_const_item_datetime(thd, ctx, const_item);
  }
  uint size_of() const { return sizeof(*this); }
};


/**
  Abstract class for:
  - DATETIME(1..6)
  - DATETIME(0..6) - MySQL56 version
*/
class Field_datetime_with_dec :public Field_datetime {
protected:
  uint dec;
public:
  Field_datetime_with_dec(uchar *ptr_arg, uchar *null_ptr_arg,
                          uchar null_bit_arg, enum utype unireg_check_arg,
                          const char *field_name_arg, uint dec_arg)
    :Field_datetime(ptr_arg, MAX_DATETIME_WIDTH + dec_arg + MY_TEST(dec_arg),
                    null_ptr_arg, null_bit_arg, unireg_check_arg,
                    field_name_arg), dec(dec_arg)
  {
    DBUG_ASSERT(dec <= TIME_SECOND_PART_DIGITS);
  }
  uint decimals() const { return dec; }
  enum ha_base_keytype key_type() const { return HA_KEYTYPE_BINARY; }
  void make_field(Send_field *field);
  bool send_binary(Protocol *protocol);
  uchar *pack(uchar *to, const uchar *from, uint max_length)
  { return Field::pack(to, from, max_length); }
  const uchar *unpack(uchar* to, const uchar *from, const uchar *from_end,
                      uint param_data)
  { return Field::unpack(to, from, from_end, param_data); }
  void sort_string(uchar *to, uint length)
  {
    DBUG_ASSERT(length == pack_length());
    memcpy(to, ptr, length);
  }
  double val_real(void);
  longlong val_int(void);
  String *val_str(String*,String *);
};


/**
  DATETIME(1..6)
*/
class Field_datetime_hires :public Field_datetime_with_dec {
  void store_TIME(MYSQL_TIME *ltime);
  bool get_TIME(MYSQL_TIME *ltime, const uchar *pos, ulonglong fuzzydate) const;
public:
  Field_datetime_hires(uchar *ptr_arg, uchar *null_ptr_arg,
                       uchar null_bit_arg, enum utype unireg_check_arg,
                       const char *field_name_arg, uint dec_arg)
    :Field_datetime_with_dec(ptr_arg, null_ptr_arg, null_bit_arg,
                             unireg_check_arg, field_name_arg, dec_arg)
  {
    DBUG_ASSERT(dec);
  }
  int cmp(const uchar *,const uchar *);
  uint32 pack_length() const;
  bool get_date(MYSQL_TIME *ltime, ulonglong fuzzydate)
  { return Field_datetime_hires::get_TIME(ltime, ptr, fuzzydate); }
  uint size_of() const { return sizeof(*this); }
};


/**
  DATETIME(0..6) - MySQL56 version
*/
class Field_datetimef :public Field_datetime_with_dec {
  void store_TIME(MYSQL_TIME *ltime);
  bool get_TIME(MYSQL_TIME *ltime, const uchar *pos, ulonglong fuzzydate) const;
  int do_save_field_metadata(uchar *metadata_ptr)
  {
    *metadata_ptr= decimals();
    return 1;
  }
public:
  Field_datetimef(uchar *ptr_arg, uchar *null_ptr_arg,
                  uchar null_bit_arg, enum utype unireg_check_arg,
                  const char *field_name_arg, uint dec_arg)
    :Field_datetime_with_dec(ptr_arg, null_ptr_arg, null_bit_arg,
                             unireg_check_arg, field_name_arg, dec_arg)
  {}
  enum_field_types real_type() const { return MYSQL_TYPE_DATETIME2; }
  enum_field_types binlog_type() const { return MYSQL_TYPE_DATETIME2; }
  uint32 pack_length() const
  {
    return my_datetime_binary_length(dec);
  }
  uint row_pack_length() const { return pack_length(); }
  uint pack_length_from_metadata(uint field_metadata)
  {
    DBUG_ENTER("Field_datetimef::pack_length_from_metadata");
    uint tmp= my_datetime_binary_length(field_metadata);
    DBUG_RETURN(tmp);
  }
  int cmp(const uchar *a_ptr, const uchar *b_ptr)
  {
    return memcmp(a_ptr, b_ptr, pack_length());
  }
  int reset();
  bool get_date(MYSQL_TIME *ltime, ulonglong fuzzydate)
  { return Field_datetimef::get_TIME(ltime, ptr, fuzzydate); }
  uint size_of() const { return sizeof(*this); }
};


static inline Field_timestamp *
new_Field_timestamp(MEM_ROOT *root,uchar *ptr, uchar *null_ptr, uchar null_bit,
                    enum Field::utype unireg_check, const char *field_name,
                    TABLE_SHARE *share, uint dec)
{
  if (dec==0)
    return new (root)
      Field_timestamp(ptr, MAX_DATETIME_WIDTH, null_ptr,
                      null_bit, unireg_check, field_name, share);
  if (dec >= FLOATING_POINT_DECIMALS)
    dec= MAX_DATETIME_PRECISION;
  return new (root)
    Field_timestamp_hires(ptr, null_ptr, null_bit, unireg_check,
                          field_name, share, dec);
}

static inline Field_time *
new_Field_time(MEM_ROOT *root, uchar *ptr, uchar *null_ptr, uchar null_bit,
               enum Field::utype unireg_check, const char *field_name,
               uint dec)
{
  if (dec == 0)
    return new (root)
      Field_time(ptr, MIN_TIME_WIDTH, null_ptr, null_bit, unireg_check,
                 field_name);
  if (dec >= FLOATING_POINT_DECIMALS)
    dec= MAX_DATETIME_PRECISION;
  return new (root)
    Field_time_hires(ptr, null_ptr, null_bit, unireg_check, field_name, dec);
}

static inline Field_datetime *
new_Field_datetime(MEM_ROOT *root, uchar *ptr, uchar *null_ptr, uchar null_bit,
                   enum Field::utype unireg_check,
                   const char *field_name, uint dec)
{
  if (dec == 0)
    return new (root)
      Field_datetime(ptr, MAX_DATETIME_WIDTH, null_ptr, null_bit,
                     unireg_check, field_name);
  if (dec >= FLOATING_POINT_DECIMALS)
    dec= MAX_DATETIME_PRECISION;
  return new (root)
    Field_datetime_hires(ptr, null_ptr, null_bit,
                         unireg_check, field_name, dec);
}

class Field_string :public Field_longstr {
  class Warn_filter_string: public Warn_filter
  {
  public:
    Warn_filter_string(const THD *thd, const Field_string *field);
  };
public:
  bool can_alter_field_type;
  Field_string(uchar *ptr_arg, uint32 len_arg,uchar *null_ptr_arg,
	       uchar null_bit_arg,
	       enum utype unireg_check_arg, const char *field_name_arg,
	       CHARSET_INFO *cs)
    :Field_longstr(ptr_arg, len_arg, null_ptr_arg, null_bit_arg,
                   unireg_check_arg, field_name_arg, cs),
     can_alter_field_type(1) {};
  Field_string(uint32 len_arg,bool maybe_null_arg, const char *field_name_arg,
               CHARSET_INFO *cs)
    :Field_longstr((uchar*) 0, len_arg, maybe_null_arg ? (uchar*) "": 0, 0,
                   NONE, field_name_arg, cs),
     can_alter_field_type(1) {};

  enum_field_types type() const
  {
    return ((can_alter_field_type && orig_table &&
             orig_table->s->db_create_options & HA_OPTION_PACK_RECORD &&
	     field_length >= 4) &&
            orig_table->s->frm_version < FRM_VER_TRUE_VARCHAR ?
	    MYSQL_TYPE_VAR_STRING : MYSQL_TYPE_STRING);
  }
  enum ha_base_keytype key_type() const
    { return binary() ? HA_KEYTYPE_BINARY : HA_KEYTYPE_TEXT; }
  bool zero_pack() const { return 0; }
  Copy_func *get_copy_func(const Field *from) const;
  int reset(void)
  {
    charset()->cset->fill(charset(),(char*) ptr, field_length,
                          (has_charset() ? ' ' : 0));
    return 0;
  }
  int store(const char *to,uint length,CHARSET_INFO *charset);
  int store(longlong nr, bool unsigned_val);
  int store(double nr) { return Field_str::store(nr); } /* QQ: To be deleted */
  double val_real(void);
  longlong val_int(void);
  String *val_str(String*,String *);
  my_decimal *val_decimal(my_decimal *);
  int cmp(const uchar *,const uchar *);
  void sort_string(uchar *buff,uint length);
  void sql_type(String &str) const;
  void sql_rpl_type(String*) const;
  virtual uchar *pack(uchar *to, const uchar *from,
                      uint max_length);
  virtual const uchar *unpack(uchar* to, const uchar *from,
                              const uchar *from_end,uint param_data);
  uint pack_length_from_metadata(uint field_metadata)
  {
    DBUG_PRINT("debug", ("field_metadata: 0x%04x", field_metadata));
    if (field_metadata == 0)
      return row_pack_length();
    return (((field_metadata >> 4) & 0x300) ^ 0x300) + (field_metadata & 0x00ff);
  }
  bool compatible_field_size(uint field_metadata, Relay_log_info *rli,
                             uint16 mflags, int *order_var);
  uint row_pack_length() const { return field_length; }
  int pack_cmp(const uchar *a,const uchar *b,uint key_length,
               bool insert_or_update);
  int pack_cmp(const uchar *b,uint key_length,bool insert_or_update);
  uint packed_col_length(const uchar *to, uint length);
  uint max_packed_col_length(uint max_length);
  uint size_of() const { return sizeof(*this); }
  enum_field_types real_type() const { return MYSQL_TYPE_STRING; }
  bool has_charset(void) const
  { return charset() == &my_charset_bin ? FALSE : TRUE; }
  Field *make_new_field(MEM_ROOT *root, TABLE *new_table, bool keep_type);
  virtual uint get_key_image(uchar *buff,uint length, imagetype type);
  sql_mode_t value_depends_on_sql_mode() const;
  sql_mode_t can_handle_sql_mode_dependency_on_store() const;
private:
  int do_save_field_metadata(uchar *first_byte);
};


class Field_varstring :public Field_longstr {
public:
  uchar *get_data() const
  {
    return ptr + length_bytes;
  }
  uint get_length() const
  {
    return length_bytes == 1 ? (uint) *ptr : uint2korr(ptr);
  }
  /*
    The maximum space available in a Field_varstring, in bytes. See
    length_bytes.
  */
  static const uint MAX_SIZE;
  /* Store number of bytes used to store length (1 or 2) */
  uint32 length_bytes;
  Field_varstring(uchar *ptr_arg,
                  uint32 len_arg, uint length_bytes_arg,
                  uchar *null_ptr_arg, uchar null_bit_arg,
		  enum utype unireg_check_arg, const char *field_name_arg,
		  TABLE_SHARE *share, CHARSET_INFO *cs)
    :Field_longstr(ptr_arg, len_arg, null_ptr_arg, null_bit_arg,
                   unireg_check_arg, field_name_arg, cs),
     length_bytes(length_bytes_arg)
  {
    share->varchar_fields++;
  }
  Field_varstring(uint32 len_arg,bool maybe_null_arg,
                  const char *field_name_arg,
                  TABLE_SHARE *share, CHARSET_INFO *cs)
    :Field_longstr((uchar*) 0,len_arg, maybe_null_arg ? (uchar*) "": 0, 0,
                   NONE, field_name_arg, cs),
     length_bytes(len_arg < 256 ? 1 :2)
  {
    share->varchar_fields++;
  }

  enum_field_types type() const { return MYSQL_TYPE_VARCHAR; }
  enum ha_base_keytype key_type() const;
  uint row_pack_length() const { return field_length; }
  bool zero_pack() const { return 0; }
  int  reset(void) { bzero(ptr,field_length+length_bytes); return 0; }
  uint32 pack_length() const { return (uint32) field_length+length_bytes; }
  uint32 key_length() const { return (uint32) field_length; }
  uint32 sort_length() const
  {
    return (uint32) field_length + (field_charset == &my_charset_bin ?
                                    length_bytes : 0);
  }
  Copy_func *get_copy_func(const Field *from) const;
  bool memcpy_field_possible(const Field *from) const
  {
    return Field_str::memcpy_field_possible(from) &&
           length_bytes == ((Field_varstring*) from)->length_bytes;
  }
  int  store(const char *to,uint length,CHARSET_INFO *charset);
  int  store(longlong nr, bool unsigned_val);
  int  store(double nr) { return Field_str::store(nr); } /* QQ: To be deleted */
#ifdef HAVE_valgrind_or_MSAN
  void mark_unused_memory_as_defined();
#endif /* HAVE_valgrind_or_MSAN */
  double val_real(void);
  longlong val_int(void);
  String *val_str(String*,String *);
  my_decimal *val_decimal(my_decimal *);
<<<<<<< HEAD
  int cmp_max(const uchar *, const uchar *, uint max_length);
  int cmp(const uchar *a,const uchar *b)
  {
    return cmp_max(a, b, ~0U);
  }
=======
  int cmp(const uchar *a,const uchar *b);
  int cmp_prefix(const uchar *a, const uchar *b, size_t prefix_len);
>>>>>>> 09ec8e2e
  void sort_string(uchar *buff,uint length);
  uint get_key_image(uchar *buff,uint length, imagetype type);
  void set_key_image(const uchar *buff,uint length);
  void sql_type(String &str) const;
  void sql_rpl_type(String*) const;
  virtual uchar *pack(uchar *to, const uchar *from, uint max_length);
  virtual const uchar *unpack(uchar* to, const uchar *from,
                              const uchar *from_end, uint param_data);
  int cmp_binary(const uchar *a,const uchar *b, uint32 max_length=~0U);
  int key_cmp(const uchar *,const uchar*);
  int key_cmp(const uchar *str, uint length);
  uint packed_col_length(const uchar *to, uint length);
  uint max_packed_col_length(uint max_length);
  uint32 data_length();
  uint size_of() const { return sizeof(*this); }
  enum_field_types real_type() const { return MYSQL_TYPE_VARCHAR; }
  bool has_charset(void) const
  { return charset() == &my_charset_bin ? FALSE : TRUE; }
  Field *make_new_field(MEM_ROOT *root, TABLE *new_table, bool keep_type);
  Field *new_key_field(MEM_ROOT *root, TABLE *new_table,
                       uchar *new_ptr, uint32 length,
                       uchar *new_null_ptr, uint new_null_bit);
  uint is_equal(Create_field *new_field);
  void hash(ulong *nr, ulong *nr2);
  uint length_size() { return length_bytes; }
private:
  int do_save_field_metadata(uchar *first_byte);
};


class Field_blob :public Field_longstr {
protected:
  /**
    The number of bytes used to represent the length of the blob.
  */
  uint packlength;
  
  /**
    The 'value'-object is a cache fronting the storage engine.
  */
  String value;
  /**
     Cache for blob values when reading a row with a virtual blob
     field. This is needed to not destroy the old cached value when
     updating the blob with a new value when creating the new row.
  */
  String read_value;

  static void do_copy_blob(Copy_field *copy);
  static void do_conv_blob(Copy_field *copy);
public:
  Field_blob(uchar *ptr_arg, uchar *null_ptr_arg, uchar null_bit_arg,
	     enum utype unireg_check_arg, const char *field_name_arg,
	     TABLE_SHARE *share, uint blob_pack_length, CHARSET_INFO *cs);
  Field_blob(uint32 len_arg,bool maybe_null_arg, const char *field_name_arg,
             CHARSET_INFO *cs)
    :Field_longstr((uchar*) 0, len_arg, maybe_null_arg ? (uchar*) "": 0, 0,
                   NONE, field_name_arg, cs),
    packlength(4)
  {
    flags|= BLOB_FLAG;
  }
  Field_blob(uint32 len_arg,bool maybe_null_arg, const char *field_name_arg,
	     CHARSET_INFO *cs, bool set_packlength)
    :Field_longstr((uchar*) 0,len_arg, maybe_null_arg ? (uchar*) "": 0, 0,
                   NONE, field_name_arg, cs)
  {
    flags|= BLOB_FLAG;
    packlength= 4;
    if (set_packlength)
    {
      packlength= len_arg <= 255 ? 1 :
                  len_arg <= 65535 ? 2 :
                  len_arg <= 16777215 ? 3 : 4;
    }
  }
  Field_blob(uint32 packlength_arg)
    :Field_longstr((uchar*) 0, 0, (uchar*) "", 0, NONE, "temp", system_charset_info),
    packlength(packlength_arg) {}
  /* Note that the default copy constructor is used, in clone() */
  enum_field_types type() const { return MYSQL_TYPE_BLOB;}
  enum ha_base_keytype key_type() const
    { return binary() ? HA_KEYTYPE_VARBINARY2 : HA_KEYTYPE_VARTEXT2; }
  Copy_func *get_copy_func(const Field *from) const
  {
    /*
    TODO: MDEV-9331
    if (from->type() == MYSQL_TYPE_BIT)
      return do_field_int;
    */
    if (!(from->flags & BLOB_FLAG) || from->charset() != charset())
      return do_conv_blob;
    if (from->pack_length() != Field_blob::pack_length())
      return do_copy_blob;
    return get_identical_copy_func();
  }
  int  store_field(Field *from)
  {                                             // Be sure the value is stored
    from->val_str(&value);
    if (table->copy_blobs ||
        (!value.is_alloced() && from->is_varchar_and_in_write_set()))
      value.copy();
    return store(value.ptr(), value.length(), from->charset());
  }
  bool memcpy_field_possible(const Field *from) const
  {
    return Field_str::memcpy_field_possible(from) &&
           !table->copy_blobs;
  }
  int  store(const char *to,uint length,CHARSET_INFO *charset);
  int  store(double nr);
  int  store(longlong nr, bool unsigned_val);
  double val_real(void);
  longlong val_int(void);
  String *val_str(String*,String *);
  my_decimal *val_decimal(my_decimal *);
<<<<<<< HEAD
  int cmp_max(const uchar *, const uchar *, uint max_length);
  int cmp(const uchar *a,const uchar *b)
    { return cmp_max(a, b, ~0U); }
=======
  int cmp(const uchar *a,const uchar *b);
  int cmp_prefix(const uchar *a, const uchar *b, size_t prefix_len);
>>>>>>> 09ec8e2e
  int cmp(const uchar *a, uint32 a_length, const uchar *b, uint32 b_length);
  int cmp_binary(const uchar *a,const uchar *b, uint32 max_length=~0U);
  int key_cmp(const uchar *,const uchar*);
  int key_cmp(const uchar *str, uint length);
  /* Never update the value of min_val for a blob field */
  bool update_min(Field *min_val, bool force_update) { return FALSE; }
  /* Never update the value of max_val for a blob field */
  bool update_max(Field *max_val, bool force_update) { return FALSE; }
  uint32 key_length() const { return 0; }
  void sort_string(uchar *buff,uint length);
  uint32 pack_length() const
  { return (uint32) (packlength + portable_sizeof_char_ptr); }

  /**
     Return the packed length without the pointer size added. 

     This is used to determine the size of the actual data in the row
     buffer.

     @returns The length of the raw data itself without the pointer.
  */
  uint32 pack_length_no_ptr() const
  { return (uint32) (packlength); }
  uint row_pack_length() const { return pack_length_no_ptr(); }
  uint32 sort_length() const;
  uint32 value_length() { return get_length(); }
  virtual uint32 max_data_length() const
  {
    return (uint32) (((ulonglong) 1 << (packlength*8)) -1);
  }
  int reset(void) { bzero(ptr, packlength+sizeof(uchar*)); return 0; }
  void reset_fields() { bzero((uchar*) &value,sizeof(value)); bzero((uchar*) &read_value,sizeof(read_value)); }
  uint32 get_field_buffer_size(void) { return value.alloced_length(); }
  void store_length(uchar *i_ptr, uint i_packlength, uint32 i_number);
  inline void store_length(uint32 number)
  {
    store_length(ptr, packlength, number);
  }
  inline uint32 get_length(my_ptrdiff_t row_offset= 0) const
  { return get_length(ptr+row_offset, this->packlength); }
  uint32 get_length(const uchar *ptr, uint packlength) const;
  uint32 get_length(const uchar *ptr_arg) const
  { return get_length(ptr_arg, this->packlength); }
  inline uchar *get_ptr() const { return get_ptr(0); }
  inline uchar *get_ptr(my_ptrdiff_t row_offset) const
  {
    uchar *s;
    memcpy(&s, ptr + packlength + row_offset, sizeof(uchar*));
    return s;
  }
  inline void set_ptr(uchar *length, uchar *data)
  {
    memcpy(ptr,length,packlength);
    memcpy(ptr+packlength, &data,sizeof(char*));
  }
  void set_ptr_offset(my_ptrdiff_t ptr_diff, uint32 length, const uchar *data)
  {
    uchar *ptr_ofs= ADD_TO_PTR(ptr,ptr_diff,uchar*);
    store_length(ptr_ofs, packlength, length);
    memcpy(ptr_ofs+packlength, &data, sizeof(char*));
  }
  inline void set_ptr(uint32 length, uchar *data)
  {
    set_ptr_offset(0, length, data);
  }
  int copy_value(Field_blob *from);
  uint get_key_image(uchar *buff,uint length, imagetype type);
  void set_key_image(const uchar *buff,uint length);
  Field *new_key_field(MEM_ROOT *root, TABLE *new_table,
                       uchar *new_ptr, uint32 length,
                       uchar *new_null_ptr, uint new_null_bit);
  void sql_type(String &str) const;
  inline bool copy()
  {
    uchar *tmp= get_ptr();
    if (value.copy((char*) tmp, get_length(), charset()))
    {
      Field_blob::reset();
      return 1;
    }
    tmp=(uchar*) value.ptr();
    memcpy(ptr+packlength, &tmp, sizeof(char*));
    return 0;
  }
  /* store value for the duration of the current read record */
  inline void swap_value_and_read_value()
  {
    read_value.swap(value);
  }
  inline void set_value(uchar *data)
  {
    /* Set value pointer. Lengths are not important */
    value.reset((char*) data, 1, 1, &my_charset_bin);
  }
  virtual uchar *pack(uchar *to, const uchar *from, uint max_length);
  virtual const uchar *unpack(uchar *to, const uchar *from,
                              const uchar *from_end, uint param_data);
  uint packed_col_length(const uchar *col_ptr, uint length);
  uint max_packed_col_length(uint max_length);
  void free()
  {
    value.free();
    read_value.free();
  }
  inline void clear_temporary()
  {
    uchar *tmp= get_ptr();
    if (likely(value.ptr() == (char*) tmp))
      bzero((uchar*) &value, sizeof(value));
    else
    {
      /*
        Currently read_value should never point to tmp, the following code
        is mainly here to make things future proof.
      */
      if (unlikely(read_value.ptr() == (char*) tmp))
        bzero((uchar*) &read_value, sizeof(read_value));
    }
  }
  uint size_of() const { return sizeof(*this); }
  bool has_charset(void) const
  { return charset() == &my_charset_bin ? FALSE : TRUE; }
  uint32 max_display_length();
  uint32 char_length() const;
  uint is_equal(Create_field *new_field);

  friend void TABLE::remember_blob_values(String *blob_storage);
  friend void TABLE::restore_blob_values(String *blob_storage);

private:
  int do_save_field_metadata(uchar *first_byte);
};


#ifdef HAVE_SPATIAL
class Field_geom :public Field_blob {
public:
  enum geometry_type geom_type;
  uint srid;
  uint precision;
  enum storage_type { GEOM_STORAGE_WKB= 0, GEOM_STORAGE_BINARY= 1};
  enum storage_type storage;

  Field_geom(uchar *ptr_arg, uchar *null_ptr_arg, uint null_bit_arg,
	     enum utype unireg_check_arg, const char *field_name_arg,
	     TABLE_SHARE *share, uint blob_pack_length,
	     enum geometry_type geom_type_arg, uint field_srid)
     :Field_blob(ptr_arg, null_ptr_arg, null_bit_arg, unireg_check_arg, 
                 field_name_arg, share, blob_pack_length, &my_charset_bin)
  { geom_type= geom_type_arg; srid= field_srid; }
  Field_geom(uint32 len_arg,bool maybe_null_arg, const char *field_name_arg,
	     TABLE_SHARE *share, enum geometry_type geom_type_arg)
    :Field_blob(len_arg, maybe_null_arg, field_name_arg, &my_charset_bin)
  { geom_type= geom_type_arg; srid= 0; }
  enum ha_base_keytype key_type() const { return HA_KEYTYPE_VARBINARY2; }
  enum_field_types type() const { return MYSQL_TYPE_GEOMETRY; }
  bool can_optimize_range(const Item_bool_func *cond,
                                  const Item *item,
                                  bool is_eq_func) const;
  void sql_type(String &str) const;
  uint is_equal(Create_field *new_field);
  int  store(const char *to, uint length, CHARSET_INFO *charset);
  int  store(double nr);
  int  store(longlong nr, bool unsigned_val);
  int  store_decimal(const my_decimal *);
  uint size_of() const { return sizeof(*this); }
  /**
   Key length is provided only to support hash joins. (compared byte for byte)
   Ex: SELECT .. FROM t1,t2 WHERE t1.field_geom1=t2.field_geom2.

   The comparison is not very relevant, as identical geometry might be
   represented differently, but we need to support it either way.
  */
  uint32 key_length() const { return packlength; }

  /**
    Non-nullable GEOMETRY types cannot have defaults,
    but the underlying blob must still be reset.
   */
  int reset(void) { return Field_blob::reset() || !maybe_null(); }
  bool load_data_set_null(THD *thd);
  bool load_data_set_no_data(THD *thd, bool fixed_format);

  geometry_type get_geometry_type() { return geom_type; };
  static geometry_type geometry_type_merge(geometry_type, geometry_type);
  uint get_srid() { return srid; }
};

uint gis_field_options_image(uchar *buff, List<Create_field> &create_fields);
uint gis_field_options_read(const uchar *buf, uint buf_len,
      Field_geom::storage_type *st_type,uint *precision, uint *scale, uint *srid);

#endif /*HAVE_SPATIAL*/


class Field_enum :public Field_str {
  static void do_field_enum(Copy_field *copy_field);
protected:
  uint packlength;
public:
  TYPELIB *typelib;
  Field_enum(uchar *ptr_arg, uint32 len_arg, uchar *null_ptr_arg,
             uchar null_bit_arg,
             enum utype unireg_check_arg, const char *field_name_arg,
             uint packlength_arg,
             TYPELIB *typelib_arg,
             CHARSET_INFO *charset_arg)
    :Field_str(ptr_arg, len_arg, null_ptr_arg, null_bit_arg,
	       unireg_check_arg, field_name_arg, charset_arg),
    packlength(packlength_arg),typelib(typelib_arg)
  {
      flags|=ENUM_FLAG;
  }
  Field *make_new_field(MEM_ROOT *root, TABLE *new_table, bool keep_type);
  enum_field_types type() const { return MYSQL_TYPE_STRING; }
  enum Item_result cmp_type () const { return INT_RESULT; }
  enum ha_base_keytype key_type() const;
  sql_mode_t can_handle_sql_mode_dependency_on_store() const;
  Copy_func *get_copy_func(const Field *from) const
  {
    if (eq_def(from))
      return get_identical_copy_func();
    if (real_type() == MYSQL_TYPE_ENUM &&
        from->real_type() == MYSQL_TYPE_ENUM)
      return do_field_enum;
    if (from->result_type() == STRING_RESULT)
      return do_field_string;
    return do_field_int;
  }
  int store_field(Field *from)
  {
    if (from->real_type() == MYSQL_TYPE_ENUM && from->val_int() == 0)
    {
      store_type(0);
      return 0;
    }
    return from->save_in_field(this);
  }
  int save_in_field(Field *to)
  {
    if (to->result_type() != STRING_RESULT)
      return to->store(val_int(), 0);
    return save_in_field_str(to);
  }
  bool memcpy_field_possible(const Field *from) const { return false; }
  int  store(const char *to,uint length,CHARSET_INFO *charset);
  int  store(double nr);
  int  store(longlong nr, bool unsigned_val);
  double val_real(void);
  longlong val_int(void);
  String *val_str(String*,String *);
  int cmp(const uchar *,const uchar *);
  void sort_string(uchar *buff,uint length);
  uint32 pack_length() const { return (uint32) packlength; }
  void store_type(ulonglong value);
  void sql_type(String &str) const;
  uint size_of() const { return sizeof(*this); }
  enum_field_types real_type() const { return MYSQL_TYPE_ENUM; }
  uint pack_length_from_metadata(uint field_metadata)
  { return (field_metadata & 0x00ff); }
  uint row_pack_length() const { return pack_length(); }
  virtual bool zero_pack() const { return 0; }
  bool optimize_range(uint idx, uint part) { return 0; }
  bool eq_def(const Field *field) const;
  bool has_charset(void) const { return TRUE; }
  /* enum and set are sorted as integers */
  CHARSET_INFO *sort_charset(void) const { return &my_charset_bin; }
  uint decimals() const { return 0; }

  virtual uchar *pack(uchar *to, const uchar *from, uint max_length);
  virtual const uchar *unpack(uchar *to, const uchar *from,
                              const uchar *from_end, uint param_data);

  bool can_optimize_keypart_ref(const Item_bool_func *cond,
                                const Item *item) const;
  bool can_optimize_group_min_max(const Item_bool_func *cond,
                                  const Item *const_item) const
  {
    /*
      Can't use GROUP_MIN_MAX optimization for ENUM and SET,
      because the values are stored as numbers in index,
      while MIN() and MAX() work as strings.
      It would return the records with min and max enum numeric indexes.
     "Bug#45300 MAX() and ENUM type" should be fixed first.
    */
    return false;
  }
private:
  int do_save_field_metadata(uchar *first_byte);
  uint is_equal(Create_field *new_field);
};


class Field_set :public Field_enum {
public:
  Field_set(uchar *ptr_arg, uint32 len_arg, uchar *null_ptr_arg,
	    uchar null_bit_arg,
	    enum utype unireg_check_arg, const char *field_name_arg,
	    uint32 packlength_arg,
	    TYPELIB *typelib_arg, CHARSET_INFO *charset_arg)
    :Field_enum(ptr_arg, len_arg, null_ptr_arg, null_bit_arg,
		    unireg_check_arg, field_name_arg,
                packlength_arg,
                typelib_arg,charset_arg),
      empty_set_string("", 0, charset_arg)
    {
      flags=(flags & ~ENUM_FLAG) | SET_FLAG;
    }
  int  store_field(Field *from) { return from->save_in_field(this); }
  int  store(const char *to,uint length,CHARSET_INFO *charset);
  int  store(double nr) { return Field_set::store((longlong) nr, FALSE); }
  int  store(longlong nr, bool unsigned_val);

  virtual bool zero_pack() const { return 1; }
  String *val_str(String*,String *);
  void sql_type(String &str) const;
  uint size_of() const { return sizeof(*this); }
  enum_field_types real_type() const { return MYSQL_TYPE_SET; }
  bool has_charset(void) const { return TRUE; }
private:
  const String empty_set_string;
};


/*
  Note:
    To use Field_bit::cmp_binary() you need to copy the bits stored in
    the beginning of the record (the NULL bytes) to each memory you
    want to compare (where the arguments point).

    This is the reason:
    - Field_bit::cmp_binary() is only implemented in the base class
      (Field::cmp_binary()).
    - Field::cmp_binary() currently uses pack_length() to calculate how
      long the data is.
    - pack_length() includes size of the bits stored in the NULL bytes
      of the record.
*/
class Field_bit :public Field {
public:
  uchar *bit_ptr;     // position in record where 'uneven' bits store
  uchar bit_ofs;      // offset to 'uneven' high bits
  uint bit_len;       // number of 'uneven' high bits
  uint bytes_in_rec;
  Field_bit(uchar *ptr_arg, uint32 len_arg, uchar *null_ptr_arg,
            uchar null_bit_arg, uchar *bit_ptr_arg, uchar bit_ofs_arg,
            enum utype unireg_check_arg, const char *field_name_arg);
  enum_field_types type() const { return MYSQL_TYPE_BIT; }
  enum ha_base_keytype key_type() const { return HA_KEYTYPE_BIT; }
  uint32 key_length() const { return (uint32) (field_length + 7) / 8; }
  uint32 max_data_length() const { return (field_length + 7) / 8; }
  uint32 max_display_length() { return field_length; }
  uint size_of() const { return sizeof(*this); }
  Item_result result_type () const { return INT_RESULT; }
  int reset(void) { 
    bzero(ptr, bytes_in_rec); 
    if (bit_ptr && (bit_len > 0))  // reset odd bits among null bits
      clr_rec_bits(bit_ptr, bit_ofs, bit_len);
    return 0; 
  }
  Copy_func *get_copy_func(const Field *from) const
  {
    if (from->cmp_type() == DECIMAL_RESULT)
      return do_field_decimal;
    return do_field_int;
  }
  int save_in_field(Field *to) { return to->store(val_int(), true); }
  bool memcpy_field_possible(const Field *from) const { return false; }
  int store(const char *to, uint length, CHARSET_INFO *charset);
  int store(double nr);
  int store(longlong nr, bool unsigned_val);
  int store_decimal(const my_decimal *);
  double val_real(void);
  longlong val_int(void);
  String *val_str(String*, String *);
  virtual bool str_needs_quotes() { return TRUE; }
  my_decimal *val_decimal(my_decimal *);
  bool val_bool() { return val_int() != 0; }
  int cmp(const uchar *a, const uchar *b)
  {
    DBUG_ASSERT(ptr == a || ptr == b);
    if (ptr == a)
      return Field_bit::key_cmp(b, bytes_in_rec + MY_TEST(bit_len));
    else
      return Field_bit::key_cmp(a, bytes_in_rec + MY_TEST(bit_len)) * -1;
  }
  int cmp_binary_offset(uint row_offset)
  { return cmp_offset(row_offset); }
  int cmp_prefix(const uchar *a, const uchar *b, size_t prefix_len);
  int key_cmp(const uchar *a, const uchar *b)
  { return cmp_binary((uchar *) a, (uchar *) b); }
  int key_cmp(const uchar *str, uint length);
  int cmp_offset(uint row_offset);
  bool update_min(Field *min_val, bool force_update)
  { 
    longlong val= val_int();
    bool update_fl= force_update || val < min_val->val_int();
    if (update_fl)
    {
      min_val->set_notnull();
      min_val->store(val, FALSE);
    }
    return update_fl;
  }
  bool update_max(Field *max_val, bool force_update)
  { 
    longlong val= val_int();
    bool update_fl= force_update || val > max_val->val_int();
    if (update_fl)
    {
      max_val->set_notnull();
      max_val->store(val, FALSE);
    }
    return update_fl;
  }
  void store_field_value(uchar *val, uint len)
  {
    store(*((longlong *)val), TRUE);
  }
  double pos_in_interval(Field *min, Field *max)
  {
    return pos_in_interval_val_real(min, max);
  }
  void get_image(uchar *buff, uint length, CHARSET_INFO *cs)
  { get_key_image(buff, length, itRAW); }   
  void set_image(const uchar *buff,uint length, CHARSET_INFO *cs)
  { Field_bit::store((char *) buff, length, cs); }
  uint get_key_image(uchar *buff, uint length, imagetype type);
  void set_key_image(const uchar *buff, uint length)
  { Field_bit::store((char*) buff, length, &my_charset_bin); }
  void sort_string(uchar *buff, uint length)
  { get_key_image(buff, length, itRAW); }
  uint32 pack_length() const { return (uint32) (field_length + 7) / 8; }
  uint32 pack_length_in_rec() const { return bytes_in_rec; }
  uint pack_length_from_metadata(uint field_metadata);
  uint row_pack_length() const
  { return (bytes_in_rec + ((bit_len > 0) ? 1 : 0)); }
  bool compatible_field_size(uint metadata, Relay_log_info *rli,
                             uint16 mflags, int *order_var);
  void sql_type(String &str) const;
  virtual uchar *pack(uchar *to, const uchar *from, uint max_length);
  virtual const uchar *unpack(uchar *to, const uchar *from,
                              const uchar *from_end, uint param_data);
  virtual int set_default();

  Field *new_key_field(MEM_ROOT *root, TABLE *new_table,
                       uchar *new_ptr, uint32 length,
                       uchar *new_null_ptr, uint new_null_bit);
  void set_bit_ptr(uchar *bit_ptr_arg, uchar bit_ofs_arg)
  {
    bit_ptr= bit_ptr_arg;
    bit_ofs= bit_ofs_arg;
  }
  bool eq(Field *field)
  {
    return (Field::eq(field) &&
            bit_ptr == ((Field_bit *)field)->bit_ptr &&
            bit_ofs == ((Field_bit *)field)->bit_ofs);
  }
  uint is_equal(Create_field *new_field);
  void move_field_offset(my_ptrdiff_t ptr_diff)
  {
    Field::move_field_offset(ptr_diff);
    bit_ptr= ADD_TO_PTR(bit_ptr, ptr_diff, uchar*);
  }
  void hash(ulong *nr, ulong *nr2);

private:
  virtual size_t do_last_null_byte() const;
  int do_save_field_metadata(uchar *first_byte);
};


/**
  BIT field represented as chars for non-MyISAM tables.

  @todo The inheritance relationship is backwards since Field_bit is
  an extended version of Field_bit_as_char and not the other way
  around. Hence, we should refactor it to fix the hierarchy order.
 */
class Field_bit_as_char: public Field_bit {
public:
  Field_bit_as_char(uchar *ptr_arg, uint32 len_arg, uchar *null_ptr_arg,
                    uchar null_bit_arg,
                    enum utype unireg_check_arg, const char *field_name_arg);
  enum ha_base_keytype key_type() const { return HA_KEYTYPE_BINARY; }
  uint size_of() const { return sizeof(*this); }
  int store(const char *to, uint length, CHARSET_INFO *charset);
  int store(double nr) { return Field_bit::store(nr); }
  int store(longlong nr, bool unsigned_val)
  { return Field_bit::store(nr, unsigned_val); }
  void sql_type(String &str) const;
};


extern const LEX_STRING null_lex_str;


Field *make_field(TABLE_SHARE *share, MEM_ROOT *mem_root,
                  uchar *ptr, uint32 field_length,
                  uchar *null_pos, uchar null_bit,
                  uint pack_flag, enum_field_types field_type,
                  CHARSET_INFO *cs,
                  Field::geometry_type geom_type, uint srid,
                  Field::utype unireg_check,
                  TYPELIB *interval, const char *field_name);

/*
  Create field class for CREATE TABLE
*/
class Column_definition: public Sql_alloc
{
public:
  const char *field_name;
  LEX_STRING comment;			// Comment for field
  Item *on_update;		        // ON UPDATE NOW()
  enum	enum_field_types sql_type;
  /*
    At various stages in execution this can be length of field in bytes or
    max number of characters. 
  */
  ulonglong length;
  /*
    The value of `length' as set by parser: is the number of characters
    for most of the types, or of bytes for BLOBs or numeric types.
  */
  uint32 char_length;
  uint  decimals, flags, pack_length, key_length;
  Field::utype unireg_check;
  TYPELIB *interval;			// Which interval to use
  List<String> interval_list;
  CHARSET_INFO *charset;
  uint32 srid;
  Field::geometry_type geom_type;
  engine_option_value *option_list;

  uint pack_flag;

  /*
    This is additinal data provided for any computed(virtual) field.
    In particular it includes a pointer to the item by  which this field
    can be computed from other fields.
  */
  Virtual_column_info
    *vcol_info,                      // Virtual field
    *default_value,                  // Default value
    *check_constraint;               // Check constraint

  Column_definition():
    comment(null_lex_str),
    on_update(0), sql_type(MYSQL_TYPE_NULL),
    flags(0), pack_length(0), key_length(0), unireg_check(Field::NONE),
    interval(0), srid(0), geom_type(Field::GEOM_GEOMETRY),
    option_list(NULL),
    vcol_info(0), default_value(0), check_constraint(0)
  {
    interval_list.empty();
  }

  Column_definition(THD *thd, Field *field, Field *orig_field);
  void create_length_to_internal_length(void);

  bool check(THD *thd);

  bool stored_in_db() const { return !vcol_info || vcol_info->stored_in_db; }

  ha_storage_media field_storage_type() const
  {
    return (ha_storage_media)
      ((flags >> FIELD_FLAGS_STORAGE_MEDIA) & 3);
  }

  column_format_type column_format() const
  {
    return (column_format_type)
      ((flags >> FIELD_FLAGS_COLUMN_FORMAT) & 3);
  }

  bool has_default_function() const
  {
    return unireg_check != Field::NONE;
  }

  Field *make_field(TABLE_SHARE *share, MEM_ROOT *mem_root,
                    uchar *ptr, uchar *null_pos, uchar null_bit,
                    const char *field_name_arg) const
  {
    return ::make_field(share, mem_root, ptr,
                        (uint32)length, null_pos, null_bit,
                        pack_flag, sql_type, charset,
                        geom_type, srid, unireg_check, interval,
                        field_name_arg);
  }
  Field *make_field(TABLE_SHARE *share, MEM_ROOT *mem_root,
                    const char *field_name_arg)
  {
    return make_field(share, mem_root, (uchar *) 0, (uchar *) "", 0,
                      field_name_arg);
  }
  /* Return true if default is an expression that must be saved explicitely */
  bool has_default_expression();

  bool has_default_now_unireg_check() const
  {
    return unireg_check == Field::TIMESTAMP_DN_FIELD
        || unireg_check == Field::TIMESTAMP_DNUN_FIELD;
  }
};


class Create_field :public Column_definition
{
public:
  const char *change;			// If done with alter table
  const char *after;			// Put column after this one
  Field *field;				// For alter table
  TYPELIB *save_interval;               // Temporary copy for the above
                                        // Used only for UCS2 intervals

  /** structure with parsed options (for comparing fields in ALTER TABLE) */
  ha_field_option_struct *option_struct;
  uint	offset;
  uint8 interval_id;                    // For rea_create_table
  bool create_if_not_exists;            // Used in ALTER TABLE IF NOT EXISTS

  Create_field():
    Column_definition(), change(0), after(0),
    field(0), option_struct(NULL),
    create_if_not_exists(false)
  { }
  Create_field(THD *thd, Field *old_field, Field *orig_field):
    Column_definition(thd, old_field, orig_field),
    change(old_field->field_name), after(0),
    field(old_field), option_struct(old_field->option_struct),
    create_if_not_exists(false)
  { }
  /* Used to make a clone of this object for ALTER/CREATE TABLE */
  Create_field *clone(MEM_ROOT *mem_root) const;
};


/*
  A class for sending info to the client
*/

class Send_field :public Sql_alloc {
 public:
  const char *db_name;
  const char *table_name,*org_table_name;
  const char *col_name,*org_col_name;
  ulong length;
  uint charsetnr, flags, decimals;
  enum_field_types type;
  Send_field() {}
};


/*
  A class for quick copying data to fields
*/

class Copy_field :public Sql_alloc {
public:
  uchar *from_ptr,*to_ptr;
  uchar *from_null_ptr,*to_null_ptr;
  bool *null_row;
  uint	from_bit,to_bit;
  /**
    Number of bytes in the fields pointed to by 'from_ptr' and
    'to_ptr'. Usually this is the number of bytes that are copied from
    'from_ptr' to 'to_ptr'.

    For variable-length fields (VARCHAR), the first byte(s) describe
    the actual length of the text. For VARCHARs with length 
       < 256 there is 1 length byte 
       >= 256 there is 2 length bytes
    Thus, if from_field is VARCHAR(10), from_length (and in most cases
    to_length) is 11. For VARCHAR(1024), the length is 1026. @see
    Field_varstring::length_bytes

    Note that for VARCHARs, do_copy() will be do_varstring*() which
    only copies the length-bytes (1 or 2) + the actual length of the
    text instead of from/to_length bytes.
  */
  uint from_length,to_length;
  Field *from_field,*to_field;
  String tmp;					// For items

  Copy_field() {}
  ~Copy_field() {}
  void set(Field *to,Field *from,bool save);	// Field to field 
  void set(uchar *to,Field *from);		// Field to string
  void (*do_copy)(Copy_field *);
  void (*do_copy2)(Copy_field *);		// Used to handle null values
};


uint pack_length_to_packflag(uint type);
enum_field_types get_blob_type_from_length(ulong length);
uint32 calc_pack_length(enum_field_types type,uint32 length);
int set_field_to_null(Field *field);
int set_field_to_null_with_conversions(Field *field, bool no_conversions);
int convert_null_to_field_value_or_error(Field *field);
bool check_expression(Virtual_column_info *vcol, const char *name,
                      enum_vcol_info_type type);

/*
  The following are for the interface with the .frm file
*/

#define FIELDFLAG_DECIMAL		1U
#define FIELDFLAG_BINARY		1U	// Shares same flag
#define FIELDFLAG_NUMBER		2U
#define FIELDFLAG_ZEROFILL		4U
#define FIELDFLAG_PACK			120U	// Bits used for packing
#define FIELDFLAG_INTERVAL		256U    // mangled with decimals!
#define FIELDFLAG_BITFIELD		512U	// mangled with decimals!
#define FIELDFLAG_BLOB			1024U	// mangled with decimals!
#define FIELDFLAG_GEOM			2048U   // mangled with decimals!

#define FIELDFLAG_TREAT_BIT_AS_CHAR     4096U   /* use Field_bit_as_char */
#define FIELDFLAG_LONG_DECIMAL          8192U
#define FIELDFLAG_NO_DEFAULT		16384U  /* sql */
#define FIELDFLAG_MAYBE_NULL		32768U	// sql
#define FIELDFLAG_HEX_ESCAPE		0x10000U
#define FIELDFLAG_PACK_SHIFT		3
#define FIELDFLAG_DEC_SHIFT		8
#define FIELDFLAG_MAX_DEC               63U

#define MTYP_TYPENR(type) (type & 127U)	/* Remove bits from type */

#define f_is_dec(x)		((x) & FIELDFLAG_DECIMAL)
#define f_is_num(x)		((x) & FIELDFLAG_NUMBER)
#define f_is_zerofill(x)	((x) & FIELDFLAG_ZEROFILL)
#define f_is_packed(x)		((x) & FIELDFLAG_PACK)
#define f_packtype(x)		(((x) >> FIELDFLAG_PACK_SHIFT) & 15)
#define f_decimals(x)		((uint8) (((x) >> FIELDFLAG_DEC_SHIFT) & FIELDFLAG_MAX_DEC))
#define f_is_alpha(x)		(!f_is_num(x))
#define f_is_binary(x)          ((x) & FIELDFLAG_BINARY) // 4.0- compatibility
#define f_is_enum(x)            (((x) & (FIELDFLAG_INTERVAL | FIELDFLAG_NUMBER)) == FIELDFLAG_INTERVAL)
#define f_is_bitfield(x)        (((x) & (FIELDFLAG_BITFIELD | FIELDFLAG_NUMBER)) == FIELDFLAG_BITFIELD)
#define f_is_blob(x)		(((x) & (FIELDFLAG_BLOB | FIELDFLAG_NUMBER)) == FIELDFLAG_BLOB)
#define f_is_geom(x)		(((x) & (FIELDFLAG_GEOM | FIELDFLAG_NUMBER)) == FIELDFLAG_GEOM)
#define f_settype(x)		(((uint) (x)) << FIELDFLAG_PACK_SHIFT)
#define f_maybe_null(x)		((x) & FIELDFLAG_MAYBE_NULL)
#define f_no_default(x)		((x) & FIELDFLAG_NO_DEFAULT)
#define f_bit_as_char(x)        ((x) & FIELDFLAG_TREAT_BIT_AS_CHAR)
#define f_is_hex_escape(x)      ((x) & FIELDFLAG_HEX_ESCAPE)

#endif /* FIELD_INCLUDED */<|MERGE_RESOLUTION|>--- conflicted
+++ resolved
@@ -1056,17 +1056,13 @@
   }
   inline  int cmp(const uchar *str) { return cmp(ptr,str); }
   virtual int cmp(const uchar *,const uchar *)=0;
-<<<<<<< HEAD
-  virtual int cmp_binary(const uchar *a,const uchar *b, uint32 max_length=~0U)
-=======
   /*
     The following method is used for comparing prefix keys.
     Currently it's only used in partitioning.
   */
   virtual int cmp_prefix(const uchar *a, const uchar *b, size_t prefix_len)
   { return cmp(a, b); }
-  virtual int cmp_binary(const uchar *a,const uchar *b, uint32 max_length=~0L)
->>>>>>> 09ec8e2e
+  virtual int cmp_binary(const uchar *a,const uchar *b, uint32 max_length=~0U)
   { return memcmp(a,b,pack_length()); }
   virtual int cmp_offset(uint row_offset)
   { return cmp(ptr,ptr+row_offset); }
@@ -3276,16 +3272,8 @@
   longlong val_int(void);
   String *val_str(String*,String *);
   my_decimal *val_decimal(my_decimal *);
-<<<<<<< HEAD
-  int cmp_max(const uchar *, const uchar *, uint max_length);
-  int cmp(const uchar *a,const uchar *b)
-  {
-    return cmp_max(a, b, ~0U);
-  }
-=======
   int cmp(const uchar *a,const uchar *b);
   int cmp_prefix(const uchar *a, const uchar *b, size_t prefix_len);
->>>>>>> 09ec8e2e
   void sort_string(uchar *buff,uint length);
   uint get_key_image(uchar *buff,uint length, imagetype type);
   void set_key_image(const uchar *buff,uint length);
@@ -3402,14 +3390,8 @@
   longlong val_int(void);
   String *val_str(String*,String *);
   my_decimal *val_decimal(my_decimal *);
-<<<<<<< HEAD
-  int cmp_max(const uchar *, const uchar *, uint max_length);
-  int cmp(const uchar *a,const uchar *b)
-    { return cmp_max(a, b, ~0U); }
-=======
   int cmp(const uchar *a,const uchar *b);
   int cmp_prefix(const uchar *a, const uchar *b, size_t prefix_len);
->>>>>>> 09ec8e2e
   int cmp(const uchar *a, uint32 a_length, const uchar *b, uint32 b_length);
   int cmp_binary(const uchar *a,const uchar *b, uint32 max_length=~0U);
   int key_cmp(const uchar *,const uchar*);
