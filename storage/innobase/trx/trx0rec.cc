--- conflicted
+++ resolved
@@ -141,29 +141,18 @@
 }
 
 /** Calculate the free space left for extending an undo log record.
-<<<<<<< HEAD
-@param[in]	undo_block	undo log page
-@param[in]	ptr		current end of the undo page
-@return bytes left */
-static ulint trx_undo_left(const buf_block_t* undo_block, const byte* ptr)
-{
-	/* The 10 is a safety margin, in case we have some small
-	calculation error below */
-	return srv_page_size - ulint(ptr - undo_block->frame)
-		- (10 + FIL_PAGE_DATA_END);
-=======
-@param page    undo log page
+@param block   undo log page
 @param ptr     current end of the undo page
 @return bytes left */
-static ulint trx_undo_left(const page_t *page, const byte *ptr)
-{
-  ut_ad(ptr >= &page[TRX_UNDO_PAGE_HDR + TRX_UNDO_PAGE_HDR_SIZE]);
+static ulint trx_undo_left(const buf_block_t *undo_block, const byte *ptr)
+{
+  ut_ad(ptr >= &undo_block->frame[TRX_UNDO_PAGE_HDR + TRX_UNDO_PAGE_HDR_SIZE]);
   /* The 10 is supposed to be an extra safety margin (and needed for
   compatibility with older versions) */
-  lint left= srv_page_size - (ptr - page) - (10 + FIL_PAGE_DATA_END);
+  lint left= srv_page_size - (ptr - undo_block->frame) -
+    (10 + FIL_PAGE_DATA_END);
   ut_ad(left >= 0);
   return left < 0 ? 0 : static_cast<ulint>(left);
->>>>>>> dd33a70d
 }
 
 /**********************************************************************//**
