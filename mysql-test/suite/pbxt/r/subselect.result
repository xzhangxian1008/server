drop table if exists t1,t2,t3,t4,t5,t6,t7,t8,t11,t12;
select (select 2);
(select 2)
2
explain extended select (select 2);
id	select_type	table	type	possible_keys	key	key_len	ref	rows	filtered	Extra
1	PRIMARY	NULL	NULL	NULL	NULL	NULL	NULL	NULL	NULL	No tables used
Warnings:
Note	1249	Select 2 was reduced during optimization
Note	1003	select 2 AS `(select 2)`
SELECT (SELECT 1) UNION SELECT (SELECT 2);
(SELECT 1)
1
2
explain extended SELECT (SELECT 1) UNION SELECT (SELECT 2);
id	select_type	table	type	possible_keys	key	key_len	ref	rows	filtered	Extra
1	PRIMARY	NULL	NULL	NULL	NULL	NULL	NULL	NULL	NULL	No tables used
3	UNION	NULL	NULL	NULL	NULL	NULL	NULL	NULL	NULL	No tables used
NULL	UNION RESULT	<union1,3>	ALL	NULL	NULL	NULL	NULL	NULL	NULL	
Warnings:
Note	1249	Select 2 was reduced during optimization
Note	1249	Select 4 was reduced during optimization
Note	1003	select 1 AS `(SELECT 1)` union select 2 AS `(SELECT 2)`
SELECT (SELECT (SELECT 0 UNION SELECT 0));
(SELECT (SELECT 0 UNION SELECT 0))
0
explain extended SELECT (SELECT (SELECT 0 UNION SELECT 0));
id	select_type	table	type	possible_keys	key	key_len	ref	rows	filtered	Extra
1	PRIMARY	NULL	NULL	NULL	NULL	NULL	NULL	NULL	NULL	No tables used
3	SUBQUERY	NULL	NULL	NULL	NULL	NULL	NULL	NULL	NULL	No tables used
4	UNION	NULL	NULL	NULL	NULL	NULL	NULL	NULL	NULL	No tables used
NULL	UNION RESULT	<union3,4>	ALL	NULL	NULL	NULL	NULL	NULL	NULL	
Warnings:
Note	1249	Select 2 was reduced during optimization
Note	1003	select (select 0 union select 0) AS `(SELECT (SELECT 0 UNION SELECT 0))`
SELECT (SELECT 1 FROM (SELECT 1) as b HAVING a=1) as a;
ERROR 42S22: Reference 'a' not supported (forward reference in item list)
SELECT (SELECT 1 FROM (SELECT 1) as b HAVING b=1) as a,(SELECT 1 FROM (SELECT 1) as c HAVING a=1) as b;
ERROR 42S22: Reference 'b' not supported (forward reference in item list)
SELECT (SELECT 1),MAX(1) FROM (SELECT 1) as a;
(SELECT 1)	MAX(1)
1	1
SELECT (SELECT a) as a;
ERROR 42S22: Reference 'a' not supported (forward reference in item list)
EXPLAIN EXTENDED SELECT 1 FROM (SELECT 1 as a) as b  HAVING (SELECT a)=1;
id	select_type	table	type	possible_keys	key	key_len	ref	rows	filtered	Extra
1	PRIMARY	<derived2>	system	NULL	NULL	NULL	NULL	1	100.00	
3	DEPENDENT SUBQUERY	NULL	NULL	NULL	NULL	NULL	NULL	NULL	NULL	No tables used
2	DERIVED	NULL	NULL	NULL	NULL	NULL	NULL	NULL	NULL	No tables used
Warnings:
Note	1276	Field or reference 'b.a' of SELECT #3 was resolved in SELECT #1
Note	1276	Field or reference 'b.a' of SELECT #3 was resolved in SELECT #1
Note	1003	select 1 AS `1` from (select 1 AS `a`) `b` having (<expr_cache><'1'>((select '1')) = 1)
SELECT 1 FROM (SELECT 1 as a) as b HAVING (SELECT a)=1;
1
1
SELECT (SELECT 1), a;
ERROR 42S22: Unknown column 'a' in 'field list'
SELECT 1 as a FROM (SELECT 1) as b HAVING (SELECT a)=1;
a
1
SELECT 1 FROM (SELECT (SELECT a) b) c;
ERROR 42S22: Unknown column 'a' in 'field list'
SELECT * FROM (SELECT 1 as id) b WHERE id IN (SELECT * FROM (SELECT 1 as id) c ORDER BY id);
id
1
SELECT * FROM (SELECT 1) a  WHERE 1 IN (SELECT 1,1);
ERROR 21000: Operand should contain 1 column(s)
SELECT 1 IN (SELECT 1);
1 IN (SELECT 1)
1
SELECT 1 FROM (SELECT 1 as a) b WHERE 1 IN (SELECT (SELECT a));
1
1
select (SELECT 1 FROM (SELECT 1) a PROCEDURE ANALYSE(1));
ERROR HY000: Incorrect usage of PROCEDURE and subquery
SELECT 1 FROM (SELECT 1) a PROCEDURE ANALYSE((SELECT 1));
ERROR HY000: Incorrect parameters to procedure 'ANALYSE'
SELECT (SELECT 1) as a FROM (SELECT 1) b WHERE (SELECT a) IS NULL;
ERROR 42S22: Unknown column 'a' in 'field list'
SELECT (SELECT 1) as a FROM (SELECT 1) b WHERE (SELECT a) IS NOT NULL;
ERROR 42S22: Unknown column 'a' in 'field list'
SELECT (SELECT 1,2,3) = ROW(1,2,3);
(SELECT 1,2,3) = ROW(1,2,3)
1
SELECT (SELECT 1,2,3) = ROW(1,2,1);
(SELECT 1,2,3) = ROW(1,2,1)
0
SELECT (SELECT 1,2,3) < ROW(1,2,1);
(SELECT 1,2,3) < ROW(1,2,1)
0
SELECT (SELECT 1,2,3) > ROW(1,2,1);
(SELECT 1,2,3) > ROW(1,2,1)
1
SELECT (SELECT 1,2,3) = ROW(1,2,NULL);
(SELECT 1,2,3) = ROW(1,2,NULL)
NULL
SELECT ROW(1,2,3) = (SELECT 1,2,3);
ROW(1,2,3) = (SELECT 1,2,3)
1
SELECT ROW(1,2,3) = (SELECT 1,2,1);
ROW(1,2,3) = (SELECT 1,2,1)
0
SELECT ROW(1,2,3) < (SELECT 1,2,1);
ROW(1,2,3) < (SELECT 1,2,1)
0
SELECT ROW(1,2,3) > (SELECT 1,2,1);
ROW(1,2,3) > (SELECT 1,2,1)
1
SELECT ROW(1,2,3) = (SELECT 1,2,NULL);
ROW(1,2,3) = (SELECT 1,2,NULL)
NULL
SELECT (SELECT 1.5,2,'a') = ROW(1.5,2,'a');
(SELECT 1.5,2,'a') = ROW(1.5,2,'a')
1
SELECT (SELECT 1.5,2,'a') = ROW(1.5,2,'b');
(SELECT 1.5,2,'a') = ROW(1.5,2,'b')
0
SELECT (SELECT 1.5,2,'a') = ROW('1.5b',2,'b');
(SELECT 1.5,2,'a') = ROW('1.5b',2,'b')
0
Warnings:
Warning	1292	Truncated incorrect DOUBLE value: '1.5b'
SELECT (SELECT 'b',2,'a') = ROW(1.5,2,'a');
(SELECT 'b',2,'a') = ROW(1.5,2,'a')
0
SELECT (SELECT 1.5,2,'a') = ROW(1.5,'2','a');
(SELECT 1.5,2,'a') = ROW(1.5,'2','a')
1
SELECT (SELECT 1.5,'c','a') = ROW(1.5,2,'a');
(SELECT 1.5,'c','a') = ROW(1.5,2,'a')
0
SELECT (SELECT * FROM (SELECT 'test' a,'test' b) a);
ERROR 21000: Operand should contain 1 column(s)
SELECT 1 as a,(SELECT a+a) b,(SELECT b);
a	b	(SELECT b)
1	2	2
create table t1 (a int);
create table t2 (a int, b int);
create table t3 (a int);
create table t4 (a int not null, b int not null);
insert into t1 values (2);
insert into t2 values (1,7),(2,7);
insert into t4 values (4,8),(3,8),(5,9);
select (select a from t1 where t1.a = a1) as a2, (select b from t2 where t2.b=a2) as a1;
ERROR 42S22: Reference 'a1' not supported (forward reference in item list)
select (select a from t1 where t1.a=t2.a), a from t2;
(select a from t1 where t1.a=t2.a)	a
NULL	1
2	2
select (select a from t1 where t1.a=t2.b), a from t2;
(select a from t1 where t1.a=t2.b)	a
NULL	1
NULL	2
select (select a from t1), a, (select 1 union select 2 limit 1) from t2;
(select a from t1)	a	(select 1 union select 2 limit 1)
2	1	1
2	2	1
select (select a from t3), a from t2;
(select a from t3)	a
NULL	1
NULL	2
select * from t2 where t2.a=(select a from t1);
a	b
2	7
insert into t3 values (6),(7),(3);
select * from t2 where t2.b=(select a from t3 order by 1 desc limit 1);
a	b
1	7
2	7
(select * from t2 where t2.b=(select a from t3 order by 1 desc limit 1)) union (select * from t4 order by a limit 2) limit 3;
a	b
1	7
2	7
3	8
(select * from t2 where t2.b=(select a from t3 order by 1 desc limit 1)) union (select * from t4 where t4.b=(select max(t2.a)*4 from t2) order by a);
a	b
1	7
2	7
4	8
3	8
explain extended (select * from t2 where t2.b=(select a from t3 order by 1 desc limit 1)) union (select * from t4 where t4.b=(select max(t2.a)*4 from t2) order by a);
id	select_type	table	type	possible_keys	key	key_len	ref	rows	filtered	Extra
1	PRIMARY	t2	ALL	NULL	NULL	NULL	NULL	2	100.00	Using where
2	SUBQUERY	t3	ALL	NULL	NULL	NULL	NULL	3	100.00	Using filesort
3	UNION	t4	ALL	NULL	NULL	NULL	NULL	3	100.00	Using where
4	SUBQUERY	t2	ALL	NULL	NULL	NULL	NULL	2	100.00	
NULL	UNION RESULT	<union1,3>	ALL	NULL	NULL	NULL	NULL	NULL	NULL	
Warnings:
Note	1003	(select `test`.`t2`.`a` AS `a`,`test`.`t2`.`b` AS `b` from `test`.`t2` where (`test`.`t2`.`b` = (select `test`.`t3`.`a` from `test`.`t3` order by 1 desc limit 1))) union (select `test`.`t4`.`a` AS `a`,`test`.`t4`.`b` AS `b` from `test`.`t4` where (`test`.`t4`.`b` = (select (max(`test`.`t2`.`a`) * 4) from `test`.`t2`)) order by `a`)
select (select a from t3 where a<t2.a*4 order by 1 desc limit 1), a from t2;
(select a from t3 where a<t2.a*4 order by 1 desc limit 1)	a
3	1
7	2
select (select t3.a from t3 where a<8 order by 1 desc limit 1), a from 
(select * from t2 where a>1) as tt;
(select t3.a from t3 where a<8 order by 1 desc limit 1)	a
7	2
explain extended select (select t3.a from t3 where a<8 order by 1 desc limit 1), a from 
(select * from t2 where a>1) as tt;
id	select_type	table	type	possible_keys	key	key_len	ref	rows	filtered	Extra
1	PRIMARY	<derived3>	system	NULL	NULL	NULL	NULL	1	100.00	
3	DERIVED	t2	ALL	NULL	NULL	NULL	NULL	2	100.00	Using where
2	SUBQUERY	t3	ALL	NULL	NULL	NULL	NULL	3	100.00	Using where; Using filesort
Warnings:
Note	1003	select (select `test`.`t3`.`a` from `test`.`t3` where (`test`.`t3`.`a` < 8) order by 1 desc limit 1) AS `(select t3.a from t3 where a<8 order by 1 desc limit 1)`,'2' AS `a` from (select `test`.`t2`.`a` AS `a`,`test`.`t2`.`b` AS `b` from `test`.`t2` where (`test`.`t2`.`a` > 1)) `tt`
select * from t1 where t1.a=(select t2.a from t2 where t2.b=(select max(a) from t3) order by 1 desc limit 1);
a
2
select * from t1 where t1.a=(select t2.a from t2 where t2.b=(select max(a) from t3 where t3.a > t1.a) order by 1 desc limit 1);
a
2
select * from t1 where t1.a=(select t2.a from t2 where t2.b=(select max(a) from t3 where t3.a < t1.a) order by 1 desc limit 1);
a
select b,(select avg(t2.a+(select min(t3.a) from t3 where t3.a >= t4.a)) from t2) from t4;
b	(select avg(t2.a+(select min(t3.a) from t3 where t3.a >= t4.a)) from t2)
8	7.5000
8	4.5000
9	7.5000
explain extended select b,(select avg(t2.a+(select min(t3.a) from t3 where t3.a >= t4.a)) from t2) from t4;
id	select_type	table	type	possible_keys	key	key_len	ref	rows	filtered	Extra
1	PRIMARY	t4	ALL	NULL	NULL	NULL	NULL	3	100.00	
2	DEPENDENT SUBQUERY	t2	ALL	NULL	NULL	NULL	NULL	2	100.00	
3	DEPENDENT SUBQUERY	t3	ALL	NULL	NULL	NULL	NULL	3	100.00	Using where
Warnings:
Note	1276	Field or reference 'test.t4.a' of SELECT #3 was resolved in SELECT #1
Note	1003	select `test`.`t4`.`b` AS `b`,(select avg((`test`.`t2`.`a` + (select min(`test`.`t3`.`a`) from `test`.`t3` where (`test`.`t3`.`a` >= `test`.`t4`.`a`)))) from `test`.`t2`) AS `(select avg(t2.a+(select min(t3.a) from t3 where t3.a >= t4.a)) from t2)` from `test`.`t4`
select * from t3 where exists (select * from t2 where t2.b=t3.a);
a
7
select * from t3 where not exists (select * from t2 where t2.b=t3.a);
a
6
3
select * from t3 where a in (select b from t2);
a
7
select * from t3 where a not in (select b from t2);
a
6
3
select * from t3 where a = some (select b from t2);
a
7
select * from t3 where a <> any (select b from t2);
a
6
3
select * from t3 where a = all (select b from t2);
a
7
select * from t3 where a <> all (select b from t2);
a
6
3
insert into t2 values (100, 5);
select * from t3 where a < any (select b from t2);
a
6
3
select * from t3 where a < all (select b from t2);
a
3
select * from t3 where a >= any (select b from t2);
a
6
7
explain extended select * from t3 where a >= any (select b from t2);
id	select_type	table	type	possible_keys	key	key_len	ref	rows	filtered	Extra
1	PRIMARY	t3	ALL	NULL	NULL	NULL	NULL	3	100.00	Using where
2	SUBQUERY	t2	ALL	NULL	NULL	NULL	NULL	3	100.00	
Warnings:
Note	1003	select `test`.`t3`.`a` AS `a` from `test`.`t3` where <nop>((`test`.`t3`.`a` >= (select min(`test`.`t2`.`b`) from `test`.`t2`)))
select * from t3 where a >= all (select b from t2);
a
7
delete from t2 where a=100;
select * from t3 where a in (select a,b from t2);
ERROR 21000: Operand should contain 1 column(s)
select * from t3 where a in (select * from t2);
ERROR 21000: Operand should contain 1 column(s)
insert into t4 values (12,7),(1,7),(10,9),(9,6),(7,6),(3,9),(1,10);
select b,max(a) as ma from t4 group by b having b < (select max(t2.a) from t2 where t2.b=t4.b);
b	ma
insert into t2 values (2,10);
select b,max(a) as ma from t4 group by b having ma < (select max(t2.a) from t2 where t2.b=t4.b);
b	ma
10	1
delete from t2 where a=2 and b=10;
select b,max(a) as ma from t4 group by b having b >= (select max(t2.a) from t2 where t2.b=t4.b);
b	ma
7	12
create table t5 (a int);
select (select a from t1 where t1.a=t2.a union select a from t5 where t5.a=t2.a), a from t2;
(select a from t1 where t1.a=t2.a union select a from t5 where t5.a=t2.a)	a
NULL	1
2	2
insert into t5 values (5);
select (select a from t1 where t1.a=t2.a union select a from t5 where t5.a=t2.a), a from t2;
(select a from t1 where t1.a=t2.a union select a from t5 where t5.a=t2.a)	a
NULL	1
2	2
insert into t5 values (2);
select (select a from t1 where t1.a=t2.a union select a from t5 where t5.a=t2.a), a from t2;
(select a from t1 where t1.a=t2.a union select a from t5 where t5.a=t2.a)	a
NULL	1
2	2
explain extended select (select a from t1 where t1.a=t2.a union select a from t5 where t5.a=t2.a), a from t2;
id	select_type	table	type	possible_keys	key	key_len	ref	rows	filtered	Extra
1	PRIMARY	t2	ALL	NULL	NULL	NULL	NULL	#	100.00	
2	DEPENDENT SUBQUERY	t1	ALL	NULL	NULL	NULL	NULL	#	100.00	Using where
3	DEPENDENT UNION	t5	ALL	NULL	NULL	NULL	NULL	#	100.00	Using where
NULL	UNION RESULT	<union2,3>	ALL	NULL	NULL	NULL	NULL	#	NULL	
Warnings:
Note	1276	Field or reference 'test.t2.a' of SELECT #2 was resolved in SELECT #1
Note	1276	Field or reference 'test.t2.a' of SELECT #3 was resolved in SELECT #1
Note	1003	select <expr_cache><`test`.`t2`.`a`>((select `test`.`t1`.`a` from `test`.`t1` where (`test`.`t1`.`a` = `test`.`t2`.`a`) union select `test`.`t5`.`a` from `test`.`t5` where (`test`.`t5`.`a` = `test`.`t2`.`a`))) AS `(select a from t1 where t1.a=t2.a union select a from t5 where t5.a=t2.a)`,`test`.`t2`.`a` AS `a` from `test`.`t2`
select (select a from t1 where t1.a=t2.a union all select a from t5 where t5.a=t2.a), a from t2;
ERROR 21000: Subquery returns more than 1 row
create table t6 (patient_uq int, clinic_uq int, index i1 (clinic_uq));
create table t7( uq int primary key, name char(25));
insert into t7 values(1,"Oblastnaia bolnitsa"),(2,"Bolnitsa Krasnogo Kresta");
insert into t6 values (1,1),(1,2),(2,2),(1,3);
select * from t6 where exists (select * from t7 where uq = clinic_uq);
patient_uq	clinic_uq
1	1
1	2
2	2
explain extended select * from t6 where exists (select * from t7 where uq = clinic_uq);
id	select_type	table	type	possible_keys	key	key_len	ref	rows	filtered	Extra
1	PRIMARY	t6	ALL	NULL	NULL	NULL	NULL	4	100.00	Using where
2	DEPENDENT SUBQUERY	t7	eq_ref	PRIMARY	PRIMARY	4	test.t6.clinic_uq	1	100.00	Using index
Warnings:
Note	1276	Field or reference 'test.t6.clinic_uq' of SELECT #2 was resolved in SELECT #1
Note	1003	select `test`.`t6`.`patient_uq` AS `patient_uq`,`test`.`t6`.`clinic_uq` AS `clinic_uq` from `test`.`t6` where <expr_cache><`test`.`t6`.`clinic_uq`>(exists(select 1 from `test`.`t7` where (`test`.`t7`.`uq` = `test`.`t6`.`clinic_uq`)))
select * from t1 where a= (select a from t2,t4 where t2.b=t4.b);
ERROR 23000: Column 'a' in field list is ambiguous
drop table t1,t2,t3;
CREATE TABLE t3 (a varchar(20),b char(1) NOT NULL default '0');
INSERT INTO t3 VALUES ('W','a'),('A','c'),('J','b');
CREATE TABLE t2 (a varchar(20),b int NOT NULL default '0');
INSERT INTO t2 VALUES ('W','1'),('A','3'),('J','2');
CREATE TABLE t1 (a varchar(20),b date NOT NULL default '0000-00-00');
INSERT INTO t1 VALUES ('W','1732-02-22'),('A','1735-10-30'),('J','1743-04-13');
SELECT * FROM t1 WHERE b = (SELECT MIN(b) FROM t1);
a	b
W	1732-02-22
SELECT * FROM t2 WHERE b = (SELECT MIN(b) FROM t2);
a	b
W	1
SELECT * FROM t3 WHERE b = (SELECT MIN(b) FROM t3);
a	b
W	a
CREATE TABLE `t8` (
`pseudo` varchar(35) character set latin1 NOT NULL default '',
`email` varchar(60) character set latin1 NOT NULL default '',
PRIMARY KEY  (`pseudo`),
UNIQUE KEY `email` (`email`)
) ENGINE=MyISAM CHARSET=latin1 ROW_FORMAT=DYNAMIC;
INSERT INTO t8 (pseudo,email) VALUES ('joce','test');
INSERT INTO t8 (pseudo,email) VALUES ('joce1','test1');
INSERT INTO t8 (pseudo,email) VALUES ('2joce1','2test1');
EXPLAIN EXTENDED SELECT pseudo,(SELECT email FROM t8 WHERE pseudo=(SELECT pseudo FROM t8 WHERE pseudo='joce')) FROM t8 WHERE pseudo=(SELECT pseudo FROM t8 WHERE pseudo='joce');
id	select_type	table	type	possible_keys	key	key_len	ref	rows	filtered	Extra
1	PRIMARY	t8	const	PRIMARY	PRIMARY	37	const	1	100.00	Using index
4	SUBQUERY	t8	const	PRIMARY	PRIMARY	37		1	100.00	Using index
2	SUBQUERY	t8	const	PRIMARY	PRIMARY	37	const	1	100.00	
3	SUBQUERY	t8	const	PRIMARY	PRIMARY	37		1	100.00	Using index
Warnings:
Note	1003	select 'joce' AS `pseudo`,(select 'test' from `test`.`t8` where 1) AS `(SELECT email FROM t8 WHERE pseudo=(SELECT pseudo FROM t8 WHERE pseudo='joce'))` from `test`.`t8` where 1
SELECT pseudo FROM t8 WHERE pseudo=(SELECT pseudo,email FROM
t8 WHERE pseudo='joce');
ERROR 21000: Operand should contain 1 column(s)
SELECT pseudo FROM t8 WHERE pseudo=(SELECT * FROM t8 WHERE
pseudo='joce');
ERROR 21000: Operand should contain 1 column(s)
SELECT pseudo FROM t8 WHERE pseudo=(SELECT pseudo FROM t8 WHERE pseudo='joce');
pseudo
joce
SELECT pseudo FROM t8 WHERE pseudo=(SELECT pseudo FROM t8 WHERE pseudo LIKE '%joce%');
ERROR 21000: Subquery returns more than 1 row
drop table if exists t1,t2,t3,t4,t5,t6,t7,t8;
CREATE TABLE `t1` (
`topic` mediumint(8) unsigned NOT NULL default '0',
`date` date NOT NULL default '0000-00-00',
`pseudo` varchar(35) character set latin1 NOT NULL default '',
PRIMARY KEY  (`pseudo`,`date`,`topic`),
KEY `topic` (`topic`)
) ENGINE=MyISAM ROW_FORMAT=DYNAMIC;
INSERT INTO t1 (topic,date,pseudo) VALUES
('43506','2002-10-02','joce'),('40143','2002-08-03','joce');
EXPLAIN EXTENDED SELECT DISTINCT date FROM t1 WHERE date='2002-08-03';
id	select_type	table	type	possible_keys	key	key_len	ref	rows	filtered	Extra
1	SIMPLE	t1	index	NULL	PRIMARY	43	NULL	2	100.00	Using where; Using index
Warnings:
Note	1003	select distinct `test`.`t1`.`date` AS `date` from `test`.`t1` where (`test`.`t1`.`date` = '2002-08-03')
EXPLAIN EXTENDED SELECT (SELECT DISTINCT date FROM t1 WHERE date='2002-08-03');
id	select_type	table	type	possible_keys	key	key_len	ref	rows	filtered	Extra
1	PRIMARY	NULL	NULL	NULL	NULL	NULL	NULL	NULL	NULL	No tables used
2	SUBQUERY	t1	index	NULL	PRIMARY	43	NULL	2	100.00	Using where; Using index
Warnings:
Note	1003	select (select distinct `test`.`t1`.`date` from `test`.`t1` where (`test`.`t1`.`date` = '2002-08-03')) AS `(SELECT DISTINCT date FROM t1 WHERE date='2002-08-03')`
SELECT DISTINCT date FROM t1 WHERE date='2002-08-03';
date
2002-08-03
SELECT (SELECT DISTINCT date FROM t1 WHERE date='2002-08-03');
(SELECT DISTINCT date FROM t1 WHERE date='2002-08-03')
2002-08-03
SELECT 1 FROM t1 WHERE 1=(SELECT 1 UNION SELECT 1) UNION ALL SELECT 1;
1
1
1
1
SELECT 1 FROM t1 WHERE 1=(SELECT 1 UNION ALL SELECT 1) UNION SELECT 1;
ERROR 21000: Subquery returns more than 1 row
EXPLAIN EXTENDED SELECT 1 FROM t1 WHERE 1=(SELECT 1 UNION SELECT 1);
id	select_type	table	type	possible_keys	key	key_len	ref	rows	filtered	Extra
1	PRIMARY	t1	index	NULL	topic	3	NULL	2	100.00	Using index
2	SUBQUERY	NULL	NULL	NULL	NULL	NULL	NULL	NULL	NULL	No tables used
3	UNION	NULL	NULL	NULL	NULL	NULL	NULL	NULL	NULL	No tables used
NULL	UNION RESULT	<union2,3>	ALL	NULL	NULL	NULL	NULL	NULL	NULL	
Warnings:
Note	1003	select 1 AS `1` from `test`.`t1` where (1 = (select 1 union select 1))
drop table t1;
CREATE TABLE `t1` (
`numeropost` mediumint(8) unsigned NOT NULL auto_increment,
`maxnumrep` int(10) unsigned NOT NULL default '0',
PRIMARY KEY  (`numeropost`),
UNIQUE KEY `maxnumrep` (`maxnumrep`)
) ENGINE=MyISAM ROW_FORMAT=FIXED;
INSERT INTO t1 (numeropost,maxnumrep) VALUES (40143,1),(43506,2);
CREATE TABLE `t2` (
`mot` varchar(30) NOT NULL default '',
`topic` mediumint(8) unsigned NOT NULL default '0',
`date` date NOT NULL default '0000-00-00',
`pseudo` varchar(35) NOT NULL default '',
PRIMARY KEY  (`mot`,`pseudo`,`date`,`topic`)
) ENGINE=MyISAM ROW_FORMAT=DYNAMIC;
INSERT INTO t2 (mot,topic,date,pseudo) VALUES ('joce','40143','2002-10-22','joce'), ('joce','43506','2002-10-22','joce');
select numeropost as a FROM t1 GROUP BY (SELECT 1 FROM t1 HAVING a=1);
a
40143
SELECT numeropost,maxnumrep FROM t1 WHERE exists (SELECT 1 FROM t2 WHERE (mot='joce') AND date >= '2002-10-21' AND t1.numeropost = t2.topic) ORDER BY maxnumrep DESC LIMIT 0, 20;
numeropost	maxnumrep
43506	2
40143	1
SELECT (SELECT 1) as a FROM (SELECT 1 FROM t1 HAVING a=1) b;
ERROR 42S22: Unknown column 'a' in 'having clause'
SELECT 1 IN (SELECT 1 FROM t2 HAVING a);
ERROR 42S22: Unknown column 'a' in 'having clause'
SELECT * from t2 where topic IN (SELECT topic FROM t2 GROUP BY topic);
mot	topic	date	pseudo
joce	40143	2002-10-22	joce
joce	43506	2002-10-22	joce
SELECT * from t2 where topic IN (SELECT topic FROM t2 GROUP BY topic HAVING topic < 4100);
mot	topic	date	pseudo
SELECT * from t2 where topic IN (SELECT SUM(topic) FROM t1);
mot	topic	date	pseudo
SELECT * from t2 where topic = any (SELECT topic FROM t2 GROUP BY topic);
mot	topic	date	pseudo
joce	40143	2002-10-22	joce
joce	43506	2002-10-22	joce
SELECT * from t2 where topic = any (SELECT topic FROM t2 GROUP BY topic HAVING topic < 4100);
mot	topic	date	pseudo
SELECT * from t2 where topic = any (SELECT SUM(topic) FROM t1);
mot	topic	date	pseudo
SELECT * from t2 where topic = all (SELECT topic FROM t2 GROUP BY topic);
mot	topic	date	pseudo
SELECT * from t2 where topic = all (SELECT topic FROM t2 GROUP BY topic HAVING topic < 4100);
mot	topic	date	pseudo
joce	40143	2002-10-22	joce
joce	43506	2002-10-22	joce
SELECT *, topic = all (SELECT topic FROM t2 GROUP BY topic HAVING topic < 4100) from t2;
mot	topic	date	pseudo	topic = all (SELECT topic FROM t2 GROUP BY topic HAVING topic < 4100)
joce	40143	2002-10-22	joce	1
joce	43506	2002-10-22	joce	1
SELECT * from t2 where topic = all (SELECT SUM(topic) FROM t2);
mot	topic	date	pseudo
SELECT * from t2 where topic <> any (SELECT SUM(topic) FROM t2);
mot	topic	date	pseudo
joce	40143	2002-10-22	joce
joce	43506	2002-10-22	joce
SELECT * from t2 where topic IN (SELECT topic FROM t2 GROUP BY topic HAVING topic < 41000);
mot	topic	date	pseudo
joce	40143	2002-10-22	joce
SELECT * from t2 where topic = any (SELECT topic FROM t2 GROUP BY topic HAVING topic < 41000);
mot	topic	date	pseudo
joce	40143	2002-10-22	joce
SELECT * from t2 where topic = all (SELECT topic FROM t2 GROUP BY topic HAVING topic < 41000);
mot	topic	date	pseudo
joce	40143	2002-10-22	joce
SELECT *, topic = all (SELECT topic FROM t2 GROUP BY topic HAVING topic < 41000) from t2;
mot	topic	date	pseudo	topic = all (SELECT topic FROM t2 GROUP BY topic HAVING topic < 41000)
joce	40143	2002-10-22	joce	1
joce	43506	2002-10-22	joce	0
drop table t1,t2;
CREATE TABLE `t1` (
`numeropost` mediumint(8) unsigned NOT NULL auto_increment,
`maxnumrep` int(10) unsigned NOT NULL default '0',
PRIMARY KEY  (`numeropost`),
UNIQUE KEY `maxnumrep` (`maxnumrep`)
) ENGINE=MyISAM ROW_FORMAT=FIXED;
INSERT INTO t1 (numeropost,maxnumrep) VALUES (1,0),(2,1);
select numeropost as a FROM t1 GROUP BY (SELECT 1 FROM t1 HAVING a=1);
ERROR 21000: Subquery returns more than 1 row
select numeropost as a FROM t1 ORDER BY (SELECT 1 FROM t1 HAVING a=1);
ERROR 21000: Subquery returns more than 1 row
drop table t1;
create table t1 (a int);
insert into t1 values (1),(2),(3);
(select * from t1) union (select * from t1) order by (select a from t1 limit 1);
a
1
2
3
drop table t1;
CREATE TABLE t1 (field char(1) NOT NULL DEFAULT 'b');
INSERT INTO t1 VALUES ();
SELECT field FROM t1 WHERE 1=(SELECT 1 UNION ALL SELECT 1 FROM (SELECT 1) a HAVING field='b');
ERROR 21000: Subquery returns more than 1 row
drop table t1;
CREATE TABLE `t1` (
`numeropost` mediumint(8) unsigned NOT NULL default '0',
`numreponse` int(10) unsigned NOT NULL auto_increment,
`pseudo` varchar(35) NOT NULL default '',
PRIMARY KEY  (`numeropost`,`numreponse`),
UNIQUE KEY `numreponse` (`numreponse`),
KEY `pseudo` (`pseudo`,`numeropost`)
) ENGINE=MyISAM;
SELECT (SELECT numeropost FROM t1 HAVING numreponse=a),numreponse FROM (SELECT * FROM t1) as a;
ERROR 42S22: Reference 'numreponse' not supported (forward reference in item list)
SELECT numreponse, (SELECT numeropost FROM t1 HAVING numreponse=a) FROM (SELECT * FROM t1) as a;
ERROR 42S22: Unknown column 'a' in 'having clause'
SELECT numreponse, (SELECT numeropost FROM t1 HAVING numreponse=1) FROM (SELECT * FROM t1) as a;
numreponse	(SELECT numeropost FROM t1 HAVING numreponse=1)
INSERT INTO t1 (numeropost,numreponse,pseudo) VALUES (1,1,'joce'),(1,2,'joce'),(1,3,'test');
EXPLAIN EXTENDED SELECT numreponse FROM t1 WHERE numeropost='1' AND numreponse=(SELECT 1 FROM t1 WHERE numeropost='1');
ERROR 21000: Subquery returns more than 1 row
EXPLAIN EXTENDED SELECT MAX(numreponse) FROM t1 WHERE numeropost='1';
id	select_type	table	type	possible_keys	key	key_len	ref	rows	filtered	Extra
1	SIMPLE	NULL	NULL	NULL	NULL	NULL	NULL	NULL	NULL	Select tables optimized away
Warnings:
Note	1003	select max(`test`.`t1`.`numreponse`) AS `MAX(numreponse)` from `test`.`t1` where (`test`.`t1`.`numeropost` = '1')
EXPLAIN EXTENDED SELECT numreponse FROM t1 WHERE numeropost='1' AND numreponse=(SELECT MAX(numreponse) FROM t1 WHERE numeropost='1');
id	select_type	table	type	possible_keys	key	key_len	ref	rows	filtered	Extra
1	PRIMARY	t1	const	PRIMARY,numreponse	PRIMARY	7	const,const	1	100.00	Using index
2	SUBQUERY	NULL	NULL	NULL	NULL	NULL	NULL	NULL	NULL	Select tables optimized away
Warnings:
Note	1003	select '3' AS `numreponse` from `test`.`t1` where (('1' = '1'))
drop table t1;
CREATE TABLE t1 (a int(1));
INSERT INTO t1 VALUES (1);
SELECT 1 FROM (SELECT a FROM t1) b HAVING (SELECT b.a)=1;
1
1
drop table t1;
create table t1 (a int NOT NULL, b int, primary key (a));
create table t2 (a int NOT NULL, b int, primary key (a));
insert into t1 values (0, 10),(1, 11),(2, 12);
insert into t2 values (1, 21),(2, 22),(3, 23);
select * from t1;
a	b
0	10
1	11
2	12
update t1 set b= (select b from t1);
ERROR HY000: You can't specify target table 't1' for update in FROM clause
update t1 set b= (select b from t2);
ERROR 21000: Subquery returns more than 1 row
update t1 set b= (select b from t2 where t1.a = t2.a);
select * from t1;
a	b
0	NULL
1	21
2	22
drop table t1, t2;
create table t1 (a int NOT NULL, b int, primary key (a));
create table t2 (a int NOT NULL, b int, primary key (a));
insert into t1 values (0, 10),(1, 11),(2, 12);
insert into t2 values (1, 21),(2, 12),(3, 23);
select * from t1;
a	b
0	10
1	11
2	12
select * from t1 where b = (select b from t2 where t1.a = t2.a);
a	b
2	12
delete from t1 where b = (select b from t1);
ERROR HY000: You can't specify target table 't1' for update in FROM clause
delete from t1 where b = (select b from t2);
ERROR 21000: Subquery returns more than 1 row
delete from t1 where b = (select b from t2 where t1.a = t2.a);
select * from t1;
a	b
0	10
1	11
drop table t1, t2;
create table t11 (a int NOT NULL, b int, primary key (a));
create table t12 (a int NOT NULL, b int, primary key (a));
create table t2 (a int NOT NULL, b int, primary key (a));
insert into t11 values (0, 10),(1, 11),(2, 12);
insert into t12 values (33, 10),(22, 11),(2, 12);
insert into t2 values (1, 21),(2, 12),(3, 23);
select * from t11;
a	b
0	10
1	11
2	12
select * from t12;
a	b
33	10
22	11
2	12
delete t11.*, t12.* from t11,t12 where t11.a = t12.a and t11.b = (select b from t12 where t11.a = t12.a);
ERROR HY000: You can't specify target table 't12' for update in FROM clause
delete t11.*, t12.* from t11,t12 where t11.a = t12.a and t11.b = (select b from t2);
ERROR 21000: Subquery returns more than 1 row
delete t11.*, t12.* from t11,t12 where t11.a = t12.a and t11.b = (select b from t2 where t11.a = t2.a);
select * from t11;
a	b
0	10
1	11
select * from t12;
a	b
33	10
22	11
drop table t11, t12, t2;
CREATE TABLE t1 (x int);
create table t2 (a int);
create table t3 (b int);
insert into t2 values (1);
insert into t3 values (1),(2);
INSERT INTO t1 (x) VALUES ((SELECT x FROM t1));
ERROR HY000: You can't specify target table 't1' for update in FROM clause
INSERT INTO t1 (x) VALUES ((SELECT b FROM t3));
ERROR 21000: Subquery returns more than 1 row
INSERT INTO t1 (x) VALUES ((SELECT a FROM t2));
select * from t1;
x
1
insert into t2 values (1);
INSERT INTO t1 (x) VALUES ((SELECT SUM(a) FROM t2));
select * from t1;
x
1
2
INSERT INTO t1 (x) select (SELECT SUM(a)+1 FROM t2) FROM t2;
select * from t1;
x
1
2
3
3
INSERT INTO t1 (x) select (SELECT SUM(x)+2 FROM t1) FROM t2;
select * from t1;
x
1
2
3
3
11
11
INSERT INTO t1 (x) VALUES ((SELECT SUM(x) FROM t2));
ERROR 42S22: Unknown column 'x' in 'field list'
INSERT INTO t1 (x) VALUES ((SELECT SUM(a) FROM t2));
select * from t1;
x
1
2
3
3
11
11
2
drop table t1, t2, t3;
CREATE TABLE t1 (x int not null, y int, primary key (x));
create table t2 (a int);
create table t3 (a int);
insert into t2 values (1);
insert into t3 values (1),(2);
select * from t1;
x	y
replace into t1 (x, y) VALUES ((SELECT x FROM t1), (SELECT a+1 FROM t2));
ERROR HY000: You can't specify target table 't1' for update in FROM clause
replace into t1 (x, y) VALUES ((SELECT a FROM t3), (SELECT a+1 FROM t2));
ERROR 21000: Subquery returns more than 1 row
replace into t1 (x, y) VALUES ((SELECT a FROM t2), (SELECT a+1 FROM t2));
select * from t1;
x	y
1	2
replace into t1 (x, y) VALUES ((SELECT a FROM t2), (SELECT a+2 FROM t2));
select * from t1;
x	y
1	3
replace into t1 (x, y) VALUES ((SELECT a+3 FROM t2), (SELECT a FROM t2));
select * from t1 order by x;
x	y
1	3
4	1
replace into t1 (x, y) VALUES ((SELECT a+3 FROM t2), (SELECT a+1 FROM t2));
select * from t1 order by x;
x	y
1	3
4	2
replace LOW_PRIORITY into t1 (x, y) VALUES ((SELECT a+1 FROM t2), (SELECT a FROM t2));
select * from t1 order by x;
x	y
1	3
2	1
4	2
drop table t1, t2, t3;
SELECT * FROM (SELECT 1) b WHERE 1 IN (SELECT *);
ERROR HY000: No tables used
CREATE TABLE t2 (id int(11) default NULL, KEY id (id)) ENGINE=MyISAM CHARSET=latin1;
INSERT INTO t2 VALUES (1),(2);
SELECT * FROM t2 WHERE id IN (SELECT 1);
id
1
EXPLAIN EXTENDED SELECT * FROM t2 WHERE id IN (SELECT 1);
id	select_type	table	type	possible_keys	key	key_len	ref	rows	filtered	Extra
1	PRIMARY	t2	ref	id	id	5	const	1	100.00	Using index
Warnings:
Note	1249	Select 2 was reduced during optimization
Note	1003	select `test`.`t2`.`id` AS `id` from `test`.`t2` where (`test`.`t2`.`id` = 1)
SELECT * FROM t2 WHERE id IN (SELECT 1 UNION SELECT 3);
id
1
SELECT * FROM t2 WHERE id IN (SELECT 1+(select 1));
id
2
EXPLAIN EXTENDED SELECT * FROM t2 WHERE id IN (SELECT 1+(select 1));
id	select_type	table	type	possible_keys	key	key_len	ref	rows	filtered	Extra
1	PRIMARY	t2	ref	id	id	5	const	1	100.00	Using index
Warnings:
Note	1249	Select 3 was reduced during optimization
Note	1249	Select 2 was reduced during optimization
Note	1003	select `test`.`t2`.`id` AS `id` from `test`.`t2` where (`test`.`t2`.`id` = (1 + 1))
EXPLAIN EXTENDED SELECT * FROM t2 WHERE id IN (SELECT 1 UNION SELECT 3);
id	select_type	table	type	possible_keys	key	key_len	ref	rows	filtered	Extra
1	PRIMARY	t2	index	NULL	id	5	NULL	2	100.00	Using where; Using index
2	DEPENDENT SUBQUERY	NULL	NULL	NULL	NULL	NULL	NULL	NULL	NULL	No tables used
3	DEPENDENT UNION	NULL	NULL	NULL	NULL	NULL	NULL	NULL	NULL	No tables used
NULL	UNION RESULT	<union2,3>	ALL	NULL	NULL	NULL	NULL	NULL	NULL	
Warnings:
Note	1003	select `test`.`t2`.`id` AS `id` from `test`.`t2` where <expr_cache><`test`.`t2`.`id`>(<in_optimizer>(`test`.`t2`.`id`,<exists>(select 1 having (<cache>(`test`.`t2`.`id`) = <ref_null_helper>(1)) union select 3 having (<cache>(`test`.`t2`.`id`) = <ref_null_helper>(3)))))
SELECT * FROM t2 WHERE id IN (SELECT 5 UNION SELECT 3);
id
SELECT * FROM t2 WHERE id IN (SELECT 5 UNION SELECT 2);
id
2
INSERT INTO t2 VALUES ((SELECT * FROM t2));
ERROR HY000: You can't specify target table 't2' for update in FROM clause
INSERT INTO t2 VALUES ((SELECT id FROM t2));
ERROR HY000: You can't specify target table 't2' for update in FROM clause
SELECT * FROM t2;
id
1
2
CREATE TABLE t1 (id int(11) default NULL, KEY id (id)) ENGINE=MyISAM CHARSET=latin1;
INSERT INTO t1 values (1),(1);
UPDATE t2 SET id=(SELECT * FROM t1);
ERROR 21000: Subquery returns more than 1 row
drop table t2, t1;
create table t1 (a int);
insert into t1 values (1),(2),(3);
select 1 IN (SELECT * from t1);
1 IN (SELECT * from t1)
1
select 10 IN (SELECT * from t1);
10 IN (SELECT * from t1)
0
select NULL IN (SELECT * from t1);
NULL IN (SELECT * from t1)
NULL
update t1 set a=NULL where a=2;
select 1 IN (SELECT * from t1);
1 IN (SELECT * from t1)
1
select 3 IN (SELECT * from t1);
3 IN (SELECT * from t1)
1
select 10 IN (SELECT * from t1);
10 IN (SELECT * from t1)
NULL
select 1 > ALL (SELECT * from t1);
1 > ALL (SELECT * from t1)
0
select 10 > ALL (SELECT * from t1);
10 > ALL (SELECT * from t1)
NULL
select 1 > ANY (SELECT * from t1);
1 > ANY (SELECT * from t1)
NULL
select 10 > ANY (SELECT * from t1);
10 > ANY (SELECT * from t1)
1
drop table t1;
create table t1 (a varchar(20));
insert into t1 values ('A'),('BC'),('DEF');
select 'A' IN (SELECT * from t1);
'A' IN (SELECT * from t1)
1
select 'XYZS' IN (SELECT * from t1);
'XYZS' IN (SELECT * from t1)
0
select NULL IN (SELECT * from t1);
NULL IN (SELECT * from t1)
NULL
update t1 set a=NULL where a='BC';
select 'A' IN (SELECT * from t1);
'A' IN (SELECT * from t1)
1
select 'DEF' IN (SELECT * from t1);
'DEF' IN (SELECT * from t1)
1
select 'XYZS' IN (SELECT * from t1);
'XYZS' IN (SELECT * from t1)
NULL
select 'A' > ALL (SELECT * from t1);
'A' > ALL (SELECT * from t1)
0
select 'XYZS' > ALL (SELECT * from t1);
'XYZS' > ALL (SELECT * from t1)
NULL
select 'A' > ANY (SELECT * from t1);
'A' > ANY (SELECT * from t1)
NULL
select 'XYZS' > ANY (SELECT * from t1);
'XYZS' > ANY (SELECT * from t1)
1
drop table t1;
create table t1 (a float);
insert into t1 values (1.5),(2.5),(3.5);
select 1.5 IN (SELECT * from t1);
1.5 IN (SELECT * from t1)
1
select 10.5 IN (SELECT * from t1);
10.5 IN (SELECT * from t1)
0
select NULL IN (SELECT * from t1);
NULL IN (SELECT * from t1)
NULL
update t1 set a=NULL where a=2.5;
select 1.5 IN (SELECT * from t1);
1.5 IN (SELECT * from t1)
1
select 3.5 IN (SELECT * from t1);
3.5 IN (SELECT * from t1)
1
select 10.5 IN (SELECT * from t1);
10.5 IN (SELECT * from t1)
NULL
select 1.5 > ALL (SELECT * from t1);
1.5 > ALL (SELECT * from t1)
0
select 10.5 > ALL (SELECT * from t1);
10.5 > ALL (SELECT * from t1)
NULL
select 1.5 > ANY (SELECT * from t1);
1.5 > ANY (SELECT * from t1)
NULL
select 10.5 > ANY (SELECT * from t1);
10.5 > ANY (SELECT * from t1)
1
explain extended select (select a+1) from t1;
id	select_type	table	type	possible_keys	key	key_len	ref	rows	filtered	Extra
1	PRIMARY	t1	ALL	NULL	NULL	NULL	NULL	3	100.00	
Warnings:
Note	1276	Field or reference 'test.t1.a' of SELECT #2 was resolved in SELECT #1
Note	1249	Select 2 was reduced during optimization
Note	1003	select (`test`.`t1`.`a` + 1) AS `(select a+1)` from `test`.`t1`
select (select a+1) from t1;
(select a+1)
2.5
4.5
NULL
drop table t1;
set @save_optimizer_switch=@@optimizer_switch;
set @@optimizer_switch="partial_match_rowid_merge=off,partial_match_table_scan=off";
CREATE TABLE t1 (a int(11) NOT NULL default '0', PRIMARY KEY  (a));
CREATE TABLE t2 (a int(11) default '0', INDEX (a));
INSERT INTO t1 VALUES (1),(2),(3),(4);
INSERT INTO t2 VALUES (1),(2),(3);
SELECT t1.a, t1.a in (select t2.a from t2) FROM t1;
a	t1.a in (select t2.a from t2)
1	1
2	1
3	1
4	0
explain extended SELECT t1.a, t1.a in (select t2.a from t2) FROM t1;
id	select_type	table	type	possible_keys	key	key_len	ref	rows	filtered	Extra
1	PRIMARY	t1	index	NULL	PRIMARY	4	NULL	4	100.00	Using index
2	DEPENDENT SUBQUERY	t2	index_subquery	a	a	5	func	2	100.00	Using index
Warnings:
Note	1003	select `test`.`t1`.`a` AS `a`,<expr_cache><`test`.`t1`.`a`>(<in_optimizer>(`test`.`t1`.`a`,<exists>(<index_lookup>(<cache>(`test`.`t1`.`a`) in t2 on a checking NULL having <is_not_null_test>(`test`.`t2`.`a`))))) AS `t1.a in (select t2.a from t2)` from `test`.`t1`
CREATE TABLE t3 (a int(11) default '0');
INSERT INTO t3 VALUES (1),(2),(3);
SELECT t1.a, t1.a in (select t2.a from t2,t3 where t3.a=t2.a) FROM t1;
a	t1.a in (select t2.a from t2,t3 where t3.a=t2.a)
1	1
2	1
3	1
4	0
explain extended SELECT t1.a, t1.a in (select t2.a from t2,t3 where t3.a=t2.a) FROM t1;
id	select_type	table	type	possible_keys	key	key_len	ref	rows	filtered	Extra
1	PRIMARY	t1	index	NULL	PRIMARY	4	NULL	4	100.00	Using index
2	DEPENDENT SUBQUERY	t2	ref_or_null	a	a	5	func	2	100.00	Using where; Using index
2	DEPENDENT SUBQUERY	t3	ALL	NULL	NULL	NULL	NULL	3	100.00	Using where; Using join buffer (flat, BNL join)
Warnings:
Note	1003	select `test`.`t1`.`a` AS `a`,<expr_cache><`test`.`t1`.`a`>(<in_optimizer>(`test`.`t1`.`a`,<exists>(select `test`.`t2`.`a` from `test`.`t2` join `test`.`t3` where ((`test`.`t3`.`a` = `test`.`t2`.`a`) and ((<cache>(`test`.`t1`.`a`) = `test`.`t2`.`a`) or isnull(`test`.`t2`.`a`))) having <is_not_null_test>(`test`.`t2`.`a`)))) AS `t1.a in (select t2.a from t2,t3 where t3.a=t2.a)` from `test`.`t1`
drop table t1,t2,t3;
create table t1 (a float);
select 10.5 IN (SELECT * from t1 LIMIT 1);
ERROR 42000: This version of MySQL doesn't yet support 'LIMIT & IN/ALL/ANY/SOME subquery'
select 10.5 IN (SELECT * from t1 LIMIT 1 UNION SELECT 1.5);
ERROR 42000: This version of MySQL doesn't yet support 'LIMIT & IN/ALL/ANY/SOME subquery'
drop table t1;
create table t1 (a int, b int, c varchar(10));
create table t2 (a int);
insert into t1 values (1,2,'a'),(2,3,'b'),(3,4,'c');
insert into t2 values (1),(2),(NULL);
select a, (select a,b,c from t1 where t1.a=t2.a) = ROW(a,2,'a'),(select c from t1 where a=t2.a)  from t2;
a	(select a,b,c from t1 where t1.a=t2.a) = ROW(a,2,'a')	(select c from t1 where a=t2.a)
1	1	a
2	0	b
NULL	NULL	NULL
select a, (select a,b,c from t1 where t1.a=t2.a) = ROW(a,3,'b'),(select c from t1 where a=t2.a) from t2;
a	(select a,b,c from t1 where t1.a=t2.a) = ROW(a,3,'b')	(select c from t1 where a=t2.a)
1	0	a
2	1	b
NULL	NULL	NULL
select a, (select a,b,c from t1 where t1.a=t2.a) = ROW(a,4,'c'),(select c from t1 where a=t2.a) from t2;
a	(select a,b,c from t1 where t1.a=t2.a) = ROW(a,4,'c')	(select c from t1 where a=t2.a)
1	0	a
2	0	b
NULL	NULL	NULL
drop table t1,t2;
create table t1 (a int, b real, c varchar(10));
insert into t1 values (1, 1, 'a'), (2,2,'b'), (NULL, 2, 'b');
select ROW(1, 1, 'a') IN (select a,b,c from t1);
ROW(1, 1, 'a') IN (select a,b,c from t1)
1
select ROW(1, 2, 'a') IN (select a,b,c from t1);
ROW(1, 2, 'a') IN (select a,b,c from t1)
0
select ROW(1, 1, 'a') IN (select b,a,c from t1);
ROW(1, 1, 'a') IN (select b,a,c from t1)
1
select ROW(1, 1, 'a') IN (select a,b,c from t1 where a is not null);
ROW(1, 1, 'a') IN (select a,b,c from t1 where a is not null)
1
select ROW(1, 2, 'a') IN (select a,b,c from t1 where a is not null);
ROW(1, 2, 'a') IN (select a,b,c from t1 where a is not null)
0
select ROW(1, 1, 'a') IN (select b,a,c from t1 where a is not null);
ROW(1, 1, 'a') IN (select b,a,c from t1 where a is not null)
1
select ROW(1, 1, 'a') IN (select a,b,c from t1 where c='b' or c='a');
ROW(1, 1, 'a') IN (select a,b,c from t1 where c='b' or c='a')
1
select ROW(1, 2, 'a') IN (select a,b,c from t1 where c='b' or c='a');
ROW(1, 2, 'a') IN (select a,b,c from t1 where c='b' or c='a')
0
select ROW(1, 1, 'a') IN (select b,a,c from t1 where c='b' or c='a');
ROW(1, 1, 'a') IN (select b,a,c from t1 where c='b' or c='a')
1
select ROW(1, 1, 'a') IN (select b,a,c from t1 limit 2);
ERROR 42000: This version of MySQL doesn't yet support 'LIMIT & IN/ALL/ANY/SOME subquery'
drop table t1;
create table t1 (a int);
insert into t1 values (1);
do @a:=(SELECT a from t1);
select @a;
@a
1
set @a:=2;
set @a:=(SELECT a from t1);
select @a;
@a
1
drop table t1;
do (SELECT a from t1);
ERROR 42S02: Table 'test.t1' doesn't exist
set @a:=(SELECT a from t1);
ERROR 42S02: Table 'test.t1' doesn't exist
CREATE TABLE t1 (a int, KEY(a));
HANDLER t1 OPEN;
HANDLER t1 READ a=((SELECT 1));
ERROR 42000: You have an error in your SQL syntax; check the manual that corresponds to your MySQL server version for the right syntax to use near 'SELECT 1))' at line 1
HANDLER t1 CLOSE;
drop table t1;
create table t1 (a int);
create table t2 (b int);
insert into t1 values (1),(2);
insert into t2 values (1);
select a from t1 where a in (select a from t1 where a in (select b from t2));
a
1
drop table t1, t2;
create table t1 (a int, b int);
create table t2 like t1;
insert into t1 values (1,2),(1,3),(1,4),(1,5);
insert into t2 values (1,2),(1,3);
select * from t1 where row(a,b) in (select a,b from t2);
a	b
1	2
1	3
drop table t1, t2;
CREATE TABLE `t1` (`i` int(11) NOT NULL default '0',PRIMARY KEY  (`i`)) ENGINE=MyISAM CHARSET=latin1;
INSERT INTO t1 VALUES (1);
UPDATE t1 SET i=i+1 WHERE i=(SELECT MAX(i));
select * from t1;
i
2
drop table t1;
CREATE TABLE t1 (a int(1));
EXPLAIN EXTENDED SELECT (SELECT RAND() FROM t1) FROM t1;
id	select_type	table	type	possible_keys	key	key_len	ref	rows	filtered	Extra
1	PRIMARY	t1	ALL	NULL	NULL	NULL	NULL	0	0.00	
2	UNCACHEABLE SUBQUERY	t1	ALL	NULL	NULL	NULL	NULL	0	0.00	
Warnings:
Note	1003	select (select rand() from `test`.`t1`) AS `(SELECT RAND() FROM t1)` from `test`.`t1`
EXPLAIN EXTENDED SELECT (SELECT ENCRYPT('test') FROM t1) FROM t1;
id	select_type	table	type	possible_keys	key	key_len	ref	rows	filtered	Extra
1	PRIMARY	t1	ALL	NULL	NULL	NULL	NULL	0	0.00	
2	UNCACHEABLE SUBQUERY	t1	ALL	NULL	NULL	NULL	NULL	0	0.00	
Warnings:
Note	1003	select (select encrypt('test') from `test`.`t1`) AS `(SELECT ENCRYPT('test') FROM t1)` from `test`.`t1`
EXPLAIN EXTENDED SELECT (SELECT BENCHMARK(1,1) FROM t1) FROM t1;
id	select_type	table	type	possible_keys	key	key_len	ref	rows	filtered	Extra
1	PRIMARY	t1	ALL	NULL	NULL	NULL	NULL	0	0.00	
2	UNCACHEABLE SUBQUERY	t1	ALL	NULL	NULL	NULL	NULL	0	0.00	
Warnings:
Note	1003	select (select benchmark(1,1) from `test`.`t1`) AS `(SELECT BENCHMARK(1,1) FROM t1)` from `test`.`t1`
drop table t1;
CREATE TABLE `t1` (
`mot` varchar(30) character set latin1 NOT NULL default '',
`topic` mediumint(8) unsigned NOT NULL default '0',
`date` date NOT NULL default '0000-00-00',
`pseudo` varchar(35) character set latin1 NOT NULL default '',
PRIMARY KEY  (`mot`,`pseudo`,`date`,`topic`),
KEY `pseudo` (`pseudo`,`date`,`topic`),
KEY `topic` (`topic`)
) ENGINE=MyISAM CHARSET=latin1 ROW_FORMAT=DYNAMIC;
CREATE TABLE `t2` (
`mot` varchar(30) character set latin1 NOT NULL default '',
`topic` mediumint(8) unsigned NOT NULL default '0',
`date` date NOT NULL default '0000-00-00',
`pseudo` varchar(35) character set latin1 NOT NULL default '',
PRIMARY KEY  (`mot`,`pseudo`,`date`,`topic`),
KEY `pseudo` (`pseudo`,`date`,`topic`),
KEY `topic` (`topic`)
) ENGINE=MyISAM CHARSET=latin1 ROW_FORMAT=DYNAMIC;
CREATE TABLE `t3` (
`numeropost` mediumint(8) unsigned NOT NULL auto_increment,
`maxnumrep` int(10) unsigned NOT NULL default '0',
PRIMARY KEY  (`numeropost`),
UNIQUE KEY `maxnumrep` (`maxnumrep`)
) ENGINE=MyISAM CHARSET=latin1;
INSERT INTO t1 VALUES ('joce','1','','joce'),('test','2','','test');
Warnings:
Warning	1265	Data truncated for column 'date' at row 1
Warning	1265	Data truncated for column 'date' at row 2
INSERT INTO t2 VALUES ('joce','1','','joce'),('test','2','','test');
Warnings:
Warning	1265	Data truncated for column 'date' at row 1
Warning	1265	Data truncated for column 'date' at row 2
INSERT INTO t3 VALUES (1,1);
SELECT DISTINCT topic FROM t2 WHERE NOT EXISTS(SELECT * FROM t3 WHERE
numeropost=topic);
topic
2
select * from t1;
mot	topic	date	pseudo
joce	1	0000-00-00	joce
test	2	0000-00-00	test
DELETE FROM t1 WHERE topic IN (SELECT DISTINCT topic FROM t2 WHERE NOT
EXISTS(SELECT * FROM t3 WHERE numeropost=topic));
select * from t1;
mot	topic	date	pseudo
joce	1	0000-00-00	joce
drop table t1, t2, t3;
SELECT * FROM (SELECT 1 as a,(SELECT a)) a;
a	(SELECT a)
1	1
CREATE TABLE t1 SELECT * FROM (SELECT 1 as a,(SELECT 1)) a;
SHOW CREATE TABLE t1;
Table	Create Table
t1	CREATE TABLE `t1` (
  `a` int(1) NOT NULL DEFAULT '0',
  `(SELECT 1)` int(1) NOT NULL DEFAULT '0'
) ENGINE=PBXT DEFAULT CHARSET=latin1
drop table t1;
CREATE TABLE t1 SELECT * FROM (SELECT 1 as a,(SELECT a)) a;
SHOW CREATE TABLE t1;
Table	Create Table
t1	CREATE TABLE `t1` (
  `a` int(1) NOT NULL DEFAULT '0',
  `(SELECT a)` int(1) NOT NULL DEFAULT '0'
) ENGINE=PBXT DEFAULT CHARSET=latin1
drop table t1;
CREATE TABLE t1 SELECT * FROM (SELECT 1 as a,(SELECT a+0)) a;
SHOW CREATE TABLE t1;
Table	Create Table
t1	CREATE TABLE `t1` (
  `a` int(1) NOT NULL DEFAULT '0',
  `(SELECT a+0)` int(3) NOT NULL DEFAULT '0'
) ENGINE=PBXT DEFAULT CHARSET=latin1
drop table t1;
CREATE TABLE t1 SELECT (SELECT 1 as a UNION SELECT 1+1 limit 1,1) as a;
select * from t1;
a
2
SHOW CREATE TABLE t1;
Table	Create Table
t1	CREATE TABLE `t1` (
  `a` bigint(20) NOT NULL DEFAULT '0'
) ENGINE=PBXT DEFAULT CHARSET=latin1
drop table t1;
create table t1 (a int);
insert into t1 values (1), (2), (3);
explain extended select a,(select (select rand() from t1 limit 1)  from t1 limit 1)
from t1;
id	select_type	table	type	possible_keys	key	key_len	ref	rows	filtered	Extra
1	PRIMARY	t1	ALL	NULL	NULL	NULL	NULL	3	100.00	
2	UNCACHEABLE SUBQUERY	t1	ALL	NULL	NULL	NULL	NULL	3	100.00	
3	UNCACHEABLE SUBQUERY	t1	ALL	NULL	NULL	NULL	NULL	3	100.00	
Warnings:
Note	1003	select `test`.`t1`.`a` AS `a`,(select (select rand() from `test`.`t1` limit 1) from `test`.`t1` limit 1) AS `(select (select rand() from t1 limit 1)  from t1 limit 1)` from `test`.`t1`
drop table t1;
select t1.Continent, t2.Name, t2.Population from t1 LEFT JOIN t2 ON t1.Code = t2.Country  where t2.Population IN (select max(t2.Population) AS Population from t2, t1 where t2.Country = t1.Code group by Continent);
ERROR 42S02: Table 'test.t1' doesn't exist
CREATE TABLE t1 (
ID int(11) NOT NULL auto_increment,
name char(35) NOT NULL default '',
t2 char(3) NOT NULL default '',
District char(20) NOT NULL default '',
Population int(11) NOT NULL default '0',
PRIMARY KEY  (ID)
) ENGINE=MyISAM;
INSERT INTO t1 VALUES (130,'Sydney','AUS','New South Wales',3276207);
INSERT INTO t1 VALUES (131,'Melbourne','AUS','Victoria',2865329);
INSERT INTO t1 VALUES (132,'Brisbane','AUS','Queensland',1291117);
CREATE TABLE t2 (
Code char(3) NOT NULL default '',
Name char(52) NOT NULL default '',
Continent enum('Asia','Europe','North America','Africa','Oceania','Antarctica','South America') NOT NULL default 'Asia',
Region char(26) NOT NULL default '',
SurfaceArea float(10,2) NOT NULL default '0.00',
IndepYear smallint(6) default NULL,
Population int(11) NOT NULL default '0',
LifeExpectancy float(3,1) default NULL,
GNP float(10,2) default NULL,
GNPOld float(10,2) default NULL,
LocalName char(45) NOT NULL default '',
GovernmentForm char(45) NOT NULL default '',
HeadOfState char(60) default NULL,
Capital int(11) default NULL,
Code2 char(2) NOT NULL default '',
PRIMARY KEY  (Code)
) ENGINE=MyISAM;
INSERT INTO t2 VALUES ('AUS','Australia','Oceania','Australia and New Zealand',7741220.00,1901,18886000,79.8,351182.00,392911.00,'Australia','Constitutional Monarchy, Federation','Elisabeth II',135,'AU');
INSERT INTO t2 VALUES ('AZE','Azerbaijan','Asia','Middle East',86600.00,1991,7734000,62.9,4127.00,4100.00,'Azärbaycan','Federal Republic','Heydär Äliyev',144,'AZ');
select t2.Continent, t1.Name, t1.Population from t2 LEFT JOIN t1 ON t2.Code = t1.t2  where t1.Population IN (select max(t1.Population) AS Population from t1, t2 where t1.t2 = t2.Code group by Continent);
Continent	Name	Population
Oceania	Sydney	3276207
drop table t1, t2;
CREATE TABLE `t1` (
`id` mediumint(8) unsigned NOT NULL auto_increment,
`pseudo` varchar(35) character set latin1 NOT NULL default '',
PRIMARY KEY  (`id`),
UNIQUE KEY `pseudo` (`pseudo`)
) ENGINE=MyISAM PACK_KEYS=1 ROW_FORMAT=DYNAMIC;
INSERT INTO t1 (pseudo) VALUES ('test');
SELECT 0 IN (SELECT 1 FROM t1 a);
0 IN (SELECT 1 FROM t1 a)
0
EXPLAIN EXTENDED SELECT 0 IN (SELECT 1 FROM t1 a);
id	select_type	table	type	possible_keys	key	key_len	ref	rows	filtered	Extra
1	PRIMARY	NULL	NULL	NULL	NULL	NULL	NULL	NULL	NULL	No tables used
2	DEPENDENT SUBQUERY	NULL	NULL	NULL	NULL	NULL	NULL	NULL	NULL	Impossible WHERE noticed after reading const tables
Warnings:
Note	1003	select <in_optimizer>(0,<exists>(select 1 from `test`.`t1` `a` where (<cache>(0) = 1))) AS `0 IN (SELECT 1 FROM t1 a)`
INSERT INTO t1 (pseudo) VALUES ('test1');
SELECT 0 IN (SELECT 1 FROM t1 a);
0 IN (SELECT 1 FROM t1 a)
0
EXPLAIN EXTENDED SELECT 0 IN (SELECT 1 FROM t1 a);
id	select_type	table	type	possible_keys	key	key_len	ref	rows	filtered	Extra
1	PRIMARY	NULL	NULL	NULL	NULL	NULL	NULL	NULL	NULL	No tables used
2	DEPENDENT SUBQUERY	NULL	NULL	NULL	NULL	NULL	NULL	NULL	NULL	Impossible WHERE noticed after reading const tables
Warnings:
Note	1003	select <in_optimizer>(0,<exists>(select 1 from `test`.`t1` `a` where (<cache>(0) = 1))) AS `0 IN (SELECT 1 FROM t1 a)`
drop table t1;
CREATE TABLE `t1` (
`i` int(11) NOT NULL default '0',
PRIMARY KEY  (`i`)
) ENGINE=MyISAM CHARSET=latin1;
INSERT INTO t1 VALUES (1);
UPDATE t1 SET i=i+(SELECT MAX(i) FROM (SELECT 1) t) WHERE i=(SELECT MAX(i));
UPDATE t1 SET i=i+1 WHERE i=(SELECT MAX(i));
UPDATE t1 SET t.i=i+(SELECT MAX(i) FROM (SELECT 1) t);
ERROR 42S22: Unknown column 't.i' in 'field list'
select * from t1;
i
3
drop table t1;
CREATE TABLE t1 (
id int(11) default NULL
) ENGINE=MyISAM CHARSET=latin1;
INSERT INTO t1 VALUES (1),(1),(2),(2),(1),(3);
CREATE TABLE t2 (
id int(11) default NULL,
name varchar(15) default NULL
) ENGINE=MyISAM CHARSET=latin1;
INSERT INTO t2 VALUES (4,'vita'), (1,'vita'), (2,'vita'), (1,'vita');
update t1, t2 set t2.name='lenka' where t2.id in (select id from t1);
select * from t2;
id	name
4	vita
1	lenka
2	lenka
1	lenka
drop table t1,t2;
create table t1 (a int, unique index indexa (a));
insert into t1 values (-1), (-4), (-2), (NULL);
select -10 IN (select a from t1 FORCE INDEX (indexa));
-10 IN (select a from t1 FORCE INDEX (indexa))
NULL
drop table t1;
create table t1 (id int not null auto_increment primary key, salary int, key(salary));
insert into t1 (salary) values (100),(1000),(10000),(10),(500),(5000),(50000);
explain extended SELECT id FROM t1 where salary = (SELECT MAX(salary) FROM t1);
id	select_type	table	type	possible_keys	key	key_len	ref	rows	filtered	Extra
1	PRIMARY	t1	ref	salary	salary	5	const	1	100.00	Using where
2	SUBQUERY	NULL	NULL	NULL	NULL	NULL	NULL	NULL	NULL	Select tables optimized away
Warnings:
Note	1003	select `test`.`t1`.`id` AS `id` from `test`.`t1` where (`test`.`t1`.`salary` = (select max(`test`.`t1`.`salary`) from `test`.`t1`))
drop table t1;
CREATE TABLE t1 (
ID int(10) unsigned NOT NULL auto_increment,
SUB_ID int(3) unsigned NOT NULL default '0',
REF_ID int(10) unsigned default NULL,
REF_SUB int(3) unsigned default '0',
PRIMARY KEY (ID,SUB_ID),
UNIQUE KEY t1_PK (ID,SUB_ID),
KEY t1_FK (REF_ID,REF_SUB),
KEY t1_REFID (REF_ID)
) ENGINE=MyISAM CHARSET=cp1251;
INSERT INTO t1 VALUES (1,0,NULL,NULL),(2,0,NULL,NULL);
SELECT DISTINCT REF_ID FROM t1 WHERE ID= (SELECT DISTINCT REF_ID FROM t1 WHERE ID=2);
REF_ID
DROP TABLE t1;
create table t1 (a int, b int);
create table t2 (a int, b int);
insert into t1 values (1,0), (2,0), (3,0);
insert into t2 values (1,1), (2,1), (3,1), (2,2);
update ignore t1 set b=(select b from t2 where t1.a=t2.a);
Warnings:
Error	1242	Subquery returns more than 1 row
select * from t1;
a	b
1	1
2	NULL
3	1
drop table t1, t2;
CREATE TABLE `t1` (
`id` mediumint(8) unsigned NOT NULL auto_increment,
`pseudo` varchar(35) NOT NULL default '',
`email` varchar(60) NOT NULL default '',
PRIMARY KEY  (`id`),
UNIQUE KEY `email` (`email`),
UNIQUE KEY `pseudo` (`pseudo`)
) ENGINE=MyISAM CHARSET=latin1 PACK_KEYS=1 ROW_FORMAT=DYNAMIC;
INSERT INTO t1 (id,pseudo,email) VALUES (1,'test','test'),(2,'test1','test1');
SELECT pseudo as a, pseudo as b FROM t1 GROUP BY (SELECT a) ORDER BY (SELECT id*1);
a	b
test	test
test1	test1
drop table if exists t1;
(SELECT 1 as a) UNION (SELECT 1) ORDER BY (SELECT a+0);
a
1
create table t1 (a int not null, b int, primary key (a));
create table t2 (a int not null, primary key (a));
create table t3 (a int not null, b int, primary key (a));
insert into t1 values (1,10), (2,20), (3,30),  (4,40);
insert into t2 values (2), (3), (4), (5);
insert into t3 values (10,3), (20,4), (30,5);
select * from t2 where t2.a in (select a from t1);
a
2
3
4
explain extended select * from t2 where t2.a in (select a from t1);
id	select_type	table	type	possible_keys	key	key_len	ref	rows	filtered	Extra
1	PRIMARY	t2	index	PRIMARY	PRIMARY	4	NULL	4	100.00	Using index
1	PRIMARY	t1	index	PRIMARY	PRIMARY	4	NULL	4	75.00	Using where; Using index; Using join buffer (flat, BNL join)
Warnings:
Note	1003	select `test`.`t2`.`a` AS `a` from `test`.`t1` join `test`.`t2` where (`test`.`t1`.`a` = `test`.`t2`.`a`)
select * from t2 where t2.a in (select a from t1 where t1.b <> 30);
a
2
4
explain extended select * from t2 where t2.a in (select a from t1 where t1.b <> 30);
id	select_type	table	type	possible_keys	key	key_len	ref	rows	filtered	Extra
1	PRIMARY	t2	index	PRIMARY	PRIMARY	4	NULL	4	100.00	Using index
1	PRIMARY	t1	ALL	PRIMARY	NULL	NULL	NULL	4	75.00	Using where; Using join buffer (flat, BNL join)
Warnings:
Note	1003	select `test`.`t2`.`a` AS `a` from `test`.`t1` join `test`.`t2` where ((`test`.`t1`.`a` = `test`.`t2`.`a`) and (`test`.`t1`.`b` <> 30))
select * from t2 where t2.a in (select t1.a from t1,t3 where t1.b=t3.a);
a
2
3
explain extended select * from t2 where t2.a in (select t1.a from t1,t3 where t1.b=t3.a);
id	select_type	table	type	possible_keys	key	key_len	ref	rows	filtered	Extra
1	PRIMARY	t2	index	PRIMARY	PRIMARY	4	NULL	4	100.00	Using index
1	PRIMARY	t1	ALL	PRIMARY	NULL	NULL	NULL	4	75.00	Using where; Using join buffer (flat, BNL join)
1	PRIMARY	t3	eq_ref	PRIMARY	PRIMARY	4	test.t1.b	1	100.00	Using index
Warnings:
Note	1003	select `test`.`t2`.`a` AS `a` from `test`.`t1` join `test`.`t3` join `test`.`t2` where ((`test`.`t1`.`a` = `test`.`t2`.`a`) and (`test`.`t3`.`a` = `test`.`t1`.`b`))
drop table t1, t2, t3;
create table t1 (a int, b int, index a (a,b));
create table t2 (a int, index a (a));
create table t3 (a int, b int, index a (a));
insert into t1 values (1,10), (2,20), (3,30), (4,40);
insert into t2 values (2), (3), (4), (5);
insert into t3 values (10,3), (20,4), (30,5);
select * from t2 where t2.a in (select a from t1);
a
2
3
4
explain extended select * from t2 where t2.a in (select a from t1);
id	select_type	table	type	possible_keys	key	key_len	ref	rows	filtered	Extra
1	PRIMARY	t2	index	a	a	5	NULL	4	100.00	Using where; Using index
1	PRIMARY	t1	ref	a	a	5	test.t2.a	1	100.00	Using index; FirstMatch(t2)
Warnings:
Note	1003	select `test`.`t2`.`a` AS `a` from `test`.`t2` semi join (`test`.`t1`) where (`test`.`t1`.`a` = `test`.`t2`.`a`)
select * from t2 where t2.a in (select a from t1 where t1.b <> 30);
a
2
4
explain extended select * from t2 where t2.a in (select a from t1 where t1.b <> 30);
id	select_type	table	type	possible_keys	key	key_len	ref	rows	filtered	Extra
1	PRIMARY	t2	index	a	a	5	NULL	4	100.00	Using where; Using index
1	PRIMARY	t1	ref	a	a	5	test.t2.a	1	100.00	Using where; Using index; FirstMatch(t2)
Warnings:
Note	1003	select `test`.`t2`.`a` AS `a` from `test`.`t2` semi join (`test`.`t1`) where ((`test`.`t1`.`a` = `test`.`t2`.`a`) and (`test`.`t1`.`b` <> 30))
select * from t2 where t2.a in (select t1.a from t1,t3 where t1.b=t3.a);
a
2
3
explain extended select * from t2 where t2.a in (select t1.a from t1,t3 where t1.b=t3.a);
id	select_type	table	type	possible_keys	key	key_len	ref	rows	filtered	Extra
1	PRIMARY	t2	index	a	a	5	NULL	4	100.00	Using where; Using index; Start temporary
1	PRIMARY	t1	ref	a	a	5	test.t2.a	1	100.00	Using index
1	PRIMARY	t3	index	a	a	5	NULL	3	100.00	Using where; Using index; End temporary; Using join buffer (flat, BNL join)
Warnings:
Note	1003	select `test`.`t2`.`a` AS `a` from `test`.`t2` semi join (`test`.`t1` join `test`.`t3`) where ((`test`.`t1`.`a` = `test`.`t2`.`a`) and (`test`.`t3`.`a` = `test`.`t1`.`b`))
insert into t1 values (3,31);
select * from t2 where t2.a in (select a from t1 where t1.b <> 30);
a
2
3
4
select * from t2 where t2.a in (select a from t1 where t1.b <> 30 and t1.b <> 31);
a
2
4
explain extended select * from t2 where t2.a in (select a from t1 where t1.b <> 30);
id	select_type	table	type	possible_keys	key	key_len	ref	rows	filtered	Extra
1	PRIMARY	t2	index	a	a	5	NULL	4	100.00	Using where; Using index
1	PRIMARY	t1	ref	a	a	5	test.t2.a	1	100.00	Using where; Using index; FirstMatch(t2)
Warnings:
Note	1003	select `test`.`t2`.`a` AS `a` from `test`.`t2` semi join (`test`.`t1`) where ((`test`.`t1`.`a` = `test`.`t2`.`a`) and (`test`.`t1`.`b` <> 30))
drop table t1, t2, t3;
create table t1 (a int, b int);
create table t2 (a int, b int);
create table t3 (a int, b int);
insert into t1 values (0,100),(1,2), (1,3), (2,2), (2,7), (2,-1), (3,10);
insert into t2 values (0,0), (1,1), (2,1), (3,1), (4,1);
insert into t3 values (3,3), (2,2), (1,1);
select a,(select count(distinct t1.b) as sum from t1,t2 where t1.a=t2.a and t2.b > 0 and t1.a <= t3.b group by t1.a order by sum limit 1) from t3;
a	(select count(distinct t1.b) as sum from t1,t2 where t1.a=t2.a and t2.b > 0 and t1.a <= t3.b group by t1.a order by sum limit 1)
3	1
2	2
1	2
drop table t1,t2,t3;
create table t1 (s1 int);
create table t2 (s1 int);
insert into t1 values (1);
insert into t2 values (1);
select * from t1 where exists (select s1 from t2 having max(t2.s1)=t1.s1);
s1
1
drop table t1,t2;
create table t1 (s1 int);
create table t2 (s1 int);
insert into t1 values (1);
insert into t2 values (1);
update t1 set  s1 = s1 + 1 where 1 = (select x.s1 as A from t2 WHERE t2.s1 > t1.s1 order by A);
ERROR 42S22: Unknown column 'x.s1' in 'field list'
DROP TABLE t1, t2;
CREATE TABLE t1 (s1 CHAR(5) COLLATE latin1_german1_ci,
s2 CHAR(5) COLLATE latin1_swedish_ci);
INSERT INTO t1 VALUES ('z','?');
select * from t1 where s1 > (select max(s2) from t1);
ERROR HY000: Illegal mix of collations (latin1_german1_ci,IMPLICIT) and (latin1_swedish_ci,IMPLICIT) for operation '>'
select * from t1 where s1 > any (select max(s2) from t1);
ERROR HY000: Illegal mix of collations (latin1_german1_ci,IMPLICIT) and (latin1_swedish_ci,IMPLICIT) for operation '>'
drop table t1;
create table t1(toid int,rd int);
create table t2(userid int,pmnew int,pmtotal int);
insert into t2 values(1,0,0),(2,0,0);
insert into t1 values(1,0),(1,0),(1,0),(1,12),(1,15),(1,123),(1,12312),(1,12312),(1,123),(2,0),(2,0),(2,1),(2,2);
select userid,pmtotal,pmnew, (select count(rd) from t1 where toid=t2.userid) calc_total, (select count(rd) from t1 where rd=0 and toid=t2.userid) calc_new from t2 where userid in (select distinct toid from t1);
userid	pmtotal	pmnew	calc_total	calc_new
1	0	0	9	3
2	0	0	4	2
drop table t1, t2;
create table t1 (s1 char(5));
select (select 'a','b' from t1 union select 'a','b' from t1) from t1;
ERROR 21000: Operand should contain 1 column(s)
insert into t1 values ('tttt');
select * from t1 where ('a','b')=(select 'a','b' from t1 union select 'a','b' from t1);
s1
tttt
explain extended (select * from t1);
id	select_type	table	type	possible_keys	key	key_len	ref	rows	filtered	Extra
1	SIMPLE	t1	ALL	NULL	NULL	NULL	NULL	1	100.00	
Warnings:
Note	1003	(select `test`.`t1`.`s1` AS `s1` from `test`.`t1`)
(select * from t1);
s1
tttt
drop table t1;
create table t1 (s1 char(5), index s1(s1));
create table t2 (s1 char(5), index s1(s1));
insert into t1 values ('a1'),('a2'),('a3');
insert into t2 values ('a1'),('a2');
select s1, s1 NOT IN (SELECT s1 FROM t2) from t1;
s1	s1 NOT IN (SELECT s1 FROM t2)
a1	0
a2	0
a3	1
select s1, s1 = ANY (SELECT s1 FROM t2) from t1;
s1	s1 = ANY (SELECT s1 FROM t2)
a1	1
a2	1
a3	0
select s1, s1 <> ALL (SELECT s1 FROM t2) from t1;
s1	s1 <> ALL (SELECT s1 FROM t2)
a1	0
a2	0
a3	1
select s1, s1 NOT IN (SELECT s1 FROM t2 WHERE s1 < 'a2') from t1;
s1	s1 NOT IN (SELECT s1 FROM t2 WHERE s1 < 'a2')
a1	0
a2	1
a3	1
explain extended select s1, s1 NOT IN (SELECT s1 FROM t2) from t1;
id	select_type	table	type	possible_keys	key	key_len	ref	rows	filtered	Extra
1	PRIMARY	t1	index	NULL	s1	6	NULL	3	100.00	Using index
2	DEPENDENT SUBQUERY	t2	index_subquery	s1	s1	6	func	2	100.00	Using index; Full scan on NULL key
Warnings:
Note	1003	select `test`.`t1`.`s1` AS `s1`,(not(<expr_cache><`test`.`t1`.`s1`>(<in_optimizer>(`test`.`t1`.`s1`,<exists>(<index_lookup>(<cache>(`test`.`t1`.`s1`) in t2 on s1 checking NULL having trigcond(<is_not_null_test>(`test`.`t2`.`s1`)))))))) AS `s1 NOT IN (SELECT s1 FROM t2)` from `test`.`t1`
explain extended select s1, s1 = ANY (SELECT s1 FROM t2) from t1;
id	select_type	table	type	possible_keys	key	key_len	ref	rows	filtered	Extra
1	PRIMARY	t1	index	NULL	s1	6	NULL	3	100.00	Using index
2	DEPENDENT SUBQUERY	t2	index_subquery	s1	s1	6	func	2	100.00	Using index; Full scan on NULL key
Warnings:
Note	1003	select `test`.`t1`.`s1` AS `s1`,<expr_cache><`test`.`t1`.`s1`>(<in_optimizer>(`test`.`t1`.`s1`,<exists>(<index_lookup>(<cache>(`test`.`t1`.`s1`) in t2 on s1 checking NULL having trigcond(<is_not_null_test>(`test`.`t2`.`s1`)))))) AS `s1 = ANY (SELECT s1 FROM t2)` from `test`.`t1`
explain extended select s1, s1 <> ALL (SELECT s1 FROM t2) from t1;
id	select_type	table	type	possible_keys	key	key_len	ref	rows	filtered	Extra
1	PRIMARY	t1	index	NULL	s1	6	NULL	3	100.00	Using index
2	DEPENDENT SUBQUERY	t2	index_subquery	s1	s1	6	func	2	100.00	Using index; Full scan on NULL key
Warnings:
Note	1003	select `test`.`t1`.`s1` AS `s1`,(not(<expr_cache><`test`.`t1`.`s1`>(<in_optimizer>(`test`.`t1`.`s1`,<exists>(<index_lookup>(<cache>(`test`.`t1`.`s1`) in t2 on s1 checking NULL having trigcond(<is_not_null_test>(`test`.`t2`.`s1`)))))))) AS `s1 <> ALL (SELECT s1 FROM t2)` from `test`.`t1`
explain extended select s1, s1 NOT IN (SELECT s1 FROM t2 WHERE s1 < 'a2') from t1;
id	select_type	table	type	possible_keys	key	key_len	ref	rows	filtered	Extra
1	PRIMARY	t1	index	NULL	s1	6	NULL	3	100.00	Using index
2	DEPENDENT SUBQUERY	t2	index_subquery	s1	s1	6	func	2	100.00	Using index; Using where; Full scan on NULL key
Warnings:
Note	1003	select `test`.`t1`.`s1` AS `s1`,(not(<expr_cache><`test`.`t1`.`s1`>(<in_optimizer>(`test`.`t1`.`s1`,<exists>(<index_lookup>(<cache>(`test`.`t1`.`s1`) in t2 on s1 checking NULL where (`test`.`t2`.`s1` < 'a2') having trigcond(<is_not_null_test>(`test`.`t2`.`s1`)))))))) AS `s1 NOT IN (SELECT s1 FROM t2 WHERE s1 < 'a2')` from `test`.`t1`
drop table t1,t2;
create table t2 (a int, b int);
create table t3 (a int);
insert into t3 values (6),(7),(3);
select * from t3 where a >= all (select b from t2);
a
6
7
3
explain extended select * from t3 where a >= all (select b from t2);
id	select_type	table	type	possible_keys	key	key_len	ref	rows	filtered	Extra
1	PRIMARY	t3	ALL	NULL	NULL	NULL	NULL	3	100.00	Using where
2	SUBQUERY	t2	ALL	NULL	NULL	NULL	NULL	0	0.00	
Warnings:
Note	1003	select `test`.`t3`.`a` AS `a` from `test`.`t3` where <not>((`test`.`t3`.`a` < (select max(`test`.`t2`.`b`) from `test`.`t2`)))
select * from t3 where a >= some (select b from t2);
a
explain extended select * from t3 where a >= some (select b from t2);
id	select_type	table	type	possible_keys	key	key_len	ref	rows	filtered	Extra
1	PRIMARY	t3	ALL	NULL	NULL	NULL	NULL	3	100.00	Using where
2	SUBQUERY	t2	ALL	NULL	NULL	NULL	NULL	0	0.00	
Warnings:
Note	1003	select `test`.`t3`.`a` AS `a` from `test`.`t3` where <nop>((`test`.`t3`.`a` >= (select min(`test`.`t2`.`b`) from `test`.`t2`)))
select * from t3 where a >= all (select b from t2 group by 1);
a
6
7
3
explain extended select * from t3 where a >= all (select b from t2 group by 1);
id	select_type	table	type	possible_keys	key	key_len	ref	rows	filtered	Extra
1	PRIMARY	t3	ALL	NULL	NULL	NULL	NULL	3	100.00	Using where
2	SUBQUERY	t2	ALL	NULL	NULL	NULL	NULL	0	0.00	Using temporary
Warnings:
Note	1003	select `test`.`t3`.`a` AS `a` from `test`.`t3` where <not>((`test`.`t3`.`a` < <max>(select `test`.`t2`.`b` from `test`.`t2` group by 1)))
select * from t3 where a >= some (select b from t2 group by 1);
a
explain extended select * from t3 where a >= some (select b from t2 group by 1);
id	select_type	table	type	possible_keys	key	key_len	ref	rows	filtered	Extra
1	PRIMARY	t3	ALL	NULL	NULL	NULL	NULL	3	100.00	Using where
2	SUBQUERY	t2	ALL	NULL	NULL	NULL	NULL	0	0.00	Using temporary
Warnings:
Note	1003	select `test`.`t3`.`a` AS `a` from `test`.`t3` where <nop>((`test`.`t3`.`a` >= <min>(select `test`.`t2`.`b` from `test`.`t2` group by 1)))
select * from t3 where NULL >= any (select b from t2);
a
explain extended select * from t3 where NULL >= any (select b from t2);
id	select_type	table	type	possible_keys	key	key_len	ref	rows	filtered	Extra
1	PRIMARY	t3	ALL	NULL	NULL	NULL	NULL	3	100.00	
2	SUBQUERY	t2	ALL	NULL	NULL	NULL	NULL	0	0.00	
Warnings:
Note	1003	select `test`.`t3`.`a` AS `a` from `test`.`t3` where <nop>((NULL >= (select min(`test`.`t2`.`b`) from `test`.`t2`)))
select * from t3 where NULL >= any (select b from t2 group by 1);
a
explain extended select * from t3 where NULL >= any (select b from t2 group by 1);
id	select_type	table	type	possible_keys	key	key_len	ref	rows	filtered	Extra
1	PRIMARY	t3	ALL	NULL	NULL	NULL	NULL	3	100.00	
2	SUBQUERY	t2	ALL	NULL	NULL	NULL	NULL	0	0.00	Using temporary
Warnings:
Note	1003	select `test`.`t3`.`a` AS `a` from `test`.`t3` where <nop>((NULL >= <min>(select `test`.`t2`.`b` from `test`.`t2` group by 1)))
select * from t3 where NULL >= some (select b from t2);
a
explain extended select * from t3 where NULL >= some (select b from t2);
id	select_type	table	type	possible_keys	key	key_len	ref	rows	filtered	Extra
1	PRIMARY	t3	ALL	NULL	NULL	NULL	NULL	3	100.00	
2	SUBQUERY	t2	ALL	NULL	NULL	NULL	NULL	0	0.00	
Warnings:
Note	1003	select `test`.`t3`.`a` AS `a` from `test`.`t3` where <nop>((NULL >= (select min(`test`.`t2`.`b`) from `test`.`t2`)))
select * from t3 where NULL >= some (select b from t2 group by 1);
a
explain extended select * from t3 where NULL >= some (select b from t2 group by 1);
id	select_type	table	type	possible_keys	key	key_len	ref	rows	filtered	Extra
1	PRIMARY	t3	ALL	NULL	NULL	NULL	NULL	3	100.00	
2	SUBQUERY	t2	ALL	NULL	NULL	NULL	NULL	0	0.00	Using temporary
Warnings:
Note	1003	select `test`.`t3`.`a` AS `a` from `test`.`t3` where <nop>((NULL >= <min>(select `test`.`t2`.`b` from `test`.`t2` group by 1)))
insert into t2 values (2,2), (2,1), (3,3), (3,1);
select * from t3 where a > all (select max(b) from t2 group by a);
a
6
7
explain extended select * from t3 where a > all (select max(b) from t2 group by a);
id	select_type	table	type	possible_keys	key	key_len	ref	rows	filtered	Extra
1	PRIMARY	t3	ALL	NULL	NULL	NULL	NULL	3	100.00	Using where
2	SUBQUERY	t2	ALL	NULL	NULL	NULL	NULL	4	100.00	Using temporary
Warnings:
Note	1003	select `test`.`t3`.`a` AS `a` from `test`.`t3` where <not>((`test`.`t3`.`a` <= <max>(select max(`test`.`t2`.`b`) from `test`.`t2` group by `test`.`t2`.`a`)))
drop table t2, t3;
CREATE TABLE `t1` ( `id` mediumint(9) NOT NULL auto_increment, `taskid` bigint(20) NOT NULL default '0', `dbid` int(11) NOT NULL default '0', `create_date` datetime NOT NULL default '0000-00-00 00:00:00', `last_update` datetime NOT NULL default '0000-00-00 00:00:00', PRIMARY KEY  (`id`)) ENGINE=MyISAM CHARSET=latin1 AUTO_INCREMENT=3 ;
INSERT INTO `t1` (`id`, `taskid`, `dbid`, `create_date`,`last_update`) VALUES (1, 1, 15, '2003-09-29 10:31:36', '2003-09-29 10:31:36'), (2, 1, 21, now(), now());
CREATE TABLE `t2` (`db_id` int(11) NOT NULL auto_increment,`name` varchar(200) NOT NULL default '',`primary_uid` smallint(6) NOT NULL default '0',`secondary_uid` smallint(6) NOT NULL default '0',PRIMARY KEY  (`db_id`),UNIQUE KEY `name_2` (`name`),FULLTEXT KEY `name` (`name`)) ENGINE=MyISAM CHARSET=latin1 AUTO_INCREMENT=2147483647;
INSERT INTO `t2` (`db_id`, `name`, `primary_uid`, `secondary_uid`) VALUES (18, 'Not Set 1', 0, 0),(19, 'Valid', 1, 2),(20, 'Valid 2', 1, 2),(21, 'Should Not Return', 1, 2),(26, 'Not Set 2', 0, 0),(-1, 'ALL DB\'S', 0, 0);
CREATE TABLE `t3` (`taskgenid` mediumint(9) NOT NULL auto_increment,`dbid` int(11) NOT NULL default '0',`taskid` int(11) NOT NULL default '0',`mon` tinyint(4) NOT NULL default '1',`tues` tinyint(4) NOT NULL default '1',`wed` tinyint(4) NOT NULL default '1',`thur` tinyint(4) NOT NULL default '1',`fri` tinyint(4) NOT NULL default '1',`sat` tinyint(4) NOT NULL default '0',`sun` tinyint(4) NOT NULL default '0',`how_often` smallint(6) NOT NULL default '1',`userid` smallint(6) NOT NULL default '0',`active` tinyint(4) NOT NULL default '1',PRIMARY KEY  (`taskgenid`)) ENGINE=MyISAM CHARSET=latin1 AUTO_INCREMENT=2 ;
INSERT INTO `t3` (`taskgenid`, `dbid`, `taskid`, `mon`, `tues`,`wed`, `thur`, `fri`, `sat`, `sun`, `how_often`, `userid`, `active`) VALUES (1,-1, 1, 1, 1, 1, 1, 1, 0, 0, 1, 0, 1);
CREATE TABLE `t4` (`task_id` smallint(6) NOT NULL default '0',`description` varchar(200) NOT NULL default '') ENGINE=MyISAM CHARSET=latin1;
INSERT INTO `t4` (`task_id`, `description`) VALUES (1, 'Daily Check List'),(2, 'Weekly Status');
select  dbid, name, (date_format(now() , '%Y-%m-%d') - INTERVAL how_often DAY) >= ifnull((SELECT date_format(max(create_date),'%Y-%m-%d') FROM t1 WHERE dbid = b.db_id AND taskid = a.taskgenid), '1950-01-01') from t3 a, t2 b, t4  WHERE dbid = - 1 AND primary_uid = '1' AND t4.task_id = taskid;
dbid	name	(date_format(now() , '%Y-%m-%d') - INTERVAL how_often DAY) >= ifnull((SELECT date_format(max(create_date),'%Y-%m-%d') FROM t1 WHERE dbid = b.db_id AND taskid = a.taskgenid), '1950-01-01')
-1	Valid	1
-1	Valid 2	1
-1	Should Not Return	0
SELECT dbid, name FROM t3 a, t2 b, t4 WHERE dbid = - 1 AND primary_uid = '1' AND ((date_format(now() , '%Y-%m-%d') - INTERVAL how_often DAY) >= ifnull((SELECT date_format(max(create_date),'%Y-%m-%d') FROM t1 WHERE dbid = b.db_id AND taskid = a.taskgenid), '1950-01-01')) AND t4.task_id = taskid;
dbid	name
-1	Valid
-1	Valid 2
drop table t1,t2,t3,t4;
CREATE TABLE t1 (id int(11) default NULL) ENGINE=MyISAM CHARSET=latin1;
INSERT INTO t1 VALUES (1),(5);
CREATE TABLE t2 (id int(11) default NULL) ENGINE=MyISAM CHARSET=latin1;
INSERT INTO t2 VALUES (2),(6);
select * from t1 where (1,2,6) in (select * from t2);
ERROR 21000: Operand should contain 3 column(s)
DROP TABLE t1,t2;
create table t1 (s1 int);
insert into t1 values (1);
insert into t1 values (2);
set sort_buffer_size = (select s1 from t1);
ERROR 21000: Subquery returns more than 1 row
do (select * from t1);
Warnings:
Error	1242	Subquery returns more than 1 row
drop table t1;
create table t1 (s1 char);
insert into t1 values ('e');
select * from t1 where 'f' > any (select s1 from t1);
s1
e
select * from t1 where 'f' > any (select s1 from t1 union select s1 from t1);
s1
e
explain extended select * from t1 where 'f' > any (select s1 from t1 union select s1 from t1);
id	select_type	table	type	possible_keys	key	key_len	ref	rows	filtered	Extra
1	PRIMARY	t1	ALL	NULL	NULL	NULL	NULL	1	100.00	
2	SUBQUERY	t1	ALL	NULL	NULL	NULL	NULL	1	100.00	
3	UNION	t1	ALL	NULL	NULL	NULL	NULL	1	100.00	
NULL	UNION RESULT	<union2,3>	ALL	NULL	NULL	NULL	NULL	NULL	NULL	
Warnings:
Note	1003	select `test`.`t1`.`s1` AS `s1` from `test`.`t1` where <nop>(('f' > <min>(select `test`.`t1`.`s1` from `test`.`t1` union select `test`.`t1`.`s1` from `test`.`t1`)))
drop table t1;
CREATE TABLE t1 (number char(11) NOT NULL default '') ENGINE=MyISAM CHARSET=latin1;
INSERT INTO t1 VALUES ('69294728265'),('18621828126'),('89356874041'),('95895001874');
CREATE TABLE t2 (code char(5) NOT NULL default '',UNIQUE KEY code (code)) ENGINE=MyISAM CHARSET=latin1;
INSERT INTO t2 VALUES ('1'),('1226'),('1245'),('1862'),('18623'),('1874'),('1967'),('6');
select c.number as phone,(select p.code from t2 p where c.number like concat(p.code, '%') order by length(p.code) desc limit 1) as code from t1 c;
phone	code
69294728265	6
18621828126	1862
89356874041	NULL
95895001874	NULL
drop table t1, t2;
create table t1 (s1 int);
create table t2 (s1 int);
select * from t1 where (select count(*) from t2 where t1.s2) = 1;
ERROR 42S22: Unknown column 't1.s2' in 'where clause'
select * from t1 where (select count(*) from t2 group by t1.s2) = 1;
ERROR 42S22: Unknown column 't1.s2' in 'group statement'
select count(*) from t2 group by t1.s2;
ERROR 42S22: Unknown column 't1.s2' in 'group statement'
drop table t1, t2;
CREATE TABLE t1(COLA FLOAT NOT NULL,COLB FLOAT NOT NULL,COLC VARCHAR(20) DEFAULT NULL,PRIMARY KEY (COLA, COLB));
CREATE TABLE t2(COLA FLOAT NOT NULL,COLB FLOAT NOT NULL,COLC CHAR(1) NOT NULL,PRIMARY KEY (COLA));
INSERT INTO t1 VALUES (1,1,'1A3240'), (1,2,'4W2365');
INSERT INTO t2 VALUES (100, 200, 'C');
SELECT DISTINCT COLC FROM t1 WHERE COLA = (SELECT COLA FROM t2 WHERE COLB = 200 AND COLC ='C' LIMIT 1);
COLC
DROP TABLE t1, t2;
CREATE TABLE t1 (a int(1));
INSERT INTO t1 VALUES (1),(1),(1),(1),(1),(2),(3),(4),(5);
SELECT DISTINCT (SELECT a) FROM t1 LIMIT 100;
(SELECT a)
1
2
3
4
5
DROP TABLE t1;
create table t1 (a int, b decimal(13, 3));
insert into t1 values (1, 0.123);
select a, (select max(b) from t1) into outfile "subselect.out.file.1" from t1;
delete from t1;
load data infile "subselect.out.file.1" into table t1;
select * from t1;
a	b
1	0.123
drop table t1;
CREATE TABLE `t1` (
`id` int(11) NOT NULL auto_increment,
`id_cns` tinyint(3) unsigned NOT NULL default '0',
`tipo` enum('','UNO','DUE') NOT NULL default '',
`anno_dep` smallint(4) unsigned zerofill NOT NULL default '0000',
`particolare` mediumint(8) unsigned NOT NULL default '0',
`generale` mediumint(8) unsigned NOT NULL default '0',
`bis` tinyint(3) unsigned NOT NULL default '0',
PRIMARY KEY  (`id`),
UNIQUE KEY `idx_cns_gen_anno` (`anno_dep`,`id_cns`,`generale`,`particolare`),
UNIQUE KEY `idx_cns_par_anno` (`id_cns`,`anno_dep`,`tipo`,`particolare`,`bis`)
);
INSERT INTO `t1` VALUES (1,16,'UNO',1987,2048,9681,0),(2,50,'UNO',1987,1536,13987,0),(3,16,'UNO',1987,2432,14594,0),(4,16,'UNO',1987,1792,13422,0),(5,16,'UNO',1987,1025,10240,0),(6,16,'UNO',1987,1026,7089,0);
CREATE TABLE `t2` (
`id` tinyint(3) unsigned NOT NULL auto_increment,
`max_anno_dep` smallint(6) unsigned NOT NULL default '0',
PRIMARY KEY  (`id`)
);
INSERT INTO `t2` VALUES (16,1987),(50,1990),(51,1990);
SELECT cns.id, cns.max_anno_dep, cns.max_anno_dep = (SELECT s.anno_dep FROM t1 AS s WHERE s.id_cns = cns.id ORDER BY s.anno_dep DESC LIMIT 1) AS PIPPO FROM t2 AS cns;
id	max_anno_dep	PIPPO
16	1987	1
50	1990	0
51	1990	NULL
DROP TABLE t1, t2;
create table t1 (a int);
insert into t1 values (1), (2), (3);
SET SQL_SELECT_LIMIT=1;
select sum(a) from (select * from t1) as a;
sum(a)
6
select 2 in (select * from t1);
2 in (select * from t1)
1
SET SQL_SELECT_LIMIT=default;
drop table t1;
CREATE TABLE t1 (a int, b int, INDEX (a));
INSERT INTO t1 VALUES (1, 1), (1, 2), (1, 3);
SELECT * FROM t1 WHERE a = (SELECT MAX(a) FROM t1 WHERE a = 1) ORDER BY b;
a	b
1	1
1	2
1	3
DROP TABLE t1;
create table t1(val varchar(10));
insert into t1 values ('aaa'), ('bbb'),('eee'),('mmm'),('ppp');
select count(*) from t1 as w1 where w1.val in (select w2.val from t1 as w2 where w2.val like 'm%') and w1.val in (select w3.val from t1 as w3 where w3.val like 'e%');
count(*)
0
drop table t1;
create table t1 (id int not null, text varchar(20) not null default '', primary key (id));
insert into t1 (id, text) values (1, 'text1'), (2, 'text2'), (3, 'text3'), (4, 'text4'), (5, 'text5'), (6, 'text6'), (7, 'text7'), (8, 'text8'), (9, 'text9'), (10, 'text10'), (11, 'text11'), (12, 'text12');
select * from t1 where id not in (select id from t1 where id < 8);
id	text
8	text8
9	text9
10	text10
11	text11
12	text12
select * from t1 as tt where not exists (select id from t1 where id < 8 and (id = tt.id or id is null) having id is not null);
id	text
8	text8
9	text9
10	text10
11	text11
12	text12
explain extended select * from t1 where id not in (select id from t1 where id < 8);
id	select_type	table	type	possible_keys	key	key_len	ref	rows	filtered	Extra
1	PRIMARY	t1	ALL	NULL	NULL	NULL	NULL	12	100.00	Using where
2	DEPENDENT SUBQUERY	t1	unique_subquery	PRIMARY	PRIMARY	4	func	1	100.00	Using index; Using where
Warnings:
Note	1003	select `test`.`t1`.`id` AS `id`,`test`.`t1`.`text` AS `text` from `test`.`t1` where (not(<expr_cache><`test`.`t1`.`id`>(<in_optimizer>(`test`.`t1`.`id`,<exists>(<primary_index_lookup>(<cache>(`test`.`t1`.`id`) in t1 on PRIMARY where ((`test`.`t1`.`id` < 8) and (<cache>(`test`.`t1`.`id`) = `test`.`t1`.`id`))))))))
explain extended select * from t1 as tt where not exists (select id from t1 where id < 8 and (id = tt.id or id is null) having id is not null);
id	select_type	table	type	possible_keys	key	key_len	ref	rows	filtered	Extra
1	PRIMARY	tt	ALL	NULL	NULL	NULL	NULL	12	100.00	Using where
2	DEPENDENT SUBQUERY	t1	eq_ref	PRIMARY	PRIMARY	4	test.tt.id	1	100.00	Using where; Using index
Warnings:
Note	1276	Field or reference 'test.tt.id' of SELECT #2 was resolved in SELECT #1
Note	1003	select `test`.`tt`.`id` AS `id`,`test`.`tt`.`text` AS `text` from `test`.`t1` `tt` where (not(<expr_cache><`test`.`tt`.`id`>(exists(select `test`.`t1`.`id` from `test`.`t1` where ((`test`.`t1`.`id` < 8) and (`test`.`t1`.`id` = `test`.`tt`.`id`)) having (`test`.`t1`.`id` is not null)))))
insert into t1 (id, text) values (1000, 'text1000'), (1001, 'text1001');
create table t2 (id int not null, text varchar(20) not null default '', primary key (id));
insert into t2 (id, text) values (1, 'text1'), (2, 'text2'), (3, 'text3'), (4, 'text4'), (5, 'text5'), (6, 'text6'), (7, 'text7'), (8, 'text8'), (9, 'text9'), (10, 'text10'), (11, 'text1'), (12, 'text2'), (13, 'text3'), (14, 'text4'), (15, 'text5'), (16, 'text6'), (17, 'text7'), (18, 'text8'), (19, 'text9'), (20, 'text10'),(21, 'text1'), (22, 'text2'), (23, 'text3'), (24, 'text4'), (25, 'text5'), (26, 'text6'), (27, 'text7'), (28, 'text8'), (29, 'text9'), (30, 'text10'), (31, 'text1'), (32, 'text2'), (33, 'text3'), (34, 'text4'), (35, 'text5'), (36, 'text6'), (37, 'text7'), (38, 'text8'), (39, 'text9'), (40, 'text10'), (41, 'text1'), (42, 'text2'), (43, 'text3'), (44, 'text4'), (45, 'text5'), (46, 'text6'), (47, 'text7'), (48, 'text8'), (49, 'text9'), (50, 'text10');
select * from t1 a left join t2 b on (a.id=b.id or b.id is null) join t1 c on (if(isnull(b.id), 1000, b.id)=c.id);
id	text	id	text	id	text
1	text1	1	text1	1	text1
2	text2	2	text2	2	text2
3	text3	3	text3	3	text3
4	text4	4	text4	4	text4
5	text5	5	text5	5	text5
6	text6	6	text6	6	text6
7	text7	7	text7	7	text7
8	text8	8	text8	8	text8
9	text9	9	text9	9	text9
10	text10	10	text10	10	text10
11	text11	11	text1	11	text11
12	text12	12	text2	12	text12
1000	text1000	NULL	NULL	1000	text1000
1001	text1001	NULL	NULL	1000	text1000
explain extended select * from t1 a left join t2 b on (a.id=b.id or b.id is null) join t1 c on (if(isnull(b.id), 1000, b.id)=c.id);
id	select_type	table	type	possible_keys	key	key_len	ref	rows	filtered	Extra
1	SIMPLE	a	ALL	NULL	NULL	NULL	NULL	14	100.00	
1	SIMPLE	b	eq_ref	PRIMARY	PRIMARY	4	test.a.id	2	100.00	
1	SIMPLE	c	eq_ref	PRIMARY	PRIMARY	4	func	1	100.00	Using where
Warnings:
Note	1003	select `test`.`a`.`id` AS `id`,`test`.`a`.`text` AS `text`,`test`.`b`.`id` AS `id`,`test`.`b`.`text` AS `text`,`test`.`c`.`id` AS `id`,`test`.`c`.`text` AS `text` from `test`.`t1` `a` left join `test`.`t2` `b` on(((`test`.`b`.`id` = `test`.`a`.`id`) or isnull(`test`.`b`.`id`))) join `test`.`t1` `c` where (if(isnull(`test`.`b`.`id`),1000,`test`.`b`.`id`) = `test`.`c`.`id`)
drop table t1,t2;
set @@optimizer_switch=@save_optimizer_switch;
create table t1 (a int);
insert into t1 values (1);
explain select benchmark(1000, (select a from t1 where a=sha(rand())));
id	select_type	table	type	possible_keys	key	key_len	ref	rows	Extra
1	PRIMARY	NULL	NULL	NULL	NULL	NULL	NULL	NULL	No tables used
2	UNCACHEABLE SUBQUERY	t1	ALL	NULL	NULL	NULL	NULL	1	Using where
drop table t1;
create table t1(id int);
create table t2(id int);
create table t3(flag int);
select (select * from t3 where id not null) from t1, t2;
ERROR 42000: You have an error in your SQL syntax; check the manual that corresponds to your MySQL server version for the right syntax to use near 'null) from t1, t2' at line 1
drop table t1,t2,t3;
CREATE TABLE t1 (id INT);
CREATE TABLE t2 (id INT);
INSERT INTO t1 VALUES (1), (2);
INSERT INTO t2 VALUES (1);
SELECT t1.id, ( SELECT COUNT(t.id) FROM t2 AS t WHERE t.id = t1.id ) AS c FROM t1 LEFT JOIN t2 USING (id);
id	c
1	1
2	0
SELECT id, ( SELECT COUNT(t.id) FROM t2 AS t WHERE t.id = t1.id ) AS c FROM t1 LEFT JOIN t2 USING (id);
id	c
1	1
2	0
SELECT t1.id, ( SELECT COUNT(t.id) FROM t2 AS t WHERE t.id = t1.id ) AS c FROM t1 LEFT JOIN t2 USING (id) ORDER BY t1.id;
id	c
1	1
2	0
SELECT id, ( SELECT COUNT(t.id) FROM t2 AS t WHERE t.id = t1.id ) AS c FROM t1 LEFT JOIN t2 USING (id) ORDER BY id;
id	c
1	1
2	0
DROP TABLE t1,t2;
CREATE TABLE t1 ( a int, b int );
INSERT INTO t1 VALUES (1,1),(2,2),(3,3);
SELECT a FROM t1 WHERE a > ANY ( SELECT a FROM t1 WHERE b = 2 );
a
3
SELECT a FROM t1 WHERE a < ANY ( SELECT a FROM t1 WHERE b = 2 );
a
1
SELECT a FROM t1 WHERE a = ANY ( SELECT a FROM t1 WHERE b = 2 );
a
2
SELECT a FROM t1 WHERE a >= ANY ( SELECT a FROM t1 WHERE b = 2 );
a
2
3
SELECT a FROM t1 WHERE a <= ANY ( SELECT a FROM t1 WHERE b = 2 );
a
1
2
SELECT a FROM t1 WHERE a <> ANY ( SELECT a FROM t1 WHERE b = 2 );
a
1
3
SELECT a FROM t1 WHERE a > ALL ( SELECT a FROM t1 WHERE b = 2 );
a
3
SELECT a FROM t1 WHERE a < ALL ( SELECT a FROM t1 WHERE b = 2 );
a
1
SELECT a FROM t1 WHERE a = ALL ( SELECT a FROM t1 WHERE b = 2 );
a
2
SELECT a FROM t1 WHERE a >= ALL ( SELECT a FROM t1 WHERE b = 2 );
a
2
3
SELECT a FROM t1 WHERE a <= ALL ( SELECT a FROM t1 WHERE b = 2 );
a
1
2
SELECT a FROM t1 WHERE a <> ALL ( SELECT a FROM t1 WHERE b = 2 );
a
1
3
ALTER TABLE t1 ADD INDEX (a);
SELECT a FROM t1 WHERE a > ANY ( SELECT a FROM t1 WHERE b = 2 );
a
3
SELECT a FROM t1 WHERE a < ANY ( SELECT a FROM t1 WHERE b = 2 );
a
1
SELECT a FROM t1 WHERE a = ANY ( SELECT a FROM t1 WHERE b = 2 );
a
2
SELECT a FROM t1 WHERE a >= ANY ( SELECT a FROM t1 WHERE b = 2 );
a
2
3
SELECT a FROM t1 WHERE a <= ANY ( SELECT a FROM t1 WHERE b = 2 );
a
1
2
SELECT a FROM t1 WHERE a <> ANY ( SELECT a FROM t1 WHERE b = 2 );
a
1
3
SELECT a FROM t1 WHERE a > ALL ( SELECT a FROM t1 WHERE b = 2 );
a
3
SELECT a FROM t1 WHERE a < ALL ( SELECT a FROM t1 WHERE b = 2 );
a
1
SELECT a FROM t1 WHERE a = ALL ( SELECT a FROM t1 WHERE b = 2 );
a
2
SELECT a FROM t1 WHERE a >= ALL ( SELECT a FROM t1 WHERE b = 2 );
a
2
3
SELECT a FROM t1 WHERE a <= ALL ( SELECT a FROM t1 WHERE b = 2 );
a
1
2
SELECT a FROM t1 WHERE a <> ALL ( SELECT a FROM t1 WHERE b = 2 );
a
1
3
SELECT a FROM t1 WHERE a > ANY (SELECT a FROM t1 HAVING a = 2);
a
3
SELECT a FROM t1 WHERE a < ANY (SELECT a FROM t1 HAVING a = 2);
a
1
SELECT a FROM t1 WHERE a = ANY (SELECT a FROM t1 HAVING a = 2);
a
2
SELECT a FROM t1 WHERE a >= ANY (SELECT a FROM t1 HAVING a = 2);
a
2
3
SELECT a FROM t1 WHERE a <= ANY (SELECT a FROM t1 HAVING a = 2);
a
1
2
SELECT a FROM t1 WHERE a <> ANY (SELECT a FROM t1 HAVING a = 2);
a
1
3
SELECT a FROM t1 WHERE a > ALL (SELECT a FROM t1 HAVING a = 2);
a
3
SELECT a FROM t1 WHERE a < ALL (SELECT a FROM t1 HAVING a = 2);
a
1
SELECT a FROM t1 WHERE a = ALL (SELECT a FROM t1 HAVING a = 2);
a
2
SELECT a FROM t1 WHERE a >= ALL (SELECT a FROM t1 HAVING a = 2);
a
2
3
SELECT a FROM t1 WHERE a <= ALL (SELECT a FROM t1 HAVING a = 2);
a
1
2
SELECT a FROM t1 WHERE a <> ALL (SELECT a FROM t1 HAVING a = 2);
a
1
3
SELECT a FROM t1 WHERE a > ANY (SELECT a FROM t1 WHERE b = 2 UNION SELECT a FROM t1 WHERE b = 2);
a
3
SELECT a FROM t1 WHERE a < ANY (SELECT a FROM t1 WHERE b = 2 UNION SELECT a FROM t1 WHERE b = 2);
a
1
SELECT a FROM t1 WHERE a = ANY (SELECT a FROM t1 WHERE b = 2 UNION SELECT a FROM t1 WHERE b = 2);
a
2
SELECT a FROM t1 WHERE a >= ANY (SELECT a FROM t1 WHERE b = 2 UNION SELECT a FROM t1 WHERE b = 2);
a
2
3
SELECT a FROM t1 WHERE a <= ANY (SELECT a FROM t1 WHERE b = 2 UNION SELECT a FROM t1 WHERE b = 2);
a
1
2
SELECT a FROM t1 WHERE a <> ANY (SELECT a FROM t1 WHERE b = 2 UNION SELECT a FROM t1 WHERE b = 2);
a
1
3
SELECT a FROM t1 WHERE a > ALL (SELECT a FROM t1 WHERE b = 2 UNION SELECT a FROM t1 WHERE b = 2);
a
3
SELECT a FROM t1 WHERE a < ALL (SELECT a FROM t1 WHERE b = 2 UNION SELECT a FROM t1 WHERE b = 2);
a
1
SELECT a FROM t1 WHERE a = ALL (SELECT a FROM t1 WHERE b = 2 UNION SELECT a FROM t1 WHERE b = 2);
a
2
SELECT a FROM t1 WHERE a >= ALL (SELECT a FROM t1 WHERE b = 2 UNION SELECT a FROM t1 WHERE b = 2);
a
2
3
SELECT a FROM t1 WHERE a <= ALL (SELECT a FROM t1 WHERE b = 2 UNION SELECT a FROM t1 WHERE b = 2);
a
1
2
SELECT a FROM t1 WHERE a <> ALL (SELECT a FROM t1 WHERE b = 2 UNION SELECT a FROM t1 WHERE b = 2);
a
1
3
SELECT a FROM t1 WHERE a > ANY (SELECT a FROM t1 HAVING a = 2 UNION SELECT a FROM t1 HAVING a = 2);
a
3
SELECT a FROM t1 WHERE a < ANY (SELECT a FROM t1 HAVING a = 2 UNION SELECT a FROM t1 HAVING a = 2);
a
1
SELECT a FROM t1 WHERE a = ANY (SELECT a FROM t1 HAVING a = 2 UNION SELECT a FROM t1 HAVING a = 2);
a
2
SELECT a FROM t1 WHERE a >= ANY (SELECT a FROM t1 HAVING a = 2 UNION SELECT a FROM t1 HAVING a = 2);
a
2
3
SELECT a FROM t1 WHERE a <= ANY (SELECT a FROM t1 HAVING a = 2 UNION SELECT a FROM t1 HAVING a = 2);
a
1
2
SELECT a FROM t1 WHERE a <> ANY (SELECT a FROM t1 HAVING a = 2 UNION SELECT a FROM t1 HAVING a = 2);
a
1
3
SELECT a FROM t1 WHERE a > ALL (SELECT a FROM t1 HAVING a = 2 UNION SELECT a FROM t1 HAVING a = 2);
a
3
SELECT a FROM t1 WHERE a < ALL (SELECT a FROM t1 HAVING a = 2 UNION SELECT a FROM t1 HAVING a = 2);
a
1
SELECT a FROM t1 WHERE a = ALL (SELECT a FROM t1 HAVING a = 2 UNION SELECT a FROM t1 HAVING a = 2);
a
2
SELECT a FROM t1 WHERE a >= ALL (SELECT a FROM t1 HAVING a = 2 UNION SELECT a FROM t1 HAVING a = 2);
a
2
3
SELECT a FROM t1 WHERE a <= ALL (SELECT a FROM t1 HAVING a = 2 UNION SELECT a FROM t1 HAVING a = 2);
a
1
2
SELECT a FROM t1 WHERE a <> ALL (SELECT a FROM t1 HAVING a = 2 UNION SELECT a FROM t1 HAVING a = 2);
a
1
3
SELECT a FROM t1 WHERE (1,2) > ANY (SELECT a FROM t1 WHERE b = 2);
ERROR 21000: Operand should contain 1 column(s)
SELECT a FROM t1 WHERE a > ANY (SELECT a,2 FROM t1 WHERE b = 2);
ERROR 21000: Operand should contain 1 column(s)
SELECT a FROM t1 WHERE (1,2) > ANY (SELECT a,2 FROM t1 WHERE b = 2);
ERROR 21000: Operand should contain 1 column(s)
SELECT a FROM t1 WHERE (1,2) > ALL (SELECT a FROM t1 WHERE b = 2);
ERROR 21000: Operand should contain 1 column(s)
SELECT a FROM t1 WHERE a > ALL (SELECT a,2 FROM t1 WHERE b = 2);
ERROR 21000: Operand should contain 1 column(s)
SELECT a FROM t1 WHERE (1,2) > ALL (SELECT a,2 FROM t1 WHERE b = 2);
ERROR 21000: Operand should contain 1 column(s)
SELECT a FROM t1 WHERE (1,2) = ALL (SELECT a,2 FROM t1 WHERE b = 2);
ERROR 21000: Operand should contain 1 column(s)
SELECT a FROM t1 WHERE (1,2) <> ANY (SELECT a,2 FROM t1 WHERE b = 2);
ERROR 21000: Operand should contain 1 column(s)
SELECT a FROM t1 WHERE (1,2) = ANY (SELECT a FROM t1 WHERE b = 2);
ERROR 21000: Operand should contain 2 column(s)
SELECT a FROM t1 WHERE a = ANY (SELECT a,2 FROM t1 WHERE b = 2);
ERROR 21000: Operand should contain 1 column(s)
SELECT a FROM t1 WHERE (1,2) = ANY (SELECT a,2 FROM t1 WHERE b = 2);
a
SELECT a FROM t1 WHERE (1,2) <> ALL (SELECT a FROM t1 WHERE b = 2);
ERROR 21000: Operand should contain 2 column(s)
SELECT a FROM t1 WHERE a <> ALL (SELECT a,2 FROM t1 WHERE b = 2);
ERROR 21000: Operand should contain 1 column(s)
SELECT a FROM t1 WHERE (1,2) <> ALL (SELECT a,2 FROM t1 WHERE b = 2);
a
1
2
3
SELECT a FROM t1 WHERE (a,1) = ANY (SELECT a,1 FROM t1 WHERE b = 2);
a
2
SELECT a FROM t1 WHERE (a,1) <> ALL (SELECT a,1 FROM t1 WHERE b = 2);
a
1
3
SELECT a FROM t1 WHERE (a,1) = ANY (SELECT a,1 FROM t1 HAVING a = 2);
a
2
SELECT a FROM t1 WHERE (a,1) <> ALL (SELECT a,1 FROM t1 HAVING a = 2);
a
1
3
SELECT a FROM t1 WHERE (a,1) = ANY (SELECT a,1 FROM t1 WHERE b = 2 UNION SELECT a,1 FROM t1 WHERE b = 2);
a
2
SELECT a FROM t1 WHERE (a,1) <> ALL (SELECT a,1 FROM t1 WHERE b = 2 UNION SELECT a,1 FROM t1 WHERE b = 2);
a
1
3
SELECT a FROM t1 WHERE (a,1) = ANY (SELECT a,1 FROM t1 HAVING a = 2 UNION SELECT a,1 FROM t1 HAVING a = 2);
a
2
SELECT a FROM t1 WHERE (a,1) <> ALL (SELECT a,1 FROM t1 HAVING a = 2 UNION SELECT a,1 FROM t1 HAVING a = 2);
a
1
3
SELECT a FROM t1 WHERE a > ANY (SELECT a FROM t1 WHERE b = 2 group by a);
a
3
SELECT a FROM t1 WHERE a < ANY (SELECT a FROM t1 WHERE b = 2 group by a);
a
1
SELECT a FROM t1 WHERE a = ANY (SELECT a FROM t1 WHERE b = 2 group by a);
a
2
SELECT a FROM t1 WHERE a >= ANY (SELECT a FROM t1 WHERE b = 2 group by a);
a
2
3
SELECT a FROM t1 WHERE a <= ANY (SELECT a FROM t1 WHERE b = 2 group by a);
a
1
2
SELECT a FROM t1 WHERE a <> ANY (SELECT a FROM t1 WHERE b = 2 group by a);
a
1
3
SELECT a FROM t1 WHERE a > ALL (SELECT a FROM t1 WHERE b = 2 group by a);
a
3
SELECT a FROM t1 WHERE a < ALL (SELECT a FROM t1 WHERE b = 2 group by a);
a
1
SELECT a FROM t1 WHERE a = ALL (SELECT a FROM t1 WHERE b = 2 group by a);
a
2
SELECT a FROM t1 WHERE a >= ALL (SELECT a FROM t1 WHERE b = 2 group by a);
a
2
3
SELECT a FROM t1 WHERE a <= ALL (SELECT a FROM t1 WHERE b = 2 group by a);
a
1
2
SELECT a FROM t1 WHERE a <> ALL (SELECT a FROM t1 WHERE b = 2 group by a);
a
1
3
SELECT a FROM t1 WHERE a > ANY (SELECT a FROM t1 group by a HAVING a = 2);
a
3
SELECT a FROM t1 WHERE a < ANY (SELECT a FROM t1 group by a HAVING a = 2);
a
1
SELECT a FROM t1 WHERE a = ANY (SELECT a FROM t1 group by a HAVING a = 2);
a
2
SELECT a FROM t1 WHERE a >= ANY (SELECT a FROM t1 group by a HAVING a = 2);
a
2
3
SELECT a FROM t1 WHERE a <= ANY (SELECT a FROM t1 group by a HAVING a = 2);
a
1
2
SELECT a FROM t1 WHERE a <> ANY (SELECT a FROM t1 group by a HAVING a = 2);
a
1
3
SELECT a FROM t1 WHERE a > ALL (SELECT a FROM t1 group by a HAVING a = 2);
a
3
SELECT a FROM t1 WHERE a < ALL (SELECT a FROM t1 group by a HAVING a = 2);
a
1
SELECT a FROM t1 WHERE a = ALL (SELECT a FROM t1 group by a HAVING a = 2);
a
2
SELECT a FROM t1 WHERE a >= ALL (SELECT a FROM t1 group by a HAVING a = 2);
a
2
3
SELECT a FROM t1 WHERE a <= ALL (SELECT a FROM t1 group by a HAVING a = 2);
a
1
2
SELECT a FROM t1 WHERE a <> ALL (SELECT a FROM t1 group by a HAVING a = 2);
a
1
3
SELECT concat(EXISTS(SELECT a FROM t1 WHERE b = 2 and a.a > t1.a), '-') from t1 a;
concat(EXISTS(SELECT a FROM t1 WHERE b = 2 and a.a > t1.a), '-')
0-
0-
1-
SELECT concat(EXISTS(SELECT a FROM t1 WHERE b = 2 and a.a < t1.a), '-') from t1 a;
concat(EXISTS(SELECT a FROM t1 WHERE b = 2 and a.a < t1.a), '-')
1-
0-
0-
SELECT concat(EXISTS(SELECT a FROM t1 WHERE b = 2 and a.a = t1.a), '-') from t1 a;
concat(EXISTS(SELECT a FROM t1 WHERE b = 2 and a.a = t1.a), '-')
0-
1-
0-
DROP TABLE t1;
CREATE TABLE t1 ( a double, b double );
INSERT INTO t1 VALUES (1,1),(2,2),(3,3);
SELECT a FROM t1 WHERE a > ANY (SELECT a FROM t1 WHERE b = 2e0);
a
3
SELECT a FROM t1 WHERE a < ANY (SELECT a FROM t1 WHERE b = 2e0);
a
1
SELECT a FROM t1 WHERE a = ANY (SELECT a FROM t1 WHERE b = 2e0);
a
2
SELECT a FROM t1 WHERE a >= ANY (SELECT a FROM t1 WHERE b = 2e0);
a
2
3
SELECT a FROM t1 WHERE a <= ANY (SELECT a FROM t1 WHERE b = 2e0);
a
1
2
SELECT a FROM t1 WHERE a <> ANY (SELECT a FROM t1 WHERE b = 2e0);
a
1
3
SELECT a FROM t1 WHERE a > ALL (SELECT a FROM t1 WHERE b = 2e0);
a
3
SELECT a FROM t1 WHERE a < ALL (SELECT a FROM t1 WHERE b = 2e0);
a
1
SELECT a FROM t1 WHERE a = ALL (SELECT a FROM t1 WHERE b = 2e0);
a
2
SELECT a FROM t1 WHERE a >= ALL (SELECT a FROM t1 WHERE b = 2e0);
a
2
3
SELECT a FROM t1 WHERE a <= ALL (SELECT a FROM t1 WHERE b = 2e0);
a
1
2
SELECT a FROM t1 WHERE a <> ALL (SELECT a FROM t1 WHERE b = 2e0);
a
1
3
DROP TABLE t1;
CREATE TABLE t1 ( a char(1), b char(1));
INSERT INTO t1 VALUES ('1','1'),('2','2'),('3','3');
SELECT a FROM t1 WHERE a > ANY (SELECT a FROM t1 WHERE b = '2');
a
3
SELECT a FROM t1 WHERE a < ANY (SELECT a FROM t1 WHERE b = '2');
a
1
SELECT a FROM t1 WHERE a = ANY (SELECT a FROM t1 WHERE b = '2');
a
2
SELECT a FROM t1 WHERE a >= ANY (SELECT a FROM t1 WHERE b = '2');
a
2
3
SELECT a FROM t1 WHERE a <= ANY (SELECT a FROM t1 WHERE b = '2');
a
1
2
SELECT a FROM t1 WHERE a <> ANY (SELECT a FROM t1 WHERE b = '2');
a
1
3
SELECT a FROM t1 WHERE a > ALL (SELECT a FROM t1 WHERE b = '2');
a
3
SELECT a FROM t1 WHERE a < ALL (SELECT a FROM t1 WHERE b = '2');
a
1
SELECT a FROM t1 WHERE a = ALL (SELECT a FROM t1 WHERE b = '2');
a
2
SELECT a FROM t1 WHERE a >= ALL (SELECT a FROM t1 WHERE b = '2');
a
2
3
SELECT a FROM t1 WHERE a <= ALL (SELECT a FROM t1 WHERE b = '2');
a
1
2
SELECT a FROM t1 WHERE a <> ALL (SELECT a FROM t1 WHERE b = '2');
a
1
3
DROP TABLE t1;
create table t1 (a int, b int);
insert into t1 values (1,2),(3,4);
select * from t1 up where exists (select * from t1 where t1.a=up.a);
a	b
1	2
3	4
explain extended select * from t1 up where exists (select * from t1 where t1.a=up.a);
id	select_type	table	type	possible_keys	key	key_len	ref	rows	filtered	Extra
1	PRIMARY	up	ALL	NULL	NULL	NULL	NULL	2	100.00	Using where
2	DEPENDENT SUBQUERY	t1	ALL	NULL	NULL	NULL	NULL	2	100.00	Using where
Warnings:
Note	1276	Field or reference 'test.up.a' of SELECT #2 was resolved in SELECT #1
Note	1003	select `test`.`up`.`a` AS `a`,`test`.`up`.`b` AS `b` from `test`.`t1` `up` where <expr_cache><`test`.`up`.`a`>(exists(select 1 from `test`.`t1` where (`test`.`t1`.`a` = `test`.`up`.`a`)))
drop table t1;
CREATE TABLE t1 (t1_a int);
INSERT INTO t1 VALUES (1);
CREATE TABLE t2 (t2_a int, t2_b int, PRIMARY KEY (t2_a, t2_b));
INSERT INTO t2 VALUES (1, 1), (1, 2);
SELECT * FROM t1, t2 table2 WHERE t1_a = 1 AND table2.t2_a = 1
HAVING table2.t2_b = (SELECT MAX(t2_b) FROM t2 WHERE t2_a = table2.t2_a);
t1_a	t2_a	t2_b
1	1	2
DROP TABLE t1, t2;
CREATE TABLE t1 (id int(11) default NULL,name varchar(10) default NULL);
INSERT INTO t1 VALUES (1,'Tim'),(2,'Rebecca'),(3,NULL);
CREATE TABLE t2 (id int(11) default NULL, pet varchar(10) default NULL);
INSERT INTO t2 VALUES (1,'Fido'),(2,'Spot'),(3,'Felix');
SELECT a.*, b.* FROM (SELECT * FROM t1) AS a JOIN t2 as b on a.id=b.id;
id	name	id	pet
1	Tim	1	Fido
2	Rebecca	2	Spot
3	NULL	3	Felix
drop table t1,t2;
CREATE TABLE t1 ( a int, b int );
CREATE TABLE t2 ( c int, d int );
INSERT INTO t1 VALUES (1,2), (2,3), (3,4);
SELECT a AS abc, b FROM t1 outr WHERE b = 
(SELECT MIN(b) FROM t1 WHERE a=outr.a);
abc	b
1	2
2	3
3	4
INSERT INTO t2 SELECT a AS abc, b FROM t1 outr WHERE b = 
(SELECT MIN(b) FROM t1 WHERE a=outr.a);
select * from t2;
c	d
1	2
2	3
3	4
CREATE TABLE t3 SELECT a AS abc, b FROM t1 outr WHERE b = 
(SELECT MIN(b) FROM t1 WHERE a=outr.a);
select * from t3;
abc	b
1	2
2	3
3	4
prepare stmt1 from "INSERT INTO t2 SELECT a AS abc, b FROM t1 outr WHERE b = (SELECT MIN(b) FROM t1 WHERE a=outr.a);";
execute stmt1;
deallocate prepare stmt1;
select * from t2;
c	d
1	2
2	3
3	4
1	2
2	3
3	4
drop table t3;
prepare stmt1 from "CREATE TABLE t3 SELECT a AS abc, b FROM t1 outr WHERE b = (SELECT MIN(b) FROM t1 WHERE a=outr.a);";
execute stmt1;
select * from t3;
abc	b
1	2
2	3
3	4
deallocate prepare stmt1;
DROP TABLE t1, t2, t3;
CREATE TABLE `t1` ( `a` int(11) default NULL) ENGINE=MyISAM DEFAULT CHARSET=latin1;
insert into t1 values (1);
CREATE TABLE `t2` ( `b` int(11) default NULL, `a` int(11) default NULL) ENGINE=MyISAM DEFAULT CHARSET=latin1;
insert into t2 values (1,2);
select t000.a, count(*) `C` FROM t1 t000 GROUP BY t000.a HAVING count(*) > ALL (SELECT count(*) FROM t2 t001 WHERE t001.a=1);
a	C
1	1
drop table t1,t2;
create table t1 (a int not null auto_increment primary key, b varchar(40), fulltext(b)) engine=myisam;
insert into t1 (b) values ('ball'),('ball games'), ('games'), ('foo'), ('foobar'), ('Serg'), ('Sergei'),('Georg'), ('Patrik'),('Hakan');
create table t2 (a int);
insert into t2 values (1),(3),(2),(7);
select a,b from t1 where match(b) against ('Ball') > 0;
a	b
1	ball
2	ball games
select a from t2 where a in (select a from t1 where match(b) against ('Ball') > 0);
a
1
2
drop table t1,t2;
CREATE TABLE t1(`IZAVORGANG_ID` VARCHAR(11) CHARACTER SET latin1 COLLATE latin1_bin,`KUERZEL` VARCHAR(10) CHARACTER SET latin1 COLLATE latin1_bin,`IZAANALYSEART_ID` VARCHAR(11) CHARACTER SET latin1 COLLATE latin1_bin,`IZAPMKZ_ID` VARCHAR(11) CHARACTER SET latin1 COLLATE latin1_bin);
CREATE INDEX AK01IZAVORGANG ON t1(izaAnalyseart_id,Kuerzel);
INSERT INTO t1(`IZAVORGANG_ID`,`KUERZEL`,`IZAANALYSEART_ID`,`IZAPMKZ_ID`)VALUES('D0000000001','601','D0000000001','I0000000001');
INSERT INTO t1(`IZAVORGANG_ID`,`KUERZEL`,`IZAANALYSEART_ID`,`IZAPMKZ_ID`)VALUES('D0000000002','602','D0000000001','I0000000001');
INSERT INTO t1(`IZAVORGANG_ID`,`KUERZEL`,`IZAANALYSEART_ID`,`IZAPMKZ_ID`)VALUES('D0000000003','603','D0000000001','I0000000001');
INSERT INTO t1(`IZAVORGANG_ID`,`KUERZEL`,`IZAANALYSEART_ID`,`IZAPMKZ_ID`)VALUES('D0000000004','101','D0000000001','I0000000001');
SELECT `IZAVORGANG_ID` FROM t1 WHERE `KUERZEL` IN(SELECT MIN(`KUERZEL`)`Feld1` FROM t1 WHERE `KUERZEL` LIKE'601%'And`IZAANALYSEART_ID`='D0000000001');
IZAVORGANG_ID
D0000000001
drop table t1;
CREATE TABLE `t1` ( `aid` int(11) NOT NULL default '0', `bid` int(11) NOT NULL default '0', PRIMARY KEY  (`aid`,`bid`));
CREATE TABLE `t2` ( `aid` int(11) NOT NULL default '0', `bid` int(11) NOT NULL default '0', PRIMARY KEY  (`aid`,`bid`));
insert into t1 values (1,1),(1,2),(2,1),(2,2);
insert into t2 values (1,2),(2,2);
select * from t1 where t1.aid not in (select aid from t2 where bid=t1.bid);
aid	bid
1	1
2	1
alter table t2 drop primary key;
alter table t2 add key KEY1 (aid, bid);
select * from t1 where t1.aid not in (select aid from t2 where bid=t1.bid);
aid	bid
1	1
2	1
alter table t2 drop key KEY1;
alter table t2 add primary key (bid, aid);
select * from t1 where t1.aid not in (select aid from t2 where bid=t1.bid);
aid	bid
1	1
2	1
drop table t1,t2;
CREATE TABLE t1 (howmanyvalues bigint, avalue int);
INSERT INTO t1 VALUES (1, 1),(2, 1),(2, 2),(3, 1),(3, 2),(3, 3),(4, 1),(4, 2),(4, 3),(4, 4);
SELECT howmanyvalues, count(*) from t1 group by howmanyvalues;
howmanyvalues	count(*)
1	1
2	2
3	3
4	4
SELECT a.howmanyvalues, (SELECT count(*) from t1 b where b.howmanyvalues = a.howmanyvalues) as mycount from t1 a group by a.howmanyvalues;
howmanyvalues	mycount
1	1
2	2
3	3
4	4
CREATE INDEX t1_howmanyvalues_idx ON t1 (howmanyvalues);
SELECT a.howmanyvalues, (SELECT count(*) from t1 b where b.howmanyvalues+1 = a.howmanyvalues+1) as mycount from t1 a group by a.howmanyvalues;
howmanyvalues	mycount
1	1
2	2
3	3
4	4
SELECT a.howmanyvalues, (SELECT count(*) from t1 b where b.howmanyvalues = a.howmanyvalues) as mycount from t1 a group by a.howmanyvalues;
howmanyvalues	mycount
1	1
2	2
3	3
4	4
SELECT a.howmanyvalues, (SELECT count(*) from t1 b where b.howmanyvalues = a.avalue) as mycount from t1 a group by a.howmanyvalues;
howmanyvalues	mycount
1	1
2	1
3	1
4	1
drop table t1;
create table t1 (x int);
select  (select b.x from t1 as b where b.x=a.x) from t1 as a where a.x=2 group by a.x;
(select b.x from t1 as b where b.x=a.x)
drop table t1;
CREATE TABLE `t1` ( `master` int(10) unsigned NOT NULL default '0', `map` smallint(6) unsigned NOT NULL default '0', `slave` int(10) unsigned NOT NULL default '0', `access` int(10) unsigned NOT NULL default '0', UNIQUE KEY `access_u` (`master`,`map`,`slave`));
INSERT INTO `t1` VALUES (1,0,0,700),(1,1,1,400),(1,5,5,400),(1,12,12,400),(1,12,32,400),(4,12,32,400);
CREATE TABLE `t2` ( `id` int(10) unsigned NOT NULL default '0', `pid` int(10) unsigned NOT NULL default '0', `map` smallint(6) unsigned NOT NULL default '0', `level` tinyint(4) unsigned NOT NULL default '0', `title` varchar(255) default NULL, PRIMARY KEY  (`id`,`pid`,`map`), KEY `level` (`level`), KEY `id` (`id`,`map`)) ;
INSERT INTO `t2` VALUES (6,5,12,7,'a'),(12,0,0,7,'a'),(12,1,0,7,'a'),(12,5,5,7,'a'),(12,5,12,7,'a');
SELECT b.sc FROM (SELECT (SELECT a.access FROM t1 a WHERE a.map = op.map AND a.slave = op.pid AND a.master = 1) ac FROM t2 op WHERE op.id = 12 AND op.map = 0) b;
ERROR 42S22: Unknown column 'b.sc' in 'field list'
SELECT b.ac FROM (SELECT (SELECT a.access FROM t1 a WHERE a.map = op.map AND a.slave = op.pid AND a.master = 1) ac FROM t2 op WHERE op.id = 12 AND op.map = 0) b;
ac
700
NULL
drop tables t1,t2;
create table t1 (a int not null, b int not null, c int, primary key (a,b));
insert into t1 values (1,1,1), (2,2,2), (3,3,3);
set @b:= 0;
explain select sum(a) from t1 where b > @b;
id	select_type	table	type	possible_keys	key	key_len	ref	rows	Extra
1	SIMPLE	t1	index	NULL	PRIMARY	8	NULL	3	Using where; Using index
set @a:= (select sum(a) from t1 where b > @b);
explain select a from t1 where c=2;
id	select_type	table	type	possible_keys	key	key_len	ref	rows	Extra
1	SIMPLE	t1	ALL	NULL	NULL	NULL	NULL	3	Using where
do @a:= (select sum(a) from t1 where b > @b);
explain select a from t1 where c=2;
id	select_type	table	type	possible_keys	key	key_len	ref	rows	Extra
1	SIMPLE	t1	ALL	NULL	NULL	NULL	NULL	3	Using where
drop table t1;
set @got_val= (SELECT 1 FROM (SELECT 'A' as my_col) as T1 ) ;
create table t1 (a int, b int);
create table t2 (a int, b int);
insert into t1 values (1,1),(1,2),(1,3),(2,4),(2,5);
insert into t2 values (1,3),(2,1);
select distinct a,b, (select max(b) from t2 where t1.b=t2.a) from t1 order by t1.b;
a	b	(select max(b) from t2 where t1.b=t2.a)
1	1	3
1	2	1
1	3	NULL
2	4	NULL
2	5	NULL
drop table t1, t2;
create table t1 (id int);
create table t2 (id int, body text, fulltext (body)) engine=myisam;
insert into t1 values(1),(2),(3);
insert into t2 values (1,'test'), (2,'mysql'), (3,'test'), (4,'test');
select count(distinct id) from t1 where id in (select id from t2 where match(body) against ('mysql' in boolean mode));
count(distinct id)
1
drop table t2,t1;
create table t1 (s1 int,s2 int);
insert into t1 values (20,15);
select * from t1 where  (('a',null) <=> (select 'a',s2 from t1 where s1 = 0));
s1	s2
drop table t1;
create table t1 (s1 int);
insert into t1 values (1),(null);
select * from t1 where s1 < all (select s1 from t1);
s1
select s1, s1 < all (select s1 from t1) from t1;
s1	s1 < all (select s1 from t1)
1	0
NULL	NULL
drop table t1;
CREATE TABLE t1 (
Code char(3) NOT NULL default '',
Name char(52) NOT NULL default '',
Continent enum('Asia','Europe','North America','Africa','Oceania','Antarctica','South America') NOT NULL default 'Asia',
Region char(26) NOT NULL default '',
SurfaceArea float(10,2) NOT NULL default '0.00',
IndepYear smallint(6) default NULL,
Population int(11) NOT NULL default '0',
LifeExpectancy float(3,1) default NULL,
GNP float(10,2) default NULL,
GNPOld float(10,2) default NULL,
LocalName char(45) NOT NULL default '',
GovernmentForm char(45) NOT NULL default '',
HeadOfState char(60) default NULL,
Capital int(11) default NULL,
Code2 char(2) NOT NULL default ''
) ENGINE=MyISAM;
INSERT INTO t1 VALUES ('XXX','Xxxxx','Oceania','Xxxxxx',26.00,0,0,0,0,0,'Xxxxx','Xxxxx','Xxxxx',NULL,'XX');
INSERT INTO t1 VALUES ('ASM','American Samoa','Oceania','Polynesia',199.00,0,68000,75.1,334.00,NULL,'Amerika Samoa','US Territory','George W. Bush',54,'AS');
INSERT INTO t1 VALUES ('ATF','French Southern territories','Antarctica','Antarctica',7780.00,0,0,NULL,0.00,NULL,'Terres australes françaises','Nonmetropolitan Territory of France','Jacques Chirac',NULL,'TF');
INSERT INTO t1 VALUES ('UMI','United States Minor Outlying Islands','Oceania','Micronesia/Caribbean',16.00,0,0,NULL,0.00,NULL,'United States Minor Outlying Islands','Dependent Territory of the US','George W. Bush',NULL,'UM');
/*!40000 ALTER TABLE t1 ENABLE KEYS */;
SELECT DISTINCT Continent AS c FROM t1 outr WHERE 
Code <> SOME ( SELECT Code FROM t1 WHERE Continent = outr.Continent AND 
Population < 200);
c
Oceania
drop table t1;
create table t1 (a1 int);
create table t2 (b1 int);
select * from t1 where a2 > any(select b1 from t2);
ERROR 42S22: Unknown column 'a2' in 'IN/ALL/ANY subquery'
select * from t1 where a1 > any(select b1 from t2);
a1
drop table t1,t2;
create table t1 (a integer, b integer);
select (select * from t1) = (select 1,2);
(select * from t1) = (select 1,2)
NULL
select (select 1,2) = (select * from t1);
(select 1,2) = (select * from t1)
NULL
select  row(1,2) = ANY (select * from t1);
row(1,2) = ANY (select * from t1)
0
select  row(1,2) != ALL (select * from t1);
row(1,2) != ALL (select * from t1)
1
drop table t1;
create table t1 (a integer, b integer);
select row(1,(2,2)) in (select * from t1 );
ERROR 21000: Operand should contain 2 column(s)
select row(1,(2,2)) = (select * from t1 );
ERROR 21000: Operand should contain 2 column(s)
select (select * from t1) = row(1,(2,2));
ERROR 21000: Operand should contain 1 column(s)
drop table t1;
create  table t1 (a integer);
insert into t1 values (1);
select 1 = ALL (select 1 from t1 where 1 = xx ), 1 as xx ;
ERROR 42S22: Reference 'xx' not supported (forward reference in item list)
select 1 = ALL (select 1 from t1 where 1 = xx ), 1 as xx;
ERROR 42S22: Reference 'xx' not supported (forward reference in item list)
select 1 as xx, 1 = ALL (  select 1 from t1 where 1 = xx );
xx	1 = ALL (  select 1 from t1 where 1 = xx )
1	1
select 1 = ALL (select 1 from t1 where 1 = xx ), 1 as xx;
ERROR 42S22: Reference 'xx' not supported (forward reference in item list)
select 1 = ALL (select 1 from t1 where 1 = xx ), 1 as xx from DUAL;
ERROR 42S22: Reference 'xx' not supported (forward reference in item list)
drop table t1;
CREATE TABLE t1 (
categoryId int(11) NOT NULL,
courseId int(11) NOT NULL,
startDate datetime NOT NULL,
endDate datetime NOT NULL,
createDate datetime NOT NULL,
modifyDate timestamp NOT NULL,
attributes text NOT NULL
);
INSERT INTO t1 VALUES (1,41,'2004-02-09','2010-01-01','2004-02-09','2004-02-09',''),
(1,86,'2004-08-16','2004-08-16','2004-08-16','2004-08-16',''),
(1,87,'2004-08-16','2004-08-16','2004-08-16','2004-08-16',''),
(2,52,'2004-03-15','2004-10-01','2004-03-15','2004-09-17',''),
(2,53,'2004-03-16','2004-10-01','2004-03-16','2004-09-17',''),
(2,88,'2004-08-16','2004-08-16','2004-08-16','2004-08-16',''),
(2,89,'2004-08-16','2004-08-16','2004-08-16','2004-08-16',''),
(3,51,'2004-02-09','2010-01-01','2004-02-09','2004-02-09',''),
(5,12,'2004-02-18','2010-01-01','2004-02-18','2004-02-18','');
CREATE TABLE t2 (
userId int(11) NOT NULL,
courseId int(11) NOT NULL,
date datetime NOT NULL
);
INSERT INTO t2 VALUES (5141,71,'2003-11-18'),
(5141,72,'2003-11-25'),(5141,41,'2004-08-06'),
(5141,52,'2004-08-06'),(5141,53,'2004-08-06'),
(5141,12,'2004-08-06'),(5141,86,'2004-10-21'),
(5141,87,'2004-10-21'),(5141,88,'2004-10-21'),
(5141,89,'2004-10-22'),(5141,51,'2004-10-26');
CREATE TABLE t3 (
groupId int(11) NOT NULL,
parentId int(11) NOT NULL,
startDate datetime NOT NULL,
endDate datetime NOT NULL,
createDate datetime NOT NULL,
modifyDate timestamp NOT NULL,
ordering int(11)
);
INSERT INTO t3 VALUES (12,9,'1000-01-01','3999-12-31','2004-01-29','2004-01-29',NULL);
CREATE TABLE t4 (
id int(11) NOT NULL,
groupTypeId int(11) NOT NULL,
groupKey varchar(50) NOT NULL,
name text,
ordering int(11),
description text,
createDate datetime NOT NULL,
modifyDate timestamp NOT NULL
);
INSERT INTO t4 VALUES (9,5,'stationer','stationer',0,'Stationer','2004-01-29','2004-01-29'),
(12,5,'group2','group2',0,'group2','2004-01-29','2004-01-29');
CREATE TABLE t5 (
userId int(11) NOT NULL,
groupId int(11) NOT NULL,
createDate datetime NOT NULL,
modifyDate timestamp NOT NULL
);
INSERT INTO t5 VALUES (5141,12,'2004-08-06','2004-08-06');
select
count(distinct t2.userid) pass,
groupstuff.*,
count(t2.courseid) crse,
t1.categoryid, 
t2.courseid,
date_format(date, '%b%y') as colhead
from t2   
join t1 on t2.courseid=t1.courseid  
join
(
select 
t5.userid,  
parentid,  
parentgroup,  
childid,  
groupname,  
grouptypeid  
from t5 
join 
(
select t4.id as parentid,  
t4.name as parentgroup,  
t4.id as childid,  
t4.name as groupname,  
t4.grouptypeid  
from   t4  
) as gin on t5.groupid=gin.childid 
) as groupstuff on t2.userid = groupstuff.userid 
group by 
groupstuff.groupname, colhead , t2.courseid;
pass	userid	parentid	parentgroup	childid	groupname	grouptypeid	crse	categoryid	courseid	colhead
1	5141	12	group2	12	group2	5	1	5	12	Aug04
1	5141	12	group2	12	group2	5	1	1	41	Aug04
1	5141	12	group2	12	group2	5	1	2	52	Aug04
1	5141	12	group2	12	group2	5	1	2	53	Aug04
1	5141	12	group2	12	group2	5	1	3	51	Oct04
1	5141	12	group2	12	group2	5	1	1	86	Oct04
1	5141	12	group2	12	group2	5	1	1	87	Oct04
1	5141	12	group2	12	group2	5	1	2	88	Oct04
1	5141	12	group2	12	group2	5	1	2	89	Oct04
drop table t1, t2, t3, t4, t5;
create table t1 (a int);
insert into t1 values (1), (2), (3);
SELECT 1 FROM t1 WHERE (SELECT 1) in (SELECT 1);
1
1
1
1
drop table t1;
create table t1 (a int);
create table t2 (a int);
insert into t1 values (1),(2);
insert into t2 values (0),(1),(2),(3);
select a from t2 where a in (select a from t1);
a
1
2
select a from t2 having a in (select a from t1);
a
1
2
prepare stmt1 from "select a from t2 where a in (select a from t1)";
execute stmt1;
a
1
2
execute stmt1;
a
1
2
deallocate prepare stmt1;
prepare stmt1 from "select a from t2 having a in (select a from t1)";
execute stmt1;
a
1
2
execute stmt1;
a
1
2
deallocate prepare stmt1;
drop table t1, t2;
create table t1 (a int, b int);
insert into t1 values (1,2);
select 1 = (select * from t1);
ERROR 21000: Operand should contain 1 column(s)
select (select * from t1) = 1;
ERROR 21000: Operand should contain 2 column(s)
select (1,2) = (select a from t1);
ERROR 21000: Operand should contain 2 column(s)
select (select a from t1) = (1,2);
ERROR 21000: Operand should contain 1 column(s)
select (1,2,3) = (select * from t1);
ERROR 21000: Operand should contain 3 column(s)
select (select * from t1) = (1,2,3);
ERROR 21000: Operand should contain 2 column(s)
drop table t1;
CREATE TABLE `t1` (
`itemid` bigint(20) unsigned NOT NULL auto_increment,
`sessionid` bigint(20) unsigned default NULL,
`time` int(10) unsigned NOT NULL default '0',
`type` set('A','D','E','F','G','I','L','N','U') collate latin1_general_ci NOT
NULL default '',
`data` text collate latin1_general_ci NOT NULL,
PRIMARY KEY  (`itemid`)
) DEFAULT CHARSET=latin1 COLLATE=latin1_general_ci;
INSERT INTO `t1` VALUES (1, 1, 1, 'D', '');
CREATE TABLE `t2` (
`sessionid` bigint(20) unsigned NOT NULL auto_increment,
`pid` int(10) unsigned NOT NULL default '0',
`date` int(10) unsigned NOT NULL default '0',
`ip` varchar(15) collate latin1_general_ci NOT NULL default '',
PRIMARY KEY  (`sessionid`)
) DEFAULT CHARSET=latin1 COLLATE=latin1_general_ci;
INSERT INTO `t2` VALUES (1, 1, 1, '10.10.10.1');
SELECT s.ip, count( e.itemid ) FROM `t1` e JOIN t2 s ON s.sessionid = e.sessionid WHERE e.sessionid = ( SELECT sessionid FROM t2 ORDER BY sessionid DESC LIMIT 1 ) GROUP BY s.ip HAVING count( e.itemid ) >0 LIMIT 0 , 30;
ip	count( e.itemid )
10.10.10.1	1
drop tables t1,t2;
create table t1 (fld enum('0','1'));
insert into t1 values ('1');
select * from (select max(fld) from t1) as foo;
max(fld)
1
drop table t1;
set @save_optimizer_switch=@@optimizer_switch;
set @@optimizer_switch="partial_match_rowid_merge=off,partial_match_table_scan=off";
CREATE TABLE t1 (one int, two int, flag char(1));
CREATE TABLE t2 (one int, two int, flag char(1));
INSERT INTO t1 VALUES(1,2,'Y'),(2,3,'Y'),(3,4,'Y'),(5,6,'N'),(7,8,'N');
INSERT INTO t2 VALUES(1,2,'Y'),(2,3,'Y'),(3,4,'Y'),(5,6,'N'),(7,8,'N');
SELECT * FROM t1
WHERE ROW(one,two) IN (SELECT DISTINCT one,two FROM t2 WHERE flag = 'N');
one	two	flag
5	6	N
7	8	N
SELECT * FROM t1
WHERE ROW(one,two) IN (SELECT DISTINCT one,two FROM t1 WHERE flag = 'N');
one	two	flag
5	6	N
7	8	N
insert into t2 values (null,null,'N');
insert into t2 values (null,3,'0');
insert into t2 values (null,5,'0');
insert into t2 values (10,null,'0');
insert into t1 values (10,3,'0');
insert into t1 values (10,5,'0');
insert into t1 values (10,10,'0');
SELECT one,two,ROW(one,two) IN (SELECT one,two FROM t2 WHERE flag = 'N') as 'test' from t1;
one	two	test
1	2	NULL
2	3	NULL
3	4	NULL
5	6	1
7	8	1
10	3	NULL
10	5	NULL
10	10	NULL
SELECT one,two from t1 where ROW(one,two) IN (SELECT one,two FROM t2 WHERE flag = 'N');
one	two
5	6
7	8
SELECT one,two,ROW(one,two) IN (SELECT one,two FROM t2 WHERE flag = 'N' group by one,two) as 'test' from t1;
one	two	test
1	2	NULL
2	3	NULL
3	4	NULL
5	6	1
7	8	1
10	3	NULL
10	5	NULL
10	10	NULL
SELECT one,two,ROW(one,two) IN (SELECT one,two FROM t2 WHERE flag = '0') as 'test' from t1;
one	two	test
1	2	0
2	3	NULL
3	4	0
5	6	0
7	8	0
10	3	NULL
10	5	NULL
10	10	NULL
SELECT one,two,ROW(one,two) IN (SELECT one,two FROM t2 WHERE flag = '0' group by one,two) as 'test' from t1;
one	two	test
1	2	0
2	3	NULL
3	4	0
5	6	0
7	8	0
10	3	NULL
10	5	NULL
10	10	NULL
explain extended SELECT one,two,ROW(one,two) IN (SELECT one,two FROM t2 WHERE flag = '0') as 'test' from t1;
id	select_type	table	type	possible_keys	key	key_len	ref	rows	filtered	Extra
1	PRIMARY	t1	ALL	NULL	NULL	NULL	NULL	8	100.00	
2	DEPENDENT SUBQUERY	t2	ALL	NULL	NULL	NULL	NULL	9	100.00	Using where
Warnings:
Note	1003	select `test`.`t1`.`one` AS `one`,`test`.`t1`.`two` AS `two`,<expr_cache><`test`.`t1`.`two`,`test`.`t1`.`one`>(<in_optimizer>((`test`.`t1`.`one`,`test`.`t1`.`two`),<exists>(select `test`.`t2`.`one`,`test`.`t2`.`two` from `test`.`t2` where ((`test`.`t2`.`flag` = '0') and trigcond(((<cache>(`test`.`t1`.`one`) = `test`.`t2`.`one`) or isnull(`test`.`t2`.`one`))) and trigcond(((<cache>(`test`.`t1`.`two`) = `test`.`t2`.`two`) or isnull(`test`.`t2`.`two`)))) having (trigcond(<is_not_null_test>(`test`.`t2`.`one`)) and trigcond(<is_not_null_test>(`test`.`t2`.`two`)))))) AS `test` from `test`.`t1`
explain extended SELECT one,two from t1 where ROW(one,two) IN (SELECT one,two FROM t2 WHERE flag = 'N');
id	select_type	table	type	possible_keys	key	key_len	ref	rows	filtered	Extra
1	PRIMARY	t1	ALL	NULL	NULL	NULL	NULL	8	100.00	
<<<<<<< HEAD
1	PRIMARY	t2	ALL	NULL	NULL	NULL	NULL	9	100.00	Using where; FirstMatch(t1)
=======
1	PRIMARY	<subquery2>	eq_ref	distinct_key	distinct_key	10	func,func	1	100.00	
2	SUBQUERY	t2	ALL	NULL	NULL	NULL	NULL	9	100.00	Using where
>>>>>>> f34b4218
Warnings:
Note	1003	select `test`.`t1`.`one` AS `one`,`test`.`t1`.`two` AS `two` from `test`.`t1` semi join (`test`.`t2`) where ((`test`.`t2`.`two` = `test`.`t1`.`two`) and (`test`.`t2`.`one` = `test`.`t1`.`one`) and (`test`.`t2`.`flag` = 'N'))
explain extended SELECT one,two,ROW(one,two) IN (SELECT one,two FROM t2 WHERE flag = '0' group by one,two) as 'test' from t1;
id	select_type	table	type	possible_keys	key	key_len	ref	rows	filtered	Extra
1	PRIMARY	t1	ALL	NULL	NULL	NULL	NULL	8	100.00	
2	DEPENDENT SUBQUERY	t2	ALL	NULL	NULL	NULL	NULL	9	100.00	Using where; Using temporary
Warnings:
Note	1003	select `test`.`t1`.`one` AS `one`,`test`.`t1`.`two` AS `two`,<expr_cache><`test`.`t1`.`two`,`test`.`t1`.`one`>(<in_optimizer>((`test`.`t1`.`one`,`test`.`t1`.`two`),<exists>(select `test`.`t2`.`one`,`test`.`t2`.`two` from `test`.`t2` where (`test`.`t2`.`flag` = '0') group by `test`.`t2`.`one`,`test`.`t2`.`two` having (trigcond(((<cache>(`test`.`t1`.`one`) = `test`.`t2`.`one`) or isnull(`test`.`t2`.`one`))) and trigcond(((<cache>(`test`.`t1`.`two`) = `test`.`t2`.`two`) or isnull(`test`.`t2`.`two`))) and trigcond(<is_not_null_test>(`test`.`t2`.`one`)) and trigcond(<is_not_null_test>(`test`.`t2`.`two`)))))) AS `test` from `test`.`t1`
DROP TABLE t1,t2;
set @@optimizer_switch=@save_optimizer_switch;
CREATE TABLE t1 (a char(5), b char(5));
INSERT INTO t1 VALUES (NULL,'aaa'), ('aaa','aaa');
SELECT * FROM t1 WHERE (a,b) IN (('aaa','aaa'), ('aaa','bbb'));
a	b
aaa	aaa
DROP TABLE t1;
CREATE TABLE t1 (a int);
CREATE TABLE t2 (a int, b int);
CREATE TABLE t3 (b int NOT NULL);
INSERT INTO t1 VALUES (1), (2), (3), (4);
INSERT INTO t2 VALUES (1,10), (3,30);
SELECT * FROM t2 LEFT JOIN t3 ON t2.b=t3.b
WHERE t3.b IS NOT NULL OR t2.a > 10;
a	b	b
SELECT * FROM t1
WHERE t1.a NOT IN (SELECT a FROM t2 LEFT JOIN t3 ON t2.b=t3.b
WHERE t3.b IS NOT NULL OR t2.a > 10);
a
1
2
3
4
DROP TABLE t1,t2,t3;
CREATE TABLE t1 (f1 INT);
CREATE TABLE t2 (f2 INT);
INSERT INTO t1 VALUES (1);
SELECT * FROM t1 WHERE f1 > ALL (SELECT f2 FROM t2);
f1
1
SELECT * FROM t1 WHERE f1 > ALL (SELECT f2 FROM t2 WHERE 1=0);
f1
1
INSERT INTO t2 VALUES (1);
INSERT INTO t2 VALUES (2);
SELECT * FROM t1 WHERE f1 > ALL (SELECT f2 FROM t2 WHERE f2=0);
f1
1
DROP TABLE t1, t2;
select 1 from dual where 1 < any (select 2);
1
1
select 1 from dual where 1 < all (select 2);
1
1
select 1 from dual where 2 > any (select 1);
1
1
select 1 from dual where 2 > all (select 1);
1
1
select 1 from dual where 1 < any (select 2 from dual);
1
1
select 1 from dual where 1 < all (select 2 from dual where 1!=1);
1
1
create table t1 (s1 char);
insert into t1 values (1),(2);
select * from t1 where (s1 < any (select s1 from t1));
s1
1
select * from t1 where not (s1 < any (select s1 from t1));
s1
2
select * from t1 where (s1 < ALL (select s1+1 from t1));
s1
1
select * from t1 where not(s1 < ALL (select s1+1 from t1));
s1
2
select * from t1 where (s1+1 = ANY (select s1 from t1));
s1
1
select * from t1 where NOT(s1+1 = ANY (select s1 from t1));
s1
2
select * from t1 where (s1 = ALL (select s1/s1 from t1));
s1
1
select * from t1 where NOT(s1 = ALL (select s1/s1 from t1));
s1
2
drop table t1;
create table t1 (
retailerID varchar(8) NOT NULL,
statusID   int(10) unsigned NOT NULL,
changed    datetime NOT NULL,
UNIQUE KEY retailerID (retailerID, statusID, changed)
);
INSERT INTO t1 VALUES("0026", "1", "2005-12-06 12:18:56");
INSERT INTO t1 VALUES("0026", "2", "2006-01-06 12:25:53");
INSERT INTO t1 VALUES("0037", "1", "2005-12-06 12:18:56");
INSERT INTO t1 VALUES("0037", "2", "2006-01-06 12:25:53");
INSERT INTO t1 VALUES("0048", "1", "2006-01-06 12:37:50");
INSERT INTO t1 VALUES("0059", "1", "2006-01-06 12:37:50");
select * from t1 r1 
where (r1.retailerID,(r1.changed)) in 
(SELECT r2.retailerId,(max(changed)) from t1 r2 
group by r2.retailerId);
retailerID	statusID	changed
0026	2	2006-01-06 12:25:53
0037	2	2006-01-06 12:25:53
0048	1	2006-01-06 12:37:50
0059	1	2006-01-06 12:37:50
drop table t1;
create table t1(a int, primary key (a));
insert into t1 values (10);
create table t2 (a int primary key, b varchar(32), c int, unique key b(c, b));
insert into t2(a, c, b) values (1,10,'359'), (2,10,'35988'), (3,10,'35989');
explain SELECT sql_no_cache t1.a, r.a, r.b FROM t1 LEFT JOIN t2 r 
ON r.a = (SELECT t2.a FROM t2 WHERE t2.c = t1.a AND t2.b <= '359899' 
ORDER BY t2.c DESC, t2.b DESC LIMIT 1) WHERE t1.a = 10;
id	select_type	table	type	possible_keys	key	key_len	ref	rows	Extra
1	PRIMARY	t1	const	PRIMARY	PRIMARY	4	const	1	Using index
1	PRIMARY	r	const	PRIMARY	PRIMARY	4	const	1	
2	DEPENDENT SUBQUERY	t2	range	b	b	40	NULL	1	Using where
SELECT sql_no_cache t1.a, r.a, r.b FROM t1 LEFT JOIN t2 r 
ON r.a = (SELECT t2.a FROM t2 WHERE t2.c = t1.a AND t2.b <= '359899' 
ORDER BY t2.c DESC, t2.b DESC LIMIT 1) WHERE t1.a = 10;
a	a	b
10	3	35989
explain SELECT sql_no_cache t1.a, r.a, r.b FROM t1 LEFT JOIN t2 r 
ON r.a = (SELECT t2.a FROM t2 WHERE t2.c = t1.a AND t2.b <= '359899' 
ORDER BY t2.c, t2.b LIMIT 1) WHERE t1.a = 10;
id	select_type	table	type	possible_keys	key	key_len	ref	rows	Extra
1	PRIMARY	t1	const	PRIMARY	PRIMARY	4	const	1	Using index
1	PRIMARY	r	const	PRIMARY	PRIMARY	4	const	1	
2	DEPENDENT SUBQUERY	t2	range	b	b	40	NULL	1	Using where
SELECT sql_no_cache t1.a, r.a, r.b FROM t1 LEFT JOIN t2 r 
ON r.a = (SELECT t2.a FROM t2 WHERE t2.c = t1.a AND t2.b <= '359899' 
ORDER BY t2.c, t2.b LIMIT 1) WHERE t1.a = 10;
a	a	b
10	1	359
drop table t1,t2;
CREATE TABLE t1 (                  
field1 int NOT NULL,                 
field2 int NOT NULL,                 
field3 int NOT NULL,                 
PRIMARY KEY  (field1,field2,field3)  
);
CREATE TABLE t2 (             
fieldA int NOT NULL,            
fieldB int NOT NULL,            
PRIMARY KEY  (fieldA,fieldB)     
);
INSERT INTO t1 VALUES
(1,1,1), (1,1,2), (1,2,1), (1,2,2), (1,2,3), (1,3,1);
INSERT INTO t2 VALUES (1,1), (1,2), (1,3);
SELECT field1, field2, COUNT(*)
FROM t1 GROUP BY field1, field2;
field1	field2	COUNT(*)
1	1	2
1	2	3
1	3	1
SELECT field1, field2
FROM  t1
GROUP BY field1, field2
HAVING COUNT(*) >= ALL (SELECT fieldB 
FROM t2 WHERE fieldA = field1);
field1	field2
1	2
SELECT field1, field2
FROM  t1
GROUP BY field1, field2
HAVING COUNT(*) < ANY (SELECT fieldB 
FROM t2 WHERE fieldA = field1);
field1	field2
1	1
1	3
DROP TABLE t1, t2;
set @save_optimizer_switch=@@optimizer_switch;
set @@optimizer_switch="partial_match_rowid_merge=off,partial_match_table_scan=off";
CREATE TABLE t1(a int, INDEX (a));
INSERT INTO t1 VALUES (1), (3), (5), (7);
INSERT INTO t1 VALUES (NULL);
CREATE TABLE t2(a int);
INSERT INTO t2 VALUES (1),(2),(3);
EXPLAIN SELECT a, a IN (SELECT a FROM t1) FROM t2;
id	select_type	table	type	possible_keys	key	key_len	ref	rows	Extra
1	PRIMARY	t2	ALL	NULL	NULL	NULL	NULL	3	
2	DEPENDENT SUBQUERY	t1	index_subquery	a	a	5	func	2	Using index; Full scan on NULL key
SELECT a, a IN (SELECT a FROM t1) FROM t2;
a	a IN (SELECT a FROM t1)
1	1
2	NULL
3	1
DROP TABLE t1,t2;
set @@optimizer_switch=@save_optimizer_switch;
CREATE TABLE t1 (a DATETIME);
INSERT INTO t1 VALUES ('1998-09-23'), ('2003-03-25');
CREATE TABLE t2 AS SELECT 
(SELECT a FROM t1 WHERE a < '2000-01-01') AS sub_a 
FROM t1 WHERE a > '2000-01-01';
SHOW CREATE TABLE t2;
Table	Create Table
t2	CREATE TABLE `t2` (
  `sub_a` datetime DEFAULT NULL
) ENGINE=PBXT DEFAULT CHARSET=latin1
CREATE TABLE t3 AS (SELECT a FROM t1 WHERE a < '2000-01-01') UNION (SELECT a FROM t1 WHERE a > '2000-01-01');
SHOW CREATE TABLE t3;
Table	Create Table
t3	CREATE TABLE `t3` (
  `a` datetime DEFAULT NULL
) ENGINE=PBXT DEFAULT CHARSET=latin1
DROP TABLE t1,t2,t3;
CREATE TABLE t1 (a int);
INSERT INTO t1 VALUES (1), (2);
SELECT a FROM t1 WHERE (SELECT 1 FROM DUAL WHERE 1=0) > 0;
a
SELECT a FROM t1 WHERE (SELECT 1 FROM DUAL WHERE 1=0) IS NULL;
a
1
2
EXPLAIN SELECT a FROM t1 WHERE (SELECT 1 FROM DUAL WHERE 1=0) IS NULL;
id	select_type	table	type	possible_keys	key	key_len	ref	rows	Extra
1	PRIMARY	t1	ALL	NULL	NULL	NULL	NULL	2	
2	SUBQUERY	NULL	NULL	NULL	NULL	NULL	NULL	NULL	Impossible WHERE
DROP TABLE t1;
CREATE TABLE t1 (a int);
INSERT INTO t1 VALUES (2), (4), (1), (3);
CREATE TABLE t2 (b int, c int);
INSERT INTO t2 VALUES
(2,1), (1,3), (2,1), (4,4), (2,2), (1,4);
SELECT a FROM t1 ORDER BY (SELECT c FROM t2 WHERE b > 2 );
a
2
4
1
3
SELECT a FROM t1 ORDER BY (SELECT c FROM t2 WHERE b > 1);
ERROR 21000: Subquery returns more than 1 row
SELECT a FROM t1 ORDER BY (SELECT c FROM t2 WHERE b > 2), a;
a
1
2
3
4
SELECT a FROM t1 ORDER BY (SELECT c FROM t2 WHERE b > 1), a;
ERROR 21000: Subquery returns more than 1 row
SELECT b, MAX(c) FROM t2 GROUP BY b, (SELECT c FROM t2 WHERE b > 2);
b	MAX(c)
1	4
2	2
4	4
SELECT b, MAX(c) FROM t2 GROUP BY b, (SELECT c FROM t2 WHERE b > 1);
ERROR 21000: Subquery returns more than 1 row
SELECT a FROM t1 GROUP BY a
HAVING IFNULL((SELECT b FROM t2 WHERE b > 2),
(SELECT c FROM t2 WHERE c=a AND b > 2 ORDER BY b)) > 3;
a
1
2
3
4
SELECT a FROM t1 GROUP BY a
HAVING IFNULL((SELECT b FROM t2 WHERE b > 1),
(SELECT c FROM t2 WHERE c=a AND b > 2 ORDER BY b)) > 3;
ERROR 21000: Subquery returns more than 1 row
SELECT a FROM t1 GROUP BY a
HAVING IFNULL((SELECT b FROM t2 WHERE b > 4),
(SELECT c FROM t2 WHERE c=a AND b > 2 ORDER BY b)) > 3;
a
4
SELECT a FROM t1 GROUP BY a
HAVING IFNULL((SELECT b FROM t2 WHERE b > 4),
(SELECT c FROM t2 WHERE c=a AND b > 1 ORDER BY b)) > 3;
ERROR 21000: Subquery returns more than 1 row
SELECT a FROM t1
ORDER BY IFNULL((SELECT b FROM t2 WHERE b > 2),
(SELECT c FROM t2 WHERE c=a AND b > 2 ORDER BY b));
a
1
2
3
4
SELECT a FROM t1
ORDER BY IFNULL((SELECT b FROM t2 WHERE b > 1),
(SELECT c FROM t2 WHERE c=a AND b > 1 ORDER BY b));
ERROR 21000: Subquery returns more than 1 row
SELECT a FROM t1
ORDER BY IFNULL((SELECT b FROM t2 WHERE b > 4),
(SELECT c FROM t2 WHERE c=a AND b > 2 ORDER BY b));
a
1
2
3
4
SELECT a FROM t1
ORDER BY IFNULL((SELECT b FROM t2 WHERE b > 4),
(SELECT c FROM t2 WHERE c=a AND b > 1 ORDER BY b));
ERROR 21000: Subquery returns more than 1 row
DROP TABLE t1,t2;
create table t1 (df decimal(5,1));
insert into t1 values(1.1);
insert into t1 values(2.2);
select * from t1 where df <= all (select avg(df) from t1 group by df);
df
1.1
select * from t1 where df >= all (select avg(df) from t1 group by df);
df
2.2
drop table t1;
create table t1 (df decimal(5,1));
insert into t1 values(1.1);
select 1.1 * exists(select * from t1);
1.1 * exists(select * from t1)
1.1
drop table t1;
CREATE TABLE t1 (
grp int(11) default NULL,
a decimal(10,2) default NULL);
insert into t1 values (1, 1), (2, 2), (2, 3), (3, 4), (3, 5), (3, 6), (NULL, NULL);
select * from t1;
grp	a
1	1.00
2	2.00
2	3.00
3	4.00
3	5.00
3	6.00
NULL	NULL
select min(a) from t1 group by grp;
min(a)
NULL
1.00
2.00
4.00
drop table t1;
CREATE table t1 ( c1 integer );
INSERT INTO t1 VALUES ( 1 );
INSERT INTO t1 VALUES ( 2 );
INSERT INTO t1 VALUES ( 3 );
CREATE TABLE t2 ( c2 integer );
INSERT INTO t2 VALUES ( 1 );
INSERT INTO t2 VALUES ( 4 );
INSERT INTO t2 VALUES ( 5 );
SELECT * FROM t1 LEFT JOIN t2 ON c1 = c2 WHERE c2 IN (1);
c1	c2
1	1
SELECT * FROM t1 LEFT JOIN t2 ON c1 = c2
WHERE c2 IN ( SELECT c2 FROM t2 WHERE c2 IN ( 1 ) );
c1	c2
1	1
DROP TABLE t1,t2;
CREATE TABLE t1 ( c1 integer );
INSERT INTO t1 VALUES ( 1 );
INSERT INTO t1 VALUES ( 2 );
INSERT INTO t1 VALUES ( 3 );
INSERT INTO t1 VALUES ( 6 );
CREATE TABLE t2 ( c2 integer );
INSERT INTO t2 VALUES ( 1 );
INSERT INTO t2 VALUES ( 4 );
INSERT INTO t2 VALUES ( 5 );
INSERT INTO t2 VALUES ( 6 );
CREATE TABLE t3 ( c3 integer );
INSERT INTO t3 VALUES ( 7 );
INSERT INTO t3 VALUES ( 8 );
SELECT c1,c2 FROM t1 LEFT JOIN t2 ON c1 = c2 
WHERE EXISTS (SELECT c3 FROM t3 WHERE c2 IS NULL );
c1	c2
2	NULL
3	NULL
DROP TABLE t1,t2,t3;
CREATE TABLE `t1` (
`itemid` bigint(20) unsigned NOT NULL auto_increment,
`sessionid` bigint(20) unsigned default NULL,
`time` int(10) unsigned NOT NULL default '0',
`type` set('A','D','E','F','G','I','L','N','U') collate latin1_general_ci NOT
NULL default '',
`data` text collate latin1_general_ci NOT NULL,
PRIMARY KEY  (`itemid`)
) DEFAULT CHARSET=latin1 COLLATE=latin1_general_ci;
INSERT INTO `t1` VALUES (1, 1, 1, 'D', '');
CREATE TABLE `t2` (
`sessionid` bigint(20) unsigned NOT NULL auto_increment,
`pid` int(10) unsigned NOT NULL default '0',
`date` int(10) unsigned NOT NULL default '0',
`ip` varchar(15) collate latin1_general_ci NOT NULL default '',
PRIMARY KEY  (`sessionid`)
) DEFAULT CHARSET=latin1 COLLATE=latin1_general_ci;
INSERT INTO `t2` VALUES (1, 1, 1, '10.10.10.1');
SELECT s.ip, count( e.itemid ) FROM `t1` e JOIN t2 s ON s.sessionid = e.sessionid WHERE e.sessionid = ( SELECT sessionid FROM t2 ORDER BY sessionid DESC LIMIT 1 ) GROUP BY s.ip HAVING count( e.itemid ) >0 LIMIT 0 , 30;
ip	count( e.itemid )
10.10.10.1	1
drop tables t1,t2;
CREATE TABLE t1 (EMPNUM   CHAR(3));
CREATE TABLE t2 (EMPNUM   CHAR(3) );
INSERT INTO t1 VALUES ('E1'),('E2');
INSERT INTO t2 VALUES ('E1');
DELETE FROM t1
WHERE t1.EMPNUM NOT IN
(SELECT t2.EMPNUM
FROM t2
WHERE t1.EMPNUM = t2.EMPNUM);
select * from t1;
EMPNUM
E1
DROP TABLE t1,t2;
CREATE TABLE t1(select_id BIGINT, values_id BIGINT);
INSERT INTO t1 VALUES (1, 1);
CREATE TABLE t2 (select_id BIGINT, values_id BIGINT, 
PRIMARY KEY(select_id,values_id));
INSERT INTO t2 VALUES (0, 1), (0, 2), (0, 3), (1, 5);
SELECT values_id FROM t1 
WHERE values_id IN (SELECT values_id FROM t2
WHERE select_id IN (1, 0));
values_id
1
SELECT values_id FROM t1 
WHERE values_id IN (SELECT values_id FROM t2
WHERE select_id BETWEEN 0 AND 1);
values_id
1
SELECT values_id FROM t1 
WHERE values_id IN (SELECT values_id FROM t2
WHERE select_id = 0 OR select_id = 1);
values_id
1
DROP TABLE t1, t2;
create table t1 (fld enum('0','1'));
insert into t1 values ('1');
select * from (select max(fld) from t1) as foo;
max(fld)
1
drop table t1;
CREATE TABLE t1 (a int, b int);
CREATE TABLE t2 (c int, d int);
CREATE TABLE t3 (e int);
INSERT INTO t1 VALUES 
(1,10), (2,10), (1,20), (2,20), (3,20), (2,30), (4,40);
INSERT INTO t2 VALUES
(2,10), (2,20), (4,10), (5,10), (3,20), (2,40);
INSERT INTO t3 VALUES (10), (30), (10), (20) ;
SELECT a, MAX(b), MIN(b) FROM t1 GROUP BY a;
a	MAX(b)	MIN(b)
1	20	10
2	30	10
3	20	20
4	40	40
SELECT * FROM t2;
c	d
2	10
2	20
4	10
5	10
3	20
2	40
SELECT * FROM t3;
e
10
30
10
20
SELECT a FROM t1 GROUP BY a
HAVING a IN (SELECT c FROM t2 WHERE MAX(b)>20);
a
2
4
SELECT a FROM t1 GROUP BY a
HAVING a IN (SELECT c FROM t2 WHERE MAX(b)<d);
a
2
SELECT a FROM t1 GROUP BY a
HAVING a IN (SELECT c FROM t2 WHERE MAX(b)>d);
a
2
4
SELECT a FROM t1 GROUP BY a
HAVING a IN (SELECT c FROM t2
WHERE d >= SOME(SELECT e FROM t3 WHERE MAX(b)=e));
a
2
3
SELECT a FROM t1 GROUP BY a
HAVING a IN (SELECT c FROM t2
WHERE  EXISTS(SELECT e FROM t3 WHERE MAX(b)=e AND e <= d));
a
2
3
SELECT a FROM t1 GROUP BY a
HAVING a IN (SELECT c FROM t2
WHERE d > SOME(SELECT e FROM t3 WHERE MAX(b)=e));
a
2
SELECT a FROM t1 GROUP BY a
HAVING a IN (SELECT c FROM t2
WHERE  EXISTS(SELECT e FROM t3 WHERE MAX(b)=e AND e < d));
a
2
SELECT a FROM t1 GROUP BY a
HAVING a IN (SELECT c FROM t2
WHERE MIN(b) < d AND 
EXISTS(SELECT e FROM t3 WHERE MAX(b)=e AND e <= d));
a
2
SELECT a, SUM(a) FROM t1 GROUP BY a;
a	SUM(a)
1	2
2	6
3	3
4	4
SELECT a FROM t1
WHERE EXISTS(SELECT c FROM t2 GROUP BY c HAVING SUM(a) = c) GROUP BY a;
a
3
4
SELECT a FROM t1 GROUP BY a
HAVING EXISTS(SELECT c FROM t2 GROUP BY c HAVING SUM(a) = c);
a
1
3
4
SELECT a FROM t1
WHERE a < 3 AND
EXISTS(SELECT c FROM t2 GROUP BY c HAVING SUM(a) != c) GROUP BY a;
a
1
2
SELECT a FROM t1
WHERE a < 3 AND
EXISTS(SELECT c FROM t2 GROUP BY c HAVING SUM(a) != c);
a
1
2
1
2
2
SELECT t1.a FROM t1 GROUP BY t1.a
HAVING t1.a < ALL(SELECT t2.c FROM t2 GROUP BY t2.c
HAVING EXISTS(SELECT t3.e FROM t3 GROUP BY t3.e
HAVING SUM(t1.a+t2.c) < t3.e/4));
a
1
2
SELECT t1.a FROM t1 GROUP BY t1.a
HAVING t1.a > ALL(SELECT t2.c FROM t2
WHERE EXISTS(SELECT t3.e FROM t3 GROUP BY t3.e
HAVING SUM(t1.a+t2.c) < t3.e/4));
a
4
SELECT t1.a FROM t1 GROUP BY t1.a
HAVING t1.a > ALL(SELECT t2.c FROM t2
WHERE EXISTS(SELECT t3.e FROM t3 
WHERE SUM(t1.a+t2.c) < t3.e/4));
ERROR HY000: Invalid use of group function
SELECT t1.a from t1 GROUP BY t1.a HAVING AVG(SUM(t1.b)) > 20;
ERROR HY000: Invalid use of group function
SELECT t1.a FROM t1 GROUP BY t1.a
HAVING t1.a IN (SELECT t2.c FROM t2 GROUP BY t2.c
HAVING AVG(t2.c+SUM(t1.b)) > 20);
a
2
3
4
SELECT t1.a FROM t1 GROUP BY t1.a
HAVING t1.a IN (SELECT t2.c FROM t2 GROUP BY t2.c
HAVING AVG(SUM(t1.b)) > 20);
a
2
4
SELECT t1.a, SUM(b) AS sum  FROM t1 GROUP BY t1.a
HAVING t1.a IN (SELECT t2.c FROM t2 GROUP BY t2.c
HAVING t2.c+sum > 20);
a	sum
2	60
3	20
4	40
DROP TABLE t1,t2,t3;
CREATE TABLE t1 (a varchar(5), b varchar(10));
INSERT INTO t1 VALUES
('AAA', 5), ('BBB', 4), ('BBB', 1), ('CCC', 2),
('CCC', 7), ('AAA', 2), ('AAA', 4), ('BBB', 3), ('AAA', 8);
SELECT * FROM t1 WHERE (a,b) = ANY (SELECT a, max(b) FROM t1 GROUP BY a);
a	b
BBB	4
CCC	7
AAA	8
EXPLAIN
SELECT * FROM t1 WHERE (a,b) = ANY (SELECT a, max(b) FROM t1 GROUP BY a);
id	select_type	table	type	possible_keys	key	key_len	ref	rows	Extra
1	PRIMARY	t1	ALL	NULL	NULL	NULL	NULL	9	Using where
<<<<<<< HEAD
2	DEPENDENT SUBQUERY	t1	ALL	NULL	NULL	NULL	NULL	9	Using temporary
=======
1	PRIMARY	<subquery2>	eq_ref	distinct_key	distinct_key	23	test.t1.a,test.t1.b	1	
2	SUBQUERY	t1	ALL	NULL	NULL	NULL	NULL	9	Using temporary; Using filesort
>>>>>>> f34b4218
ALTER TABLE t1 ADD INDEX(a);
SELECT * FROM t1 WHERE (a,b) = ANY (SELECT a, max(b) FROM t1 GROUP BY a);
a	b
AAA	8
BBB	4
CCC	7
EXPLAIN
SELECT * FROM t1 WHERE (a,b) = ANY (SELECT a, max(b) FROM t1 GROUP BY a);
id	select_type	table	type	possible_keys	key	key_len	ref	rows	Extra
<<<<<<< HEAD
1	PRIMARY	t1	ALL	NULL	NULL	NULL	NULL	9	Using where
2	DEPENDENT SUBQUERY	t1	index	NULL	a	8	NULL	1	
=======
1	PRIMARY	<subquery2>	ALL	distinct_key	NULL	NULL	NULL	9	Using where
1	PRIMARY	t1	ref	a	a	8	<subquery2>.a	1	Using where
2	SUBQUERY	t1	ALL	NULL	NULL	NULL	NULL	9	Using temporary; Using filesort
>>>>>>> f34b4218
DROP TABLE t1;
create table t1( f1 int,f2 int);
insert into t1 values (1,1),(2,2);
select tt.t from (select 'crash1' as t, f2 from t1) as tt left join t1 on tt.t = 'crash2' and tt.f2 = t1.f2 where tt.t = 'crash1';
t
crash1
crash1
drop table t1;
create table t1 (c int, key(c));
insert into t1 values (1142477582), (1142455969);
create table t2 (a int, b int);
insert into t2 values (2, 1), (1, 0);
delete from t1 where c <= 1140006215 and (select b from t2 where a = 2) = 1;
drop table t1, t2;
CREATE TABLE t1 (a INT);
CREATE VIEW v1 AS SELECT * FROM t1 WHERE no_such_column = ANY (SELECT 1);
ERROR 42S22: Unknown column 'no_such_column' in 'where clause'
CREATE VIEW v2 AS SELECT * FROM t1 WHERE no_such_column = (SELECT 1);
ERROR 42S22: Unknown column 'no_such_column' in 'where clause'
SELECT * FROM t1 WHERE no_such_column = ANY (SELECT 1);
ERROR 42S22: Unknown column 'no_such_column' in 'IN/ALL/ANY subquery'
DROP TABLE t1;
create table t1 (i int, j bigint);
insert into t1 values (1, 2), (2, 2), (3, 2);
select * from (select min(i) from t1 where j=(select * from (select min(j) from t1) t2)) t3;
min(i)
1
drop table t1;
CREATE TABLE t1 (i BIGINT UNSIGNED);
INSERT INTO t1 VALUES (10000000000000000000);
INSERT INTO t1 VALUES (1);
CREATE TABLE t2 (i BIGINT UNSIGNED);
INSERT INTO t2 VALUES (10000000000000000000);
INSERT INTO t2 VALUES (1);
/* simple test */
SELECT t1.i FROM t1 JOIN t2 ON t1.i = t2.i;
i
10000000000000000000
1
/* subquery test */
SELECT t1.i FROM t1 WHERE t1.i = (SELECT MAX(i) FROM t2);
i
10000000000000000000
/* subquery test with cast*/
SELECT t1.i FROM t1 WHERE t1.i = CAST((SELECT MAX(i) FROM t2) AS UNSIGNED);
i
10000000000000000000
DROP TABLE t1;
DROP TABLE t2;
CREATE TABLE t1 (
id bigint(20) unsigned NOT NULL auto_increment,
name varchar(255) NOT NULL,
PRIMARY KEY  (id)
);
INSERT INTO t1 VALUES
(1, 'Balazs'), (2, 'Joe'), (3, 'Frank');
CREATE TABLE t2 (
id bigint(20) unsigned NOT NULL auto_increment,
mid bigint(20) unsigned NOT NULL,
date date NOT NULL,
PRIMARY KEY  (id)
);
INSERT INTO t2 VALUES 
(1, 1, '2006-03-30'), (2, 2, '2006-04-06'), (3, 3, '2006-04-13'),
(4, 2, '2006-04-20'), (5, 1, '2006-05-01');
SELECT *,
(SELECT date FROM t2 WHERE mid = t1.id
ORDER BY date DESC LIMIT 0, 1) AS date_last,
(SELECT date FROM t2 WHERE mid = t1.id
ORDER BY date DESC LIMIT 3, 1) AS date_next_to_last
FROM t1;
id	name	date_last	date_next_to_last
1	Balazs	2006-05-01	NULL
2	Joe	2006-04-20	NULL
3	Frank	2006-04-13	NULL
SELECT *,
(SELECT COUNT(*) FROM t2 WHERE mid = t1.id
ORDER BY date DESC LIMIT 1, 1) AS date_count
FROM t1;
id	name	date_count
1	Balazs	NULL
2	Joe	NULL
3	Frank	NULL
SELECT *,
(SELECT date FROM t2 WHERE mid = t1.id
ORDER BY date DESC LIMIT 0, 1) AS date_last,
(SELECT date FROM t2 WHERE mid = t1.id
ORDER BY date DESC LIMIT 1, 1) AS date_next_to_last
FROM t1;
id	name	date_last	date_next_to_last
1	Balazs	2006-05-01	2006-03-30
2	Joe	2006-04-20	2006-04-06
3	Frank	2006-04-13	NULL
DROP TABLE t1,t2;
CREATE TABLE t1 (
i1 int(11) NOT NULL default '0',
i2 int(11) NOT NULL default '0',
t datetime NOT NULL default '0000-00-00 00:00:00',
PRIMARY KEY  (i1,i2,t)
);
INSERT INTO t1 VALUES 
(24,1,'2005-03-03 16:31:31'),(24,1,'2005-05-27 12:40:07'),
(24,1,'2005-05-27 12:40:08'),(24,1,'2005-05-27 12:40:10'),
(24,1,'2005-05-27 12:40:25'),(24,1,'2005-05-27 12:40:30'),
(24,2,'2005-03-03 13:43:05'),(24,2,'2005-03-03 16:23:31'),
(24,2,'2005-03-03 16:31:30'),(24,2,'2005-05-27 12:37:02'),
(24,2,'2005-05-27 12:40:06');
CREATE TABLE t2 (
i1 int(11) NOT NULL default '0',
i2 int(11) NOT NULL default '0',
t datetime default NULL,
PRIMARY KEY  (i1)
);
INSERT INTO t2 VALUES (24,1,'2006-06-20 12:29:40');
EXPLAIN
SELECT * FROM t1,t2
WHERE t1.t = (SELECT t1.t FROM t1 
WHERE t1.t < t2.t  AND t1.i2=1 AND t2.i1=t1.i1
ORDER BY t1.t DESC LIMIT 1);
id	select_type	table	type	possible_keys	key	key_len	ref	rows	Extra
1	PRIMARY	t2	ALL	NULL	NULL	NULL	NULL	1	
1	PRIMARY	t1	index	NULL	PRIMARY	16	NULL	11	Using where; Using index; Using join buffer (flat, BNL join)
2	DEPENDENT SUBQUERY	t1	ref	PRIMARY	PRIMARY	8	test.t2.i1,const	1	Using where; Using index; Using filesort
SELECT * FROM t1,t2
WHERE t1.t = (SELECT t1.t FROM t1 
WHERE t1.t < t2.t  AND t1.i2=1 AND t2.i1=t1.i1
ORDER BY t1.t DESC LIMIT 1);
i1	i2	t	i1	i2	t
24	1	2005-05-27 12:40:30	24	1	2006-06-20 12:29:40
DROP TABLE t1, t2;
CREATE TABLE t1 (i INT);
(SELECT i FROM t1) UNION (SELECT i FROM t1);
i
SELECT sql_no_cache * FROM t1 WHERE NOT EXISTS 
(
(SELECT i FROM t1) UNION 
(SELECT i FROM t1)
);
ERROR 42000: You have an error in your SQL syntax; check the manual that corresponds to your MySQL server version for the right syntax to use near 'UNION 
(SELECT i FROM t1)
)' at line 3
SELECT * FROM t1 
WHERE NOT EXISTS (((SELECT i FROM t1) UNION (SELECT i FROM t1)));
ERROR 42000: You have an error in your SQL syntax; check the manual that corresponds to your MySQL server version for the right syntax to use near 'UNION (SELECT i FROM t1)))' at line 2
explain select ((select t11.i from t1 t11) union (select t12.i from t1 t12))
from t1;
ERROR 42000: You have an error in your SQL syntax; check the manual that corresponds to your MySQL server version for the right syntax to use near 'union (select t12.i from t1 t12))
from t1' at line 1
explain select * from t1 where not exists 
((select t11.i from t1 t11) union (select t12.i from t1 t12));
ERROR 42000: You have an error in your SQL syntax; check the manual that corresponds to your MySQL server version for the right syntax to use near 'union (select t12.i from t1 t12))' at line 2
DROP TABLE t1;
CREATE TABLE t1 (a VARCHAR(250), b INT auto_increment, PRIMARY KEY (b));
insert into t1 (a) values (FLOOR(rand() * 100));
insert into t1 (a) select FLOOR(rand() * 100) from t1;
insert into t1 (a) select FLOOR(rand() * 100) from t1;
insert into t1 (a) select FLOOR(rand() * 100) from t1;
insert into t1 (a) select FLOOR(rand() * 100) from t1;
insert into t1 (a) select FLOOR(rand() * 100) from t1;
insert into t1 (a) select FLOOR(rand() * 100) from t1;
insert into t1 (a) select FLOOR(rand() * 100) from t1;
insert into t1 (a) select FLOOR(rand() * 100) from t1;
insert into t1 (a) select FLOOR(rand() * 100) from t1;
insert into t1 (a) select FLOOR(rand() * 100) from t1;
insert into t1 (a) select FLOOR(rand() * 100) from t1;
insert into t1 (a) select FLOOR(rand() * 100) from t1;
insert into t1 (a) select FLOOR(rand() * 100) from t1;
SELECT a, 
(SELECT REPEAT(' ',250) FROM t1 i1 
WHERE i1.b=t1.a ORDER BY RAND() LIMIT 1) AS a 
FROM t1 ORDER BY a LIMIT 5;
a	a
0	NULL
0	NULL
0	NULL
0	NULL
0	NULL
DROP TABLE t1;
CREATE TABLE t1 (a INT, b INT);
CREATE TABLE t2 (a INT);
INSERT INTO t2 values (1);
INSERT INTO t1 VALUES (1,1),(1,2),(2,3),(3,4);
SELECT (SELECT COUNT(DISTINCT t1.b) from t2) FROM t1 GROUP BY t1.a;
(SELECT COUNT(DISTINCT t1.b) from t2)
2
1
1
SELECT (SELECT COUNT(DISTINCT t1.b) from t2 union select 1 from t2 where 12 < 3)
FROM t1 GROUP BY t1.a;
(SELECT COUNT(DISTINCT t1.b) from t2 union select 1 from t2 where 12 < 3)
2
1
1
SELECT COUNT(DISTINCT t1.b), (SELECT COUNT(DISTINCT t1.b)) FROM t1 GROUP BY t1.a;
COUNT(DISTINCT t1.b)	(SELECT COUNT(DISTINCT t1.b))
2	2
1	1
1	1
SELECT COUNT(DISTINCT t1.b), 
(SELECT COUNT(DISTINCT t1.b) union select 1 from DUAL where 12 < 3)
FROM t1 GROUP BY t1.a;
COUNT(DISTINCT t1.b)	(SELECT COUNT(DISTINCT t1.b) union select 1 from DUAL where 12 < 3)
2	2
1	1
1	1
SELECT (
SELECT (
SELECT COUNT(DISTINCT t1.b)
)
) 
FROM t1 GROUP BY t1.a;
(
SELECT (
SELECT COUNT(DISTINCT t1.b)
)
)
2
1
1
SELECT (
SELECT (
SELECT (
SELECT COUNT(DISTINCT t1.b)
)
) 
FROM t1 GROUP BY t1.a LIMIT 1) 
FROM t1 t2
GROUP BY t2.a;
(
SELECT (
SELECT (
SELECT COUNT(DISTINCT t1.b)
)
) 
FROM t1 GROUP BY t1.a LIMIT 1)
2
2
2
DROP TABLE t1,t2;
CREATE TABLE t1 (a int, b int auto_increment, PRIMARY KEY (b));
CREATE TABLE t2 (x int auto_increment, y int, z int,
PRIMARY KEY (x), FOREIGN KEY (y) REFERENCES t1 (b));
SET SESSION sort_buffer_size = 32 * 1024;
SELECT SQL_NO_CACHE COUNT(*) 
FROM (SELECT  a, b, (SELECT x FROM t2 WHERE y=b ORDER BY z DESC LIMIT 1) c
FROM t1) t;
COUNT(*)
3000
SET SESSION sort_buffer_size = 8 * 1024 * 1024;
SELECT SQL_NO_CACHE COUNT(*) 
FROM (SELECT  a, b, (SELECT x FROM t2 WHERE y=b ORDER BY z DESC LIMIT 1) c
FROM t1) t;
COUNT(*)
3000
DROP TABLE t2,t1;
CREATE TABLE t1 (id char(4) PRIMARY KEY, c int);
CREATE TABLE t2 (c int);
INSERT INTO t1 VALUES ('aa', 1);
INSERT INTO t2 VALUES (1);
SELECT * FROM t1
WHERE EXISTS (SELECT c FROM t2 WHERE c=1
UNION
SELECT c from t2 WHERE c=t1.c);
id	c
aa	1
INSERT INTO t1 VALUES ('bb', 2), ('cc', 3), ('dd',1);
SELECT * FROM t1
WHERE EXISTS (SELECT c FROM t2 WHERE c=1
UNION
SELECT c from t2 WHERE c=t1.c);
id	c
aa	1
bb	2
cc	3
dd	1
INSERT INTO t2 VALUES (2);
CREATE TABLE t3 (c int);
INSERT INTO t3 VALUES (1);
SELECT * FROM t1
WHERE EXISTS (SELECT t2.c FROM t2 JOIN t3 ON t2.c=t3.c WHERE t2.c=1
UNION
SELECT c from t2 WHERE c=t1.c);
id	c
aa	1
bb	2
cc	3
dd	1
DROP TABLE t1,t2,t3;
CREATE TABLE t1(f1 int);
CREATE TABLE t2(f2 int, f21 int, f3 timestamp);
INSERT INTO t1 VALUES (1),(1),(2),(2);
INSERT INTO t2 VALUES (1,1,"2004-02-29 11:11:11"), (2,2,"2004-02-29 11:11:11");
SELECT ((SELECT f2 FROM t2 WHERE f21=f1 LIMIT 1) * COUNT(f1)) AS sq FROM t1 GROUP BY f1;
sq
2
4
SELECT (SELECT SUM(1) FROM t2 ttt GROUP BY t2.f3 LIMIT 1) AS tt FROM t2;
tt
2
2
PREPARE stmt1 FROM 'SELECT ((SELECT f2 FROM t2 WHERE f21=f1 LIMIT 1) * COUNT(f1)) AS sq FROM t1 GROUP BY f1';
EXECUTE stmt1;
sq
2
4
EXECUTE stmt1;
sq
2
4
DEALLOCATE PREPARE stmt1;
SELECT f2, AVG(f21), 
(SELECT t.f3 FROM t2 AS t WHERE t2.f2=t.f2 AND t.f3=MAX(t2.f3)) AS test
FROM t2 GROUP BY f2;
f2	AVG(f21)	test
1	1.0000	2004-02-29 11:11:11
2	2.0000	2004-02-29 11:11:11
DROP TABLE t1,t2;
CREATE TABLE t1 (a int, b INT, c CHAR(10) NOT NULL);
INSERT INTO t1 VALUES                                                         
(1,1,'a'), (1,2,'b'), (1,3,'c'), (1,4,'d'), (1,5,'e'),                      
(2,1,'f'), (2,2,'g'), (2,3,'h'), (3,4,'i'), (3,3,'j'),                      
(3,2,'k'), (3,1,'l'), (1,9,'m');
SELECT a, MAX(b),                                                             
(SELECT t.c FROM t1 AS t WHERE t1.a=t.a AND t.b=MAX(t1.b)) AS test      
FROM t1 GROUP BY a;
a	MAX(b)	test
1	9	m
2	3	h
3	4	i
DROP TABLE t1;
DROP TABLE IF EXISTS t1;
DROP TABLE IF EXISTS t2;
DROP TABLE IF EXISTS t1xt2;
CREATE TABLE t1 (
id_1 int(5) NOT NULL,
t varchar(4) DEFAULT NULL
);
CREATE TABLE t2 (
id_2 int(5) NOT NULL,
t varchar(4) DEFAULT NULL
);
CREATE TABLE t1xt2 (
id_1 int(5) NOT NULL,
id_2 int(5) NOT NULL
);
INSERT INTO t1 VALUES (1, 'a'), (2, 'b'), (3, 'c'), (4, 'd');
INSERT INTO t2 VALUES (2, 'bb'), (3, 'cc'), (4, 'dd'), (12, 'aa');
INSERT INTO t1xt2 VALUES (2, 2), (3, 3), (4, 4);
SELECT DISTINCT t1.id_1 FROM t1 WHERE
(12 IN (SELECT t1xt2.id_2 FROM t1xt2 WHERE t1.id_1 = t1xt2.id_1));
id_1
SELECT DISTINCT t1.id_1 FROM t1 WHERE
(12 IN ((SELECT t1xt2.id_2 FROM t1xt2 WHERE t1.id_1 = t1xt2.id_1)));
id_1
SELECT DISTINCT t1.id_1 FROM t1 WHERE
(12 IN (((SELECT t1xt2.id_2 FROM t1xt2 WHERE t1.id_1 = t1xt2.id_1))));
id_1
SELECT DISTINCT t1.id_1 FROM t1 WHERE
(12 NOT IN (SELECT t1xt2.id_2 FROM t1xt2 WHERE t1.id_1 = t1xt2.id_1));
id_1
1
2
3
4
SELECT DISTINCT t1.id_1 FROM t1 WHERE
(12 NOT IN ((SELECT t1xt2.id_2 FROM t1xt2 where t1.id_1 = t1xt2.id_1)));
id_1
1
2
3
4
SELECT DISTINCT t1.id_1 FROM t1 WHERE
(12 NOT IN (((SELECT t1xt2.id_2 FROM t1xt2 where t1.id_1 = t1xt2.id_1))));
id_1
1
2
3
4
insert INTO t1xt2 VALUES (1, 12);
SELECT DISTINCT t1.id_1 FROM t1 WHERE
(12 IN (SELECT t1xt2.id_2 FROM t1xt2 WHERE t1.id_1 = t1xt2.id_1));
id_1
1
SELECT DISTINCT t1.id_1 FROM t1 WHERE
(12 IN ((SELECT t1xt2.id_2 FROM t1xt2 WHERE t1.id_1 = t1xt2.id_1)));
id_1
1
SELECT DISTINCT t1.id_1 FROM t1 WHERE
(12 IN (((SELECT t1xt2.id_2 FROM t1xt2 WHERE t1.id_1 = t1xt2.id_1))));
id_1
1
SELECT DISTINCT t1.id_1 FROM t1 WHERE
(12 NOT IN (SELECT t1xt2.id_2 FROM t1xt2 WHERE t1.id_1 = t1xt2.id_1));
id_1
2
3
4
SELECT DISTINCT t1.id_1 FROM t1 WHERE
(12 NOT IN ((SELECT t1xt2.id_2 FROM t1xt2 WHERE t1.id_1 = t1xt2.id_1)));
id_1
2
3
4
SELECT DISTINCT t1.id_1 FROM t1 WHERE
(12 NOT IN (((SELECT t1xt2.id_2 FROM t1xt2 WHERE t1.id_1 = t1xt2.id_1))));
id_1
2
3
4
insert INTO t1xt2 VALUES (2, 12);
SELECT DISTINCT t1.id_1 FROM t1 WHERE
(12 IN (SELECT t1xt2.id_2 FROM t1xt2 WHERE t1.id_1 = t1xt2.id_1));
id_1
1
2
SELECT DISTINCT t1.id_1 FROM t1 WHERE
(12 IN ((SELECT t1xt2.id_2 FROM t1xt2 WHERE t1.id_1 = t1xt2.id_1)));
id_1
1
2
SELECT DISTINCT t1.id_1 FROM t1 WHERE
(12 IN (((SELECT t1xt2.id_2 FROM t1xt2 WHERE t1.id_1 = t1xt2.id_1))));
id_1
1
2
SELECT DISTINCT t1.id_1 FROM t1 WHERE
(12 NOT IN (SELECT t1xt2.id_2 FROM t1xt2 WHERE t1.id_1 = t1xt2.id_1));
id_1
3
4
SELECT DISTINCT t1.id_1 FROM t1 WHERE
(12 NOT IN ((SELECT t1xt2.id_2 FROM t1xt2 WHERE t1.id_1 = t1xt2.id_1)));
id_1
3
4
SELECT DISTINCT t1.id_1 FROM t1 WHERE
(12 NOT IN (((SELECT t1xt2.id_2 FROM t1xt2 WHERE t1.id_1 = t1xt2.id_1))));
id_1
3
4
DROP TABLE t1;
DROP TABLE t2;
DROP TABLE t1xt2;
CREATE TABLE t1 (a int);
INSERT INTO t1 VALUES (3), (1), (2);
SELECT 'this is ' 'a test.' AS col1, a AS col2 FROM t1;
col1	col2
this is a test.	3
this is a test.	1
this is a test.	2
SELECT * FROM (SELECT 'this is ' 'a test.' AS col1, a AS t2 FROM t1) t;
col1	t2
this is a test.	3
this is a test.	1
this is a test.	2
DROP table t1;
CREATE TABLE t1 (a int, b int);
CREATE TABLE t2 (m int, n int);
INSERT INTO t1 VALUES (2,2), (2,2), (3,3), (3,3), (3,3), (4,4);
INSERT INTO t2 VALUES (1,11), (2,22), (3,32), (4,44), (4,44);
SELECT COUNT(*), a,
(SELECT m FROM t2 WHERE m = count(*) LIMIT 1)
FROM t1 GROUP BY a;
COUNT(*)	a	(SELECT m FROM t2 WHERE m = count(*) LIMIT 1)
2	2	2
3	3	3
1	4	1
SELECT COUNT(*), a,
(SELECT MIN(m) FROM t2 WHERE m = count(*))
FROM t1 GROUP BY a;
COUNT(*)	a	(SELECT MIN(m) FROM t2 WHERE m = count(*))
2	2	2
3	3	3
1	4	1
SELECT COUNT(*), a       
FROM t1 GROUP BY a
HAVING (SELECT MIN(m) FROM t2 WHERE m = count(*)) > 1;
COUNT(*)	a
2	2
3	3
DROP TABLE t1,t2;
CREATE TABLE t1 (a int, b int);
CREATE TABLE t2 (m int, n int);
INSERT INTO t1 VALUES (2,2), (2,2), (3,3), (3,3), (3,3), (4,4);
INSERT INTO t2 VALUES (1,11), (2,22), (3,32), (4,44), (4,44);
SELECT COUNT(*) c, a,
(SELECT GROUP_CONCAT(COUNT(a)) FROM t2 WHERE m = a)
FROM t1 GROUP BY a;
c	a	(SELECT GROUP_CONCAT(COUNT(a)) FROM t2 WHERE m = a)
2	2	2
3	3	3
1	4	1,1
SELECT COUNT(*) c, a,
(SELECT GROUP_CONCAT(COUNT(a)+1) FROM t2 WHERE m = a)
FROM t1 GROUP BY a;
c	a	(SELECT GROUP_CONCAT(COUNT(a)+1) FROM t2 WHERE m = a)
2	2	3
3	3	4
1	4	2,2
DROP table t1,t2;
CREATE TABLE t1 (a int, b INT, d INT, c CHAR(10) NOT NULL, PRIMARY KEY (a, b));
INSERT INTO t1 VALUES (1,1,0,'a'), (1,2,0,'b'), (1,3,0,'c'), (1,4,0,'d'),
(1,5,0,'e'), (2,1,0,'f'), (2,2,0,'g'), (2,3,0,'h'), (3,4,0,'i'), (3,3,0,'j'),
(3,2,0,'k'), (3,1,0,'l'), (1,9,0,'m'), (1,0,10,'n'), (2,0,5,'o'), (3,0,7,'p');
SELECT a, MAX(b),
(SELECT t.c FROM t1 AS t WHERE t1.a=t.a AND t.b=MAX(t1.b + 0)) as test 
FROM t1 GROUP BY a;
a	MAX(b)	test
1	9	m
2	3	h
3	4	i
SELECT a x, MAX(b),
(SELECT t.c FROM t1 AS t WHERE x=t.a AND t.b=MAX(t1.b + 0)) as test
FROM t1 GROUP BY a;
x	MAX(b)	test
1	9	m
2	3	h
3	4	i
SELECT a, AVG(b),
(SELECT t.c FROM t1 AS t WHERE t1.a=t.a AND t.b=AVG(t1.b)) AS test
FROM t1 WHERE t1.d=0 GROUP BY a;
a	AVG(b)	test
1	4.0000	d
2	2.0000	g
3	2.5000	NULL
SELECT tt.a,
(SELECT (SELECT c FROM t1 as t WHERE t1.a=t.a AND t.d=MAX(t1.b + tt.a)
LIMIT 1) FROM t1 WHERE t1.a=tt.a GROUP BY a LIMIT 1) as test 
FROM t1 as tt;
a	test
1	n
1	n
1	n
1	n
1	n
1	n
1	n
2	o
2	o
2	o
2	o
3	p
3	p
3	p
3	p
3	p
SELECT tt.a,
(SELECT (SELECT t.c FROM t1 AS t WHERE t1.a=t.a AND t.d=MAX(t1.b + tt.a)
LIMIT 1)
FROM t1 WHERE t1.a=tt.a GROUP BY a LIMIT 1) as test 
FROM t1 as tt GROUP BY tt.a;
a	test
1	n
2	o
3	p
SELECT tt.a, MAX(
(SELECT (SELECT t.c FROM t1 AS t WHERE t1.a=t.a AND t.d=MAX(t1.b + tt.a)
LIMIT 1)
FROM t1 WHERE t1.a=tt.a GROUP BY a LIMIT 1)) as test 
FROM t1 as tt GROUP BY tt.a;
a	test
1	n
2	o
3	p
DROP TABLE t1;
CREATE TABLE t1 (a int, b int);
INSERT INTO t1 VALUES (2,22),(1,11),(2,22);
SELECT a FROM t1 WHERE (SELECT COUNT(b) FROM DUAL) > 0 GROUP BY a;
a
1
2
SELECT a FROM t1 WHERE (SELECT COUNT(b) FROM DUAL) > 1 GROUP BY a;
a
SELECT a FROM t1 t0
WHERE (SELECT COUNT(t0.b) FROM t1 t WHERE t.b>20) GROUP BY a;
a
1
2
SET @@sql_mode='ansi';
SELECT a FROM t1 WHERE (SELECT COUNT(b) FROM DUAL) > 0 GROUP BY a;
ERROR HY000: Invalid use of group function
SELECT a FROM t1 WHERE (SELECT COUNT(b) FROM DUAL) > 1 GROUP BY a;
ERROR HY000: Invalid use of group function
SELECT a FROM t1 t0
WHERE (SELECT COUNT(t0.b) FROM t1 t WHERE t.b>20) GROUP BY a;
ERROR HY000: Invalid use of group function
SET @@sql_mode=default;
DROP TABLE t1;
CREATE TABLE t1 (a INT);
INSERT INTO t1 values (1),(1),(1),(1);
CREATE TABLE t2 (x INT);
INSERT INTO t1 values (1000),(1001),(1002);
SELECT SUM( (SELECT COUNT(a) FROM t2) ) FROM t1;
ERROR HY000: Invalid use of group function
SELECT SUM( (SELECT SUM(COUNT(a)) FROM t2) ) FROM t1;
ERROR HY000: Invalid use of group function
SELECT COUNT(1) FROM DUAL;
COUNT(1)
1
SELECT SUM( (SELECT AVG( (SELECT t1.a FROM t2) ) FROM DUAL) ) FROM t1;
ERROR HY000: Invalid use of group function
SELECT 
SUM( (SELECT AVG( (SELECT COUNT(*) FROM t1 t HAVING t1.a < 12) ) FROM t2) )
FROM t1;
ERROR HY000: Invalid use of group function
SELECT t1.a as XXA, 
SUM( (SELECT AVG( (SELECT COUNT(*) FROM t1 t HAVING XXA < 12) ) FROM t2) )
FROM t1;
ERROR HY000: Invalid use of group function
DROP TABLE t1,t2;
CREATE TABLE t1 (a int, b int, KEY (a));
INSERT INTO t1 VALUES (1,1),(2,1);
EXPLAIN SELECT 1 FROM t1 WHERE a = (SELECT COUNT(*) FROM t1 GROUP BY b);
id	select_type	table	type	possible_keys	key	key_len	ref	rows	Extra
1	PRIMARY	t1	ref	a	a	5	const	1	Using where; Using index
2	SUBQUERY	t1	ALL	NULL	NULL	NULL	NULL	2	Using temporary; Using filesort
DROP TABLE t1;
CREATE TABLE t1 (id int NOT NULL, st CHAR(2), INDEX idx(id));
INSERT INTO t1 VALUES
(3,'FL'), (2,'GA'), (4,'FL'), (1,'GA'), (5,'NY'), (7,'FL'), (6,'NY');
CREATE TABLE t2 (id int NOT NULL, INDEX idx(id));
INSERT INTO t2 VALUES (7), (5), (1), (3);
SELECT id, st FROM t1 
WHERE st IN ('GA','FL') AND EXISTS(SELECT 1 FROM t2 WHERE t2.id=t1.id);
id	st
3	FL
1	GA
7	FL
SELECT id, st FROM t1 
WHERE st IN ('GA','FL') AND EXISTS(SELECT 1 FROM t2 WHERE t2.id=t1.id)
GROUP BY id;
id	st
1	GA
3	FL
7	FL
SELECT id, st FROM t1 
WHERE st IN ('GA','FL') AND NOT EXISTS(SELECT 1 FROM t2 WHERE t2.id=t1.id);
id	st
2	GA
4	FL
SELECT id, st FROM t1 
WHERE st IN ('GA','FL') AND NOT EXISTS(SELECT 1 FROM t2 WHERE t2.id=t1.id)
GROUP BY id;
id	st
2	GA
4	FL
DROP TABLE t1,t2;
CREATE TABLE t1 (a int);
INSERT INTO t1 VALUES (1), (2);
EXPLAIN EXTENDED
SELECT * FROM (SELECT count(*) FROM t1 GROUP BY a) as res;
id	select_type	table	type	possible_keys	key	key_len	ref	rows	filtered	Extra
1	PRIMARY	<derived2>	ALL	NULL	NULL	NULL	NULL	2	100.00	
2	DERIVED	t1	ALL	NULL	NULL	NULL	NULL	2	100.00	Using temporary; Using filesort
Warnings:
Note	1003	select `res`.`count(*)` AS `count(*)` from (select count(0) AS `count(*)` from `test`.`t1` group by `test`.`t1`.`a`) `res`
DROP TABLE t1;
CREATE TABLE t1 (
a varchar(255) default NULL,
b timestamp NOT NULL default CURRENT_TIMESTAMP on update CURRENT_TIMESTAMP,
INDEX idx(a,b)
);
CREATE TABLE t2 (
a varchar(255) default NULL
);
INSERT INTO t1 VALUES ('abcdefghijk','2007-05-07 06:00:24');
INSERT INTO t1 SELECT * FROM t1;
INSERT INTO t1 SELECT * FROM t1;
INSERT INTO t1 SELECT * FROM t1;
INSERT INTO t1 SELECT * FROM t1;
INSERT INTO t1 SELECT * FROM t1;
INSERT INTO t1 SELECT * FROM t1;
INSERT INTO t1 SELECT * FROM t1;
INSERT INTO t1 SELECT * FROM t1;
INSERT INTO `t1` VALUES ('asdf','2007-02-08 01:11:26');
INSERT INTO `t2` VALUES ('abcdefghijk');
INSERT INTO `t2` VALUES ('asdf');
SET session sort_buffer_size=8192;
SELECT (SELECT 1 FROM  t1 WHERE t1.a=t2.a ORDER BY t1.b LIMIT 1) AS d1 FROM t2;
d1
1
1
DROP TABLE t1,t2;
CREATE TABLE t1 (a INTEGER, b INTEGER);
CREATE TABLE t2 (x INTEGER);
INSERT INTO t1 VALUES (1,11), (2,22), (2,22);
INSERT INTO t2 VALUES (1), (2);
SELECT a, COUNT(b), (SELECT COUNT(b) FROM t2) FROM t1 GROUP BY a;
ERROR 21000: Subquery returns more than 1 row
SELECT a, COUNT(b), (SELECT COUNT(b)+0 FROM t2) FROM t1 GROUP BY a;
ERROR 21000: Subquery returns more than 1 row
SELECT (SELECT SUM(t1.a)/AVG(t2.x) FROM t2) FROM t1;
(SELECT SUM(t1.a)/AVG(t2.x) FROM t2)
3.3333
DROP TABLE t1,t2;
CREATE TABLE t1 (a INT, b INT);
INSERT INTO t1 VALUES (1, 2), (1,3), (1,4), (2,1), (2,2);
SELECT a1.a, COUNT(*) FROM t1 a1 WHERE a1.a = 1
AND EXISTS( SELECT a2.a FROM t1 a2 WHERE a2.a = a1.a)
GROUP BY a1.a;
a	COUNT(*)
1	3
DROP TABLE t1;
CREATE TABLE t1 (a INT);
CREATE TABLE t2 (a INT);
INSERT INTO t1 VALUES (1),(2);
INSERT INTO t2 VALUES (1),(2);
SELECT (SELECT SUM(t1.a) FROM t2 WHERE a=0) FROM t1;
(SELECT SUM(t1.a) FROM t2 WHERE a=0)
NULL
SELECT (SELECT SUM(t1.a) FROM t2 WHERE a!=0) FROM t1;
ERROR 21000: Subquery returns more than 1 row
SELECT (SELECT SUM(t1.a) FROM t2 WHERE a=1) FROM t1;
(SELECT SUM(t1.a) FROM t2 WHERE a=1)
3
DROP TABLE t1,t2;
CREATE TABLE t1 (a1 INT, a2 INT);
CREATE TABLE t2 (b1 INT, b2 INT);
INSERT INTO t1 VALUES (100, 200);
INSERT INTO t1 VALUES (101, 201);
INSERT INTO t2 VALUES (101, 201);
INSERT INTO t2 VALUES (103, 203);
SELECT ((a1,a2) IN (SELECT * FROM t2 WHERE b2 > 0)) IS NULL FROM t1;
((a1,a2) IN (SELECT * FROM t2 WHERE b2 > 0)) IS NULL
0
0
DROP TABLE t1, t2;
CREATE TABLE t1 (s1 BINARY(5), s2 VARBINARY(5));
INSERT INTO t1 VALUES (0x41,0x41), (0x42,0x42), (0x43,0x43);
SELECT s1, s2 FROM t1 WHERE s2 IN (SELECT s1 FROM t1);
s1	s2
SELECT s1, s2 FROM t1 WHERE (s2, 10) IN (SELECT s1, 10 FROM t1);
s1	s2
CREATE INDEX I1 ON t1 (s1);
CREATE INDEX I2 ON t1 (s2);
SELECT s1, s2 FROM t1 WHERE s2 IN (SELECT s1 FROM t1);
s1	s2
SELECT s1, s2 FROM t1 WHERE (s2, 10) IN (SELECT s1, 10 FROM t1);
s1	s2
TRUNCATE t1;
INSERT INTO t1 VALUES (0x41,0x41);
SELECT * FROM t1 WHERE s1 = (SELECT s2 FROM t1);
s1	s2
DROP TABLE t1;
CREATE TABLE t1 (a1 VARBINARY(2) NOT NULL DEFAULT '0', PRIMARY KEY (a1));
CREATE TABLE t2 (a2 BINARY(2) default '0', INDEX (a2));
CREATE TABLE t3 (a3 BINARY(2) default '0');
INSERT INTO t1 VALUES (1),(2),(3),(4);
INSERT INTO t2 VALUES (1),(2),(3);
INSERT INTO t3 VALUES (1),(2),(3);
SELECT LEFT(t2.a2, 1) FROM t2,t3 WHERE t3.a3=t2.a2;
LEFT(t2.a2, 1)
1
2
3
SELECT t1.a1, t1.a1 in (SELECT t2.a2 FROM t2,t3 WHERE t3.a3=t2.a2) FROM t1;
a1	t1.a1 in (SELECT t2.a2 FROM t2,t3 WHERE t3.a3=t2.a2)
1	0
2	0
3	0
4	0
DROP TABLE t1,t2,t3;
CREATE TABLE t1 (a1 BINARY(3) PRIMARY KEY, b1 VARBINARY(3));
CREATE TABLE t2 (a2 VARBINARY(3) PRIMARY KEY);
CREATE TABLE t3 (a3 VARBINARY(3) PRIMARY KEY);
INSERT INTO t1 VALUES (1,10), (2,20), (3,30), (4,40);
INSERT INTO t2 VALUES (2), (3), (4), (5);
INSERT INTO t3 VALUES (10), (20), (30);
SELECT LEFT(t1.a1,1) FROM t1,t3 WHERE t1.b1=t3.a3;
LEFT(t1.a1,1)
1
2
3
SELECT a2 FROM t2 WHERE t2.a2 IN (SELECT t1.a1 FROM t1,t3 WHERE t1.b1=t3.a3);
a2
DROP TABLE t1, t2, t3;
CREATE TABLE t1 (a CHAR(1), b VARCHAR(10));
INSERT INTO t1 VALUES ('a', 'aa');
INSERT INTO t1 VALUES ('a', 'aaa');
SELECT a,b FROM t1 WHERE b IN (SELECT a FROM t1);
a	b
CREATE INDEX I1 ON t1 (a);
CREATE INDEX I2 ON t1 (b);
EXPLAIN SELECT a,b FROM t1 WHERE b IN (SELECT a FROM t1);
id	select_type	table	type	possible_keys	key	key_len	ref	rows	Extra
1	PRIMARY	t1	index	I1	I1	2	NULL	2	Using where; Using index; LooseScan
1	PRIMARY	t1	ref	I2	I2	13	test.t1.a	1	Using where
SELECT a,b FROM t1 WHERE b IN (SELECT a FROM t1);
a	b
CREATE TABLE t2 (a VARCHAR(1), b VARCHAR(10));
INSERT INTO t2 SELECT * FROM t1;
CREATE INDEX I1 ON t2 (a);
CREATE INDEX I2 ON t2 (b);
EXPLAIN SELECT a,b FROM t2 WHERE b IN (SELECT a FROM t2);
id	select_type	table	type	possible_keys	key	key_len	ref	rows	Extra
1	PRIMARY	t2	index	I1	I1	4	NULL	2	Using where; Using index; LooseScan
1	PRIMARY	t2	ref	I2	I2	13	test.t2.a	1	Using where
SELECT a,b FROM t2 WHERE b IN (SELECT a FROM t2);
a	b
EXPLAIN
SELECT a,b FROM t1 WHERE b IN (SELECT a FROM t1 WHERE LENGTH(a)<500);
id	select_type	table	type	possible_keys	key	key_len	ref	rows	Extra
1	PRIMARY	t1	index	I1	I1	2	NULL	2	Using where; Using index; LooseScan
1	PRIMARY	t1	ref	I2	I2	13	test.t1.a	1	Using where
SELECT a,b FROM t1 WHERE b IN (SELECT a FROM t1 WHERE LENGTH(a)<500);
a	b
DROP TABLE t1,t2;
CREATE TABLE t1(a INT, b INT);
INSERT INTO t1 VALUES (1,1), (1,2), (2,3), (2,4);
EXPLAIN 
SELECT a AS out_a, MIN(b) FROM t1
WHERE b > (SELECT MIN(b) FROM t1 WHERE a = out_a)
GROUP BY a;
ERROR 42S22: Unknown column 'out_a' in 'where clause'
SELECT a AS out_a, MIN(b) FROM t1
WHERE b > (SELECT MIN(b) FROM t1 WHERE a = out_a)
GROUP BY a;
ERROR 42S22: Unknown column 'out_a' in 'where clause'
EXPLAIN 
SELECT a AS out_a, MIN(b) FROM t1 t1_outer
WHERE b > (SELECT MIN(b) FROM t1 WHERE a = t1_outer.a)
GROUP BY a;
id	select_type	table	type	possible_keys	key	key_len	ref	rows	Extra
1	PRIMARY	t1_outer	ALL	NULL	NULL	NULL	NULL	4	Using where; Using temporary; Using filesort
2	DEPENDENT SUBQUERY	t1	ALL	NULL	NULL	NULL	NULL	4	Using where
SELECT a AS out_a, MIN(b) FROM t1 t1_outer
WHERE b > (SELECT MIN(b) FROM t1 WHERE a = t1_outer.a)
GROUP BY a;
out_a	MIN(b)
1	2
2	4
DROP TABLE t1;
CREATE TABLE t1 (a INT);
CREATE TABLE t2 (a INT);
INSERT INTO t1 VALUES (1),(2);
INSERT INTO t2 VALUES (1),(2);
SELECT 2 FROM t1 WHERE EXISTS ((SELECT 1 FROM t2 WHERE t1.a=t2.a));
2
2
2
EXPLAIN EXTENDED
SELECT 2 FROM t1 WHERE EXISTS ((SELECT 1 FROM t2 WHERE t1.a=t2.a));
id	select_type	table	type	possible_keys	key	key_len	ref	rows	filtered	Extra
1	PRIMARY	t1	ALL	NULL	NULL	NULL	NULL	2	100.00	Using where
2	DEPENDENT SUBQUERY	t2	ALL	NULL	NULL	NULL	NULL	2	100.00	Using where
Warnings:
Note	1276	Field or reference 'test.t1.a' of SELECT #2 was resolved in SELECT #1
Note	1003	select 2 AS `2` from `test`.`t1` where <expr_cache><`test`.`t1`.`a`>(exists(select 1 from `test`.`t2` where (`test`.`t1`.`a` = `test`.`t2`.`a`)))
EXPLAIN EXTENDED
SELECT 2 FROM t1 WHERE EXISTS ((SELECT 1 FROM t2 WHERE t1.a=t2.a) UNION 
(SELECT 1 FROM t2 WHERE t1.a = t2.a));
ERROR 42000: You have an error in your SQL syntax; check the manual that corresponds to your MySQL server version for the right syntax to use near 'UNION 
(SELECT 1 FROM t2 WHERE t1.a = t2.a))' at line 2
DROP TABLE t1,t2;
create table t1(f11 int, f12 int);
create table t2(f21 int unsigned not null, f22 int, f23 varchar(10));
insert into t1 values(1,1),(2,2), (3, 3);
set session sort_buffer_size= 33*1024;
select count(*) from t1 where f12 = 
(select f22 from t2 where f22 = f12 order by f21 desc, f22, f23 limit 1);
count(*)
3
drop table t1,t2;
End of 5.0 tests.
CREATE TABLE t1 (a int, b int);
INSERT INTO t1 VALUES (2,22),(1,11),(2,22);
SELECT a FROM t1 WHERE (SELECT COUNT(b) FROM DUAL) > 0 GROUP BY a;
a
1
2
SELECT a FROM t1 WHERE (SELECT COUNT(b) FROM DUAL) > 1 GROUP BY a;
a
SELECT a FROM t1 t0
WHERE (SELECT COUNT(t0.b) FROM t1 t WHERE t.b>20) GROUP BY a;
a
1
2
SET @@sql_mode='ansi';
SELECT a FROM t1 WHERE (SELECT COUNT(b) FROM DUAL) > 0 GROUP BY a;
ERROR HY000: Invalid use of group function
SELECT a FROM t1 WHERE (SELECT COUNT(b) FROM DUAL) > 1 GROUP BY a;
ERROR HY000: Invalid use of group function
SELECT a FROM t1 t0
WHERE (SELECT COUNT(t0.b) FROM t1 t WHERE t.b>20) GROUP BY a;
ERROR HY000: Invalid use of group function
SET @@sql_mode=default;
DROP TABLE t1;
CREATE TABLE t1 (s1 char(1));
INSERT INTO t1 VALUES ('a');
SELECT * FROM t1 WHERE _utf8'a' = ANY (SELECT s1 FROM t1);
s1
a
DROP TABLE t1;<|MERGE_RESOLUTION|>--- conflicted
+++ resolved
@@ -2829,12 +2829,7 @@
 explain extended SELECT one,two from t1 where ROW(one,two) IN (SELECT one,two FROM t2 WHERE flag = 'N');
 id	select_type	table	type	possible_keys	key	key_len	ref	rows	filtered	Extra
 1	PRIMARY	t1	ALL	NULL	NULL	NULL	NULL	8	100.00	
-<<<<<<< HEAD
 1	PRIMARY	t2	ALL	NULL	NULL	NULL	NULL	9	100.00	Using where; FirstMatch(t1)
-=======
-1	PRIMARY	<subquery2>	eq_ref	distinct_key	distinct_key	10	func,func	1	100.00	
-2	SUBQUERY	t2	ALL	NULL	NULL	NULL	NULL	9	100.00	Using where
->>>>>>> f34b4218
 Warnings:
 Note	1003	select `test`.`t1`.`one` AS `one`,`test`.`t1`.`two` AS `two` from `test`.`t1` semi join (`test`.`t2`) where ((`test`.`t2`.`two` = `test`.`t1`.`two`) and (`test`.`t2`.`one` = `test`.`t1`.`one`) and (`test`.`t2`.`flag` = 'N'))
 explain extended SELECT one,two,ROW(one,two) IN (SELECT one,two FROM t2 WHERE flag = '0' group by one,two) as 'test' from t1;
@@ -3426,12 +3421,7 @@
 SELECT * FROM t1 WHERE (a,b) = ANY (SELECT a, max(b) FROM t1 GROUP BY a);
 id	select_type	table	type	possible_keys	key	key_len	ref	rows	Extra
 1	PRIMARY	t1	ALL	NULL	NULL	NULL	NULL	9	Using where
-<<<<<<< HEAD
 2	DEPENDENT SUBQUERY	t1	ALL	NULL	NULL	NULL	NULL	9	Using temporary
-=======
-1	PRIMARY	<subquery2>	eq_ref	distinct_key	distinct_key	23	test.t1.a,test.t1.b	1	
-2	SUBQUERY	t1	ALL	NULL	NULL	NULL	NULL	9	Using temporary; Using filesort
->>>>>>> f34b4218
 ALTER TABLE t1 ADD INDEX(a);
 SELECT * FROM t1 WHERE (a,b) = ANY (SELECT a, max(b) FROM t1 GROUP BY a);
 a	b
@@ -3441,14 +3431,8 @@
 EXPLAIN
 SELECT * FROM t1 WHERE (a,b) = ANY (SELECT a, max(b) FROM t1 GROUP BY a);
 id	select_type	table	type	possible_keys	key	key_len	ref	rows	Extra
-<<<<<<< HEAD
-1	PRIMARY	t1	ALL	NULL	NULL	NULL	NULL	9	Using where
+1	PRIMARY	<subquery2>	ALL	distinct_key	NULL	NULL	NULL	9	Using where
 2	DEPENDENT SUBQUERY	t1	index	NULL	a	8	NULL	1	
-=======
-1	PRIMARY	<subquery2>	ALL	distinct_key	NULL	NULL	NULL	9	Using where
-1	PRIMARY	t1	ref	a	a	8	<subquery2>.a	1	Using where
-2	SUBQUERY	t1	ALL	NULL	NULL	NULL	NULL	9	Using temporary; Using filesort
->>>>>>> f34b4218
 DROP TABLE t1;
 create table t1( f1 int,f2 int);
 insert into t1 values (1,1),(2,2);
