--- conflicted
+++ resolved
@@ -76,20 +76,10 @@
 wsrep_get_apply_format(THD* thd)
 {
   if (thd->wsrep_apply_format)
-<<<<<<< HEAD
-      return (Format_description_log_event*) thd->wsrep_apply_format;
-  /* TODO: mariadb does not support rli->get_rli_description_event()
-   * => look for alternative way to remember last FDE in replication
-   */
-  //return thd->wsrep_rli->get_rli_description_event();
-  thd->wsrep_apply_format = new Format_description_log_event(4);
-  return (Format_description_log_event*) thd->wsrep_apply_format;
-=======
   {
     return (Format_description_log_event*) thd->wsrep_apply_format;
   }
-  return thd->wsrep_rli->relay_log.description_event_for_exec;
->>>>>>> d7445ea6
+  return thd->wsrep_rgi->rli->relay_log.description_event_for_exec;
 }
 
 static wsrep_cb_status_t wsrep_apply_events(THD*        thd,
@@ -123,10 +113,6 @@
   while(buf_len)
   {
     int exec_res;
-<<<<<<< HEAD
-=======
-    int error = 0;
->>>>>>> d7445ea6
     Log_event* ev= wsrep_read_log_event(&buf, &buf_len,
                                         wsrep_get_apply_format(thd));
 
@@ -144,7 +130,6 @@
     case FORMAT_DESCRIPTION_EVENT:
       wsrep_set_apply_format(thd, (Format_description_log_event*)ev);
       continue;
-<<<<<<< HEAD
 #ifdef GTID_SUPPORT
     case GTID_LOG_EVENT:
     {
@@ -157,14 +142,6 @@
       }
     }
 #endif /* GTID_SUPPORT */
-=======
-    case WRITE_ROWS_EVENT:
-    case UPDATE_ROWS_EVENT:
-    case DELETE_ROWS_EVENT:
-      DBUG_ASSERT(buf_len != 0 ||
-                  ((Rows_log_event*)ev)->get_flags(Rows_log_event::STMT_END_F));
-      break;
->>>>>>> d7445ea6
     default:
       break;
     }
