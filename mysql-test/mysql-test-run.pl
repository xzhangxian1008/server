--- conflicted
+++ resolved
@@ -3036,22 +3036,13 @@
 
   mtr_report_test_failed($tinfo, $path_current_testlog);
 
-<<<<<<< HEAD
   # Stop all servers that are known to be running
   stop_all_servers();
 
   # Collect and clean files
-  after_test_failure($tinfo->{'name'});
+  after_failure($tinfo);
 
   mtr_report("Resuming tests...\n");
-=======
-    after_failure($tinfo);
-    mtr_report("Resuming tests...\n");
-    return;
-  }
-  mtr_error("Test '$tinfo->{'name'}' failed.",
-	    "To continue, re-run with '--force'");
->>>>>>> 99ee0572
 }
 
 
