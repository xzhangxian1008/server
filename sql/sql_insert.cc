--- conflicted
+++ resolved
@@ -1,9 +1,5 @@
 /*
-<<<<<<< HEAD
-   Copyright (c) 2000, 2014, Oracle and/or its affiliates. All rights reserved.
-=======
    Copyright (c) 2000, 2015, Oracle and/or its affiliates. All rights reserved.
->>>>>>> f3dce250
 
    This program is free software; you can redistribute it and/or modify
    it under the terms of the GNU General Public License as published by
@@ -3672,11 +3668,6 @@
   /* Add selected items to field list */
   List_iterator_fast<Item> it(*items);
   Item *item;
-<<<<<<< HEAD
-  Field *tmp_field;
-=======
-  bool not_used;
->>>>>>> f3dce250
   DBUG_ENTER("create_table_from_items");
 
   tmp_table.alias= 0;
@@ -3699,13 +3690,14 @@
       if (item->result_type() != STRING_RESULT)
         tmp_table_field= item->tmp_table_field(&tmp_table);
       else
-        tmp_table_field= item->tmp_table_field_from_field_type(&tmp_table, 0);
+        tmp_table_field= item->tmp_table_field_from_field_type(&tmp_table,
+                                                               false);
     }
     else
     {
-      Field *from_field, *default_field;
+      Field *from_field, * default_field;
       tmp_table_field= create_tmp_field(thd, &tmp_table, item, item->type(),
-                              (Item ***) 0, &from_field, &default_field,
+                              (Item ***) NULL, &from_field, &default_field,
                               0, 0, 0, 0, 0);
     }
 
