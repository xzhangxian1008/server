/*****************************************************************************

Copyright (c) 2005, 2019, Oracle and/or its affiliates. All Rights Reserved.
Copyright (c) 2013, 2020, MariaDB Corporation.

This program is free software; you can redistribute it and/or modify it under
the terms of the GNU General Public License as published by the Free Software
Foundation; version 2 of the License.

This program is distributed in the hope that it will be useful, but WITHOUT
ANY WARRANTY; without even the implied warranty of MERCHANTABILITY or FITNESS
FOR A PARTICULAR PURPOSE. See the GNU General Public License for more details.

You should have received a copy of the GNU General Public License along with
this program; if not, write to the Free Software Foundation, Inc.,
51 Franklin Street, Fifth Floor, Boston, MA 02110-1335 USA

*****************************************************************************/

/**************************************************//**
@file handler/handler0alter.cc
Smart ALTER TABLE
*******************************************************/

/* Include necessary SQL headers */
#include "univ.i"
#include <debug_sync.h>
#include <log.h>
#include <sql_lex.h>
#include <sql_class.h>
#include <sql_table.h>
#include <mysql/plugin.h>

/* Include necessary InnoDB headers */
#include "btr0sea.h"
#include "dict0crea.h"
#include "dict0dict.h"
#include "dict0priv.h"
#include "dict0stats.h"
#include "dict0stats_bg.h"
#include "log0log.h"
#include "rem0types.h"
#include "row0log.h"
#include "row0merge.h"
#include "row0ins.h"
#include "row0row.h"
#include "row0upd.h"
#include "trx0trx.h"
#include "handler0alter.h"
#include "srv0mon.h"
#include "srv0srv.h"
#include "fts0priv.h"
#include "fts0plugin.h"
#include "pars0pars.h"
#include "row0sel.h"
#include "ha_innodb.h"
#include "ut0stage.h"
#include "span.h"

using st_::span;
/** File format constraint for ALTER TABLE */
extern ulong innodb_instant_alter_column_allowed;

static const char *MSG_UNSUPPORTED_ALTER_ONLINE_ON_VIRTUAL_COLUMN=
			"INPLACE ADD or DROP of virtual columns cannot be "
			"combined with other ALTER TABLE actions";

/** Operations for creating secondary indexes (no rebuild needed) */
static const alter_table_operations INNOBASE_ONLINE_CREATE
	= ALTER_ADD_NON_UNIQUE_NON_PRIM_INDEX
	| ALTER_ADD_UNIQUE_INDEX;

/** Operations that require filling in default values for columns */
static const alter_table_operations INNOBASE_DEFAULTS
	= ALTER_COLUMN_NOT_NULLABLE
	| ALTER_ADD_STORED_BASE_COLUMN;


/** Operations that require knowledge about row_start, row_end values */
static const alter_table_operations INNOBASE_ALTER_VERSIONED_REBUILD
	= ALTER_ADD_SYSTEM_VERSIONING
	| ALTER_DROP_SYSTEM_VERSIONING;

/** Operations for rebuilding a table in place */
static const alter_table_operations INNOBASE_ALTER_REBUILD
	= ALTER_ADD_PK_INDEX
	| ALTER_DROP_PK_INDEX
	| ALTER_OPTIONS
	/* ALTER_OPTIONS needs to check alter_options_need_rebuild() */
	| ALTER_COLUMN_NULLABLE
	| INNOBASE_DEFAULTS
	| ALTER_STORED_COLUMN_ORDER
	| ALTER_DROP_STORED_COLUMN
	| ALTER_RECREATE_TABLE
	/*
	| ALTER_STORED_COLUMN_TYPE
	*/
	| INNOBASE_ALTER_VERSIONED_REBUILD
	;

/** Operations that require changes to data */
static const alter_table_operations INNOBASE_ALTER_DATA
	= INNOBASE_ONLINE_CREATE | INNOBASE_ALTER_REBUILD;

/** Operations for altering a table that InnoDB does not care about */
static const alter_table_operations INNOBASE_INPLACE_IGNORE
	= ALTER_COLUMN_DEFAULT
	| ALTER_PARTITIONED
	| ALTER_COLUMN_COLUMN_FORMAT
	| ALTER_COLUMN_STORAGE_TYPE
	| ALTER_CONVERT_TO
	| ALTER_VIRTUAL_GCOL_EXPR
	| ALTER_DROP_CHECK_CONSTRAINT
	| ALTER_RENAME
	| ALTER_COLUMN_INDEX_LENGTH
	| ALTER_CHANGE_INDEX_COMMENT;

/** Operations on foreign key definitions (changing the schema only) */
static const alter_table_operations INNOBASE_FOREIGN_OPERATIONS
	= ALTER_DROP_FOREIGN_KEY
	| ALTER_ADD_FOREIGN_KEY;

/** Operations that InnoDB cares about and can perform without creating data */
static const alter_table_operations INNOBASE_ALTER_NOCREATE
	= ALTER_DROP_NON_UNIQUE_NON_PRIM_INDEX
	| ALTER_DROP_UNIQUE_INDEX;

/** Operations that InnoDB cares about and can perform without validation */
static const alter_table_operations INNOBASE_ALTER_NOVALIDATE
	= INNOBASE_ALTER_NOCREATE
	| ALTER_VIRTUAL_COLUMN_ORDER
	| ALTER_COLUMN_NAME
	| INNOBASE_FOREIGN_OPERATIONS
	| ALTER_COLUMN_UNVERSIONED
	| ALTER_DROP_VIRTUAL_COLUMN;

/** Operations that InnoDB cares about and can perform without rebuild */
static const alter_table_operations INNOBASE_ALTER_NOREBUILD
	= INNOBASE_ONLINE_CREATE
	| INNOBASE_ALTER_NOCREATE;

/** Operations that can be performed instantly, without inplace_alter_table() */
static const alter_table_operations INNOBASE_ALTER_INSTANT
	= ALTER_VIRTUAL_COLUMN_ORDER
	| ALTER_COLUMN_NAME
	| ALTER_ADD_VIRTUAL_COLUMN
	| INNOBASE_FOREIGN_OPERATIONS
	| ALTER_COLUMN_TYPE_CHANGE_BY_ENGINE
	| ALTER_COLUMN_UNVERSIONED
	| ALTER_RENAME_INDEX
	| ALTER_DROP_VIRTUAL_COLUMN;

/** Initialize instant->field_map.
@param[in]	table	table definition to copy from */
inline void dict_table_t::init_instant(const dict_table_t& table)
{
	const dict_index_t& oindex __attribute__((unused))= *table.indexes.start;
	dict_index_t& index = *indexes.start;
	const unsigned u = index.first_user_field();
	DBUG_ASSERT(u == oindex.first_user_field());
	DBUG_ASSERT(index.n_fields >= oindex.n_fields);

	field_map_element_t* field_map_it = static_cast<field_map_element_t*>(
		mem_heap_zalloc(heap, (index.n_fields - u)
				* sizeof *field_map_it));
	instant->field_map = field_map_it;

	ut_d(unsigned n_drop = 0);
	ut_d(unsigned n_nullable = 0);
	for (unsigned i = u; i < index.n_fields; i++) {
		auto& f = index.fields[i];
		ut_d(n_nullable += f.col->is_nullable());

		if (!f.col->is_dropped()) {
			(*field_map_it++).set_ind(f.col->ind);
			continue;
		}

		auto fixed_len = dict_col_get_fixed_size(
			f.col, not_redundant());
		field_map_it->set_dropped();
		if (!f.col->is_nullable()) {
			field_map_it->set_not_null();
		}
		field_map_it->set_ind(fixed_len
				      ? uint16_t(fixed_len + 1)
				      : DATA_BIG_COL(f.col));
		field_map_it++;
		ut_ad(f.col >= table.instant->dropped);
		ut_ad(f.col < table.instant->dropped
		      + table.instant->n_dropped);
		ut_d(n_drop++);
		size_t d = f.col - table.instant->dropped;
		ut_ad(f.col == &table.instant->dropped[d]);
		ut_ad(d <= instant->n_dropped);
		f.col = &instant->dropped[d];
	}
	ut_ad(n_drop == n_dropped());
	ut_ad(field_map_it == &instant->field_map[index.n_fields - u]);
	ut_ad(index.n_nullable == n_nullable);
}

/** Set is_instant() before instant_column().
@param[in]	old		previous table definition
@param[in]	col_map		map from old.cols[] and old.v_cols[] to this
@param[out]	first_alter_pos	0, or 1 + first changed column position */
inline void dict_table_t::prepare_instant(const dict_table_t& old,
					  const ulint* col_map,
					  unsigned& first_alter_pos)
{
	DBUG_ASSERT(!is_instant());
	DBUG_ASSERT(n_dropped() == 0);
	DBUG_ASSERT(old.n_cols == old.n_def);
	DBUG_ASSERT(n_cols == n_def);
	DBUG_ASSERT(old.supports_instant());
	DBUG_ASSERT(not_redundant() == old.not_redundant());
	DBUG_ASSERT(DICT_TF_HAS_ATOMIC_BLOBS(flags)
		    == DICT_TF_HAS_ATOMIC_BLOBS(old.flags));
	DBUG_ASSERT(!persistent_autoinc
		    || persistent_autoinc == old.persistent_autoinc);
	/* supports_instant() does not necessarily hold here,
	in case ROW_FORMAT=COMPRESSED according to the
	MariaDB data dictionary, and ALTER_OPTIONS was not set.
	If that is the case, the instant ALTER TABLE would keep
	the InnoDB table in its current format. */

	const dict_index_t& oindex = *old.indexes.start;
	dict_index_t& index = *indexes.start;
	first_alter_pos = 0;

	for (unsigned i = 0; i + DATA_N_SYS_COLS < old.n_cols; i++) {
		if (col_map[i] != i) {
			first_alter_pos = 1 + i;
			goto add_metadata;
		}
	}

	if (!old.instant) {
		/* Columns were not dropped or reordered.
		Therefore columns must have been added at the end,
		or modified instantly in place. */
		DBUG_ASSERT(index.n_fields >= oindex.n_fields);
		DBUG_ASSERT(index.n_fields > oindex.n_fields
			    || !not_redundant());
#ifdef UNIV_DEBUG
		if (index.n_fields == oindex.n_fields) {
			ut_ad(!not_redundant());
			for (unsigned i = index.n_fields; i--; ) {
				ut_ad(index.fields[i].col->same_format(
					      *oindex.fields[i].col));
			}
		}
#endif
set_core_fields:
		index.n_core_fields = oindex.n_core_fields;
		index.n_core_null_bytes = oindex.n_core_null_bytes;
	} else {
add_metadata:
		const unsigned n_old_drop = old.n_dropped();
		unsigned n_drop = n_old_drop;
		for (unsigned i = old.n_cols; i--; ) {
			if (col_map[i] == ULINT_UNDEFINED) {
				DBUG_ASSERT(i + DATA_N_SYS_COLS
					    < uint(old.n_cols));
				n_drop++;
			}
		}

		instant = new (mem_heap_alloc(heap, sizeof(dict_instant_t)))
			dict_instant_t();
		instant->n_dropped = n_drop;
		if (n_drop) {
			instant->dropped
				= static_cast<dict_col_t*>(
					mem_heap_alloc(heap, n_drop
						       * sizeof(dict_col_t)));
			if (n_old_drop) {
				memcpy(instant->dropped, old.instant->dropped,
				       n_old_drop * sizeof(dict_col_t));
			}
		} else {
			instant->dropped = NULL;
		}

		for (unsigned i = 0, d = n_old_drop; i < old.n_cols; i++) {
			if (col_map[i] == ULINT_UNDEFINED) {
				(new (&instant->dropped[d++])
				 dict_col_t(old.cols[i]))->set_dropped();
			}
		}
#ifndef DBUG_OFF
		for (unsigned i = 0; i < n_drop; i++) {
			DBUG_ASSERT(instant->dropped[i].is_dropped());
		}
#endif
		const unsigned n_fields = index.n_fields + n_dropped();

		DBUG_ASSERT(n_fields >= oindex.n_fields);
		dict_field_t* fields = static_cast<dict_field_t*>(
			mem_heap_zalloc(heap, n_fields * sizeof *fields));
		unsigned i = 0, j = 0, n_nullable = 0;
		ut_d(uint core_null = 0);
		for (; i < oindex.n_fields; i++) {
			DBUG_ASSERT(j <= i);
			dict_field_t&f = fields[i] = oindex.fields[i];
			if (f.col->is_dropped()) {
				/* The column has been instantly
				dropped earlier. */
				DBUG_ASSERT(f.col >= old.instant->dropped);
				{
					size_t d = f.col
						- old.instant->dropped;
					DBUG_ASSERT(d < n_old_drop);
					DBUG_ASSERT(&old.instant->dropped[d]
						    == f.col);
					DBUG_ASSERT(!f.name);
					f.col = instant->dropped + d;
				}
				if (f.col->is_nullable()) {
found_nullable:
					n_nullable++;
					ut_d(core_null
					     += i < oindex.n_core_fields);
				}
				continue;
			}

			const ulint col_ind = col_map[f.col->ind];
			if (col_ind != ULINT_UNDEFINED) {
				if (index.fields[j].col->ind != col_ind) {
					/* The fields for instantly
					added columns must be placed
					last in the clustered index.
					Keep pre-existing fields in
					the same position. */
					uint k;
					for (k = j + 1; k < index.n_fields;
					     k++) {
						if (index.fields[k].col->ind
						    == col_ind) {
							goto found_j;
						}
					}
					DBUG_ASSERT("no such col" == 0);
found_j:
					std::swap(index.fields[j],
						  index.fields[k]);
				}
				DBUG_ASSERT(index.fields[j].col->ind
					    == col_ind);
				fields[i] = index.fields[j++];
				DBUG_ASSERT(!fields[i].col->is_dropped());
				DBUG_ASSERT(fields[i].name
					    == fields[i].col->name(*this));
				if (fields[i].col->is_nullable()) {
					goto found_nullable;
				}
				continue;
			}

			/* This column is being dropped. */
			unsigned d = n_old_drop;
			for (unsigned c = 0; c < f.col->ind; c++) {
				d += col_map[c] == ULINT_UNDEFINED;
			}
			DBUG_ASSERT(d < n_drop);
			f.col = &instant->dropped[d];
			f.name = NULL;
			if (f.col->is_nullable()) {
				goto found_nullable;
			}
		}
		/* The n_core_null_bytes only matters for
		ROW_FORMAT=COMPACT and ROW_FORMAT=DYNAMIC tables. */
		ut_ad(UT_BITS_IN_BYTES(core_null) == oindex.n_core_null_bytes
		      || !not_redundant());
		DBUG_ASSERT(i >= oindex.n_core_fields);
		DBUG_ASSERT(j <= i);
		DBUG_ASSERT(n_fields - (i - j) == index.n_fields);
		std::sort(index.fields + j, index.fields + index.n_fields,
			  [](const dict_field_t& a, const dict_field_t& b)
			  { return a.col->ind < b.col->ind; });
		for (; i < n_fields; i++) {
			fields[i] = index.fields[j++];
			n_nullable += fields[i].col->is_nullable();
			DBUG_ASSERT(!fields[i].col->is_dropped());
			DBUG_ASSERT(fields[i].name
				    == fields[i].col->name(*this));
		}
		DBUG_ASSERT(j == index.n_fields);
		index.n_fields = index.n_def = n_fields
			& dict_index_t::MAX_N_FIELDS;
		index.fields = fields;
		DBUG_ASSERT(n_nullable >= index.n_nullable);
		DBUG_ASSERT(n_nullable >= oindex.n_nullable);
		index.n_nullable = n_nullable & dict_index_t::MAX_N_FIELDS;
		goto set_core_fields;
	}

	DBUG_ASSERT(n_cols + n_dropped() >= old.n_cols + old.n_dropped());
	DBUG_ASSERT(n_dropped() >= old.n_dropped());
	DBUG_ASSERT(index.n_core_fields == oindex.n_core_fields);
	DBUG_ASSERT(index.n_core_null_bytes == oindex.n_core_null_bytes);
}

/** Adjust index metadata for instant ADD/DROP/reorder COLUMN.
@param[in]	clustered index definition after instant ALTER TABLE */
inline void dict_index_t::instant_add_field(const dict_index_t& instant)
{
	DBUG_ASSERT(is_primary());
	DBUG_ASSERT(instant.is_primary());
	DBUG_ASSERT(!has_virtual());
	DBUG_ASSERT(!instant.has_virtual());
	DBUG_ASSERT(instant.n_core_fields <= instant.n_fields);
	DBUG_ASSERT(n_def == n_fields);
	DBUG_ASSERT(instant.n_def == instant.n_fields);
	DBUG_ASSERT(type == instant.type);
	DBUG_ASSERT(trx_id_offset == instant.trx_id_offset);
	DBUG_ASSERT(n_user_defined_cols == instant.n_user_defined_cols);
	DBUG_ASSERT(n_uniq == instant.n_uniq);
	DBUG_ASSERT(instant.n_fields >= n_fields);
	DBUG_ASSERT(instant.n_nullable >= n_nullable);
	DBUG_ASSERT(instant.n_core_fields == n_core_fields);
	DBUG_ASSERT(instant.n_core_null_bytes == n_core_null_bytes);

	/* instant will have all fields (including ones for columns
	that have been or are being instantly dropped) in the same position
	as this index. Fields for any added columns are appended at the end. */
#ifndef DBUG_OFF
	for (unsigned i = 0; i < n_fields; i++) {
		DBUG_ASSERT(fields[i].same(instant.fields[i]));
		DBUG_ASSERT(instant.fields[i].col->same_format(*fields[i]
							       .col));
		/* Instant conversion from NULL to NOT NULL is not allowed. */
		DBUG_ASSERT(!fields[i].col->is_nullable()
			    || instant.fields[i].col->is_nullable());
		DBUG_ASSERT(fields[i].col->is_nullable()
			    == instant.fields[i].col->is_nullable()
			    || !table->not_redundant());
	}
#endif
	n_fields = instant.n_fields;
	n_def = instant.n_def;
	n_nullable = instant.n_nullable;
	fields = static_cast<dict_field_t*>(
		mem_heap_dup(heap, instant.fields, n_fields * sizeof *fields));

	ut_d(unsigned n_null = 0);
	ut_d(unsigned n_dropped = 0);

	for (unsigned i = 0; i < n_fields; i++) {
		const dict_col_t* icol = instant.fields[i].col;
		dict_field_t& f = fields[i];
		ut_d(n_null += icol->is_nullable());
		DBUG_ASSERT(!icol->is_virtual());
		if (icol->is_dropped()) {
			ut_d(n_dropped++);
			f.col->set_dropped();
			f.name = NULL;
		} else {
			f.col = &table->cols[icol - instant.table->cols];
			f.name = f.col->name(*table);
		}
	}

	ut_ad(n_null == n_nullable);
	ut_ad(n_dropped == instant.table->n_dropped());
}

/** Adjust table metadata for instant ADD/DROP/reorder COLUMN.
@param[in]	table	altered table (with dropped columns)
@param[in]	col_map	mapping from cols[] and v_cols[] to table
@return		whether the metadata record must be updated */
inline bool dict_table_t::instant_column(const dict_table_t& table,
					 const ulint* col_map)
{
	DBUG_ASSERT(!table.cached);
	DBUG_ASSERT(table.n_def == table.n_cols);
	DBUG_ASSERT(table.n_t_def == table.n_t_cols);
	DBUG_ASSERT(n_def == n_cols);
	DBUG_ASSERT(n_t_def == n_t_cols);
	DBUG_ASSERT(n_v_def == n_v_cols);
	DBUG_ASSERT(table.n_v_def == table.n_v_cols);
	DBUG_ASSERT(table.n_cols + table.n_dropped() >= n_cols + n_dropped());
	DBUG_ASSERT(!table.persistent_autoinc
		    || persistent_autoinc == table.persistent_autoinc);
	ut_ad(mutex_own(&dict_sys.mutex));

	{
		const char* end = table.col_names;
		for (unsigned i = table.n_cols; i--; ) end += strlen(end) + 1;

		col_names = static_cast<char*>(
			mem_heap_dup(heap, table.col_names,
				     ulint(end - table.col_names)));
	}
	const dict_col_t* const old_cols = cols;
	cols = static_cast<dict_col_t*>(mem_heap_dup(heap, table.cols,
						     table.n_cols
						     * sizeof *cols));

	/* Preserve the default values of previously instantly added
	columns, or copy the new default values to this->heap. */
	for (uint16_t i = 0; i < table.n_cols; i++) {
		dict_col_t& c = cols[i];

		if (const dict_col_t* o = find(old_cols, col_map, n_cols, i)) {
			c.def_val = o->def_val;
			DBUG_ASSERT(!((c.prtype ^ o->prtype)
				      & ~(DATA_NOT_NULL | DATA_VERSIONED
					  | CHAR_COLL_MASK << 16
					  | DATA_LONG_TRUE_VARCHAR)));
			DBUG_ASSERT(c.same_type(*o));
			DBUG_ASSERT(c.len >= o->len);

			if (o->vers_sys_start()) {
				ut_ad(o->ind == vers_start);
				vers_start = i & dict_index_t::MAX_N_FIELDS;
			} else if (o->vers_sys_end()) {
				ut_ad(o->ind == vers_end);
				vers_end = i & dict_index_t::MAX_N_FIELDS;
			}
			continue;
		}

		DBUG_ASSERT(c.is_added());
		if (c.def_val.len <= sizeof field_ref_zero
		    && (!c.def_val.len
			|| !memcmp(c.def_val.data, field_ref_zero,
				   c.def_val.len))) {
			c.def_val.data = field_ref_zero;
		} else if (const void*& d = c.def_val.data) {
			d = mem_heap_dup(heap, d, c.def_val.len);
		} else {
			DBUG_ASSERT(c.def_val.len == UNIV_SQL_NULL);
		}
	}

	n_t_def = (n_t_def + (table.n_cols - n_cols))
		& dict_index_t::MAX_N_FIELDS;
	n_t_cols = (n_t_cols + (table.n_cols - n_cols))
		& dict_index_t::MAX_N_FIELDS;
	n_def = table.n_cols;

	const dict_v_col_t* const old_v_cols = v_cols;

	if (const char* end = table.v_col_names) {
		for (unsigned i = table.n_v_cols; i--; ) {
			end += strlen(end) + 1;
		}

		v_col_names = static_cast<char*>(
			mem_heap_dup(heap, table.v_col_names,
				     ulint(end - table.v_col_names)));
		v_cols = static_cast<dict_v_col_t*>(
			mem_heap_alloc(heap, table.n_v_cols * sizeof(*v_cols)));
		for (ulint i = table.n_v_cols; i--; ) {
			new (&v_cols[i]) dict_v_col_t(table.v_cols[i]);
		}
	} else {
		ut_ad(table.n_v_cols == 0);
		v_col_names = NULL;
		v_cols = NULL;
	}

	n_t_def = (n_t_def + (table.n_v_cols - n_v_cols))
		& dict_index_t::MAX_N_FIELDS;
	n_t_cols = (n_t_cols + (table.n_v_cols - n_v_cols))
		& dict_index_t::MAX_N_FIELDS;
	n_v_def = table.n_v_cols;

	for (unsigned i = 0; i < n_v_def; i++) {
		dict_v_col_t& v = v_cols[i];
		DBUG_ASSERT(v.v_indexes.empty());
		v.base_col = static_cast<dict_col_t**>(
			mem_heap_dup(heap, v.base_col,
				     v.num_base * sizeof *v.base_col));

		for (ulint n = v.num_base; n--; ) {
			dict_col_t*& base = v.base_col[n];
			if (base->is_virtual()) {
			} else if (base >= table.cols
				   && base < table.cols + table.n_cols) {
				/* The base column was instantly added. */
				size_t c = base - table.cols;
				DBUG_ASSERT(base == &table.cols[c]);
				base = &cols[c];
			} else {
				DBUG_ASSERT(base >= old_cols);
				size_t c = base - old_cols;
				DBUG_ASSERT(c + DATA_N_SYS_COLS < n_cols);
				DBUG_ASSERT(base == &old_cols[c]);
				DBUG_ASSERT(col_map[c] + DATA_N_SYS_COLS
					    < n_cols);
				base = &cols[col_map[c]];
			}
		}
	}

	dict_index_t* index = dict_table_get_first_index(this);
	bool metadata_changed;
	{
		const dict_index_t& i = *dict_table_get_first_index(&table);
		metadata_changed = i.n_fields > index->n_fields;
		ut_ad(i.n_fields >= index->n_fields);
		index->instant_add_field(i);
	}

	if (instant || table.instant) {
		const auto old_instant = instant;
		/* FIXME: add instant->heap, and transfer ownership here */
		if (!instant) {
			instant = new (mem_heap_zalloc(heap, sizeof *instant))
				dict_instant_t();
			goto dup_dropped;
		} else if (n_dropped() < table.n_dropped()) {
dup_dropped:
			instant->dropped = static_cast<dict_col_t*>(
				mem_heap_dup(heap, table.instant->dropped,
					     table.instant->n_dropped
					     * sizeof *instant->dropped));
			instant->n_dropped = table.instant->n_dropped;
		} else if (table.instant->n_dropped) {
			memcpy(instant->dropped, table.instant->dropped,
			       table.instant->n_dropped
			       * sizeof *instant->dropped);
		}

		const field_map_element_t* field_map = old_instant
			? old_instant->field_map : NULL;

		init_instant(table);

		if (!metadata_changed) {
			metadata_changed = !field_map
				|| memcmp(field_map,
					  instant->field_map,
					  (index->n_fields
					   - index->first_user_field())
					  * sizeof *field_map);
		}
	}

	while ((index = dict_table_get_next_index(index)) != NULL) {
		if (index->to_be_dropped) {
			continue;
		}
		for (unsigned i = 0; i < index->n_fields; i++) {
			dict_field_t& f = index->fields[i];
			if (f.col >= table.cols
			    && f.col < table.cols + table.n_cols) {
				/* This is an instantly added column
				in a newly added index. */
				DBUG_ASSERT(!f.col->is_virtual());
				size_t c = f.col - table.cols;
				DBUG_ASSERT(f.col == &table.cols[c]);
				f.col = &cols[c];
			} else if (f.col >= &table.v_cols->m_col
				   && f.col < &table.v_cols[n_v_cols].m_col) {
				/* This is an instantly added virtual column
				in a newly added index. */
				DBUG_ASSERT(f.col->is_virtual());
				size_t c = reinterpret_cast<dict_v_col_t*>(
					f.col) - table.v_cols;
				DBUG_ASSERT(f.col == &table.v_cols[c].m_col);
				f.col = &v_cols[c].m_col;
			} else if (f.col < old_cols
				   || f.col >= old_cols + n_cols) {
				DBUG_ASSERT(f.col->is_virtual());
				f.col = &v_cols[col_map[
						reinterpret_cast<dict_v_col_t*>(
							f.col)
						- old_v_cols + n_cols]].m_col;
			} else {
				f.col = &cols[col_map[f.col - old_cols]];
				DBUG_ASSERT(!f.col->is_virtual());
			}
			f.name = f.col->name(*this);
			if (f.col->is_virtual()) {
				dict_v_col_t* v_col = reinterpret_cast
					<dict_v_col_t*>(f.col);
				v_col->v_indexes.push_front(
					dict_v_idx_t(index, i));
			}
		}
	}

	n_cols = table.n_cols;
	n_v_cols = table.n_v_cols;
	return metadata_changed;
}

/** Find the old column number for the given new column position.
@param[in]	col_map	column map from old column to new column
@param[in]	pos	new column position
@param[in]	n	number of columns present in the column map
@return old column position for the given new column position. */
static ulint find_old_col_no(const ulint* col_map, ulint pos, ulint n)
{
	do {
		ut_ad(n);
	} while (col_map[--n] != pos);
	return n;
}

/** Roll back instant_column().
@param[in]	old_n_cols		original n_cols
@param[in]	old_cols		original cols
@param[in]	old_col_names		original col_names
@param[in]	old_instant		original instant structure
@param[in]	old_fields		original fields
@param[in]	old_n_fields		original number of fields
@param[in]	old_n_core_fields	original number of core fields
@param[in]	old_n_v_cols		original n_v_cols
@param[in]	old_v_cols		original v_cols
@param[in]	old_v_col_names		original v_col_names
@param[in]	col_map			column map */
inline void dict_table_t::rollback_instant(
	unsigned	old_n_cols,
	dict_col_t*	old_cols,
	const char*	old_col_names,
	dict_instant_t*	old_instant,
	dict_field_t*	old_fields,
	unsigned	old_n_fields,
	unsigned	old_n_core_fields,
	unsigned	old_n_v_cols,
	dict_v_col_t*	old_v_cols,
	const char*	old_v_col_names,
	const ulint*	col_map)
{
	ut_d(dict_sys.assert_locked());
	dict_index_t* index = indexes.start;
	/* index->is_instant() does not necessarily hold here, because
	the table may have been emptied */
	DBUG_ASSERT(old_n_cols >= DATA_N_SYS_COLS);
	DBUG_ASSERT(n_cols == n_def);
	DBUG_ASSERT(index->n_def == index->n_fields);
	DBUG_ASSERT(index->n_core_fields <= index->n_fields);
	DBUG_ASSERT(old_n_core_fields <= old_n_fields);
	DBUG_ASSERT(instant || !old_instant);

	instant = old_instant;

	index->n_nullable = 0;

	for (unsigned i = old_n_fields; i--; ) {
		if (old_fields[i].col->is_nullable()) {
			index->n_nullable++;
		}
	}

	for (unsigned i = n_v_cols; i--; ) {
		v_cols[i].~dict_v_col_t();
	}

	index->n_core_fields = ((index->n_fields == index->n_core_fields)
				? old_n_fields
				: old_n_core_fields)
		& dict_index_t::MAX_N_FIELDS;
	index->n_def = index->n_fields = old_n_fields
		& dict_index_t::MAX_N_FIELDS;
	index->n_core_null_bytes = static_cast<uint8_t>(
		UT_BITS_IN_BYTES(index->get_n_nullable(index->n_core_fields)));

	const dict_col_t* const new_cols = cols;
	const dict_col_t* const new_cols_end __attribute__((unused)) = cols + n_cols;
	const dict_v_col_t* const new_v_cols = v_cols;
	const dict_v_col_t* const new_v_cols_end __attribute__((unused))= v_cols + n_v_cols;

	cols = old_cols;
	col_names = old_col_names;
	v_cols = old_v_cols;
	v_col_names = old_v_col_names;
	n_def = n_cols = old_n_cols & dict_index_t::MAX_N_FIELDS;
	n_v_def = n_v_cols = old_n_v_cols & dict_index_t::MAX_N_FIELDS;
	n_t_def = n_t_cols = (n_cols + n_v_cols) & dict_index_t::MAX_N_FIELDS;

	if (versioned()) {
		for (unsigned i = 0; i < n_cols; ++i) {
			if (cols[i].vers_sys_start()) {
				vers_start = i & dict_index_t::MAX_N_FIELDS;
			} else if (cols[i].vers_sys_end()) {
				vers_end = i & dict_index_t::MAX_N_FIELDS;
			}
		}
	}

	index->fields = old_fields;

	while ((index = dict_table_get_next_index(index)) != NULL) {
		if (index->to_be_dropped) {
			/* instant_column() did not adjust these indexes. */
			continue;
		}

		for (unsigned i = 0; i < index->n_fields; i++) {
			dict_field_t& f = index->fields[i];
			if (f.col->is_virtual()) {
				DBUG_ASSERT(f.col >= &new_v_cols->m_col);
				DBUG_ASSERT(f.col < &new_v_cols_end->m_col);
				size_t n = size_t(
					reinterpret_cast<dict_v_col_t*>(f.col)
					- new_v_cols);
				DBUG_ASSERT(n <= n_v_cols);

				ulint old_col_no = find_old_col_no(
					col_map + n_cols, n, n_v_cols);
				DBUG_ASSERT(old_col_no <= n_v_cols);
				f.col = &v_cols[old_col_no].m_col;
				DBUG_ASSERT(f.col->is_virtual());
			} else {
				DBUG_ASSERT(f.col >= new_cols);
				DBUG_ASSERT(f.col < new_cols_end);
				size_t n = size_t(f.col - new_cols);
				DBUG_ASSERT(n <= n_cols);

				ulint old_col_no = find_old_col_no(col_map,
								   n, n_cols);
				DBUG_ASSERT(old_col_no < n_cols);
				f.col = &cols[old_col_no];
				DBUG_ASSERT(!f.col->is_virtual());
			}
			f.name = f.col->name(*this);
		}
	}
}

struct ha_innobase_inplace_ctx : public inplace_alter_handler_ctx
{
	/** Dummy query graph */
	que_thr_t*	thr;
	/** The prebuilt struct of the creating instance */
	row_prebuilt_t*&	prebuilt;
	/** InnoDB indexes being created */
	dict_index_t**	add_index;
	/** MySQL key numbers for the InnoDB indexes that are being created */
	const ulint*	add_key_numbers;
	/** number of InnoDB indexes being created */
	ulint		num_to_add_index;
	/** InnoDB indexes being dropped */
	dict_index_t**	drop_index;
	/** number of InnoDB indexes being dropped */
	const ulint	num_to_drop_index;
	/** InnoDB foreign key constraints being dropped */
	dict_foreign_t** drop_fk;
	/** number of InnoDB foreign key constraints being dropped */
	const ulint	num_to_drop_fk;
	/** InnoDB foreign key constraints being added */
	dict_foreign_t** add_fk;
	/** number of InnoDB foreign key constraints being dropped */
	const ulint	num_to_add_fk;
	/** whether to create the indexes online */
	bool		online;
	/** memory heap */
	mem_heap_t*	heap;
	/** dictionary transaction */
	trx_t*		trx;
	/** original table (if rebuilt, differs from indexed_table) */
	dict_table_t*	old_table;
	/** table where the indexes are being created or dropped */
	dict_table_t*	new_table;
	/** table definition for instant ADD/DROP/reorder COLUMN */
	dict_table_t*	instant_table;
	/** mapping of old column numbers to new ones, or NULL */
	const ulint*	col_map;
	/** new column names, or NULL if nothing was renamed */
	const char**	col_names;
	/** added AUTO_INCREMENT column position, or ULINT_UNDEFINED */
	const ulint	add_autoinc;
	/** default values of ADD and CHANGE COLUMN, or NULL */
	const dtuple_t*	defaults;
	/** autoinc sequence to use */
	ib_sequence_t	sequence;
	/** temporary table name to use for old table when renaming tables */
	const char*	tmp_name;
	/** whether the order of the clustered index is unchanged */
	bool		skip_pk_sort;
	/** number of virtual columns to be added */
	unsigned	num_to_add_vcol;
	/** virtual columns to be added */
	dict_v_col_t*	add_vcol;
	const char**	add_vcol_name;
	/** number of virtual columns to be dropped */
	unsigned	num_to_drop_vcol;
	/** virtual columns to be dropped */
	dict_v_col_t*	drop_vcol;
	const char**	drop_vcol_name;
	/** ALTER TABLE stage progress recorder */
	ut_stage_alter_t* m_stage;
	/** original number of user columns in the table */
	const unsigned	old_n_cols;
	/** original columns of the table */
	dict_col_t* const old_cols;
	/** original column names of the table */
	const char* const old_col_names;
	/** original instantly dropped or reordered columns */
	dict_instant_t*	const	old_instant;
	/** original index fields */
	dict_field_t* const	old_fields;
	/** size of old_fields */
	const unsigned		old_n_fields;
	/** original old_table->n_core_fields */
	const unsigned		old_n_core_fields;
	/** original number of virtual columns in the table */
	const unsigned		old_n_v_cols;
	/** original virtual columns of the table */
	dict_v_col_t* const old_v_cols;
	/** original virtual column names of the table */
	const char* const old_v_col_names;
	/** 0, or 1 + first column whose position changes in instant ALTER */
	unsigned	first_alter_pos;
	/** Allow non-null conversion.
	(1) Alter ignore should allow the conversion
	irrespective of sql mode.
	(2) Don't allow the conversion in strict mode
	(3) Allow the conversion only in non-strict mode. */
	const bool	allow_not_null;

	/** The page_compression_level attribute, or 0 */
	const uint	page_compression_level;

	ha_innobase_inplace_ctx(row_prebuilt_t*& prebuilt_arg,
				dict_index_t** drop_arg,
				ulint num_to_drop_arg,
				dict_foreign_t** drop_fk_arg,
				ulint num_to_drop_fk_arg,
				dict_foreign_t** add_fk_arg,
				ulint num_to_add_fk_arg,
				bool online_arg,
				mem_heap_t* heap_arg,
				dict_table_t* new_table_arg,
				const char** col_names_arg,
				ulint add_autoinc_arg,
				ulonglong autoinc_col_min_value_arg,
				ulonglong autoinc_col_max_value_arg,
				bool allow_not_null_flag,
				bool page_compressed,
				ulonglong page_compression_level_arg) :
		inplace_alter_handler_ctx(),
		prebuilt (prebuilt_arg),
		add_index (0), add_key_numbers (0), num_to_add_index (0),
		drop_index (drop_arg), num_to_drop_index (num_to_drop_arg),
		drop_fk (drop_fk_arg), num_to_drop_fk (num_to_drop_fk_arg),
		add_fk (add_fk_arg), num_to_add_fk (num_to_add_fk_arg),
		online (online_arg), heap (heap_arg), trx (0),
		old_table (prebuilt_arg->table),
		new_table (new_table_arg), instant_table (0),
		col_map (0), col_names (col_names_arg),
		add_autoinc (add_autoinc_arg),
		defaults (0),
		sequence(prebuilt->trx->mysql_thd,
			 autoinc_col_min_value_arg, autoinc_col_max_value_arg),
		tmp_name (0),
		skip_pk_sort(false),
		num_to_add_vcol(0),
		add_vcol(0),
		add_vcol_name(0),
		num_to_drop_vcol(0),
		drop_vcol(0),
		drop_vcol_name(0),
		m_stage(NULL),
		old_n_cols(prebuilt_arg->table->n_cols),
		old_cols(prebuilt_arg->table->cols),
		old_col_names(prebuilt_arg->table->col_names),
		old_instant(prebuilt_arg->table->instant),
		old_fields(prebuilt_arg->table->indexes.start->fields),
		old_n_fields(prebuilt_arg->table->indexes.start->n_fields),
		old_n_core_fields(prebuilt_arg->table->indexes.start
				  ->n_core_fields),
		old_n_v_cols(prebuilt_arg->table->n_v_cols),
		old_v_cols(prebuilt_arg->table->v_cols),
		old_v_col_names(prebuilt_arg->table->v_col_names),
		first_alter_pos(0),
		allow_not_null(allow_not_null_flag),
		page_compression_level(page_compressed
				       ? (page_compression_level_arg
					  ? uint(page_compression_level_arg)
					  : page_zip_level)
				       : 0)
	{
		ut_ad(old_n_cols >= DATA_N_SYS_COLS);
		ut_ad(page_compression_level <= 9);
#ifdef UNIV_DEBUG
		for (ulint i = 0; i < num_to_add_index; i++) {
			ut_ad(!add_index[i]->to_be_dropped);
		}
		for (ulint i = 0; i < num_to_drop_index; i++) {
			ut_ad(drop_index[i]->to_be_dropped);
		}
#endif /* UNIV_DEBUG */

		thr = pars_complete_graph_for_exec(NULL, prebuilt->trx, heap,
			prebuilt);
	}

	~ha_innobase_inplace_ctx()
	{
		UT_DELETE(m_stage);
		if (instant_table) {
			ut_ad(!instant_table->id);
			while (dict_index_t* index
			       = UT_LIST_GET_LAST(instant_table->indexes)) {
				UT_LIST_REMOVE(instant_table->indexes, index);
				rw_lock_free(&index->lock);
				dict_mem_index_free(index);
			}
			for (unsigned i = old_n_v_cols; i--; ) {
				old_v_cols[i].~dict_v_col_t();
			}
			if (instant_table->fts) {
				fts_free(instant_table);
			}
			dict_mem_table_free(instant_table);
		}
		mem_heap_free(heap);
	}

	/** Determine if the table will be rebuilt.
	@return whether the table will be rebuilt */
	bool need_rebuild () const { return(old_table != new_table); }

  /** Clear uncommmitted added indexes after a failed operation. */
  void clear_added_indexes()
  {
    for (ulint i= 0; i < num_to_add_index; i++)
      add_index[i]->detach_columns(true);
  }

	/** Convert table-rebuilding ALTER to instant ALTER. */
	void prepare_instant()
	{
		DBUG_ASSERT(need_rebuild());
		DBUG_ASSERT(!is_instant());
		DBUG_ASSERT(old_table->n_cols == old_n_cols);

		instant_table = new_table;
		new_table = old_table;
		export_vars.innodb_instant_alter_column++;

		instant_table->prepare_instant(*old_table, col_map,
					       first_alter_pos);
	}

	/** Adjust table metadata for instant ADD/DROP/reorder COLUMN.
	@return whether the metadata record must be updated */
	bool instant_column()
	{
		DBUG_ASSERT(is_instant());
		DBUG_ASSERT(old_n_fields
			    == old_table->indexes.start->n_fields);
		return old_table->instant_column(*instant_table, col_map);
	}

	/** Revert prepare_instant() if the transaction is rolled back. */
	void rollback_instant()
	{
		if (!is_instant()) return;
		old_table->rollback_instant(old_n_cols,
					    old_cols, old_col_names,
					    old_instant,
					    old_fields, old_n_fields,
					    old_n_core_fields,
					    old_n_v_cols, old_v_cols,
					    old_v_col_names,
					    col_map);
	}

	/** @return whether this is instant ALTER TABLE */
	bool is_instant() const
	{
		DBUG_ASSERT(!instant_table || !instant_table->can_be_evicted);
		return instant_table;
	}

	/** Create an index table where indexes are ordered as follows:

	IF a new primary key is defined for the table THEN

		1) New primary key
		2) The remaining keys in key_info

	ELSE

		1) All new indexes in the order they arrive from MySQL

	ENDIF

	@return key definitions */
	MY_ATTRIBUTE((nonnull, warn_unused_result, malloc))
	inline index_def_t*
	create_key_defs(
		const Alter_inplace_info*	ha_alter_info,
				/*!< in: alter operation */
		const TABLE*			altered_table,
				/*!< in: MySQL table that is being altered */
		ulint&				n_fts_add,
				/*!< out: number of FTS indexes to be created */
		ulint&				fts_doc_id_col,
				/*!< in: The column number for Doc ID */
		bool&				add_fts_doc_id,
				/*!< in: whether we need to add new DOC ID
				column for FTS index */
		bool&				add_fts_doc_idx,
				/*!< in: whether we need to add new DOC ID
				index for FTS index */
		const TABLE*			table);
				/*!< in: MySQL table that is being altered */

	/** Share context between partitions.
	@param[in] ctx	context from another partition of the table */
	void set_shared_data(const inplace_alter_handler_ctx& ctx)
	{
		if (add_autoinc != ULINT_UNDEFINED) {
			const ha_innobase_inplace_ctx& ha_ctx =
				static_cast<const ha_innobase_inplace_ctx&>
				(ctx);
			/* When adding an AUTO_INCREMENT column to a
			partitioned InnoDB table, we must share the
			sequence for all partitions. */
			ut_ad(ha_ctx.add_autoinc == add_autoinc);
			ut_ad(ha_ctx.sequence.last());
			sequence = ha_ctx.sequence;
		}
	}

private:
	// Disable copying
	ha_innobase_inplace_ctx(const ha_innobase_inplace_ctx&);
	ha_innobase_inplace_ctx& operator=(const ha_innobase_inplace_ctx&);
};

/********************************************************************//**
Get the upper limit of the MySQL integral and floating-point type.
@return maximum allowed value for the field */
UNIV_INTERN
ulonglong
innobase_get_int_col_max_value(
/*===========================*/
	const Field*	field);	/*!< in: MySQL field */

/* Report an InnoDB error to the client by invoking my_error(). */
static ATTRIBUTE_COLD __attribute__((nonnull))
void
my_error_innodb(
/*============*/
	dberr_t		error,	/*!< in: InnoDB error code */
	const char*	table,	/*!< in: table name */
	ulint		flags)	/*!< in: table flags */
{
	switch (error) {
	case DB_MISSING_HISTORY:
		my_error(ER_TABLE_DEF_CHANGED, MYF(0));
		break;
	case DB_RECORD_NOT_FOUND:
		my_error(ER_KEY_NOT_FOUND, MYF(0), table);
		break;
	case DB_DEADLOCK:
		my_error(ER_LOCK_DEADLOCK, MYF(0));
		break;
	case DB_LOCK_WAIT_TIMEOUT:
		my_error(ER_LOCK_WAIT_TIMEOUT, MYF(0));
		break;
	case DB_INTERRUPTED:
		my_error(ER_QUERY_INTERRUPTED, MYF(0));
		break;
	case DB_OUT_OF_MEMORY:
		my_error(ER_OUT_OF_RESOURCES, MYF(0));
		break;
	case DB_OUT_OF_FILE_SPACE:
		my_error(ER_RECORD_FILE_FULL, MYF(0), table);
		break;
	case DB_TEMP_FILE_WRITE_FAIL:
		my_error(ER_TEMP_FILE_WRITE_FAILURE, MYF(0));
		break;
	case DB_TOO_BIG_INDEX_COL:
		my_error(ER_INDEX_COLUMN_TOO_LONG, MYF(0),
			 (ulong) DICT_MAX_FIELD_LEN_BY_FORMAT_FLAG(flags));
		break;
	case DB_TOO_MANY_CONCURRENT_TRXS:
		my_error(ER_TOO_MANY_CONCURRENT_TRXS, MYF(0));
		break;
	case DB_LOCK_TABLE_FULL:
		my_error(ER_LOCK_TABLE_FULL, MYF(0));
		break;
	case DB_UNDO_RECORD_TOO_BIG:
		my_error(ER_UNDO_RECORD_TOO_BIG, MYF(0));
		break;
	case DB_CORRUPTION:
		my_error(ER_NOT_KEYFILE, MYF(0), table);
		break;
	case DB_TOO_BIG_RECORD: {
		/* Note that in page0zip.ic page_zip_rec_needs_ext() rec_size
		is limited to COMPRESSED_REC_MAX_DATA_SIZE (16K) or
		REDUNDANT_REC_MAX_DATA_SIZE (16K-1). */
		bool comp = !!(flags & DICT_TF_COMPACT);
		ulint free_space = page_get_free_space_of_empty(comp) / 2;

		if (free_space >= ulint(comp ? COMPRESSED_REC_MAX_DATA_SIZE :
					  REDUNDANT_REC_MAX_DATA_SIZE)) {
			free_space = (comp ? COMPRESSED_REC_MAX_DATA_SIZE :
				REDUNDANT_REC_MAX_DATA_SIZE) - 1;
		}

		my_error(ER_TOO_BIG_ROWSIZE, MYF(0), free_space);
		break;
	}
	case DB_INVALID_NULL:
		/* TODO: report the row, as we do for DB_DUPLICATE_KEY */
		my_error(ER_INVALID_USE_OF_NULL, MYF(0));
		break;
	case DB_CANT_CREATE_GEOMETRY_OBJECT:
		my_error(ER_CANT_CREATE_GEOMETRY_OBJECT, MYF(0));
		break;
	case DB_TABLESPACE_EXISTS:
		my_error(ER_TABLESPACE_EXISTS, MYF(0), table);
		break;

#ifdef UNIV_DEBUG
	case DB_SUCCESS:
	case DB_DUPLICATE_KEY:
	case DB_ONLINE_LOG_TOO_BIG:
		/* These codes should not be passed here. */
		ut_error;
#endif /* UNIV_DEBUG */
	default:
		my_error(ER_GET_ERRNO, MYF(0), error, "InnoDB");
		break;
	}
}

/** Determine if fulltext indexes exist in a given table.
@param table MySQL table
@return number of fulltext indexes */
static uint innobase_fulltext_exist(const TABLE* table)
{
	uint count = 0;

	for (uint i = 0; i < table->s->keys; i++) {
		if (table->key_info[i].flags & HA_FULLTEXT) {
			count++;
		}
	}

	return count;
}

/** Determine whether indexed virtual columns exist in a table.
@param[in]	table	table definition
@return	whether indexes exist on virtual columns */
static bool innobase_indexed_virtual_exist(const TABLE* table)
{
	const KEY* const end = &table->key_info[table->s->keys];

	for (const KEY* key = table->key_info; key < end; key++) {
		const KEY_PART_INFO* const key_part_end = key->key_part
			+ key->user_defined_key_parts;
		for (const KEY_PART_INFO* key_part = key->key_part;
		     key_part < key_part_end; key_part++) {
			if (!key_part->field->stored_in_db())
				return true;
		}
	}

	return false;
}

/** Determine if spatial indexes exist in a given table.
@param table MySQL table
@return whether spatial indexes exist on the table */
static
bool
innobase_spatial_exist(
/*===================*/
	const   TABLE*  table)
{
	for (uint i = 0; i < table->s->keys; i++) {
	       if (table->key_info[i].flags & HA_SPATIAL) {
		       return(true);
	       }
	}

	return(false);
}

/** Determine if ALTER_OPTIONS requires rebuilding the table.
@param[in] ha_alter_info	the ALTER TABLE operation
@param[in] table		metadata before ALTER TABLE
@return whether it is mandatory to rebuild the table */
static bool alter_options_need_rebuild(
	const Alter_inplace_info*	ha_alter_info,
	const TABLE*			table)
{
	DBUG_ASSERT(ha_alter_info->handler_flags & ALTER_OPTIONS);

	if (ha_alter_info->create_info->used_fields
	    & (HA_CREATE_USED_ROW_FORMAT
	       | HA_CREATE_USED_KEY_BLOCK_SIZE)) {
		/* Specifying ROW_FORMAT or KEY_BLOCK_SIZE requires
		rebuilding the table. (These attributes in the .frm
		file may disagree with the InnoDB data dictionary, and
		the interpretation of thse attributes depends on
		InnoDB parameters. That is why we for now always
		require a rebuild when these attributes are specified.) */
		return true;
	}

	const ha_table_option_struct& alt_opt=
			*ha_alter_info->create_info->option_struct;
	const ha_table_option_struct& opt= *table->s->option_struct;

	/* Allow an instant change to enable page_compressed,
	and any change of page_compression_level. */
	if ((!alt_opt.page_compressed && opt.page_compressed)
	    || alt_opt.encryption != opt.encryption
	    || alt_opt.encryption_key_id != opt.encryption_key_id) {
		return(true);
	}

	return false;
}

/** Determine if ALTER TABLE needs to rebuild the table
(or perform instant operation).
@param[in] ha_alter_info	the ALTER TABLE operation
@param[in] table		metadata before ALTER TABLE
@return whether it is necessary to rebuild the table or to alter columns */
static MY_ATTRIBUTE((nonnull, warn_unused_result))
bool
innobase_need_rebuild(
	const Alter_inplace_info*	ha_alter_info,
	const TABLE*			table)
{
	if ((ha_alter_info->handler_flags & ~(INNOBASE_INPLACE_IGNORE
					      | INNOBASE_ALTER_NOREBUILD
					      | INNOBASE_ALTER_INSTANT))
	    == ALTER_OPTIONS) {
		return alter_options_need_rebuild(ha_alter_info, table);
	}

	return !!(ha_alter_info->handler_flags & INNOBASE_ALTER_REBUILD);
}

/** Check if virtual column in old and new table are in order, excluding
those dropped column. This is needed because when we drop a virtual column,
ALTER_VIRTUAL_COLUMN_ORDER is also turned on, so we can't decide if this
is a real ORDER change or just DROP COLUMN
@param[in]	table		old TABLE
@param[in]	altered_table	new TABLE
@param[in]	ha_alter_info	Structure describing changes to be done
by ALTER TABLE and holding data used during in-place alter.
@return	true is all columns in order, false otherwise. */
static
bool
check_v_col_in_order(
	const TABLE*		table,
	const TABLE*		altered_table,
	Alter_inplace_info*	ha_alter_info)
{
	ulint	j = 0;

	/* We don't support any adding new virtual column before
	existed virtual column. */
	if (ha_alter_info->handler_flags
              & ALTER_ADD_VIRTUAL_COLUMN) {
		bool			has_new = false;

		for (const Create_field& new_field :
		     ha_alter_info->alter_info->create_list) {
			if (new_field.stored_in_db()) {
				continue;
			}

			/* Found a new added virtual column. */
			if (!new_field.field) {
				has_new = true;
				continue;
			}

			/* If there's any old virtual column
			after the new added virtual column,
			order must be changed. */
			if (has_new) {
				return(false);
			}
		}
	}

	/* directly return true if ALTER_VIRTUAL_COLUMN_ORDER is not on */
	if (!(ha_alter_info->handler_flags
              & ALTER_VIRTUAL_COLUMN_ORDER)) {
		return(true);
	}

	for (ulint i = 0; i < table->s->fields; i++) {
		Field*		field = table->field[i];

		if (field->stored_in_db()) {
			continue;
		}

		if (field->flags & FIELD_IS_DROPPED) {
			continue;
		}

		/* Now check if the next virtual column in altered table
		matches this column */
		while (j < altered_table->s->fields) {
			 Field*  new_field = altered_table->s->field[j];

			if (new_field->stored_in_db()) {
				j++;
				continue;
			}

			if (my_strcasecmp(system_charset_info,
					  field->field_name.str,
					  new_field->field_name.str) != 0) {
				/* different column */
				return(false);
			} else {
				j++;
				break;
			}
		}

		if (j > altered_table->s->fields) {
			/* there should not be less column in new table
			without them being in drop list */
			ut_ad(0);
			return(false);
		}
	}

	return(true);
}

/** Determine if an instant operation is possible for altering columns.
@param[in]	ib_table	InnoDB table definition
@param[in]	ha_alter_info	the ALTER TABLE operation
@param[in]	table		table definition before ALTER TABLE
@param[in]	altered_table	table definition after ALTER TABLE
@param[in]	strict		whether to ensure that user records fit */
static
bool
instant_alter_column_possible(
	const dict_table_t&		ib_table,
	const Alter_inplace_info*	ha_alter_info,
	const TABLE*			table,
	const TABLE*			altered_table,
	bool				strict)
{
	const dict_index_t* const pk = ib_table.indexes.start;
	ut_ad(pk->is_primary());
	ut_ad(!pk->has_virtual());

	if (ha_alter_info->handler_flags
	    & (ALTER_STORED_COLUMN_ORDER | ALTER_DROP_STORED_COLUMN
	       | ALTER_ADD_STORED_BASE_COLUMN)) {
#if 1 // MDEV-17459: adjust fts_fetch_doc_from_rec() and friends; remove this
		if (ib_table.fts || innobase_fulltext_exist(altered_table))
			return false;
#endif
#if 1 // MDEV-17468: fix bugs with indexed virtual columns & remove this
		for (const dict_index_t* index = ib_table.indexes.start;
		     index; index = index->indexes.next) {
			if (index->has_virtual()) {
				ut_ad(ib_table.n_v_cols);
				return false;
			}
		}
#endif
		uint n_add = 0, n_nullable = 0, lenlen = 0;
		const uint blob_prefix = dict_table_has_atomic_blobs(&ib_table)
			? 0
			: REC_ANTELOPE_MAX_INDEX_COL_LEN;
		const uint min_local_len = blob_prefix
			? blob_prefix + FIELD_REF_SIZE
			: 2 * FIELD_REF_SIZE;
		size_t min_size = 0, max_size = 0;
		Field** af = altered_table->field;
		Field** const end = altered_table->field
			+ altered_table->s->fields;
		List_iterator_fast<Create_field> cf_it(
			ha_alter_info->alter_info->create_list);

		for (; af < end; af++) {
			const Create_field* cf = cf_it++;
			if (!(*af)->stored_in_db() || cf->field) {
				/* Virtual or pre-existing column */
				continue;
			}
			const bool nullable = (*af)->real_maybe_null();
			const bool is_null = (*af)->is_real_null();
			ut_ad(!is_null || nullable);
			n_nullable += nullable;
			n_add++;
			uint l;
			switch ((*af)->type()) {
			case MYSQL_TYPE_VARCHAR:
				l = reinterpret_cast<const Field_varstring*>
					(*af)->get_length();
			variable_length:
				if (l >= min_local_len) {
					max_size += blob_prefix
						+ FIELD_REF_SIZE;
					if (!is_null) {
						min_size += blob_prefix
							+ FIELD_REF_SIZE;
					}
					lenlen += 2;
				} else {
					if (!is_null) {
						min_size += l;
					}
					l = (*af)->pack_length();
					max_size += l;
					lenlen += l > 255 ? 2 : 1;
				}
				break;
			case MYSQL_TYPE_GEOMETRY:
			case MYSQL_TYPE_TINY_BLOB:
			case MYSQL_TYPE_MEDIUM_BLOB:
			case MYSQL_TYPE_BLOB:
			case MYSQL_TYPE_LONG_BLOB:
				l = reinterpret_cast<const Field_blob*>
					((*af))->get_length();
				goto variable_length;
			default:
				l = (*af)->pack_length();
				if (l > 255 && ib_table.not_redundant()) {
					goto variable_length;
				}
				max_size += l;
				if (!is_null) {
					min_size += l;
				}
			}
		}

		ulint n_fields = pk->n_fields + n_add;

		if (n_fields >= REC_MAX_N_USER_FIELDS + DATA_N_SYS_COLS) {
			return false;
		}

		if (pk->is_gen_clust()) {
			min_size += DATA_TRX_ID_LEN + DATA_ROLL_PTR_LEN
				+ DATA_ROW_ID_LEN;
			max_size += DATA_TRX_ID_LEN + DATA_ROLL_PTR_LEN
				+ DATA_ROW_ID_LEN;
		} else {
			min_size += DATA_TRX_ID_LEN + DATA_ROLL_PTR_LEN;
			max_size += DATA_TRX_ID_LEN + DATA_ROLL_PTR_LEN;
		}

		uint i = pk->n_fields;
		while (i-- > pk->n_core_fields) {
			const dict_field_t& f = pk->fields[i];
			if (f.col->is_nullable()) {
				n_nullable++;
				if (!f.col->is_dropped()
				    && f.col->def_val.data) {
					goto instantly_added_column;
				}
			} else if (f.fixed_len
				   && (f.fixed_len <= 255
				       || !ib_table.not_redundant())) {
				if (ib_table.not_redundant()
				    || !f.col->is_dropped()) {
					min_size += f.fixed_len;
					max_size += f.fixed_len;
				}
			} else if (f.col->is_dropped() || !f.col->is_added()) {
				lenlen++;
				goto set_max_size;
			} else {
instantly_added_column:
				ut_ad(f.col->is_added());
				if (f.col->def_val.len >= min_local_len) {
					min_size += blob_prefix
						+ FIELD_REF_SIZE;
					lenlen += 2;
				} else {
					min_size += f.col->def_val.len;
					lenlen += f.col->def_val.len
						> 255 ? 2 : 1;
				}
set_max_size:
				if (f.fixed_len
				    && (f.fixed_len <= 255
					|| !ib_table.not_redundant())) {
					max_size += f.fixed_len;
				} else if (f.col->len >= min_local_len) {
					max_size += blob_prefix
						+ FIELD_REF_SIZE;
				} else {
					max_size += f.col->len;
				}
			}
		}

		do {
			const dict_field_t& f = pk->fields[i];
			if (f.col->is_nullable()) {
				n_nullable++;
			} else if (f.fixed_len) {
				min_size += f.fixed_len;
			} else {
				lenlen++;
			}
		} while (i--);

		if (ib_table.instant
		    || (ha_alter_info->handler_flags
			& (ALTER_STORED_COLUMN_ORDER
			   | ALTER_DROP_STORED_COLUMN))) {
			n_fields++;
			lenlen += 2;
			min_size += FIELD_REF_SIZE;
		}

		if (ib_table.not_redundant()) {
			min_size += REC_N_NEW_EXTRA_BYTES
				+ UT_BITS_IN_BYTES(n_nullable)
				+ lenlen;
		} else {
			min_size += (n_fields > 255 || min_size > 255)
				? n_fields * 2 : n_fields;
			min_size += REC_N_OLD_EXTRA_BYTES;
		}

		if (page_zip_rec_needs_ext(min_size, ib_table.not_redundant(),
					   0, 0)) {
			return false;
		}

		if (strict && page_zip_rec_needs_ext(max_size,
						     ib_table.not_redundant(),
						     0, 0)) {
			return false;
		}
	}
	// Making table system-versioned instantly is not implemented yet.
	if (ha_alter_info->handler_flags & ALTER_ADD_SYSTEM_VERSIONING) {
		return false;
	}

	static constexpr alter_table_operations avoid_rebuild
		= ALTER_ADD_STORED_BASE_COLUMN
		| ALTER_DROP_STORED_COLUMN
		| ALTER_STORED_COLUMN_ORDER
		| ALTER_COLUMN_NULLABLE;

	if (!(ha_alter_info->handler_flags & avoid_rebuild)) {
		alter_table_operations flags = ha_alter_info->handler_flags
			& ~avoid_rebuild;
		/* None of the flags are set that we can handle
		specially to avoid rebuild. In this case, we can
		allow ALGORITHM=INSTANT, except if some requested
		operation requires that the table be rebuilt. */
		if (flags & INNOBASE_ALTER_REBUILD) {
			return false;
		}
		if ((flags & ALTER_OPTIONS)
		    && alter_options_need_rebuild(ha_alter_info, table)) {
			return false;
		}
	} else if (!ib_table.supports_instant()) {
		return false;
	}

	/* At the moment, we disallow ADD [UNIQUE] INDEX together with
	instant ADD COLUMN.

	The main reason is that the work of instant ADD must be done
	in commit_inplace_alter_table().  For the rollback_instant()
	to work, we must add the columns to dict_table_t beforehand,
	and roll back those changes in case the transaction is rolled
	back.

	If we added the columns to the dictionary cache already in the
	prepare_inplace_alter_table(), we would have to deal with
	column number mismatch in ha_innobase::open(), write_row() and
	other functions. */

	/* FIXME: allow instant ADD COLUMN together with
	INNOBASE_ONLINE_CREATE (ADD [UNIQUE] INDEX) on pre-existing
	columns. */
	if (ha_alter_info->handler_flags
	    & ((INNOBASE_ALTER_REBUILD | INNOBASE_ONLINE_CREATE)
	       & ~ALTER_DROP_STORED_COLUMN
	       & ~ALTER_STORED_COLUMN_ORDER
	       & ~ALTER_ADD_STORED_BASE_COLUMN
	       & ~ALTER_COLUMN_NULLABLE
	       & ~ALTER_OPTIONS)) {
		return false;
	}

	if ((ha_alter_info->handler_flags & ALTER_OPTIONS)
	    && alter_options_need_rebuild(ha_alter_info, table)) {
		return false;
	}

	if (ha_alter_info->handler_flags & ALTER_COLUMN_NULLABLE) {
		if (ib_table.not_redundant()) {
			/* Instantaneous removal of NOT NULL is
			only supported for ROW_FORMAT=REDUNDANT. */
			return false;
		}
		if (ib_table.fts_doc_id_index
		    && !innobase_fulltext_exist(altered_table)) {
			/* Removing hidden FTS_DOC_ID_INDEX(FTS_DOC_ID)
			requires that the table be rebuilt. */
			return false;
		}

		Field** af = altered_table->field;
		Field** const end = altered_table->field
			+ altered_table->s->fields;
		for (unsigned c = 0; af < end; af++) {
			if (!(*af)->stored_in_db()) {
				continue;
			}

			const dict_col_t* col = dict_table_get_nth_col(
				&ib_table, c++);

			if (!col->ord_part || col->is_nullable()
			    || !(*af)->real_maybe_null()) {
				continue;
			}

			/* The column would be changed from NOT NULL.
			Ensure that it is not a clustered index key. */
			for (auto i = pk->n_uniq; i--; ) {
				if (pk->fields[i].col == col) {
					return false;
				}
			}
		}
	}

	return true;
}

/** Check whether the non-const default value for the field
@param[in]	field	field which could be added or changed
@return true if the non-const default is present. */
static bool is_non_const_value(Field* field)
{
	return field->default_value
		&& field->default_value->flags
		& uint(~(VCOL_SESSION_FUNC | VCOL_TIME_FUNC));
}

/** Set default value for the field.
@param[in]	field	field which could be added or changed
@return true if the default value is set. */
static bool set_default_value(Field* field)
{
	/* The added/changed NOT NULL column lacks a DEFAULT value,
	   or the DEFAULT is the same for all rows.
	   (Time functions, such as CURRENT_TIMESTAMP(),
	   are evaluated from a timestamp that is assigned
	   at the start of the statement. Session
	   functions, such as USER(), always evaluate the
	   same within a statement.) */

	ut_ad(!is_non_const_value(field));

	/* Compute the DEFAULT values of non-constant columns
	   (VCOL_SESSION_FUNC | VCOL_TIME_FUNC). */
	switch (field->set_default()) {
	case 0: /* OK */
	case 3: /* DATETIME to TIME or DATE conversion */
		return true;
	case -1: /* OOM, or GEOMETRY type mismatch */
	case 1:  /* A number adjusted to the min/max value */
	case 2:  /* String truncation, or conversion problem */
		break;
	}

	return false;
}

/** Check whether the table has the FTS_DOC_ID column
@param[in]	table		InnoDB table with fulltext index
@param[in]	altered_table	MySQL table with fulltext index
@param[out]	fts_doc_col_no	The column number for Doc ID,
				or ULINT_UNDEFINED if it is of wrong type
@param[out]	num_v		Number of virtual column
@param[in]	check_only	check only whether fts doc id exist.
@return whether there exists an FTS_DOC_ID column */
static
bool
innobase_fts_check_doc_id_col(
	const dict_table_t*	table,
	const TABLE*		altered_table,
	ulint*			fts_doc_col_no,
	ulint*			num_v,
	bool			check_only=false)
{
	*fts_doc_col_no = ULINT_UNDEFINED;

	const uint n_cols = altered_table->s->fields;
	ulint	i;
	int	err = 0;
	*num_v = 0;

	for (i = 0; i < n_cols; i++) {
		const Field*	field = altered_table->field[i];

		if (!field->stored_in_db()) {
			(*num_v)++;
		}

		if (my_strcasecmp(system_charset_info,
				  field->field_name.str, FTS_DOC_ID_COL_NAME)) {
			continue;
		}

		if (strcmp(field->field_name.str, FTS_DOC_ID_COL_NAME)) {
			err = ER_WRONG_COLUMN_NAME;
		} else if (field->type() != MYSQL_TYPE_LONGLONG
			   || field->pack_length() != 8
			   || field->real_maybe_null()
			   || !(field->flags & UNSIGNED_FLAG)
			   || !field->stored_in_db()) {
			err = ER_INNODB_FT_WRONG_DOCID_COLUMN;
		} else {
			*fts_doc_col_no = i - *num_v;
		}

		if (err && !check_only) {
			my_error(err, MYF(0), field->field_name.str);
		}

		return(true);
	}

	if (!table) {
		return(false);
	}

	/* Not to count the virtual columns */
	i -= *num_v;

	for (; i + DATA_N_SYS_COLS < (uint) table->n_cols; i++) {
		const char*     name = dict_table_get_col_name(table, i);

		if (strcmp(name, FTS_DOC_ID_COL_NAME) == 0) {
#ifdef UNIV_DEBUG
			const dict_col_t*       col;

			col = dict_table_get_nth_col(table, i);

			/* Because the FTS_DOC_ID does not exist in
			the MySQL data dictionary, this must be the
			internally created FTS_DOC_ID column. */
			ut_ad(col->mtype == DATA_INT);
			ut_ad(col->len == 8);
			ut_ad(col->prtype & DATA_NOT_NULL);
			ut_ad(col->prtype & DATA_UNSIGNED);
#endif /* UNIV_DEBUG */
			*fts_doc_col_no = i;
			return(true);
		}
	}

	return(false);
}

/** Check whether the table is empty.
@param[in]	table	table to be checked
@return true if table is empty */
static bool innobase_table_is_empty(const dict_table_t *table)
{
  dict_index_t *clust_index= dict_table_get_first_index(table);
  mtr_t mtr;
  btr_pcur_t pcur;
  buf_block_t *block;
  page_cur_t *cur;
  const rec_t *rec;
  bool next_page= false;

  mtr.start();
  btr_pcur_open_at_index_side(true, clust_index, BTR_SEARCH_LEAF,
                              &pcur, true, 0, &mtr);
  btr_pcur_move_to_next_user_rec(&pcur, &mtr);
  if (!rec_is_metadata(btr_pcur_get_rec(&pcur), *clust_index))
    btr_pcur_move_to_prev_on_page(&pcur);
scan_leaf:
  cur= btr_pcur_get_page_cur(&pcur);
  page_cur_move_to_next(cur);
next_page:
  if (next_page)
  {
    uint32_t next_page_no= btr_page_get_next(page_cur_get_page(cur));
    if (next_page_no == FIL_NULL)
    {
      mtr.commit();
      return true;
    }

    next_page= false;
    block= page_cur_get_block(cur);
    block= btr_block_get(*clust_index, next_page_no, BTR_SEARCH_LEAF, false,
                         &mtr);
    btr_leaf_page_release(page_cur_get_block(cur), BTR_SEARCH_LEAF, &mtr);
    page_cur_set_before_first(block, cur);
    page_cur_move_to_next(cur);
  }

  rec= page_cur_get_rec(cur);
  if (rec_get_deleted_flag(rec, dict_table_is_comp(table)));
  else if (!page_rec_is_supremum(rec))
  {
    mtr.commit();
    return false;
  }
  else
  {
    next_page= true;
    goto next_page;
  }
  goto scan_leaf;
}

/** Check if InnoDB supports a particular alter table in-place
@param altered_table TABLE object for new version of table.
@param ha_alter_info Structure describing changes to be done
by ALTER TABLE and holding data used during in-place alter.

@retval HA_ALTER_INPLACE_NOT_SUPPORTED Not supported
@retval HA_ALTER_INPLACE_INSTANT
MDL_EXCLUSIVE is needed for executing prepare_inplace_alter_table()
and commit_inplace_alter_table(). inplace_alter_table() will not be called.
@retval HA_ALTER_INPLACE_COPY_NO_LOCK
MDL_EXCLUSIVE in prepare_inplace_alter_table(), which can be downgraded to
LOCK=NONE for rebuilding the table in inplace_alter_table()
@retval HA_ALTER_INPLACE_COPY_LOCK
MDL_EXCLUSIVE in prepare_inplace_alter_table(), which can be downgraded to
LOCK=SHARED for rebuilding the table in inplace_alter_table()
@retval HA_ALTER_INPLACE_NOCOPY_NO_LOCK
MDL_EXCLUSIVE in prepare_inplace_alter_table(), which can be downgraded to
LOCK=NONE for inplace_alter_table() which will not rebuild the table
@retval HA_ALTER_INPLACE_NOCOPY_LOCK
MDL_EXCLUSIVE in prepare_inplace_alter_table(), which can be downgraded to
LOCK=SHARED for inplace_alter_table() which will not rebuild the table
*/

enum_alter_inplace_result
ha_innobase::check_if_supported_inplace_alter(
	TABLE*			altered_table,
	Alter_inplace_info*	ha_alter_info)
{
	DBUG_ENTER("check_if_supported_inplace_alter");

	if ((ha_alter_info->handler_flags
	     & INNOBASE_ALTER_VERSIONED_REBUILD)
	    && altered_table->versioned(VERS_TIMESTAMP)) {
		ha_alter_info->unsupported_reason =
			"Not implemented for system-versioned timestamp tables";
		DBUG_RETURN(HA_ALTER_INPLACE_NOT_SUPPORTED);
	}

	/* Before 10.2.2 information about virtual columns was not stored in
	system tables. We need to do a full alter to rebuild proper 10.2.2+
	metadata with the information about virtual columns */
	if (omits_virtual_cols(*table_share)) {
		DBUG_RETURN(HA_ALTER_INPLACE_NOT_SUPPORTED);
	}

	if (high_level_read_only) {
		ha_alter_info->unsupported_reason =
			my_get_err_msg(ER_READ_ONLY_MODE);

		DBUG_RETURN(HA_ALTER_INPLACE_NOT_SUPPORTED);
	}

	if (altered_table->s->fields > REC_MAX_N_USER_FIELDS) {
		/* Deny the inplace ALTER TABLE. MySQL will try to
		re-create the table and ha_innobase::create() will
		return an error too. This is how we effectively
		deny adding too many columns to a table. */
		ha_alter_info->unsupported_reason =
			my_get_err_msg(ER_TOO_MANY_FIELDS);
		DBUG_RETURN(HA_ALTER_INPLACE_NOT_SUPPORTED);
	}

	update_thd();

	if (ha_alter_info->handler_flags
	    & ~(INNOBASE_INPLACE_IGNORE
		| INNOBASE_ALTER_INSTANT
		| INNOBASE_ALTER_NOREBUILD
		| INNOBASE_ALTER_REBUILD)) {

		if (ha_alter_info->handler_flags
		    & ALTER_STORED_COLUMN_TYPE) {
			ha_alter_info->unsupported_reason = my_get_err_msg(
				ER_ALTER_OPERATION_NOT_SUPPORTED_REASON_COLUMN_TYPE);
		}

		DBUG_RETURN(HA_ALTER_INPLACE_NOT_SUPPORTED);
	}

	/* Only support online add foreign key constraint when
	check_foreigns is turned off */
	if ((ha_alter_info->handler_flags & ALTER_ADD_FOREIGN_KEY)
	    && m_prebuilt->trx->check_foreigns) {
		ha_alter_info->unsupported_reason = my_get_err_msg(
			ER_ALTER_OPERATION_NOT_SUPPORTED_REASON_FK_CHECK);
		DBUG_RETURN(HA_ALTER_INPLACE_NOT_SUPPORTED);
	}

	const char* reason_rebuild = NULL;

	switch (innodb_instant_alter_column_allowed) {
	case 0: /* never */
		if ((ha_alter_info->handler_flags
		     & (ALTER_ADD_STORED_BASE_COLUMN
			| ALTER_STORED_COLUMN_ORDER
			| ALTER_DROP_STORED_COLUMN))
		    || m_prebuilt->table->is_instant()) {
			reason_rebuild =
				"innodb_instant_alter_column_allowed=never";
innodb_instant_alter_column_allowed_reason:
			if (ha_alter_info->handler_flags
			    & ALTER_RECREATE_TABLE) {
				reason_rebuild = NULL;
			} else {
				ha_alter_info->handler_flags
					|= ALTER_RECREATE_TABLE;
				ha_alter_info->unsupported_reason
					= reason_rebuild;
			}
		}
		break;
	case 1: /* add_last */
		if ((ha_alter_info->handler_flags
		     & (ALTER_STORED_COLUMN_ORDER | ALTER_DROP_STORED_COLUMN))
		    || m_prebuilt->table->instant) {
			reason_rebuild = "innodb_instant_atler_column_allowed="
				"add_last";
			goto innodb_instant_alter_column_allowed_reason;
		}
	}

	switch (ha_alter_info->handler_flags & ~INNOBASE_INPLACE_IGNORE) {
	case ALTER_OPTIONS:
		if (alter_options_need_rebuild(ha_alter_info, table)) {
			reason_rebuild = my_get_err_msg(
				ER_ALTER_OPERATION_TABLE_OPTIONS_NEED_REBUILD);
			ha_alter_info->unsupported_reason = reason_rebuild;
			break;
		}
		/* fall through */
	case 0:
		DBUG_RETURN(HA_ALTER_INPLACE_INSTANT);
	}

	/* InnoDB cannot IGNORE when creating unique indexes. IGNORE
	should silently delete some duplicate rows. Our inplace_alter
	code will not delete anything from existing indexes. */
	if (ha_alter_info->ignore
	    && (ha_alter_info->handler_flags
		& (ALTER_ADD_PK_INDEX | ALTER_ADD_UNIQUE_INDEX))) {
		ha_alter_info->unsupported_reason = my_get_err_msg(
			ER_ALTER_OPERATION_NOT_SUPPORTED_REASON_IGNORE);
		DBUG_RETURN(HA_ALTER_INPLACE_NOT_SUPPORTED);
	}

	/* DROP PRIMARY KEY is only allowed in combination with ADD
	PRIMARY KEY. */
	if ((ha_alter_info->handler_flags
	     & (ALTER_ADD_PK_INDEX | ALTER_DROP_PK_INDEX))
	    == ALTER_DROP_PK_INDEX) {
		ha_alter_info->unsupported_reason = my_get_err_msg(
			ER_ALTER_OPERATION_NOT_SUPPORTED_REASON_NOPK);
		DBUG_RETURN(HA_ALTER_INPLACE_NOT_SUPPORTED);
	}

	if (ha_alter_info->handler_flags & ALTER_COLUMN_NULLABLE) {
		/* If a NOT NULL attribute is going to be removed and
		a UNIQUE INDEX on the column had been promoted to an
		implicit PRIMARY KEY, the table should be rebuilt by
		ALGORITHM=COPY. (Theoretically, we could support
		rebuilding by ALGORITHM=INPLACE if a PRIMARY KEY is
		going to be added, either explicitly or by promoting
		another UNIQUE KEY.) */
		const uint my_primary_key = altered_table->s->primary_key;

		if (UNIV_UNLIKELY(my_primary_key >= MAX_KEY)
		    && !dict_index_is_auto_gen_clust(
			    dict_table_get_first_index(m_prebuilt->table))) {
			ha_alter_info->unsupported_reason = my_get_err_msg(
				ER_PRIMARY_CANT_HAVE_NULL);
			DBUG_RETURN(HA_ALTER_INPLACE_NOT_SUPPORTED);
		}
	}

	/*
	  InnoDB in different MariaDB versions was generating different mtype
	  codes for certain types. In some cases the signed/unsigned bit was
	  generated differently too.

	  Inplace ALTER would change the mtype/unsigned_flag (to what the
	  current code generates) without changing the underlying data
	  represenation, and it might result in data corruption.

	  Don't do inplace ALTER if mtype/unsigned_flag are wrong.
	*/
	for (ulint i = 0, icol= 0; i < table->s->fields; i++) {
		const Field*		field = table->field[i];
		const dict_col_t*	col = dict_table_get_nth_col(
			m_prebuilt->table, icol);
		unsigned unsigned_flag;

		if (!field->stored_in_db()) {
			continue;
		}

		icol++;

		if (col->mtype != get_innobase_type_from_mysql_type(
			    &unsigned_flag, field)) {

			DBUG_RETURN(HA_ALTER_INPLACE_NOT_SUPPORTED);
		}

		if ((col->prtype & DATA_UNSIGNED) != unsigned_flag) {

			DBUG_RETURN(HA_ALTER_INPLACE_NOT_SUPPORTED);
		}
	}

	ulint n_indexes = UT_LIST_GET_LEN((m_prebuilt->table)->indexes);

	/* If InnoDB dictionary and MySQL frm file are not consistent
	use "Copy" method. */
	if (m_prebuilt->table->dict_frm_mismatch) {

		ha_alter_info->unsupported_reason = my_get_err_msg(
			ER_NO_SUCH_INDEX);
		ib_push_frm_error(m_user_thd, m_prebuilt->table, altered_table,
			n_indexes, true);

		DBUG_RETURN(HA_ALTER_INPLACE_NOT_SUPPORTED);
	}

	/* '0000-00-00' value isn't allowed for datetime datatype
	for newly added column when table is not empty */
	if (ha_alter_info->error_if_not_empty
	    && !innobase_table_is_empty(m_prebuilt->table)) {
		DBUG_RETURN(HA_ALTER_INPLACE_NOT_SUPPORTED);
	}

	const bool add_drop_v_cols = !!(ha_alter_info->handler_flags
					& (ALTER_ADD_VIRTUAL_COLUMN
					   | ALTER_DROP_VIRTUAL_COLUMN
					   | ALTER_VIRTUAL_COLUMN_ORDER));

	/* We should be able to do the operation in-place.
	See if we can do it online (LOCK=NONE) or without rebuild. */
	bool online = true, need_rebuild = false;
	const uint fulltext_indexes = innobase_fulltext_exist(altered_table);

	/* Fix the key parts. */
	for (KEY* new_key = ha_alter_info->key_info_buffer;
	     new_key < ha_alter_info->key_info_buffer
		     + ha_alter_info->key_count;
	     new_key++) {

		/* Do not support adding/droping a virtual column, while
		there is a table rebuild caused by adding a new FTS_DOC_ID */
		if ((new_key->flags & HA_FULLTEXT) && add_drop_v_cols
		    && !DICT_TF2_FLAG_IS_SET(m_prebuilt->table,
					     DICT_TF2_FTS_HAS_DOC_ID)) {
			ha_alter_info->unsupported_reason =
				MSG_UNSUPPORTED_ALTER_ONLINE_ON_VIRTUAL_COLUMN;
			DBUG_RETURN(HA_ALTER_INPLACE_NOT_SUPPORTED);
		}

		for (KEY_PART_INFO* key_part = new_key->key_part;
		     key_part < (new_key->key_part
				 + new_key->user_defined_key_parts);
		     key_part++) {
			DBUG_ASSERT(key_part->fieldnr
				    < altered_table->s->fields);

			const Create_field* new_field
				= ha_alter_info->alter_info->create_list.elem(
					key_part->fieldnr);

			DBUG_ASSERT(new_field);

			key_part->field = altered_table->field[
				key_part->fieldnr];

			/* In some special cases InnoDB emits "false"
			duplicate key errors with NULL key values. Let
			us play safe and ensure that we can correctly
			print key values even in such cases. */
			key_part->null_offset = key_part->field->null_offset();
			key_part->null_bit = key_part->field->null_bit;

			if (new_field->field) {
				/* This is an existing column. */
				continue;
			}

			/* This is an added column. */
			DBUG_ASSERT(ha_alter_info->handler_flags
				    & ALTER_ADD_COLUMN);

			/* We cannot replace a hidden FTS_DOC_ID
			with a user-visible FTS_DOC_ID. */
			if (fulltext_indexes && m_prebuilt->table->fts
			    && !my_strcasecmp(
				    system_charset_info,
				    key_part->field->field_name.str,
				    FTS_DOC_ID_COL_NAME)) {
				ha_alter_info->unsupported_reason = my_get_err_msg(
					ER_ALTER_OPERATION_NOT_SUPPORTED_REASON_HIDDEN_FTS);
				DBUG_RETURN(HA_ALTER_INPLACE_NOT_SUPPORTED);
			}

			DBUG_ASSERT((MTYP_TYPENR(key_part->field->unireg_check)
				     == Field::NEXT_NUMBER)
				    == !!(key_part->field->flags
					  & AUTO_INCREMENT_FLAG));

			if (key_part->field->flags & AUTO_INCREMENT_FLAG) {
				/* We cannot assign AUTO_INCREMENT values
				during online or instant ALTER. */
				DBUG_ASSERT(key_part->field == altered_table
					    -> found_next_number_field);

				if (ha_alter_info->online) {
					ha_alter_info->unsupported_reason = my_get_err_msg(
						ER_ALTER_OPERATION_NOT_SUPPORTED_REASON_AUTOINC);
				}

				online = false;
				need_rebuild = true;
			}

			if (!key_part->field->stored_in_db()) {
				/* Do not support adding index on newly added
				virtual column, while there is also a drop
				virtual column in the same clause */
				if (ha_alter_info->handler_flags
				    & ALTER_DROP_VIRTUAL_COLUMN) {
					ha_alter_info->unsupported_reason =
						MSG_UNSUPPORTED_ALTER_ONLINE_ON_VIRTUAL_COLUMN;

					DBUG_RETURN(HA_ALTER_INPLACE_NOT_SUPPORTED);
				}

				if (ha_alter_info->online
				    && !ha_alter_info->unsupported_reason) {
					ha_alter_info->unsupported_reason =
						MSG_UNSUPPORTED_ALTER_ONLINE_ON_VIRTUAL_COLUMN;
				}

				online = false;
			}
		}
	}

	DBUG_ASSERT(!m_prebuilt->table->fts
		    || (m_prebuilt->table->fts->doc_col <= table->s->fields));

	DBUG_ASSERT(!m_prebuilt->table->fts
		    || (m_prebuilt->table->fts->doc_col
		        < dict_table_get_n_user_cols(m_prebuilt->table)));

	if (fulltext_indexes && m_prebuilt->table->fts) {
		/* FULLTEXT indexes are supposed to remain. */
		/* Disallow DROP INDEX FTS_DOC_ID_INDEX */

		for (uint i = 0; i < ha_alter_info->index_drop_count; i++) {
			if (!my_strcasecmp(
				    system_charset_info,
				    ha_alter_info->index_drop_buffer[i]->name.str,
				    FTS_DOC_ID_INDEX_NAME)) {
				ha_alter_info->unsupported_reason = my_get_err_msg(
					ER_ALTER_OPERATION_NOT_SUPPORTED_REASON_CHANGE_FTS);
				DBUG_RETURN(HA_ALTER_INPLACE_NOT_SUPPORTED);
			}
		}

		/* InnoDB can have a hidden FTS_DOC_ID_INDEX on a
		visible FTS_DOC_ID column as well. Prevent dropping or
		renaming the FTS_DOC_ID. */

		for (Field** fp = table->field; *fp; fp++) {
			if (!((*fp)->flags
			      & (FIELD_IS_RENAMED | FIELD_IS_DROPPED))) {
				continue;
			}

			if (!my_strcasecmp(
				    system_charset_info,
				    (*fp)->field_name.str,
				    FTS_DOC_ID_COL_NAME)) {
				ha_alter_info->unsupported_reason = my_get_err_msg(
					ER_ALTER_OPERATION_NOT_SUPPORTED_REASON_CHANGE_FTS);
				DBUG_RETURN(HA_ALTER_INPLACE_NOT_SUPPORTED);
			}
		}
	}

	m_prebuilt->trx->will_lock++;

	/* When changing a NULL column to NOT NULL and specifying a
	DEFAULT value, ensure that the DEFAULT expression is a constant.
	Also, in ADD COLUMN, for now we only support a
	constant DEFAULT expression. */
	Field **af = altered_table->field;
	bool fts_need_rebuild = false;
	need_rebuild = need_rebuild
		|| innobase_need_rebuild(ha_alter_info, table);

	for (Create_field& cf : ha_alter_info->alter_info->create_list) {
		DBUG_ASSERT(cf.field
			    || (ha_alter_info->handler_flags
				& ALTER_ADD_COLUMN));

		if (const Field* f = cf.field) {
			if (!f->real_maybe_null() || (*af)->real_maybe_null())
				goto next_column;
			/* We are changing an existing column
			from NULL to NOT NULL. */
			DBUG_ASSERT(ha_alter_info->handler_flags
				    & ALTER_COLUMN_NOT_NULLABLE);
			/* Virtual columns are never NOT NULL. */
			DBUG_ASSERT(f->stored_in_db());

			switch ((*af)->type()) {
			case MYSQL_TYPE_TIMESTAMP:
			case MYSQL_TYPE_TIMESTAMP2:
				/* Inserting NULL into a TIMESTAMP column
				would cause the DEFAULT value to be
				replaced. Ensure that the DEFAULT
				expression is not changing during
				ALTER TABLE. */
				if (!(*af)->default_value
				    && (*af)->is_real_null()) {
					/* No DEFAULT value is
					specified. We can report
					errors for any NULL values for
					the TIMESTAMP. */
					goto next_column;
				}
				break;
			default:
				/* For any other data type, NULL
				values are not converted.
				(An AUTO_INCREMENT attribute cannot
				be introduced to a column with
				ALGORITHM=INPLACE.) */
				ut_ad((MTYP_TYPENR((*af)->unireg_check)
				       == Field::NEXT_NUMBER)
				      == (MTYP_TYPENR(f->unireg_check)
					  == Field::NEXT_NUMBER));
				goto next_column;
			}

			ha_alter_info->unsupported_reason = my_get_err_msg(
				ER_ALTER_OPERATION_NOT_SUPPORTED_REASON_NOT_NULL);
		} else if (!is_non_const_value(*af)
			   && set_default_value(*af)) {
			if (fulltext_indexes > 1
			    && !my_strcasecmp(system_charset_info,
					      (*af)->field_name.str,
					      FTS_DOC_ID_COL_NAME)) {
				/* If a hidden FTS_DOC_ID column exists
				(because of FULLTEXT INDEX), it cannot
				be replaced with a user-created one
				except when using ALGORITHM=COPY. */
				ha_alter_info->unsupported_reason =
					my_get_err_msg(ER_INNODB_FT_LIMIT);
				DBUG_RETURN(HA_ALTER_INPLACE_NOT_SUPPORTED);
			}
			goto next_column;
		}

		DBUG_RETURN(HA_ALTER_INPLACE_NOT_SUPPORTED);

next_column:
		af++;
	}

	const bool supports_instant = instant_alter_column_possible(
		*m_prebuilt->table, ha_alter_info, table, altered_table,
		is_innodb_strict_mode());
	if (add_drop_v_cols) {
		ulonglong flags = ha_alter_info->handler_flags;

		/* TODO: uncomment the flags below, once we start to
		support them */

		flags &= ~(ALTER_ADD_VIRTUAL_COLUMN
			   | ALTER_DROP_VIRTUAL_COLUMN
			   | ALTER_VIRTUAL_COLUMN_ORDER
		           | ALTER_VIRTUAL_GCOL_EXPR
		           | ALTER_COLUMN_VCOL
		/*
			   | ALTER_ADD_STORED_BASE_COLUMN
			   | ALTER_DROP_STORED_COLUMN
			   | ALTER_STORED_COLUMN_ORDER
			   | ALTER_ADD_UNIQUE_INDEX
		*/
			   | ALTER_ADD_NON_UNIQUE_NON_PRIM_INDEX
			   | ALTER_DROP_NON_UNIQUE_NON_PRIM_INDEX);
		if (supports_instant) {
			flags &= ~(ALTER_DROP_STORED_COLUMN
#if 0 /* MDEV-17468: remove check_v_col_in_order() and fix the code */
				   | ALTER_ADD_STORED_BASE_COLUMN
#endif
				   | ALTER_STORED_COLUMN_ORDER);
		}
		if (flags != 0
		    || IF_PARTITIONING((altered_table->s->partition_info_str
			&& altered_table->s->partition_info_str_len), 0)
		    || (!check_v_col_in_order(
			this->table, altered_table, ha_alter_info))) {
			ha_alter_info->unsupported_reason =
				MSG_UNSUPPORTED_ALTER_ONLINE_ON_VIRTUAL_COLUMN;
			DBUG_RETURN(HA_ALTER_INPLACE_NOT_SUPPORTED);
		}
	}

	if (supports_instant && !(ha_alter_info->handler_flags
				  & INNOBASE_ALTER_NOREBUILD)) {
		DBUG_RETURN(HA_ALTER_INPLACE_INSTANT);
	}

	if (need_rebuild
	    && (fulltext_indexes
		|| innobase_spatial_exist(altered_table)
		|| innobase_indexed_virtual_exist(altered_table))) {
		/* If the table already contains fulltext indexes,
		refuse to rebuild the table natively altogether. */
		if (fulltext_indexes > 1) {
cannot_create_many_fulltext_index:
			ha_alter_info->unsupported_reason =
				my_get_err_msg(ER_INNODB_FT_LIMIT);
			DBUG_RETURN(HA_ALTER_INPLACE_NOT_SUPPORTED);
		}

		if (!online || !ha_alter_info->online
		    || ha_alter_info->unsupported_reason != reason_rebuild) {
			/* Either LOCK=NONE was not requested, or we already
			gave specific reason to refuse it. */
		} else if (fulltext_indexes) {
			ha_alter_info->unsupported_reason = my_get_err_msg(
				ER_ALTER_OPERATION_NOT_SUPPORTED_REASON_FTS);
		} else if (innobase_spatial_exist(altered_table)) {
			ha_alter_info->unsupported_reason = my_get_err_msg(
				ER_ALTER_OPERATION_NOT_SUPPORTED_REASON_GIS);
		} else {
			/* MDEV-14341 FIXME: Remove this limitation. */
			ha_alter_info->unsupported_reason =
				"online rebuild with indexed virtual columns";
		}

		online = false;
	}

	if (ha_alter_info->handler_flags
		& ALTER_ADD_NON_UNIQUE_NON_PRIM_INDEX) {
		/* ADD FULLTEXT|SPATIAL INDEX requires a lock.

		We could do ADD FULLTEXT INDEX without a lock if the
		table already contains an FTS_DOC_ID column, but in
		that case we would have to apply the modification log
		to the full-text indexes.

		We could also do ADD SPATIAL INDEX by implementing
		row_log_apply() for it. */
		bool add_fulltext = false;

		for (uint i = 0; i < ha_alter_info->index_add_count; i++) {
			const KEY* key =
				&ha_alter_info->key_info_buffer[
					ha_alter_info->index_add_buffer[i]];
			if (key->flags & HA_FULLTEXT) {
				DBUG_ASSERT(!(key->flags & HA_KEYFLAG_MASK
					      & ~(HA_FULLTEXT
						  | HA_PACK_KEY
						  | HA_GENERATED_KEY
						  | HA_BINARY_PACK_KEY)));
				if (add_fulltext) {
					goto cannot_create_many_fulltext_index;
				}

				add_fulltext = true;
				if (ha_alter_info->online
				    && !ha_alter_info->unsupported_reason) {
					ha_alter_info->unsupported_reason = my_get_err_msg(
						ER_ALTER_OPERATION_NOT_SUPPORTED_REASON_FTS);
				}

				online = false;

				/* Full text search index exists, check
				whether the table already has DOC ID column.
				If not, InnoDB have to rebuild the table to
				add a Doc ID hidden column and change
				primary index. */
				ulint	fts_doc_col_no;
				ulint	num_v = 0;

				fts_need_rebuild =
					!innobase_fts_check_doc_id_col(
						m_prebuilt->table,
						altered_table,
						&fts_doc_col_no, &num_v, true);
			}

			if (online && (key->flags & HA_SPATIAL)) {

				if (ha_alter_info->online) {
					ha_alter_info->unsupported_reason = my_get_err_msg(
						ER_ALTER_OPERATION_NOT_SUPPORTED_REASON_GIS);
				}

				online = false;
			}
		}
	}

	// FIXME: implement Online DDL for system-versioned operations
	if (ha_alter_info->handler_flags & INNOBASE_ALTER_VERSIONED_REBUILD) {

		if (ha_alter_info->online) {
			ha_alter_info->unsupported_reason =
				"Not implemented for system-versioned operations";
		}

		online = false;
	}

	if ((need_rebuild && !supports_instant) || fts_need_rebuild) {
		ha_alter_info->handler_flags |= ALTER_RECREATE_TABLE;
		DBUG_RETURN(online
			    ? HA_ALTER_INPLACE_COPY_NO_LOCK
			    : HA_ALTER_INPLACE_COPY_LOCK);
	}

	if (ha_alter_info->unsupported_reason) {
	} else if (ha_alter_info->handler_flags & INNOBASE_ONLINE_CREATE) {
		ha_alter_info->unsupported_reason = "ADD INDEX";
	} else {
		ha_alter_info->unsupported_reason = "DROP INDEX";
	}

	DBUG_RETURN(online
		    ? HA_ALTER_INPLACE_NOCOPY_NO_LOCK
		    : HA_ALTER_INPLACE_NOCOPY_LOCK);
}

/*************************************************************//**
Initialize the dict_foreign_t structure with supplied info
@return true if added, false if duplicate foreign->id */
static MY_ATTRIBUTE((nonnull(1,3,5,7)))
bool
innobase_init_foreign(
/*==================*/
	dict_foreign_t*	foreign,		/*!< in/out: structure to
						initialize */
	const char*	constraint_name,	/*!< in/out: constraint name if
						exists */
	dict_table_t*	table,			/*!< in: foreign table */
	dict_index_t*	index,			/*!< in: foreign key index */
	const char**	column_names,		/*!< in: foreign key column
						names */
	ulint		num_field,		/*!< in: number of columns */
	const char*	referenced_table_name,	/*!< in: referenced table
						name */
	dict_table_t*	referenced_table,	/*!< in: referenced table */
	dict_index_t*	referenced_index,	/*!< in: referenced index */
	const char**	referenced_column_names,/*!< in: referenced column
						names */
	ulint		referenced_num_field)	/*!< in: number of referenced
						columns */
{
	ut_ad(mutex_own(&dict_sys.mutex));

        if (constraint_name) {
                ulint   db_len;

                /* Catenate 'databasename/' to the constraint name specified
                by the user: we conceive the constraint as belonging to the
                same MySQL 'database' as the table itself. We store the name
                to foreign->id. */

                db_len = dict_get_db_name_len(table->name.m_name);

                foreign->id = static_cast<char*>(mem_heap_alloc(
                        foreign->heap, db_len + strlen(constraint_name) + 2));

                memcpy(foreign->id, table->name.m_name, db_len);
                foreign->id[db_len] = '/';
                strcpy(foreign->id + db_len + 1, constraint_name);

		/* Check if any existing foreign key has the same id,
		this is needed only if user supplies the constraint name */

		if (table->foreign_set.find(foreign)
		    != table->foreign_set.end()) {
			return(false);
		}
        }

        foreign->foreign_table = table;
        foreign->foreign_table_name = mem_heap_strdup(
                foreign->heap, table->name.m_name);
        dict_mem_foreign_table_name_lookup_set(foreign, TRUE);

        foreign->foreign_index = index;
        foreign->n_fields = static_cast<unsigned>(num_field)
		& dict_index_t::MAX_N_FIELDS;

        foreign->foreign_col_names = static_cast<const char**>(
                mem_heap_alloc(foreign->heap, num_field * sizeof(void*)));

        for (ulint i = 0; i < foreign->n_fields; i++) {
                foreign->foreign_col_names[i] = mem_heap_strdup(
                        foreign->heap, column_names[i]);
        }

	foreign->referenced_index = referenced_index;
	foreign->referenced_table = referenced_table;

	foreign->referenced_table_name = mem_heap_strdup(
		foreign->heap, referenced_table_name);
        dict_mem_referenced_table_name_lookup_set(foreign, TRUE);

        foreign->referenced_col_names = static_cast<const char**>(
                mem_heap_alloc(foreign->heap,
			       referenced_num_field * sizeof(void*)));

        for (ulint i = 0; i < foreign->n_fields; i++) {
                foreign->referenced_col_names[i]
                        = mem_heap_strdup(foreign->heap,
					  referenced_column_names[i]);
        }

	return(true);
}

/*************************************************************//**
Check whether the foreign key options is legit
@return true if it is */
static MY_ATTRIBUTE((nonnull, warn_unused_result))
bool
innobase_check_fk_option(
/*=====================*/
	const dict_foreign_t*	foreign)	/*!< in: foreign key */
{
	if (!foreign->foreign_index) {
		return(true);
	}

	if (foreign->type & (DICT_FOREIGN_ON_UPDATE_SET_NULL
			     | DICT_FOREIGN_ON_DELETE_SET_NULL)) {

		for (ulint j = 0; j < foreign->n_fields; j++) {
			if ((dict_index_get_nth_col(
				     foreign->foreign_index, j)->prtype)
			    & DATA_NOT_NULL) {

				/* It is not sensible to define
				SET NULL if the column is not
				allowed to be NULL! */
				return(false);
			}
		}
	}

	return(true);
}

/*************************************************************//**
Set foreign key options
@return true if successfully set */
static MY_ATTRIBUTE((nonnull, warn_unused_result))
bool
innobase_set_foreign_key_option(
/*============================*/
	dict_foreign_t*	foreign,	/*!< in:InnoDB Foreign key */
	Foreign_key*	fk_key)		/*!< in: Foreign key info from
					MySQL */
{
	ut_ad(!foreign->type);

	switch (fk_key->delete_opt) {
	case FK_OPTION_NO_ACTION:
	case FK_OPTION_RESTRICT:
	case FK_OPTION_SET_DEFAULT:
		foreign->type = DICT_FOREIGN_ON_DELETE_NO_ACTION;
		break;
	case FK_OPTION_CASCADE:
		foreign->type = DICT_FOREIGN_ON_DELETE_CASCADE;
		break;
	case FK_OPTION_SET_NULL:
		foreign->type = DICT_FOREIGN_ON_DELETE_SET_NULL;
		break;
	case FK_OPTION_UNDEF:
		break;
	}

	switch (fk_key->update_opt) {
	case FK_OPTION_NO_ACTION:
	case FK_OPTION_RESTRICT:
	case FK_OPTION_SET_DEFAULT:
		foreign->type |= DICT_FOREIGN_ON_UPDATE_NO_ACTION;
		break;
	case FK_OPTION_CASCADE:
		foreign->type |= DICT_FOREIGN_ON_UPDATE_CASCADE;
		break;
	case FK_OPTION_SET_NULL:
		foreign->type |= DICT_FOREIGN_ON_UPDATE_SET_NULL;
		break;
	case FK_OPTION_UNDEF:
		break;
	}

	return(innobase_check_fk_option(foreign));
}

/*******************************************************************//**
Check if a foreign key constraint can make use of an index
that is being created.
@param[in]	col_names	column names
@param[in]	n_cols		number of columns
@param[in]	keys		index information
@param[in]	add		indexes being created
@return useable index, or NULL if none found */
static MY_ATTRIBUTE((nonnull, warn_unused_result))
const KEY*
innobase_find_equiv_index(
	const char*const*	col_names,
	uint			n_cols,
	const KEY*		keys,
	span<uint>		add)
{
	for (span<uint>::iterator it = add.begin(), end = add.end(); it != end;
	     ++it) {
		const KEY*	key = &keys[*it];

		if (key->user_defined_key_parts < n_cols
		    || key->flags & HA_SPATIAL) {
no_match:
			continue;
		}

		for (uint j = 0; j < n_cols; j++) {
			const KEY_PART_INFO&	key_part = key->key_part[j];
			uint32			col_len
				= key_part.field->pack_length();

			/* Any index on virtual columns cannot be used
			for reference constaint */
			if (!key_part.field->stored_in_db()) {
				goto no_match;
			}

			/* The MySQL pack length contains 1 or 2 bytes
			length field for a true VARCHAR. */

			if (key_part.field->type() == MYSQL_TYPE_VARCHAR) {
				col_len -= static_cast<const Field_varstring*>(
					key_part.field)->length_bytes;
			}

			if (key_part.length < col_len) {

				/* Column prefix indexes cannot be
				used for FOREIGN KEY constraints. */
				goto no_match;
			}

			if (innobase_strcasecmp(col_names[j],
						key_part.field->field_name.str)) {
				/* Name mismatch */
				goto no_match;
			}
		}

		return(key);
	}

	return(NULL);
}

/*************************************************************//**
Find an index whose first fields are the columns in the array
in the same order and is not marked for deletion
@return matching index, NULL if not found */
static MY_ATTRIBUTE((nonnull(1,4), warn_unused_result))
dict_index_t*
innobase_find_fk_index(
/*===================*/
	dict_table_t*		table,	/*!< in: table */
	const char**		col_names,
					/*!< in: column names, or NULL
					to use table->col_names */
	span<dict_index_t*>	drop_index,
					/*!< in: indexes to be dropped */
	const char**		columns,/*!< in: array of column names */
	ulint			n_cols) /*!< in: number of columns */
{
	dict_index_t*	index;

	index = dict_table_get_first_index(table);

	while (index != NULL) {
		if (dict_foreign_qualify_index(table, col_names, columns,
					       n_cols, index, NULL, true, 0,
					       NULL, NULL, NULL)
		    && std::find(drop_index.begin(), drop_index.end(), index)
			   == drop_index.end()) {
			return index;
		}

		index = dict_table_get_next_index(index);
	}

	return(NULL);
}

/** Check whether given column is a base of stored column.
@param[in]	col_name	column name
@param[in]	table		table
@param[in]	s_cols		list of stored columns
@return true if the given column is a base of stored column,else false. */
static
bool
innobase_col_check_fk(
	const char*		col_name,
	const dict_table_t*	table,
	dict_s_col_list*	s_cols)
{
	dict_s_col_list::const_iterator	it;

	for (it = s_cols->begin(); it != s_cols->end(); ++it) {
		for (ulint j = it->num_base; j--; ) {
			if (!strcmp(col_name, dict_table_get_col_name(
					    table, it->base_col[j]->ind))) {
				return(true);
			}
		}
	}

	return(false);
}

/** Check whether the foreign key constraint is on base of any stored columns.
@param[in]	foreign	Foriegn key constraing information
@param[in]	table	table to which the foreign key objects
to be added
@param[in]	s_cols	list of stored column information in the table.
@return true if yes, otherwise false. */
static
bool
innobase_check_fk_stored(
	const dict_foreign_t*	foreign,
	const dict_table_t*	table,
	dict_s_col_list*	s_cols)
{
	ulint	type = foreign->type;

	type &= ~(DICT_FOREIGN_ON_DELETE_NO_ACTION
		  | DICT_FOREIGN_ON_UPDATE_NO_ACTION);

	if (type == 0 || s_cols == NULL) {
		return(false);
	}

	for (ulint i = 0; i < foreign->n_fields; i++) {
		if (innobase_col_check_fk(
			foreign->foreign_col_names[i], table, s_cols)) {
			return(true);
		}
	}

	return(false);
}

/** Create InnoDB foreign key structure from MySQL alter_info
@param[in]	ha_alter_info	alter table info
@param[in]	table_share	TABLE_SHARE
@param[in]	table		table object
@param[in]	col_names	column names, or NULL to use
table->col_names
@param[in]	drop_index	indexes to be dropped
@param[in]	n_drop_index	size of drop_index
@param[out]	add_fk		foreign constraint added
@param[out]	n_add_fk	number of foreign constraints
added
@param[in]	trx		user transaction
@param[in]	s_cols		list of stored column information
@retval true if successful
@retval false on error (will call my_error()) */
static MY_ATTRIBUTE((nonnull(1,2,3,7,8), warn_unused_result))
bool
innobase_get_foreign_key_info(
	Alter_inplace_info*
			ha_alter_info,
	const TABLE_SHARE*
			table_share,
	dict_table_t*	table,
	const char**	col_names,
	dict_index_t**	drop_index,
	ulint		n_drop_index,
	dict_foreign_t**add_fk,
	ulint*		n_add_fk,
	const trx_t*	trx,
	dict_s_col_list*s_cols)
{
	dict_table_t*	referenced_table = NULL;
	char*		referenced_table_name = NULL;
	ulint		num_fk = 0;
	Alter_info*	alter_info = ha_alter_info->alter_info;
	const CHARSET_INFO*	cs = thd_charset(trx->mysql_thd);

	DBUG_ENTER("innobase_get_foreign_key_info");

	*n_add_fk = 0;

	for (Key& key : alter_info->key_list) {
		if (key.type != Key::FOREIGN_KEY) {
			continue;
		}

		const char*	column_names[MAX_NUM_FK_COLUMNS];
		dict_index_t*	index = NULL;
		const char*	referenced_column_names[MAX_NUM_FK_COLUMNS];
		dict_index_t*	referenced_index = NULL;
		ulint		num_col = 0;
		ulint		referenced_num_col = 0;
		bool		correct_option;

		Foreign_key* fk_key = static_cast<Foreign_key*>(&key);

		if (fk_key->columns.elements > 0) {
			ulint	i = 0;

			/* Get all the foreign key column info for the
			current table */
			for (const Key_part_spec& column : fk_key->columns) {
				column_names[i] = column.field_name.str;
				ut_ad(i < MAX_NUM_FK_COLUMNS);
				i++;
			}

			index = innobase_find_fk_index(
				table, col_names,
				span<dict_index_t*>(drop_index, n_drop_index),
				column_names, i);

			/* MySQL would add a index in the creation
			list if no such index for foreign table,
			so we have to use DBUG_EXECUTE_IF to simulate
			the scenario */
			DBUG_EXECUTE_IF("innodb_test_no_foreign_idx",
					index = NULL;);

			/* Check whether there exist such
			index in the the index create clause */
			if (!index && !innobase_find_equiv_index(
				    column_names, static_cast<uint>(i),
				    ha_alter_info->key_info_buffer,
				    span<uint>(ha_alter_info->index_add_buffer,
					       ha_alter_info->index_add_count))) {
				my_error(
					ER_FK_NO_INDEX_CHILD,
					MYF(0),
					fk_key->name.str
					? fk_key->name.str : "",
					table_share->table_name.str);
				goto err_exit;
			}

			num_col = i;
		}

		add_fk[num_fk] = dict_mem_foreign_create();

		mutex_enter(&dict_sys.mutex);

		referenced_table_name = dict_get_referenced_table(
			table->name.m_name,
			LEX_STRING_WITH_LEN(fk_key->ref_db),
			LEX_STRING_WITH_LEN(fk_key->ref_table),
			&referenced_table,
			add_fk[num_fk]->heap, cs);

		/* Test the case when referenced_table failed to
		open, if trx->check_foreigns is not set, we should
		still be able to add the foreign key */
		DBUG_EXECUTE_IF("innodb_test_open_ref_fail",
				referenced_table = NULL;);

		if (!referenced_table && trx->check_foreigns) {
			mutex_exit(&dict_sys.mutex);
			my_error(ER_FK_CANNOT_OPEN_PARENT,
				 MYF(0), fk_key->ref_table.str);

			goto err_exit;
		}

		if (fk_key->ref_columns.elements > 0) {
			ulint	i = 0;

			for (Key_part_spec &column : fk_key->ref_columns) {
				referenced_column_names[i] =
					column.field_name.str;
				ut_ad(i < MAX_NUM_FK_COLUMNS);
				i++;
			}

			if (referenced_table) {
				referenced_index =
					dict_foreign_find_index(
						referenced_table, 0,
						referenced_column_names,
						i, index,
						TRUE, FALSE,
						NULL, NULL, NULL);

				DBUG_EXECUTE_IF(
					"innodb_test_no_reference_idx",
					referenced_index = NULL;);

				/* Check whether there exist such
				index in the the index create clause */
				if (!referenced_index) {
					mutex_exit(&dict_sys.mutex);
					my_error(ER_FK_NO_INDEX_PARENT, MYF(0),
						 fk_key->name.str
						 ? fk_key->name.str : "",
						 fk_key->ref_table.str);
					goto err_exit;
				}
			} else {
				ut_a(!trx->check_foreigns);
			}

			referenced_num_col = i;
		} else {
			/* Not possible to add a foreign key without a
			referenced column */
			mutex_exit(&dict_sys.mutex);
			my_error(ER_CANNOT_ADD_FOREIGN, MYF(0),
				 fk_key->ref_table.str);
			goto err_exit;
		}

		if (!innobase_init_foreign(
			    add_fk[num_fk], fk_key->name.str,
			    table, index, column_names,
			    num_col, referenced_table_name,
			    referenced_table, referenced_index,
			    referenced_column_names, referenced_num_col)) {
			mutex_exit(&dict_sys.mutex);
			my_error(
				ER_DUP_CONSTRAINT_NAME,
				MYF(0),
                                "FOREIGN KEY", add_fk[num_fk]->id);
			goto err_exit;
		}

		mutex_exit(&dict_sys.mutex);

		correct_option = innobase_set_foreign_key_option(
			add_fk[num_fk], fk_key);

		DBUG_EXECUTE_IF("innodb_test_wrong_fk_option",
				correct_option = false;);

		if (!correct_option) {
			my_error(ER_FK_INCORRECT_OPTION,
				 MYF(0),
				 table_share->table_name.str,
				 add_fk[num_fk]->id);
			goto err_exit;
		}

		if (innobase_check_fk_stored(
			add_fk[num_fk], table, s_cols)) {
			my_printf_error(
				HA_ERR_UNSUPPORTED,
				"Cannot add foreign key on the base column "
				"of stored column", MYF(0));
			goto err_exit;
		}

		num_fk++;
	}

	*n_add_fk = num_fk;

	DBUG_RETURN(true);
err_exit:
	for (ulint i = 0; i <= num_fk; i++) {
		if (add_fk[i]) {
			dict_foreign_free(add_fk[i]);
		}
	}

	DBUG_RETURN(false);
}

/*************************************************************//**
Copies an InnoDB column to a MySQL field.  This function is
adapted from row_sel_field_store_in_mysql_format(). */
static
void
innobase_col_to_mysql(
/*==================*/
	const dict_col_t*	col,	/*!< in: InnoDB column */
	const uchar*		data,	/*!< in: InnoDB column data */
	ulint			len,	/*!< in: length of data, in bytes */
	Field*			field)	/*!< in/out: MySQL field */
{
	uchar*	ptr;
	uchar*	dest	= field->ptr;
	ulint	flen	= field->pack_length();

	switch (col->mtype) {
	case DATA_INT:
		ut_ad(len == flen);

		/* Convert integer data from Innobase to little-endian
		format, sign bit restored to normal */

		for (ptr = dest + len; ptr != dest; ) {
			*--ptr = *data++;
		}

		if (!(col->prtype & DATA_UNSIGNED)) {
			((byte*) dest)[len - 1] ^= 0x80;
		}

		break;

	case DATA_VARCHAR:
	case DATA_VARMYSQL:
	case DATA_BINARY:
		field->reset();

		if (field->type() == MYSQL_TYPE_VARCHAR) {
			/* This is a >= 5.0.3 type true VARCHAR. Store the
			length of the data to the first byte or the first
			two bytes of dest. */

			dest = row_mysql_store_true_var_len(
				dest, len, flen - field->key_length());
		}

		/* Copy the actual data */
		memcpy(dest, data, len);
		break;

	case DATA_GEOMETRY:
	case DATA_BLOB:
		/* Skip MySQL BLOBs when reporting an erroneous row
		during index creation or table rebuild. */
		field->set_null();
		break;

#ifdef UNIV_DEBUG
	case DATA_MYSQL:
		ut_ad(flen >= len);
		ut_ad(col->mbmaxlen >= col->mbminlen);
		memcpy(dest, data, len);
		break;

	default:
	case DATA_SYS_CHILD:
	case DATA_SYS:
		/* These column types should never be shipped to MySQL. */
		ut_ad(0);
		/* fall through */
	case DATA_FLOAT:
	case DATA_DOUBLE:
	case DATA_DECIMAL:
		/* Above are the valid column types for MySQL data. */
		ut_ad(flen == len);
		/* fall through */
	case DATA_FIXBINARY:
	case DATA_CHAR:
		/* We may have flen > len when there is a shorter
		prefix on the CHAR and BINARY column. */
		ut_ad(flen >= len);
#else /* UNIV_DEBUG */
	default:
#endif /* UNIV_DEBUG */
		memcpy(dest, data, len);
	}
}

/*************************************************************//**
Copies an InnoDB record to table->record[0]. */
void
innobase_rec_to_mysql(
/*==================*/
	struct TABLE*		table,	/*!< in/out: MySQL table */
	const rec_t*		rec,	/*!< in: record */
	const dict_index_t*	index,	/*!< in: index */
	const rec_offs*		offsets)/*!< in: rec_get_offsets(
					rec, index, ...) */
{
	uint	n_fields	= table->s->fields;

	ut_ad(n_fields == dict_table_get_n_user_cols(index->table)
	      - !!(DICT_TF2_FLAG_IS_SET(index->table,
					DICT_TF2_FTS_HAS_DOC_ID)));

	for (uint i = 0; i < n_fields; i++) {
		Field*		field	= table->field[i];
		ulint		ipos;
		ulint		ilen;
		const uchar*	ifield;
		ulint prefix_col;

		field->reset();

		ipos = dict_index_get_nth_col_or_prefix_pos(
			index, i, true, false, &prefix_col);

		if (ipos == ULINT_UNDEFINED
		    || rec_offs_nth_extern(offsets, ipos)) {
null_field:
			field->set_null();
			continue;
		}

		ifield = rec_get_nth_cfield(rec, index, offsets, ipos, &ilen);

		/* Assign the NULL flag */
		if (ilen == UNIV_SQL_NULL) {
			ut_ad(field->real_maybe_null());
			goto null_field;
		}

		field->set_notnull();

		innobase_col_to_mysql(
			dict_field_get_col(
				dict_index_get_nth_field(index, ipos)),
			ifield, ilen, field);
	}
}

/*************************************************************//**
Copies an InnoDB index entry to table->record[0].
This is used in preparation for print_keydup_error() from
inline add index */
void
innobase_fields_to_mysql(
/*=====================*/
	struct TABLE*		table,	/*!< in/out: MySQL table */
	const dict_index_t*	index,	/*!< in: InnoDB index */
	const dfield_t*		fields)	/*!< in: InnoDB index fields */
{
	uint	n_fields	= table->s->fields;
	ulint	num_v 		= 0;

	ut_ad(n_fields == dict_table_get_n_user_cols(index->table)
	      + dict_table_get_n_v_cols(index->table)
	      - !!(DICT_TF2_FLAG_IS_SET(index->table,
					DICT_TF2_FTS_HAS_DOC_ID)));

	for (uint i = 0; i < n_fields; i++) {
		Field*		field	= table->field[i];
		ulint		ipos;
		ulint		prefix_col;

		field->reset();

		const bool is_v = !field->stored_in_db();
		const ulint col_n = is_v ? num_v++ : i - num_v;

		ipos = dict_index_get_nth_col_or_prefix_pos(
			index, col_n, true, is_v, &prefix_col);

		if (ipos == ULINT_UNDEFINED
		    || dfield_is_ext(&fields[ipos])
		    || dfield_is_null(&fields[ipos])) {

			field->set_null();
		} else {
			field->set_notnull();

			const dfield_t*	df	= &fields[ipos];

			innobase_col_to_mysql(
				dict_field_get_col(
					dict_index_get_nth_field(index, ipos)),
				static_cast<const uchar*>(dfield_get_data(df)),
				dfield_get_len(df), field);
		}
	}
}

/*************************************************************//**
Copies an InnoDB row to table->record[0].
This is used in preparation for print_keydup_error() from
row_log_table_apply() */
void
innobase_row_to_mysql(
/*==================*/
	struct TABLE*		table,	/*!< in/out: MySQL table */
	const dict_table_t*	itab,	/*!< in: InnoDB table */
	const dtuple_t*		row)	/*!< in: InnoDB row */
{
	uint	n_fields = table->s->fields;
	ulint	num_v = 0;

	/* The InnoDB row may contain an extra FTS_DOC_ID column at the end. */
	ut_ad(row->n_fields == dict_table_get_n_cols(itab));
	ut_ad(n_fields == row->n_fields - DATA_N_SYS_COLS
	      + dict_table_get_n_v_cols(itab)
	      - !!(DICT_TF2_FLAG_IS_SET(itab, DICT_TF2_FTS_HAS_DOC_ID)));

	for (uint i = 0; i < n_fields; i++) {
		Field*		field	= table->field[i];

		field->reset();

		if (!field->stored_in_db()) {
			/* Virtual column are not stored in InnoDB table, so
			skip it */
			num_v++;
			continue;
		}

		const dfield_t*	df	= dtuple_get_nth_field(row, i - num_v);

		if (dfield_is_ext(df) || dfield_is_null(df)) {
			field->set_null();
		} else {
			field->set_notnull();

			innobase_col_to_mysql(
				dict_table_get_nth_col(itab, i - num_v),
				static_cast<const uchar*>(dfield_get_data(df)),
				dfield_get_len(df), field);
		}
	}
	if (table->vfield) {
		my_bitmap_map*	old_read_set = tmp_use_all_columns(table, table->read_set);
		table->update_virtual_fields(table->file, VCOL_UPDATE_FOR_READ);
		tmp_restore_column_map(table->read_set, old_read_set);
	}
}

/*******************************************************************//**
This function checks that index keys are sensible.
@return 0 or error number */
static MY_ATTRIBUTE((nonnull, warn_unused_result))
int
innobase_check_index_keys(
/*======================*/
	const Alter_inplace_info*	info,
				/*!< in: indexes to be created or dropped */
	const dict_table_t*		innodb_table)
				/*!< in: Existing indexes */
{
	for (uint key_num = 0; key_num < info->index_add_count;
	     key_num++) {
		const KEY&	key = info->key_info_buffer[
			info->index_add_buffer[key_num]];

		/* Check that the same index name does not appear
		twice in indexes to be created. */

		for (ulint i = 0; i < key_num; i++) {
			const KEY&	key2 = info->key_info_buffer[
				info->index_add_buffer[i]];

			if (0 == strcmp(key.name.str, key2.name.str)) {
				my_error(ER_WRONG_NAME_FOR_INDEX, MYF(0),
					 key.name.str);

				return(ER_WRONG_NAME_FOR_INDEX);
			}
		}

		/* Check that the same index name does not already exist. */

		const dict_index_t* index;

		for (index = dict_table_get_first_index(innodb_table);
		     index; index = dict_table_get_next_index(index)) {

			if (index->is_committed()
			    && !strcmp(key.name.str, index->name)) {
				break;
			}
		}

		/* Now we are in a situation where we have "ADD INDEX x"
		and an index by the same name already exists. We have 4
		possible cases:
		1. No further clauses for an index x are given. Should reject
		the operation.
		2. "DROP INDEX x" is given. Should allow the operation.
		3. "RENAME INDEX x TO y" is given. Should allow the operation.
		4. "DROP INDEX x, RENAME INDEX x TO y" is given. Should allow
		the operation, since no name clash occurs. In this particular
		case MySQL cancels the operation without calling InnoDB
		methods. */

		if (index) {
			/* If a key by the same name is being created and
			dropped, the name clash is OK. */
			for (uint i = 0; i < info->index_drop_count;
			     i++) {
				const KEY*	drop_key
					= info->index_drop_buffer[i];

				if (0 == strcmp(key.name.str,
                                                drop_key->name.str)) {
					goto name_ok;
				}
			}

			for (const Alter_inplace_info::Rename_key_pair& pair :
			     info->rename_keys) {
				if (0 == strcmp(key.name.str,
                                                pair.old_key->name.str)) {
					goto name_ok;
				}
			}

			my_error(ER_WRONG_NAME_FOR_INDEX, MYF(0),
                                 key.name.str);
			return(ER_WRONG_NAME_FOR_INDEX);
		}

name_ok:
		for (ulint i = 0; i < key.user_defined_key_parts; i++) {
			const KEY_PART_INFO&	key_part1
				= key.key_part[i];
			const Field*		field
				= key_part1.field;
			unsigned		is_unsigned;

			switch (get_innobase_type_from_mysql_type(
					&is_unsigned, field)) {
			default:
				break;
			case DATA_INT:
			case DATA_FLOAT:
			case DATA_DOUBLE:
			case DATA_DECIMAL:
				/* Check that MySQL does not try to
				create a column prefix index field on
				an inappropriate data type. */

				if (field->type() == MYSQL_TYPE_VARCHAR) {
					if (key_part1.length
					    >= field->pack_length()
					    - ((Field_varstring*) field)
					    ->length_bytes) {
						break;
					}
				} else {
					if (key_part1.length
					    >= field->pack_length()) {
						break;
					}
				}

				my_error(ER_WRONG_KEY_COLUMN, MYF(0), "InnoDB",
					 field->field_name.str);
				return(ER_WRONG_KEY_COLUMN);
			}

			/* Check that the same column does not appear
			twice in the index. */

			for (ulint j = 0; j < i; j++) {
				const KEY_PART_INFO&	key_part2
					= key.key_part[j];

				if (key_part1.fieldnr != key_part2.fieldnr) {
					continue;
				}

				my_error(ER_WRONG_KEY_COLUMN, MYF(0), "InnoDB",
					 field->field_name.str);
				return(ER_WRONG_KEY_COLUMN);
			}
		}
	}

	return(0);
}

/** Create index field definition for key part
@param[in]	new_clustered	true if alter is generating a new clustered
index
@param[in]	altered_table	MySQL table that is being altered
@param[in]	key_part	MySQL key definition
@param[out]	index_field	index field definition for key_part */
static MY_ATTRIBUTE((nonnull))
void
innobase_create_index_field_def(
	bool			new_clustered,
	const TABLE*		altered_table,
	const KEY_PART_INFO*	key_part,
	index_field_t*		index_field)
{
	const Field*	field;
	unsigned	is_unsigned;
	unsigned	num_v = 0;

	DBUG_ENTER("innobase_create_index_field_def");

	field = new_clustered
		? altered_table->field[key_part->fieldnr]
		: key_part->field;

	for (ulint i = 0; i < key_part->fieldnr; i++) {
		if (!altered_table->field[i]->stored_in_db()) {
			num_v++;
		}
	}

	auto col_type = get_innobase_type_from_mysql_type(
		&is_unsigned, field);

	if ((index_field->is_v_col = !field->stored_in_db())) {
		index_field->col_no = num_v;
	} else {
		index_field->col_no = key_part->fieldnr - num_v;
	}

	if (DATA_LARGE_MTYPE(col_type)
	    || (key_part->length < field->pack_length()
		&& field->type() != MYSQL_TYPE_VARCHAR)
	    || (field->type() == MYSQL_TYPE_VARCHAR
		&& key_part->length < field->pack_length()
			- ((Field_varstring*) field)->length_bytes)) {

		index_field->prefix_len = key_part->length;
	} else {
		index_field->prefix_len = 0;
	}

	DBUG_VOID_RETURN;
}

/** Create index definition for key
@param[in]	altered_table		MySQL table that is being altered
@param[in]	keys			key definitions
@param[in]	key_number		MySQL key number
@param[in]	new_clustered		true if generating a new clustered
index on the table
@param[in]	key_clustered		true if this is the new clustered index
@param[out]	index			index definition
@param[in]	heap			heap where memory is allocated */
static MY_ATTRIBUTE((nonnull))
void
innobase_create_index_def(
	const TABLE*		altered_table,
	const KEY*		keys,
	ulint			key_number,
	bool			new_clustered,
	bool			key_clustered,
	index_def_t*		index,
	mem_heap_t*		heap)
{
	const KEY*	key = &keys[key_number];
	ulint		i;
	ulint		n_fields = key->user_defined_key_parts;

	DBUG_ENTER("innobase_create_index_def");
	DBUG_ASSERT(!key_clustered || new_clustered);

	index->fields = static_cast<index_field_t*>(
		mem_heap_alloc(heap, n_fields * sizeof *index->fields));

	index->parser = NULL;
	index->key_number = key_number;
	index->n_fields = n_fields;
	index->name = mem_heap_strdup(heap, key->name.str);
	index->rebuild = new_clustered;

	if (key_clustered) {
		DBUG_ASSERT(!(key->flags & (HA_FULLTEXT | HA_SPATIAL)));
		DBUG_ASSERT(key->flags & HA_NOSAME);
		index->ind_type = DICT_CLUSTERED | DICT_UNIQUE;
	} else if (key->flags & HA_FULLTEXT) {
		DBUG_ASSERT(!(key->flags & (HA_SPATIAL | HA_NOSAME)));
		DBUG_ASSERT(!(key->flags & HA_KEYFLAG_MASK
			      & ~(HA_FULLTEXT
				  | HA_PACK_KEY
				  | HA_BINARY_PACK_KEY)));
		index->ind_type = DICT_FTS;

		/* Note: key->parser is only parser name,
			 we need to get parser from altered_table instead */

		if (key->flags & HA_USES_PARSER) {
			for (ulint j = 0; j < altered_table->s->keys; j++) {
				if (!strcmp(altered_table->key_info[j].name.str,
					    key->name.str)) {
					ut_ad(altered_table->key_info[j].flags
					      & HA_USES_PARSER);

					plugin_ref	parser =
						altered_table->key_info[j].parser;
					index->parser =
						static_cast<st_mysql_ftparser*>(
						plugin_decl(parser)->info);

					break;
				}
			}

			DBUG_EXECUTE_IF("fts_instrument_use_default_parser",
				index->parser = &fts_default_parser;);
			ut_ad(index->parser);
		}
	} else if (key->flags & HA_SPATIAL) {
		DBUG_ASSERT(!(key->flags & HA_NOSAME));
		index->ind_type = DICT_SPATIAL;
		ut_ad(n_fields == 1);
		ulint	num_v = 0;

		/* Need to count the virtual fields before this spatial
		indexed field */
		for (ulint i = 0; i < key->key_part->fieldnr; i++) {
			num_v += !altered_table->field[i]->stored_in_db();
		}
		index->fields[0].col_no = key->key_part[0].fieldnr - num_v;
		index->fields[0].prefix_len = 0;
		index->fields[0].is_v_col = false;

		/* Currently, the spatial index cannot be created
		on virtual columns. It is blocked in the SQL layer. */
		DBUG_ASSERT(key->key_part[0].field->stored_in_db());
	} else {
		index->ind_type = (key->flags & HA_NOSAME) ? DICT_UNIQUE : 0;
	}

	if (!(key->flags & HA_SPATIAL)) {
		for (i = 0; i < n_fields; i++) {
			innobase_create_index_field_def(
				new_clustered, altered_table,
				&key->key_part[i], &index->fields[i]);

			if (index->fields[i].is_v_col) {
				index->ind_type |= DICT_VIRTUAL;
			}
		}
	}

	DBUG_VOID_RETURN;
}

/*******************************************************************//**
Check whether the table has a unique index with FTS_DOC_ID_INDEX_NAME
on the Doc ID column.
@return the status of the FTS_DOC_ID index */
enum fts_doc_id_index_enum
innobase_fts_check_doc_id_index(
/*============================*/
	const dict_table_t*	table,		/*!< in: table definition */
	const TABLE*		altered_table,	/*!< in: MySQL table
						that is being altered */
	ulint*			fts_doc_col_no)	/*!< out: The column number for
						Doc ID, or ULINT_UNDEFINED
						if it is being created in
						ha_alter_info */
{
	const dict_index_t*	index;
	const dict_field_t*	field;

	if (altered_table) {
		/* Check if a unique index with the name of
		FTS_DOC_ID_INDEX_NAME is being created. */

		for (uint i = 0; i < altered_table->s->keys; i++) {
			const KEY& key = altered_table->key_info[i];

			if (innobase_strcasecmp(
				    key.name.str, FTS_DOC_ID_INDEX_NAME)) {
				continue;
			}

			if ((key.flags & HA_NOSAME)
			    && key.user_defined_key_parts == 1
			    && !strcmp(key.name.str, FTS_DOC_ID_INDEX_NAME)
			    && !strcmp(key.key_part[0].field->field_name.str,
				       FTS_DOC_ID_COL_NAME)) {
				if (fts_doc_col_no) {
					*fts_doc_col_no = ULINT_UNDEFINED;
				}
				return(FTS_EXIST_DOC_ID_INDEX);
			} else {
				return(FTS_INCORRECT_DOC_ID_INDEX);
			}
		}
	}

	if (!table) {
		return(FTS_NOT_EXIST_DOC_ID_INDEX);
	}

	for (index = dict_table_get_first_index(table);
	     index; index = dict_table_get_next_index(index)) {

		/* Check if there exists a unique index with the name of
		FTS_DOC_ID_INDEX_NAME */
		if (innobase_strcasecmp(index->name, FTS_DOC_ID_INDEX_NAME)) {
			continue;
		}

		if (!dict_index_is_unique(index)
		    || dict_index_get_n_unique(index) > 1
		    || strcmp(index->name, FTS_DOC_ID_INDEX_NAME)) {
			return(FTS_INCORRECT_DOC_ID_INDEX);
		}

		/* Check whether the index has FTS_DOC_ID as its
		first column */
		field = dict_index_get_nth_field(index, 0);

		/* The column would be of a BIGINT data type */
		if (strcmp(field->name, FTS_DOC_ID_COL_NAME) == 0
		    && field->col->mtype == DATA_INT
		    && field->col->len == 8
		    && field->col->prtype & DATA_NOT_NULL
		    && !field->col->is_virtual()) {
			if (fts_doc_col_no) {
				*fts_doc_col_no = dict_col_get_no(field->col);
			}
			return(FTS_EXIST_DOC_ID_INDEX);
		} else {
			return(FTS_INCORRECT_DOC_ID_INDEX);
		}
	}


	/* Not found */
	return(FTS_NOT_EXIST_DOC_ID_INDEX);
}
/*******************************************************************//**
Check whether the table has a unique index with FTS_DOC_ID_INDEX_NAME
on the Doc ID column in MySQL create index definition.
@return FTS_EXIST_DOC_ID_INDEX if there exists the FTS_DOC_ID index,
FTS_INCORRECT_DOC_ID_INDEX if the FTS_DOC_ID index is of wrong format */
enum fts_doc_id_index_enum
innobase_fts_check_doc_id_index_in_def(
/*===================================*/
	ulint		n_key,		/*!< in: Number of keys */
	const KEY*	key_info)	/*!< in: Key definition */
{
	/* Check whether there is a "FTS_DOC_ID_INDEX" in the to be built index
	list */
	for (ulint j = 0; j < n_key; j++) {
		const KEY*	key = &key_info[j];

		if (innobase_strcasecmp(key->name.str, FTS_DOC_ID_INDEX_NAME)) {
			continue;
		}

		/* Do a check on FTS DOC ID_INDEX, it must be unique,
		named as "FTS_DOC_ID_INDEX" and on column "FTS_DOC_ID" */
		if (!(key->flags & HA_NOSAME)
		    || key->user_defined_key_parts != 1
		    || strcmp(key->name.str, FTS_DOC_ID_INDEX_NAME)
		    || strcmp(key->key_part[0].field->field_name.str,
			      FTS_DOC_ID_COL_NAME)) {
			return(FTS_INCORRECT_DOC_ID_INDEX);
		}

		return(FTS_EXIST_DOC_ID_INDEX);
	}

	return(FTS_NOT_EXIST_DOC_ID_INDEX);
}

/** Create an index table where indexes are ordered as follows:

IF a new primary key is defined for the table THEN

	1) New primary key
	2) The remaining keys in key_info

ELSE

	1) All new indexes in the order they arrive from MySQL

ENDIF

@return key definitions */
MY_ATTRIBUTE((nonnull, warn_unused_result, malloc))
inline index_def_t*
ha_innobase_inplace_ctx::create_key_defs(
	const Alter_inplace_info*	ha_alter_info,
			/*!< in: alter operation */
	const TABLE*			altered_table,
			/*!< in: MySQL table that is being altered */
	ulint&				n_fts_add,
			/*!< out: number of FTS indexes to be created */
	ulint&				fts_doc_id_col,
			/*!< in: The column number for Doc ID */
	bool&				add_fts_doc_id,
			/*!< in: whether we need to add new DOC ID
			column for FTS index */
	bool&				add_fts_doc_idx,
			/*!< in: whether we need to add new DOC ID
			index for FTS index */
	const TABLE*			table)
			/*!< in: MySQL table that is being altered */
{
	ulint&			n_add = num_to_add_index;
	const bool got_default_clust = new_table->indexes.start->is_gen_clust();

	index_def_t*		indexdef;
	index_def_t*		indexdefs;
	bool			new_primary;
	const uint*const	add
		= ha_alter_info->index_add_buffer;
	const KEY*const		key_info
		= ha_alter_info->key_info_buffer;

	DBUG_ENTER("ha_innobase_inplace_ctx::create_key_defs");
	DBUG_ASSERT(!add_fts_doc_id || add_fts_doc_idx);
	DBUG_ASSERT(ha_alter_info->index_add_count == n_add);

	/* If there is a primary key, it is always the first index
	defined for the innodb_table. */

	new_primary = n_add > 0
		&& !my_strcasecmp(system_charset_info,
				  key_info[*add].name.str, "PRIMARY");
	n_fts_add = 0;

	/* If there is a UNIQUE INDEX consisting entirely of NOT NULL
	columns and if the index does not contain column prefix(es)
	(only prefix/part of the column is indexed), MySQL will treat the
	index as a PRIMARY KEY unless the table already has one. */

	ut_ad(altered_table->s->primary_key == 0
	      || altered_table->s->primary_key == MAX_KEY);

	if (got_default_clust && !new_primary) {
		new_primary = (altered_table->s->primary_key != MAX_KEY);
	}

	const bool rebuild = new_primary || add_fts_doc_id
		|| innobase_need_rebuild(ha_alter_info, table);

	/* Reserve one more space if new_primary is true, and we might
	need to add the FTS_DOC_ID_INDEX */
	indexdef = indexdefs = static_cast<index_def_t*>(
		mem_heap_alloc(
			heap, sizeof *indexdef
			* (ha_alter_info->key_count
			   + rebuild
			   + got_default_clust)));

	if (rebuild) {
		ulint	primary_key_number;

		if (new_primary) {
			DBUG_ASSERT(n_add || got_default_clust);
			DBUG_ASSERT(n_add || !altered_table->s->primary_key);
			primary_key_number = altered_table->s->primary_key;
		} else if (got_default_clust) {
			/* Create the GEN_CLUST_INDEX */
			index_def_t*	index = indexdef++;

			index->fields = NULL;
			index->n_fields = 0;
			index->ind_type = DICT_CLUSTERED;
			index->name = innobase_index_reserve_name;
			index->rebuild = true;
			index->key_number = ~0U;
			primary_key_number = ULINT_UNDEFINED;
			goto created_clustered;
		} else {
			primary_key_number = 0;
		}

		/* Create the PRIMARY key index definition */
		innobase_create_index_def(
			altered_table, key_info, primary_key_number,
			true, true, indexdef++, heap);

created_clustered:
		n_add = 1;

		for (ulint i = 0; i < ha_alter_info->key_count; i++) {
			if (i == primary_key_number) {
				continue;
			}
			/* Copy the index definitions. */
			innobase_create_index_def(
				altered_table, key_info, i, true,
				false, indexdef, heap);

			if (indexdef->ind_type & DICT_FTS) {
				n_fts_add++;
			}

			indexdef++;
			n_add++;
		}

		if (n_fts_add > 0) {
			ulint	num_v = 0;

			if (!add_fts_doc_id
			    && !innobase_fts_check_doc_id_col(
				    NULL, altered_table,
				    &fts_doc_id_col, &num_v)) {
				fts_doc_id_col = altered_table->s->fields - num_v;
				add_fts_doc_id = true;
			}

			if (!add_fts_doc_idx) {
				fts_doc_id_index_enum	ret;
				ulint			doc_col_no;

				ret = innobase_fts_check_doc_id_index(
					NULL, altered_table, &doc_col_no);

				/* This should have been checked before */
				ut_ad(ret != FTS_INCORRECT_DOC_ID_INDEX);

				if (ret == FTS_NOT_EXIST_DOC_ID_INDEX) {
					add_fts_doc_idx = true;
				} else {
					ut_ad(ret == FTS_EXIST_DOC_ID_INDEX);
					ut_ad(doc_col_no == ULINT_UNDEFINED
					      || doc_col_no == fts_doc_id_col);
				}
			}
		}
	} else {
		/* Create definitions for added secondary indexes. */

		for (ulint i = 0; i < n_add; i++) {
			innobase_create_index_def(
				altered_table, key_info, add[i],
				false, false, indexdef, heap);

			if (indexdef->ind_type & DICT_FTS) {
				n_fts_add++;
			}

			indexdef++;
		}
	}

	DBUG_ASSERT(indexdefs + n_add == indexdef);

	if (add_fts_doc_idx) {
		index_def_t*	index = indexdef++;

		index->fields = static_cast<index_field_t*>(
			mem_heap_alloc(heap, sizeof *index->fields));
		index->n_fields = 1;
		index->fields->col_no = fts_doc_id_col;
		index->fields->prefix_len = 0;
		index->fields->is_v_col = false;
		index->ind_type = DICT_UNIQUE;
		ut_ad(!rebuild
		      || !add_fts_doc_id
		      || fts_doc_id_col <= altered_table->s->fields);

		index->name = FTS_DOC_ID_INDEX_NAME;
		index->rebuild = rebuild;

		/* TODO: assign a real MySQL key number for this */
		index->key_number = ULINT_UNDEFINED;
		n_add++;
	}

	DBUG_ASSERT(indexdef > indexdefs);
	DBUG_ASSERT((ulint) (indexdef - indexdefs)
		    <= ha_alter_info->key_count
		    + add_fts_doc_idx + got_default_clust);
	DBUG_ASSERT(ha_alter_info->index_add_count <= n_add);
	DBUG_RETURN(indexdefs);
}

MY_ATTRIBUTE((warn_unused_result))
bool too_big_key_part_length(size_t max_field_len, const KEY& key)
{
	for (ulint i = 0; i < key.user_defined_key_parts; i++) {
		if (key.key_part[i].length > max_field_len) {
			return true;
		}
	}
	return false;
}

/********************************************************************//**
Drop any indexes that we were not able to free previously due to
open table handles. */
static
void
online_retry_drop_indexes_low(
/*==========================*/
	dict_table_t*	table,	/*!< in/out: table */
	trx_t*		trx)	/*!< in/out: transaction */
{
	ut_ad(mutex_own(&dict_sys.mutex));
	ut_ad(trx->dict_operation_lock_mode == RW_X_LATCH);
	ut_ad(trx_get_dict_operation(trx) == TRX_DICT_OP_INDEX);

	/* We can have table->n_ref_count > 1, because other threads
	may have prebuilt->table pointing to the table. However, these
	other threads should be between statements, waiting for the
	next statement to execute, or for a meta-data lock. */
	ut_ad(table->get_ref_count() >= 1);

	if (table->drop_aborted) {
		row_merge_drop_indexes(trx, table, TRUE);
	}
}

/********************************************************************//**
Drop any indexes that we were not able to free previously due to
open table handles. */
static MY_ATTRIBUTE((nonnull))
void
online_retry_drop_indexes(
/*======================*/
	dict_table_t*	table,		/*!< in/out: table */
	THD*		user_thd)	/*!< in/out: MySQL connection */
{
	if (table->drop_aborted) {
		trx_t*	trx = innobase_trx_allocate(user_thd);

		trx_start_for_ddl(trx, TRX_DICT_OP_INDEX);

		row_mysql_lock_data_dictionary(trx);
		online_retry_drop_indexes_low(table, trx);
		trx_commit_for_mysql(trx);
		row_mysql_unlock_data_dictionary(trx);
		trx->free();
	}

	ut_d(mutex_enter(&dict_sys.mutex));
	ut_d(dict_table_check_for_dup_indexes(table, CHECK_ALL_COMPLETE));
	ut_d(mutex_exit(&dict_sys.mutex));
	ut_ad(!table->drop_aborted);
}

/********************************************************************//**
Commit a dictionary transaction and drop any indexes that we were not
able to free previously due to open table handles. */
static MY_ATTRIBUTE((nonnull))
void
online_retry_drop_indexes_with_trx(
/*===============================*/
	dict_table_t*	table,	/*!< in/out: table */
	trx_t*		trx)	/*!< in/out: transaction */
{
	ut_ad(trx_state_eq(trx, TRX_STATE_NOT_STARTED));

	ut_ad(trx->dict_operation_lock_mode == RW_X_LATCH);

	/* Now that the dictionary is being locked, check if we can
	drop any incompletely created indexes that may have been left
	behind in rollback_inplace_alter_table() earlier. */
	if (table->drop_aborted) {

		trx->table_id = 0;

		trx_start_for_ddl(trx, TRX_DICT_OP_INDEX);

		online_retry_drop_indexes_low(table, trx);
		trx_commit_for_mysql(trx);
	}
}

/** Determines if InnoDB is dropping a foreign key constraint.
@param foreign the constraint
@param drop_fk constraints being dropped
@param n_drop_fk number of constraints that are being dropped
@return whether the constraint is being dropped */
MY_ATTRIBUTE((pure, nonnull(1), warn_unused_result))
inline
bool
innobase_dropping_foreign(
	const dict_foreign_t*	foreign,
	dict_foreign_t**	drop_fk,
	ulint			n_drop_fk)
{
	while (n_drop_fk--) {
		if (*drop_fk++ == foreign) {
			return(true);
		}
	}

	return(false);
}

/** Determines if an InnoDB FOREIGN KEY constraint depends on a
column that is being dropped or modified to NOT NULL.
@param user_table InnoDB table as it is before the ALTER operation
@param col_name Name of the column being altered
@param drop_fk constraints being dropped
@param n_drop_fk number of constraints that are being dropped
@param drop true=drop column, false=set NOT NULL
@retval true Not allowed (will call my_error())
@retval false Allowed
*/
MY_ATTRIBUTE((pure, nonnull(1,4), warn_unused_result))
static
bool
innobase_check_foreigns_low(
	const dict_table_t*	user_table,
	dict_foreign_t**	drop_fk,
	ulint			n_drop_fk,
	const char*		col_name,
	bool			drop)
{
	dict_foreign_t*	foreign;
	ut_ad(mutex_own(&dict_sys.mutex));

	/* Check if any FOREIGN KEY constraints are defined on this
	column. */

	for (dict_foreign_set::const_iterator it = user_table->foreign_set.begin();
	     it != user_table->foreign_set.end();
	     ++it) {

		foreign = *it;

		if (!drop && !(foreign->type
			       & (DICT_FOREIGN_ON_DELETE_SET_NULL
				  | DICT_FOREIGN_ON_UPDATE_SET_NULL))) {
			continue;
		}

		if (innobase_dropping_foreign(foreign, drop_fk, n_drop_fk)) {
			continue;
		}

		for (unsigned f = 0; f < foreign->n_fields; f++) {
			if (!strcmp(foreign->foreign_col_names[f],
				    col_name)) {
				my_error(drop
					 ? ER_FK_COLUMN_CANNOT_DROP
					 : ER_FK_COLUMN_NOT_NULL, MYF(0),
					 col_name, foreign->id);
				return(true);
			}
		}
	}

	if (!drop) {
		/* SET NULL clauses on foreign key constraints of
		child tables affect the child tables, not the parent table.
		The column can be NOT NULL in the parent table. */
		return(false);
	}

	/* Check if any FOREIGN KEY constraints in other tables are
	referring to the column that is being dropped. */
	for (dict_foreign_set::const_iterator it
		= user_table->referenced_set.begin();
	     it != user_table->referenced_set.end();
	     ++it) {

		foreign = *it;

		if (innobase_dropping_foreign(foreign, drop_fk, n_drop_fk)) {
			continue;
		}

		for (unsigned f = 0; f < foreign->n_fields; f++) {
			char display_name[FN_REFLEN];

			if (strcmp(foreign->referenced_col_names[f],
				   col_name)) {
				continue;
			}

			char* buf_end = innobase_convert_name(
				display_name, (sizeof display_name) - 1,
				foreign->foreign_table_name,
				strlen(foreign->foreign_table_name),
				NULL);
			*buf_end = '\0';
			my_error(ER_FK_COLUMN_CANNOT_DROP_CHILD,
				 MYF(0), col_name, foreign->id,
				 display_name);

			return(true);
		}
	}

	return(false);
}

/** Determines if an InnoDB FOREIGN KEY constraint depends on a
column that is being dropped or modified to NOT NULL.
@param ha_alter_info Data used during in-place alter
@param altered_table MySQL table that is being altered
@param old_table MySQL table as it is before the ALTER operation
@param user_table InnoDB table as it is before the ALTER operation
@param drop_fk constraints being dropped
@param n_drop_fk number of constraints that are being dropped
@retval true Not allowed (will call my_error())
@retval false Allowed
*/
MY_ATTRIBUTE((pure, nonnull(1,2,3), warn_unused_result))
static
bool
innobase_check_foreigns(
	Alter_inplace_info*	ha_alter_info,
	const TABLE*		old_table,
	const dict_table_t*	user_table,
	dict_foreign_t**	drop_fk,
	ulint			n_drop_fk)
{
	for (Field** fp = old_table->field; *fp; fp++) {
		ut_ad(!(*fp)->real_maybe_null()
		      == !!((*fp)->flags & NOT_NULL_FLAG));

		auto end = ha_alter_info->alter_info->create_list.end();
		auto it = std::find_if(
			ha_alter_info->alter_info->create_list.begin(), end,
			[fp](const Create_field& field) {
				return field.field == *fp;
			});

		if (it == end || (it->flags & NOT_NULL_FLAG)) {
			if (innobase_check_foreigns_low(
				    user_table, drop_fk, n_drop_fk,
				    (*fp)->field_name.str, it == end)) {
				return(true);
			}
		}
	}

	return(false);
}

/** Convert a default value for ADD COLUMN.
@param[in,out]	heap		Memory heap where allocated
@param[out]	dfield		InnoDB data field to copy to
@param[in]	field		MySQL value for the column
@param[in]	old_field	Old column if altering; NULL for ADD COLUMN
@param[in]	comp		nonzero if in compact format. */
static void innobase_build_col_map_add(
	mem_heap_t*	heap,
	dfield_t*	dfield,
	const Field*	field,
	const Field*	old_field,
	ulint		comp)
{
	if (old_field && old_field->real_maybe_null()
	    && field->real_maybe_null()) {
		return;
	}

	if (field->is_real_null()) {
		dfield_set_null(dfield);
		return;
	}

	const Field& from = old_field ? *old_field : *field;
	ulint	size	= from.pack_length();

	byte*	buf	= static_cast<byte*>(mem_heap_alloc(heap, size));

	row_mysql_store_col_in_innobase_format(
		dfield, buf, true, from.ptr, size, comp);
}

/** Construct the translation table for reordering, dropping or
adding columns.

@param ha_alter_info Data used during in-place alter
@param altered_table MySQL table that is being altered
@param table MySQL table as it is before the ALTER operation
@param new_table InnoDB table corresponding to MySQL altered_table
@param old_table InnoDB table corresponding to MYSQL table
@param defaults Default values for ADD COLUMN, or NULL if no ADD COLUMN
@param heap Memory heap where allocated
@return array of integers, mapping column numbers in the table
to column numbers in altered_table */
static MY_ATTRIBUTE((nonnull(1,2,3,4,5,7), warn_unused_result))
const ulint*
innobase_build_col_map(
/*===================*/
	Alter_inplace_info*	ha_alter_info,
	const TABLE*		altered_table,
	const TABLE*		table,
	dict_table_t*		new_table,
	const dict_table_t*	old_table,
	dtuple_t*		defaults,
	mem_heap_t*		heap)
{
	DBUG_ENTER("innobase_build_col_map");
	DBUG_ASSERT(altered_table != table);
	DBUG_ASSERT(new_table != old_table);
	DBUG_ASSERT(dict_table_get_n_cols(new_table)
		    + dict_table_get_n_v_cols(new_table)
		    >= altered_table->s->fields + DATA_N_SYS_COLS);
	DBUG_ASSERT(dict_table_get_n_cols(old_table)
		    + dict_table_get_n_v_cols(old_table)
		    >= table->s->fields + DATA_N_SYS_COLS
		    || ha_innobase::omits_virtual_cols(*table->s));
	DBUG_ASSERT(!!defaults == !!(ha_alter_info->handler_flags
				     & INNOBASE_DEFAULTS));
	DBUG_ASSERT(!defaults || dtuple_get_n_fields(defaults)
		    == dict_table_get_n_cols(new_table));

	const uint old_n_v_cols = uint(table->s->fields
				       - table->s->stored_fields);
	DBUG_ASSERT(old_n_v_cols == old_table->n_v_cols
		    || table->s->frm_version < FRM_VER_EXPRESSSIONS);
	DBUG_ASSERT(!old_n_v_cols || table->s->virtual_fields);

	ulint*	col_map = static_cast<ulint*>(
		mem_heap_alloc(
			heap, (size_t(old_table->n_cols) + old_n_v_cols)
			* sizeof *col_map));

	uint	i = 0;
	uint	num_v = 0;

	/* Any dropped columns will map to ULINT_UNDEFINED. */
	for (uint old_i = 0; old_i + DATA_N_SYS_COLS < old_table->n_cols;
	     old_i++) {
		col_map[old_i] = ULINT_UNDEFINED;
	}

	for (uint old_i = 0; old_i < old_n_v_cols; old_i++) {
		col_map[old_i + old_table->n_cols] = ULINT_UNDEFINED;
	}

	const bool omits_virtual = ha_innobase::omits_virtual_cols(*table->s);

	for (const Create_field& new_field :
	     ha_alter_info->alter_info->create_list) {
		bool	is_v = !new_field.stored_in_db();
		ulint	num_old_v = 0;

		for (uint old_i = 0; table->field[old_i]; old_i++) {
			const Field* field = table->field[old_i];
			if (!field->stored_in_db()) {
				if (is_v && new_field.field == field) {
					if (!omits_virtual) {
						col_map[old_table->n_cols
							+ num_v]
							= num_old_v;
					}
					num_old_v++;
					goto found_col;
				}
				num_old_v++;
				continue;
			}

			if (new_field.field == field) {

				const Field* altered_field =
					altered_table->field[i + num_v];

				if (defaults) {
					innobase_build_col_map_add(
						heap,
						dtuple_get_nth_field(
							defaults, i),
						altered_field,
						field,
						dict_table_is_comp(
							new_table));
				}

				col_map[old_i - num_old_v] = i;
				if (!old_table->versioned()
				    || !altered_table->versioned()) {
				} else if (old_i == old_table->vers_start) {
					new_table->vers_start = (i + num_v)
						& dict_index_t::MAX_N_FIELDS;
				} else if (old_i == old_table->vers_end) {
					new_table->vers_end = (i + num_v)
						& dict_index_t::MAX_N_FIELDS;
				}
				goto found_col;
			}
		}

		if (!is_v) {
			innobase_build_col_map_add(
				heap, dtuple_get_nth_field(defaults, i),
				altered_table->field[i + num_v],
				NULL,
				dict_table_is_comp(new_table));
		}
found_col:
		if (is_v) {
			num_v++;
		} else {
			i++;
		}
	}

	DBUG_ASSERT(i == altered_table->s->fields - num_v);

	i = table->s->fields - old_n_v_cols;

	/* Add the InnoDB hidden FTS_DOC_ID column, if any. */
	if (i + DATA_N_SYS_COLS < old_table->n_cols) {
		/* There should be exactly one extra field,
		the FTS_DOC_ID. */
		DBUG_ASSERT(DICT_TF2_FLAG_IS_SET(old_table,
						 DICT_TF2_FTS_HAS_DOC_ID));
		DBUG_ASSERT(i + DATA_N_SYS_COLS + 1 == old_table->n_cols);
		DBUG_ASSERT(!strcmp(dict_table_get_col_name(
					    old_table, i),
				    FTS_DOC_ID_COL_NAME));
		if (altered_table->s->fields + DATA_N_SYS_COLS
		    - new_table->n_v_cols
		    < new_table->n_cols) {
			DBUG_ASSERT(DICT_TF2_FLAG_IS_SET(
					    new_table,
					    DICT_TF2_FTS_HAS_DOC_ID));
			DBUG_ASSERT(altered_table->s->fields
				    + DATA_N_SYS_COLS + 1
				    == static_cast<ulint>(
					new_table->n_cols
					+ new_table->n_v_cols));
			col_map[i] = altered_table->s->fields
				     - new_table->n_v_cols;
		} else {
			DBUG_ASSERT(!DICT_TF2_FLAG_IS_SET(
					    new_table,
					    DICT_TF2_FTS_HAS_DOC_ID));
			col_map[i] = ULINT_UNDEFINED;
		}

		i++;
	} else {
		DBUG_ASSERT(!DICT_TF2_FLAG_IS_SET(
				    old_table,
				    DICT_TF2_FTS_HAS_DOC_ID));
	}

	for (; i < old_table->n_cols; i++) {
		col_map[i] = i + new_table->n_cols - old_table->n_cols;
	}

	DBUG_RETURN(col_map);
}

/** Drop newly create FTS index related auxiliary table during
FIC create index process, before fts_add_index is called
@param table table that was being rebuilt online
@param trx transaction
@return DB_SUCCESS if successful, otherwise last error code
*/
static
dberr_t
innobase_drop_fts_index_table(
/*==========================*/
        dict_table_t*   table,
	trx_t*		trx)
{
	dberr_t		ret_err = DB_SUCCESS;

	for (dict_index_t* index = dict_table_get_first_index(table);
	     index != NULL;
	     index = dict_table_get_next_index(index)) {
		if (index->type & DICT_FTS) {
			dberr_t	err;

			err = fts_drop_index_tables(trx, index);

			if (err != DB_SUCCESS) {
				ret_err = err;
			}
		}
	}

	return(ret_err);
}

/** Get the new non-virtual column names if any columns were renamed
@param ha_alter_info	Data used during in-place alter
@param altered_table	MySQL table that is being altered
@param table		MySQL table as it is before the ALTER operation
@param user_table	InnoDB table as it is before the ALTER operation
@param heap		Memory heap for the allocation
@return array of new column names in rebuilt_table, or NULL if not renamed */
static MY_ATTRIBUTE((nonnull, warn_unused_result))
const char**
innobase_get_col_names(
	Alter_inplace_info*	ha_alter_info,
	const TABLE*		altered_table,
	const TABLE*		table,
	const dict_table_t*	user_table,
	mem_heap_t*		heap)
{
	const char**		cols;
	uint			i;

	DBUG_ENTER("innobase_get_col_names");
	DBUG_ASSERT(user_table->n_t_def > table->s->fields);
	DBUG_ASSERT(ha_alter_info->handler_flags
		    & ALTER_COLUMN_NAME);

	cols = static_cast<const char**>(
		mem_heap_zalloc(heap, user_table->n_def * sizeof *cols));

	i = 0;
	for (const Create_field& new_field :
	     ha_alter_info->alter_info->create_list) {
		ulint	num_v = 0;
		DBUG_ASSERT(i < altered_table->s->fields);

		if (!new_field.stored_in_db()) {
			continue;
		}

		for (uint old_i = 0; table->field[old_i]; old_i++) {
			num_v += !table->field[old_i]->stored_in_db();

			if (new_field.field == table->field[old_i]) {
				cols[old_i - num_v] = new_field.field_name.str;
				break;
			}
		}

		i++;
	}

	/* Copy the internal column names. */
	i = table->s->fields - user_table->n_v_def;
	cols[i] = dict_table_get_col_name(user_table, i);

	while (++i < user_table->n_def) {
		cols[i] = cols[i - 1] + strlen(cols[i - 1]) + 1;
	}

	DBUG_RETURN(cols);
}

/** Check whether the column prefix is increased, decreased, or unchanged.
@param[in]	new_prefix_len	new prefix length
@param[in]	old_prefix_len	new prefix length
@retval	1	prefix is increased
@retval	0	prefix is unchanged
@retval	-1	prefix is decreased */
static inline
lint
innobase_pk_col_prefix_compare(
	ulint	new_prefix_len,
	ulint	old_prefix_len)
{
	ut_ad(new_prefix_len < COMPRESSED_REC_MAX_DATA_SIZE);
	ut_ad(old_prefix_len < COMPRESSED_REC_MAX_DATA_SIZE);

	if (new_prefix_len == old_prefix_len) {
		return(0);
	}

	if (new_prefix_len == 0) {
		new_prefix_len = ULINT_MAX;
	}

	if (old_prefix_len == 0) {
		old_prefix_len = ULINT_MAX;
	}

	if (new_prefix_len > old_prefix_len) {
		return(1);
	} else {
		return(-1);
	}
}

/** Check whether the column is existing in old table.
@param[in]	new_col_no	new column no
@param[in]	col_map		mapping of old column numbers to new ones
@param[in]	col_map_size	the column map size
@return true if the column is existing, otherwise false. */
static inline
bool
innobase_pk_col_is_existing(
	const ulint	new_col_no,
	const ulint*	col_map,
	const ulint	col_map_size)
{
	for (ulint i = 0; i < col_map_size; i++) {
		if (col_map[i] == new_col_no) {
			return(true);
		}
	}

	return(false);
}

/** Determine whether both the indexes have same set of primary key
fields arranged in the same order.

Rules when we cannot skip sorting:
(1) Removing existing PK columns somewhere else than at the end of the PK;
(2) Adding existing columns to the PK, except at the end of the PK when no
columns are removed from the PK;
(3) Changing the order of existing PK columns;
(4) Decreasing the prefix length just like removing existing PK columns
follows rule(1), Increasing the prefix length just like adding existing
PK columns follows rule(2).
@param[in]	col_map		mapping of old column numbers to new ones
@param[in]	ha_alter_info	Data used during in-place alter
@param[in]	old_clust_index	index to be compared
@param[in]	new_clust_index index to be compared
@retval true if both indexes have same order.
@retval false. */
static MY_ATTRIBUTE((warn_unused_result))
bool
innobase_pk_order_preserved(
	const ulint*		col_map,
	const dict_index_t*	old_clust_index,
	const dict_index_t*	new_clust_index)
{
	ulint	old_n_uniq
		= dict_index_get_n_ordering_defined_by_user(
			old_clust_index);
	ulint	new_n_uniq
		= dict_index_get_n_ordering_defined_by_user(
			new_clust_index);

	ut_ad(dict_index_is_clust(old_clust_index));
	ut_ad(dict_index_is_clust(new_clust_index));
	ut_ad(old_clust_index->table != new_clust_index->table);
	ut_ad(col_map != NULL);

	if (old_n_uniq == 0) {
		/* There was no PRIMARY KEY in the table.
		If there is no PRIMARY KEY after the ALTER either,
		no sorting is needed. */
		return(new_n_uniq == old_n_uniq);
	}

	/* DROP PRIMARY KEY is only allowed in combination with
	ADD PRIMARY KEY. */
	ut_ad(new_n_uniq > 0);

	/* The order of the last processed new_clust_index key field,
	not counting ADD COLUMN, which are constant. */
	lint	last_field_order = -1;
	ulint	existing_field_count = 0;
	ulint	old_n_cols = dict_table_get_n_cols(old_clust_index->table);
	for (ulint new_field = 0; new_field < new_n_uniq; new_field++) {
		ulint	new_col_no =
			new_clust_index->fields[new_field].col->ind;

		/* Check if there is a match in old primary key. */
		ulint	old_field = 0;
		while (old_field < old_n_uniq) {
			ulint	old_col_no =
				old_clust_index->fields[old_field].col->ind;

			if (col_map[old_col_no] == new_col_no) {
				break;
			}

			old_field++;
		}

		/* The order of key field in the new primary key.
		1. old PK column:      idx in old primary key
		2. existing column:    old_n_uniq + sequence no
		3. newly added column: no order */
		lint		new_field_order;
		const bool	old_pk_column = old_field < old_n_uniq;

		if (old_pk_column) {
			new_field_order = lint(old_field);
		} else if (innobase_pk_col_is_existing(new_col_no, col_map,
						       old_n_cols)
			   || new_clust_index->table->persistent_autoinc
			   == new_field + 1) {
			/* Adding an existing column or an AUTO_INCREMENT
			column may change the existing ordering. */
			new_field_order = lint(old_n_uniq
					       + existing_field_count++);
		} else {
			/* Skip newly added column. */
			continue;
		}

		if (last_field_order + 1 != new_field_order) {
			/* Old PK order is not kept, or existing column
			is not added at the end of old PK. */
			return(false);
		}

		last_field_order = new_field_order;

		if (!old_pk_column) {
			continue;
		}

		/* Check prefix length change. */
		const lint	prefix_change = innobase_pk_col_prefix_compare(
			new_clust_index->fields[new_field].prefix_len,
			old_clust_index->fields[old_field].prefix_len);

		if (prefix_change < 0) {
			/* If a column's prefix length is decreased, it should
			be the last old PK column in new PK.
			Note: we set last_field_order to -2, so that if	there
			are any old PK colmns or existing columns after it in
			new PK, the comparison to new_field_order will fail in
			the next round.*/
			last_field_order = -2;
		} else if (prefix_change > 0) {
			/* If a column's prefix length is increased, it	should
			be the last PK column in old PK. */
			if (old_field != old_n_uniq - 1) {
				return(false);
			}
		}
	}

	return(true);
}

/** Update the mtype from DATA_BLOB to DATA_GEOMETRY for a specified
GIS column of a table. This is used when we want to create spatial index
on legacy GIS columns coming from 5.6, where we store GIS data as DATA_BLOB
in innodb layer.
@param[in]	table_id	table id
@param[in]	col_name	column name
@param[in]	trx		data dictionary transaction
@retval true Failure
@retval false Success */
static
bool
innobase_update_gis_column_type(
	table_id_t	table_id,
	const char*	col_name,
	trx_t*		trx)
{
	pars_info_t*	info;
	dberr_t		error;

	DBUG_ENTER("innobase_update_gis_column_type");

	DBUG_ASSERT(trx_get_dict_operation(trx) == TRX_DICT_OP_INDEX);
	ut_ad(trx->dict_operation_lock_mode == RW_X_LATCH);
	ut_d(dict_sys.assert_locked());

	info = pars_info_create();

	pars_info_add_ull_literal(info, "tableid", table_id);
	pars_info_add_str_literal(info, "name", col_name);
	pars_info_add_int4_literal(info, "mtype", DATA_GEOMETRY);

	trx->op_info = "update column type to DATA_GEOMETRY";

	error = que_eval_sql(
		info,
		"PROCEDURE UPDATE_SYS_COLUMNS_PROC () IS\n"
		"BEGIN\n"
		"UPDATE SYS_COLUMNS SET MTYPE=:mtype\n"
		"WHERE TABLE_ID=:tableid AND NAME=:name;\n"
		"END;\n",
		false, trx);

	trx->error_state = DB_SUCCESS;
	trx->op_info = "";

	DBUG_RETURN(error != DB_SUCCESS);
}

/** Check if we are creating spatial indexes on GIS columns, which are
legacy columns from earlier MySQL, such as 5.6. If so, we have to update
the mtypes of the old GIS columns to DATA_GEOMETRY.
In 5.6, we store GIS columns as DATA_BLOB in InnoDB layer, it will introduce
confusion when we run latest server on older data. That's why we need to
do the upgrade.
@param[in] ha_alter_info	Data used during in-place alter
@param[in] table		Table on which we want to add indexes
@param[in] trx			Transaction
@return DB_SUCCESS if update successfully or no columns need to be updated,
otherwise DB_ERROR, which means we can't update the mtype for some
column, and creating spatial index on it should be dangerous */
static
dberr_t
innobase_check_gis_columns(
	Alter_inplace_info*	ha_alter_info,
	dict_table_t*		table,
	trx_t*			trx)
{
	DBUG_ENTER("innobase_check_gis_columns");

	for (uint key_num = 0;
	     key_num < ha_alter_info->index_add_count;
	     key_num++) {

		const KEY&	key = ha_alter_info->key_info_buffer[
			ha_alter_info->index_add_buffer[key_num]];

		if (!(key.flags & HA_SPATIAL)) {
			continue;
		}

		ut_ad(key.user_defined_key_parts == 1);
		const KEY_PART_INFO&    key_part = key.key_part[0];

		/* Does not support spatial index on virtual columns */
		if (!key_part.field->stored_in_db()) {
			DBUG_RETURN(DB_UNSUPPORTED);
		}

		ulint col_nr = dict_table_has_column(
			table,
			key_part.field->field_name.str,
			key_part.fieldnr);
		ut_ad(col_nr != table->n_def);
		dict_col_t*	col = &table->cols[col_nr];

		if (col->mtype != DATA_BLOB) {
			ut_ad(DATA_GEOMETRY_MTYPE(col->mtype));
			continue;
		}

		const char* col_name = dict_table_get_col_name(
			table, col_nr);

		if (innobase_update_gis_column_type(
			table->id, col_name, trx)) {

			DBUG_RETURN(DB_ERROR);
		} else {
			col->mtype = DATA_GEOMETRY;

			ib::info() << "Updated mtype of column" << col_name
				<< " in table " << table->name
				<< ", whose id is " << table->id
				<< " to DATA_GEOMETRY";
		}
	}

	DBUG_RETURN(DB_SUCCESS);
}

/** Collect virtual column info for its addition
@param[in] ha_alter_info	Data used during in-place alter
@param[in] altered_table	MySQL table that is being altered to
@param[in] table		MySQL table as it is before the ALTER operation
@retval true Failure
@retval false Success */
static
bool
prepare_inplace_add_virtual(
	Alter_inplace_info*	ha_alter_info,
	const TABLE*		altered_table,
	const TABLE*		table)
{
	ha_innobase_inplace_ctx*	ctx;
	uint16_t i = 0, j = 0;

	ctx = static_cast<ha_innobase_inplace_ctx*>
		(ha_alter_info->handler_ctx);

	ctx->num_to_add_vcol = altered_table->s->virtual_fields
		+ ctx->num_to_drop_vcol - table->s->virtual_fields;

	ctx->add_vcol = static_cast<dict_v_col_t*>(
		 mem_heap_zalloc(ctx->heap, ctx->num_to_add_vcol
				 * sizeof *ctx->add_vcol));
	ctx->add_vcol_name = static_cast<const char**>(
		 mem_heap_alloc(ctx->heap, ctx->num_to_add_vcol
				* sizeof *ctx->add_vcol_name));

	for (const Create_field& new_field :
	     ha_alter_info->alter_info->create_list) {
		const Field* field = altered_table->field[i++];

		if (new_field.field || field->stored_in_db()) {
			continue;
		}

		unsigned is_unsigned;
		auto col_type = get_innobase_type_from_mysql_type(
			&is_unsigned, field);

		auto col_len = field->pack_length();
		unsigned field_type = field->type() | is_unsigned;

		if (!field->real_maybe_null()) {
			field_type |= DATA_NOT_NULL;
		}

		if (field->binary()) {
			field_type |= DATA_BINARY_TYPE;
		}

		unsigned charset_no;

		if (dtype_is_string_type(col_type)) {
			charset_no = field->charset()->number;

			DBUG_EXECUTE_IF(
				"ib_alter_add_virtual_fail",
				charset_no += MAX_CHAR_COLL_NUM;);

			if (charset_no > MAX_CHAR_COLL_NUM) {
				my_error(ER_WRONG_KEY_COLUMN, MYF(0), "InnoDB",
					 field->field_name.str);
				return(true);
			}
		} else {
			charset_no = 0;
		}

		if (field->type() == MYSQL_TYPE_VARCHAR) {
			uint32  length_bytes
				= static_cast<const Field_varstring*>(
					field)->length_bytes;

			col_len -= length_bytes;

			if (length_bytes == 2) {
				field_type |= DATA_LONG_TRUE_VARCHAR;
			}
		}

		new (&ctx->add_vcol[j]) dict_v_col_t();
		ctx->add_vcol[j].m_col.prtype = dtype_form_prtype(
						field_type, charset_no);

		ctx->add_vcol[j].m_col.prtype |= DATA_VIRTUAL;

		ctx->add_vcol[j].m_col.mtype = col_type;

		ctx->add_vcol[j].m_col.len = static_cast<uint16_t>(col_len);

		ctx->add_vcol[j].m_col.ind = (i - 1)
			& dict_index_t::MAX_N_FIELDS;
		ctx->add_vcol[j].num_base = 0;
		ctx->add_vcol_name[j] = field->field_name.str;
		ctx->add_vcol[j].base_col = NULL;
		ctx->add_vcol[j].v_pos = (ctx->old_table->n_v_cols
					  - ctx->num_to_drop_vcol + j)
			& dict_index_t::MAX_N_FIELDS;

		/* MDEV-17468: Do this on ctx->instant_table later */
		innodb_base_col_setup(ctx->old_table, field, &ctx->add_vcol[j]);
		j++;
	}

	return(false);
}

/** Collect virtual column info for its addition
@param[in] ha_alter_info	Data used during in-place alter
@param[in] table		MySQL table as it is before the ALTER operation
@retval true Failure
@retval false Success */
static
bool
prepare_inplace_drop_virtual(
	Alter_inplace_info*	ha_alter_info,
	const TABLE*		table)
{
	ha_innobase_inplace_ctx*	ctx;
	unsigned i = 0, j = 0;

	ctx = static_cast<ha_innobase_inplace_ctx*>
		(ha_alter_info->handler_ctx);

	ctx->num_to_drop_vcol = 0;
	for (i = 0; table->field[i]; i++) {
		const Field* field = table->field[i];
		if (field->flags & FIELD_IS_DROPPED && !field->stored_in_db()) {
			ctx->num_to_drop_vcol++;
		}
	}

	ctx->drop_vcol = static_cast<dict_v_col_t*>(
		 mem_heap_alloc(ctx->heap, ctx->num_to_drop_vcol
				* sizeof *ctx->drop_vcol));
	ctx->drop_vcol_name = static_cast<const char**>(
		 mem_heap_alloc(ctx->heap, ctx->num_to_drop_vcol
				* sizeof *ctx->drop_vcol_name));

	for (i = 0; table->field[i]; i++) {
		Field *field =  table->field[i];
		if (!(field->flags & FIELD_IS_DROPPED) || field->stored_in_db()) {
			continue;
		}

		unsigned is_unsigned;

		auto col_type = get_innobase_type_from_mysql_type(
			&is_unsigned, field);

		auto col_len = field->pack_length();
		unsigned field_type = field->type() | is_unsigned;

		if (!field->real_maybe_null()) {
			field_type |= DATA_NOT_NULL;
		}

		if (field->binary()) {
			field_type |= DATA_BINARY_TYPE;
		}

		unsigned charset_no = 0;

		if (dtype_is_string_type(col_type)) {
			charset_no = field->charset()->number;

			DBUG_EXECUTE_IF(
				"ib_alter_add_virtual_fail",
				charset_no += MAX_CHAR_COLL_NUM;);

			if (charset_no > MAX_CHAR_COLL_NUM) {
				my_error(ER_WRONG_KEY_COLUMN, MYF(0), "InnoDB",
					 field->field_name.str);
				return(true);
			}
		} else {
			charset_no = 0;
		}

		if (field->type() == MYSQL_TYPE_VARCHAR) {
			uint32  length_bytes
				= static_cast<const Field_varstring*>(
					field)->length_bytes;

			col_len -= length_bytes;

			if (length_bytes == 2) {
				field_type |= DATA_LONG_TRUE_VARCHAR;
			}
		}


		ctx->drop_vcol[j].m_col.prtype = dtype_form_prtype(
						field_type, charset_no);

		ctx->drop_vcol[j].m_col.prtype |= DATA_VIRTUAL;

		ctx->drop_vcol[j].m_col.mtype = col_type;

		ctx->drop_vcol[j].m_col.len = static_cast<uint16_t>(col_len);

		ctx->drop_vcol[j].m_col.ind = i & dict_index_t::MAX_N_FIELDS;

		ctx->drop_vcol_name[j] = field->field_name.str;

		dict_v_col_t*	v_col = dict_table_get_nth_v_col_mysql(
					ctx->old_table, i);
		ctx->drop_vcol[j].v_pos = v_col->v_pos;
		j++;
	}

	return(false);
}

/** Insert a new record to INNODB SYS_VIRTUAL
@param[in] table	InnoDB table
@param[in] pos		virtual column column no
@param[in] base_pos	base column pos
@param[in] trx		transaction
@retval	false	on success
@retval	true	on failure (my_error() will have been called) */
static bool innobase_insert_sys_virtual(
	const dict_table_t*	table,
	ulint			pos,
	ulint			base_pos,
	trx_t*			trx)
{
	pars_info_t*    info = pars_info_create();
	pars_info_add_ull_literal(info, "id", table->id);
	pars_info_add_int4_literal(info, "pos", pos);
	pars_info_add_int4_literal(info, "base_pos", base_pos);

	if (DB_SUCCESS != que_eval_sql(
		    info,
		    "PROCEDURE P () IS\n"
		    "BEGIN\n"
		    "INSERT INTO SYS_VIRTUAL VALUES (:id, :pos, :base_pos);\n"
		    "END;\n",
		    FALSE, trx)) {
		my_error(ER_INTERNAL_ERROR, MYF(0),
			 "InnoDB: ADD COLUMN...VIRTUAL");
		return true;
	}

	return false;
}

/** Insert a record to the SYS_COLUMNS dictionary table.
@param[in]	table_id	table id
@param[in]	pos		position of the column
@param[in]	field_name	field name
@param[in]	mtype		main type
@param[in]	prtype		precise type
@param[in]	len		fixed length in bytes, or 0
@param[in]	n_base		number of base columns of virtual columns, or 0
@param[in]	update		whether to update instead of inserting
@retval	false	on success
@retval	true	on failure (my_error() will have been called) */
static bool innodb_insert_sys_columns(
	table_id_t	table_id,
	ulint		pos,
	const char*	field_name,
	ulint		mtype,
	ulint		prtype,
	ulint		len,
	ulint		n_base,
	trx_t*		trx,
	bool		update = false)
{
	pars_info_t*	info = pars_info_create();
	pars_info_add_ull_literal(info, "id", table_id);
	pars_info_add_int4_literal(info, "pos", pos);
	pars_info_add_str_literal(info, "name", field_name);
	pars_info_add_int4_literal(info, "mtype", mtype);
	pars_info_add_int4_literal(info, "prtype", prtype);
	pars_info_add_int4_literal(info, "len", len);
	pars_info_add_int4_literal(info, "base", n_base);

	if (update) {
		if (DB_SUCCESS != que_eval_sql(
			    info,
			    "PROCEDURE UPD_COL () IS\n"
			    "BEGIN\n"
			    "UPDATE SYS_COLUMNS SET\n"
			    "NAME=:name, MTYPE=:mtype, PRTYPE=:prtype, "
			    "LEN=:len, PREC=:base\n"
			    "WHERE TABLE_ID=:id AND POS=:pos;\n"
			    "END;\n", FALSE, trx)) {
			my_error(ER_INTERNAL_ERROR, MYF(0),
				 "InnoDB: Updating SYS_COLUMNS failed");
			return true;
		}

		return false;
	}

	if (DB_SUCCESS != que_eval_sql(
		    info,
		    "PROCEDURE ADD_COL () IS\n"
		    "BEGIN\n"
		    "INSERT INTO SYS_COLUMNS VALUES"
		    "(:id,:pos,:name,:mtype,:prtype,:len,:base);\n"
		    "END;\n", FALSE, trx)) {
		my_error(ER_INTERNAL_ERROR, MYF(0),
			 "InnoDB: Insert into SYS_COLUMNS failed");
		return true;
	}

	return false;
}

/** Update INNODB SYS_COLUMNS on new virtual columns
@param[in] table	InnoDB table
@param[in] col_name	column name
@param[in] vcol		virtual column
@param[in] trx		transaction
@retval	false	on success
@retval	true	on failure (my_error() will have been called) */
static bool innobase_add_one_virtual(
	const dict_table_t*	table,
	const char*		col_name,
	dict_v_col_t*		vcol,
	trx_t*			trx)
{
	ulint		pos = dict_create_v_col_pos(vcol->v_pos,
						    vcol->m_col.ind);

	if (innodb_insert_sys_columns(table->id, pos, col_name,
				      vcol->m_col.mtype, vcol->m_col.prtype,
				      vcol->m_col.len, vcol->num_base, trx)) {
		return true;
	}

	for (unsigned i = 0; i < vcol->num_base; i++) {
		if (innobase_insert_sys_virtual(
			    table, pos, vcol->base_col[i]->ind, trx)) {
			return true;
		}
	}

	return false;
}

/** Update SYS_TABLES.N_COLS in the data dictionary.
@param[in] user_table	InnoDB table
@param[in] n		the new value of SYS_TABLES.N_COLS
@param[in] trx		transaction
@return whether the operation failed */
static bool innodb_update_cols(const dict_table_t* table, ulint n, trx_t* trx)
{
	pars_info_t*    info = pars_info_create();

	pars_info_add_int4_literal(info, "n", n);
	pars_info_add_ull_literal(info, "id", table->id);

	if (DB_SUCCESS != que_eval_sql(info,
				       "PROCEDURE UPDATE_N_COLS () IS\n"
				       "BEGIN\n"
				       "UPDATE SYS_TABLES SET N_COLS = :n"
				       " WHERE ID = :id;\n"
				       "END;\n", FALSE, trx)) {
		my_error(ER_INTERNAL_ERROR, MYF(0),
			 "InnoDB: Updating SYS_TABLES.N_COLS failed");
		return true;
	}

	return false;
}

/** Update system table for adding virtual column(s)
@param[in]	ha_alter_info	Data used during in-place alter
@param[in]	user_table	InnoDB table
@param[in]	trx		transaction
@retval true Failure
@retval false Success */
static
bool
innobase_add_virtual_try(
	const Alter_inplace_info*	ha_alter_info,
	const dict_table_t*		user_table,
	trx_t*				trx)
{
	ha_innobase_inplace_ctx* ctx = static_cast<ha_innobase_inplace_ctx*>(
		ha_alter_info->handler_ctx);

	for (ulint i = 0; i < ctx->num_to_add_vcol; i++) {
		if (innobase_add_one_virtual(
			    user_table, ctx->add_vcol_name[i],
			    &ctx->add_vcol[i], trx)) {
			return true;
		}
	}

	return false;
}

/** Delete metadata from SYS_COLUMNS and SYS_VIRTUAL.
@param[in]	id	table id
@param[in]	pos	first SYS_COLUMNS.POS
@param[in,out]	trx	data dictionary transaction
@retval true Failure
@retval false Success. */
static bool innobase_instant_drop_cols(table_id_t id, ulint pos, trx_t* trx)
{
	pars_info_t*	info = pars_info_create();
	pars_info_add_ull_literal(info, "id", id);
	pars_info_add_int4_literal(info, "pos", pos);

	dberr_t err = que_eval_sql(
			info,
			"PROCEDURE DELETE_COL () IS\n"
			"BEGIN\n"
			"DELETE FROM SYS_COLUMNS WHERE\n"
			"TABLE_ID = :id AND POS >= :pos;\n"
			"DELETE FROM SYS_VIRTUAL WHERE TABLE_ID = :id;\n"
			"END;\n", FALSE, trx);
	if (err != DB_SUCCESS) {
		my_error(ER_INTERNAL_ERROR, MYF(0),
			 "InnoDB: DELETE from SYS_COLUMNS/SYS_VIRTUAL failed");
		return true;
	}

	return false;
}

/** Update INNODB SYS_COLUMNS on new virtual column's position
@param[in]	table	InnoDB table
@param[in]	old_pos	old position
@param[in]	new_pos	new position
@param[in]	trx	transaction
@return DB_SUCCESS if successful, otherwise error code */
static
dberr_t
innobase_update_v_pos_sys_columns(
	const dict_table_t*	table,
	ulint			old_pos,
	ulint			new_pos,
	trx_t*			trx)
{
	pars_info_t*    info = pars_info_create();

	pars_info_add_int4_literal(info, "pos", old_pos);
	pars_info_add_int4_literal(info, "val", new_pos);
	pars_info_add_ull_literal(info, "id", table->id);

	dberr_t error = que_eval_sql(
			info,
			"PROCEDURE P () IS\n"
			"BEGIN\n"
			"UPDATE SYS_COLUMNS\n"
			"SET POS = :val\n"
			"WHERE POS = :pos\n"
			"AND TABLE_ID = :id;\n"
			"END;\n",
			FALSE, trx);

	return(error);
}

/** Update INNODB SYS_VIRTUAL table with new virtual column position
@param[in]	table		InnoDB table
@param[in]	old_pos		old position
@param[in]	new_pos		new position
@param[in]	trx		transaction
@return DB_SUCCESS if successful, otherwise error code */
static
dberr_t
innobase_update_v_pos_sys_virtual(
	const dict_table_t*	table,
	ulint			old_pos,
	ulint			new_pos,
	trx_t*			trx)
{
	pars_info_t*    info = pars_info_create();

	pars_info_add_int4_literal(info, "pos", old_pos);
	pars_info_add_int4_literal(info, "val", new_pos);
	pars_info_add_ull_literal(info, "id", table->id);

	dberr_t error = que_eval_sql(
			info,
			"PROCEDURE P () IS\n"
			"BEGIN\n"
			"UPDATE SYS_VIRTUAL\n"
			"SET POS = :val\n"
			"WHERE POS = :pos\n"
			"AND TABLE_ID = :id;\n"
			"END;\n",
			FALSE, trx);

	return(error);
}

/** Update InnoDB system tables on dropping a virtual column
@param[in]	table		InnoDB table
@param[in]	col_name	column name of the dropping column
@param[in]	drop_col	col information for the dropping column
@param[in]	n_prev_dropped	number of previously dropped columns in the
				same alter clause
@param[in]	trx		transaction
@return DB_SUCCESS if successful, otherwise error code */
static
dberr_t
innobase_drop_one_virtual_sys_columns(
	const dict_table_t*	table,
	const char*		col_name,
	dict_col_t*		drop_col,
	ulint			n_prev_dropped,
	trx_t*			trx)
{
	pars_info_t*    info = pars_info_create();
	pars_info_add_ull_literal(info, "id", table->id);

	pars_info_add_str_literal(info, "name", col_name);

	dberr_t error = que_eval_sql(
			info,
			"PROCEDURE P () IS\n"
			"BEGIN\n"
			"DELETE FROM SYS_COLUMNS\n"
			"WHERE TABLE_ID = :id\n"
			"AND NAME = :name;\n"
			"END;\n",
			FALSE, trx);

	if (error != DB_SUCCESS) {
		return(error);
	}

	dict_v_col_t*	v_col = dict_table_get_nth_v_col_mysql(
				table, drop_col->ind);

	/* Adjust column positions for all subsequent columns */
	for (ulint i = v_col->v_pos + 1; i < table->n_v_cols; i++) {
		dict_v_col_t*   t_col = dict_table_get_nth_v_col(table, i);
		ulint		old_p = dict_create_v_col_pos(
			t_col->v_pos - n_prev_dropped,
			t_col->m_col.ind - n_prev_dropped);
		ulint		new_p = dict_create_v_col_pos(
			t_col->v_pos - 1 - n_prev_dropped,
			ulint(t_col->m_col.ind) - 1 - n_prev_dropped);

		error = innobase_update_v_pos_sys_columns(
			table, old_p, new_p, trx);
		if (error != DB_SUCCESS) {
			return(error);
		}
		error = innobase_update_v_pos_sys_virtual(
			table, old_p, new_p, trx);
		if (error != DB_SUCCESS) {
			return(error);
		}
	}

	return(error);
}

/** Delete virtual column's info from INNODB SYS_VIRTUAL
@param[in]	table	InnoDB table
@param[in]	pos	position of the virtual column to be deleted
@param[in]	trx	transaction
@return DB_SUCCESS if successful, otherwise error code */
static
dberr_t
innobase_drop_one_virtual_sys_virtual(
	const dict_table_t*	table,
	ulint			pos,
	trx_t*			trx)
{
	pars_info_t*    info = pars_info_create();
	pars_info_add_ull_literal(info, "id", table->id);

	pars_info_add_int4_literal(info, "pos", pos);

	dberr_t error = que_eval_sql(
			info,
			"PROCEDURE P () IS\n"
			"BEGIN\n"
			"DELETE FROM SYS_VIRTUAL\n"
			"WHERE TABLE_ID = :id\n"
			"AND POS = :pos;\n"
			"END;\n",
			FALSE, trx);

	return(error);
}

/** Update system table for dropping virtual column(s)
@param[in]	ha_alter_info	Data used during in-place alter
@param[in]	user_table	InnoDB table
@param[in]	trx		transaction
@retval true Failure
@retval false Success */
static
bool
innobase_drop_virtual_try(
	const Alter_inplace_info*	ha_alter_info,
	const dict_table_t*	     user_table,
	trx_t*				trx)
{
	ha_innobase_inplace_ctx*	ctx;
	dberr_t				err = DB_SUCCESS;

	ctx = static_cast<ha_innobase_inplace_ctx*>
		(ha_alter_info->handler_ctx);

	for (unsigned i = 0; i < ctx->num_to_drop_vcol; i++) {

		ulint	pos = dict_create_v_col_pos(
			ctx->drop_vcol[i].v_pos - i,
			ctx->drop_vcol[i].m_col.ind - i);
		err = innobase_drop_one_virtual_sys_virtual(
			user_table, pos, trx);

		if (err != DB_SUCCESS) {
			my_error(ER_INTERNAL_ERROR, MYF(0),
				 "InnoDB: DROP COLUMN...VIRTUAL");
			return(true);
		}

		err = innobase_drop_one_virtual_sys_columns(
			user_table, ctx->drop_vcol_name[i],
			&(ctx->drop_vcol[i].m_col), i, trx);

		if (err != DB_SUCCESS) {
			my_error(ER_INTERNAL_ERROR, MYF(0),
				 "InnoDB: DROP COLUMN...VIRTUAL");
			return(true);
		}
	}

	return false;
}

/** Serialise metadata of dropped or reordered columns.
@param[in,out]	heap	memory heap for allocation
@param[out]	field	data field with the metadata */
inline
void dict_table_t::serialise_columns(mem_heap_t* heap, dfield_t* field) const
{
	DBUG_ASSERT(instant);
	const dict_index_t& index = *UT_LIST_GET_FIRST(indexes);
	unsigned n_fixed = index.first_user_field();
	unsigned num_non_pk_fields = index.n_fields - n_fixed;

	ulint len = 4 + num_non_pk_fields * 2;

	byte* data = static_cast<byte*>(mem_heap_alloc(heap, len));

	dfield_set_data(field, data, len);

	mach_write_to_4(data, num_non_pk_fields);

	data += 4;

	for (ulint i = n_fixed; i < index.n_fields; i++) {
		mach_write_to_2(data, instant->field_map[i - n_fixed]);
		data += 2;
	}
}

/** Construct the metadata record for instant ALTER TABLE.
@param[in]	row	dummy or default values for existing columns
@param[in,out]	heap	memory heap for allocations
@return	metadata record */
inline
dtuple_t*
dict_index_t::instant_metadata(const dtuple_t& row, mem_heap_t* heap) const
{
	ut_ad(is_primary());
	dtuple_t* entry;

	if (!table->instant) {
		entry = row_build_index_entry(&row, NULL, this, heap);
		entry->info_bits = REC_INFO_METADATA_ADD;
		return entry;
	}

	entry = dtuple_create(heap, n_fields + 1);
	entry->n_fields_cmp = n_uniq;
	entry->info_bits = REC_INFO_METADATA_ALTER;

	const dict_field_t* field = fields;

	for (uint i = 0; i <= n_fields; i++, field++) {
		dfield_t* dfield = dtuple_get_nth_field(entry, i);

		if (i == first_user_field()) {
			table->serialise_columns(heap, dfield);
			dfield->type.metadata_blob_init();
			field--;
			continue;
		}

		ut_ad(!field->col->is_virtual());

		if (field->col->is_dropped()) {
			dict_col_copy_type(field->col, &dfield->type);
			if (field->col->is_nullable()) {
				dfield_set_null(dfield);
			} else {
				dfield_set_data(dfield, field_ref_zero,
						field->fixed_len);
			}
			continue;
		}

		const dfield_t* s = dtuple_get_nth_field(&row, field->col->ind);
		ut_ad(dict_col_type_assert_equal(field->col, &s->type));
		*dfield = *s;

		if (dfield_is_null(dfield)) {
			continue;
		}

		if (dfield_is_ext(dfield)) {
			ut_ad(i > first_user_field());
			ut_ad(!field->prefix_len);
			ut_ad(dfield->len >= FIELD_REF_SIZE);
			dfield_set_len(dfield, dfield->len - FIELD_REF_SIZE);
		}

		if (!field->prefix_len) {
			continue;
		}

		ut_ad(field->col->ord_part);
		ut_ad(i < n_uniq);

		ulint len = dtype_get_at_most_n_mbchars(
			field->col->prtype,
			field->col->mbminlen, field->col->mbmaxlen,
			field->prefix_len, dfield->len,
			static_cast<char*>(dfield_get_data(dfield)));
		dfield_set_len(dfield, len);
	}

	return entry;
}

/** Insert or update SYS_COLUMNS and the hidden metadata record
for instant ALTER TABLE.
@param[in]	ha_alter_info	ALTER TABLE context
@param[in,out]	ctx		ALTER TABLE context for the current partition
@param[in]	altered_table	MySQL table that is being altered
@param[in]	table		MySQL table as it is before the ALTER operation
@param[in,out]	trx		dictionary transaction
@retval	true	failure
@retval	false	success */
static bool innobase_instant_try(
	const Alter_inplace_info*	ha_alter_info,
	ha_innobase_inplace_ctx*	ctx,
	const TABLE*			altered_table,
	const TABLE*			table,
	trx_t*				trx)
{
	DBUG_ASSERT(!ctx->need_rebuild());
	DBUG_ASSERT(ctx->is_instant());

	dict_table_t* user_table = ctx->old_table;

	dict_index_t* index = dict_table_get_first_index(user_table);
	const unsigned n_old_fields = index->n_fields;
	const dict_col_t* old_cols = user_table->cols;
	DBUG_ASSERT(user_table->n_cols == ctx->old_n_cols);

	const bool metadata_changed = ctx->instant_column();

	DBUG_ASSERT(index->n_fields >= n_old_fields);
	/* The table may have been emptied and may have lost its
	'instantness' during this ALTER TABLE. */

	/* Construct a table row of default values for the stored columns. */
	dtuple_t* row = dtuple_create(ctx->heap, user_table->n_cols);
	dict_table_copy_types(row, user_table);
	Field** af = altered_table->field;
	Field** const end = altered_table->field + altered_table->s->fields;
	ut_d(List_iterator_fast<Create_field> cf_it(
		     ha_alter_info->alter_info->create_list));
	if (ctx->first_alter_pos
	    && innobase_instant_drop_cols(user_table->id,
					  ctx->first_alter_pos - 1, trx)) {
		return true;
	}
	for (uint i = 0; af < end; af++) {
		if (!(*af)->stored_in_db()) {
			ut_d(cf_it++);
			continue;
		}

		const dict_col_t* old = dict_table_t::find(old_cols,
							   ctx->col_map,
							   ctx->old_n_cols, i);
		DBUG_ASSERT(!old || i >= ctx->old_n_cols - DATA_N_SYS_COLS
			    || old->ind == i
			    || (ctx->first_alter_pos
				&& old->ind >= ctx->first_alter_pos - 1));

		dfield_t* d = dtuple_get_nth_field(row, i);
		const dict_col_t* col = dict_table_get_nth_col(user_table, i);
		DBUG_ASSERT(!col->is_virtual());
		DBUG_ASSERT(!col->is_dropped());
		DBUG_ASSERT(col->mtype != DATA_SYS);
		DBUG_ASSERT(!strcmp((*af)->field_name.str,
				    dict_table_get_col_name(user_table, i)));
		DBUG_ASSERT(old || col->is_added());

		ut_d(const Create_field* new_field = cf_it++);
		/* new_field->field would point to an existing column.
		If it is NULL, the column was added by this ALTER TABLE. */
		ut_ad(!new_field->field == !old);

		if (col->is_added()) {
			dfield_set_data(d, col->def_val.data,
					col->def_val.len);
		} else if ((*af)->real_maybe_null()) {
			/* Store NULL for nullable 'core' columns. */
			dfield_set_null(d);
		} else {
			switch ((*af)->type()) {
			case MYSQL_TYPE_VARCHAR:
			case MYSQL_TYPE_GEOMETRY:
			case MYSQL_TYPE_TINY_BLOB:
			case MYSQL_TYPE_MEDIUM_BLOB:
			case MYSQL_TYPE_BLOB:
			case MYSQL_TYPE_LONG_BLOB:
			variable_length:
				/* Store the empty string for 'core'
				variable-length NOT NULL columns. */
				dfield_set_data(d, field_ref_zero, 0);
				break;
			case MYSQL_TYPE_STRING:
				if (col->mbminlen != col->mbmaxlen
				    && user_table->not_redundant()) {
					goto variable_length;
				}
				/* fall through */
			default:
				/* For fixed-length NOT NULL 'core' columns,
				get a dummy default value from SQL. Note that
				we will preserve the old values of these
				columns when updating the metadata
				record, to avoid unnecessary updates. */
				ulint len = (*af)->pack_length();
				DBUG_ASSERT(d->type.mtype != DATA_INT
					    || len <= 8);
				row_mysql_store_col_in_innobase_format(
					d, d->type.mtype == DATA_INT
					? static_cast<byte*>(
						mem_heap_alloc(ctx->heap, len))
					: NULL, true, (*af)->ptr, len,
					dict_table_is_comp(user_table));
				ut_ad(new_field->field->pack_length() == len);
			}
		}

		bool update = old && (!ctx->first_alter_pos
				      || i < ctx->first_alter_pos - 1);
		DBUG_ASSERT(!old || col->same_format(*old));
		if (update
		    && old->prtype == d->type.prtype) {
			/* The record is already present in SYS_COLUMNS. */
		} else if (innodb_insert_sys_columns(user_table->id, i,
						     (*af)->field_name.str,
						     d->type.mtype,
						     d->type.prtype,
						     d->type.len, 0, trx,
						     update)) {
			return true;
		}

		i++;
	}

	if (innodb_update_cols(user_table, dict_table_encode_n_col(
				       unsigned(user_table->n_cols)
				       - DATA_N_SYS_COLS,
				       user_table->n_v_cols)
			       | (user_table->flags & DICT_TF_COMPACT) << 31,
			       trx)) {
		return true;
	}

	if (ctx->first_alter_pos) {
add_all_virtual:
		for (uint i = 0; i < user_table->n_v_cols; i++) {
			if (innobase_add_one_virtual(
				    user_table,
				    dict_table_get_v_col_name(user_table, i),
				    &user_table->v_cols[i], trx)) {
				return true;
			}
		}
	} else if (ha_alter_info->handler_flags & ALTER_DROP_VIRTUAL_COLUMN) {
		if (innobase_instant_drop_cols(user_table->id, 65536, trx)) {
			return true;
		}
		goto add_all_virtual;
	} else if ((ha_alter_info->handler_flags & ALTER_ADD_VIRTUAL_COLUMN)
		   && innobase_add_virtual_try(ha_alter_info, user_table,
					       trx)) {
		return true;
        }

	if (!user_table->space) {
		/* In case of ALTER TABLE...DISCARD TABLESPACE,
		update only the metadata and transform the dictionary
		cache entry to the canonical format. */
		index->clear_instant_alter();
		return false;
	}

	unsigned i = unsigned(user_table->n_cols) - DATA_N_SYS_COLS;
	DBUG_ASSERT(i >= altered_table->s->stored_fields);
	DBUG_ASSERT(i <= altered_table->s->stored_fields + 1);
	if (i > altered_table->s->fields) {
		const dict_col_t& fts_doc_id = user_table->cols[i - 1];
		DBUG_ASSERT(!strcmp(fts_doc_id.name(*user_table),
				    FTS_DOC_ID_COL_NAME));
		DBUG_ASSERT(!fts_doc_id.is_nullable());
		DBUG_ASSERT(fts_doc_id.len == 8);
		dfield_set_data(dtuple_get_nth_field(row, i - 1),
				field_ref_zero, fts_doc_id.len);
	}
	byte trx_id[DATA_TRX_ID_LEN], roll_ptr[DATA_ROLL_PTR_LEN];
	dfield_set_data(dtuple_get_nth_field(row, i++), field_ref_zero,
			DATA_ROW_ID_LEN);
	dfield_set_data(dtuple_get_nth_field(row, i++), trx_id, sizeof trx_id);
	dfield_set_data(dtuple_get_nth_field(row, i),roll_ptr,sizeof roll_ptr);
	DBUG_ASSERT(i + 1 == user_table->n_cols);

	trx_write_trx_id(trx_id, trx->id);
	/* The DB_ROLL_PTR will be assigned later, when allocating undo log.
	Silence a Valgrind warning in dtuple_validate() when
	row_ins_clust_index_entry_low() searches for the insert position. */
	memset(roll_ptr, 0, sizeof roll_ptr);

	dtuple_t* entry = index->instant_metadata(*row, ctx->heap);
	mtr_t	mtr;
	mtr.start();
	index->set_modified(mtr);
	btr_pcur_t pcur;
	btr_pcur_open_at_index_side(true, index, BTR_MODIFY_TREE, &pcur, true,
				    0, &mtr);
	ut_ad(btr_pcur_is_before_first_on_page(&pcur));
	btr_pcur_move_to_next_on_page(&pcur);

	buf_block_t* block = btr_pcur_get_block(&pcur);
	ut_ad(page_is_leaf(block->frame));
	ut_ad(!page_has_prev(block->frame));
	ut_ad(!buf_block_get_page_zip(block));
	const rec_t* rec = btr_pcur_get_rec(&pcur);
	que_thr_t* thr = pars_complete_graph_for_exec(
		NULL, trx, ctx->heap, NULL);

	dberr_t err = DB_SUCCESS;
	if (rec_is_metadata(rec, *index)) {
		ut_ad(page_rec_is_user_rec(rec));
		if (!rec_is_alter_metadata(rec, *index)
		    && !index->table->instant
		    && !page_has_next(block->frame)
		    && page_rec_is_last(rec, block->frame)) {
			goto empty_table;
		}

		if (!metadata_changed) {
			goto func_exit;
		}

		/* Ensure that the root page is in the correct format. */
		buf_block_t* root = btr_root_block_get(index, RW_X_LATCH,
						       &mtr);
		DBUG_ASSERT(root);
		if (fil_page_get_type(root->frame) != FIL_PAGE_TYPE_INSTANT) {
			DBUG_ASSERT("wrong page type" == 0);
			err = DB_CORRUPTION;
			goto func_exit;
		}

		btr_set_instant(root, *index, &mtr);

		/* Extend the record with any added columns. */
		uint n = uint(index->n_fields) - n_old_fields;
		/* Reserve room for DB_TRX_ID,DB_ROLL_PTR and any
		non-updated off-page columns in case they are moved off
		page as a result of the update. */
		const uint16_t f = user_table->instant != NULL;
		upd_t* update = upd_create(index->n_fields + f, ctx->heap);
		update->n_fields = n + f;
		update->info_bits = f
			? REC_INFO_METADATA_ALTER
			: REC_INFO_METADATA_ADD;
		if (f) {
			upd_field_t* uf = upd_get_nth_field(update, 0);
			uf->field_no = index->first_user_field();
			uf->new_val = entry->fields[uf->field_no];
			DBUG_ASSERT(!dfield_is_ext(&uf->new_val));
			DBUG_ASSERT(!dfield_is_null(&uf->new_val));
		}

		/* Add the default values for instantly added columns */
		unsigned j = f;

		for (unsigned k = n_old_fields; k < index->n_fields; k++) {
			upd_field_t* uf = upd_get_nth_field(update, j++);
			uf->field_no = static_cast<uint16_t>(k + f);
			uf->new_val = entry->fields[k + f];

			ut_ad(j <= n + f);
		}

		ut_ad(j == n + f);

		rec_offs* offsets = NULL;
		mem_heap_t* offsets_heap = NULL;
		big_rec_t* big_rec;
		err = btr_cur_pessimistic_update(
			BTR_NO_LOCKING_FLAG | BTR_KEEP_POS_FLAG,
			btr_pcur_get_btr_cur(&pcur),
			&offsets, &offsets_heap, ctx->heap,
			&big_rec, update, UPD_NODE_NO_ORD_CHANGE,
			thr, trx->id, &mtr);

		offsets = rec_get_offsets(
			btr_pcur_get_rec(&pcur), index, offsets,
			true, ULINT_UNDEFINED, &offsets_heap);
		if (big_rec) {
			if (err == DB_SUCCESS) {
				err = btr_store_big_rec_extern_fields(
					&pcur, offsets, big_rec, &mtr,
					BTR_STORE_UPDATE);
			}

			dtuple_big_rec_free(big_rec);
		}
		if (offsets_heap) {
			mem_heap_free(offsets_heap);
		}
		btr_pcur_close(&pcur);
		goto func_exit;
	} else if (page_rec_is_supremum(rec) && !index->table->instant) {
empty_table:
		/* The table is empty. */
		ut_ad(fil_page_index_page_check(block->frame));
		ut_ad(!page_has_siblings(block->frame));
		ut_ad(block->page.id().page_no() == index->page);
		/* MDEV-17383: free metadata BLOBs! */
		btr_page_empty(block, NULL, index, 0, &mtr);
		if (index->is_instant()) {
			index->clear_instant_add();
		}
		goto func_exit;
	} else if (!user_table->is_instant()) {
		ut_ad(!user_table->not_redundant());
		goto func_exit;
	}

	/* Convert the table to the instant ALTER TABLE format. */
	mtr.commit();
	mtr.start();
	index->set_modified(mtr);
	if (buf_block_t* root = btr_root_block_get(index, RW_SX_LATCH, &mtr)) {
		if (fil_page_get_type(root->frame) != FIL_PAGE_INDEX) {
			DBUG_ASSERT("wrong page type" == 0);
			goto err_exit;
		}

		btr_set_instant(root, *index, &mtr);
		mtr.commit();
		mtr.start();
		index->set_modified(mtr);
		err = row_ins_clust_index_entry_low(
			BTR_NO_LOCKING_FLAG, BTR_MODIFY_TREE, index,
			index->n_uniq, entry, 0, thr);
	} else {
err_exit:
		err = DB_CORRUPTION;
	}

func_exit:
	mtr.commit();

	if (err != DB_SUCCESS) {
		my_error_innodb(err, table->s->table_name.str,
				user_table->flags);
		return true;
	}

	return false;
}

/** Adjust the create index column number from "New table" to
"old InnoDB table" while we are doing dropping virtual column. Since we do
not create separate new table for the dropping/adding virtual columns.
To correctly find the indexed column, we will need to find its col_no
in the "Old Table", not the "New table".
@param[in]	ha_alter_info	Data used during in-place alter
@param[in]	old_table	MySQL table as it is before the ALTER operation
@param[in]	num_v_dropped	number of virtual column dropped
@param[in,out]	index_def	index definition */
static
void
innodb_v_adjust_idx_col(
	const Alter_inplace_info*	ha_alter_info,
	const TABLE*			old_table,
	ulint				num_v_dropped,
	index_def_t*			index_def)
{
	for (ulint i = 0; i < index_def->n_fields; i++) {
#ifdef UNIV_DEBUG
		bool	col_found = false;
#endif /* UNIV_DEBUG */
		ulint	num_v = 0;

		index_field_t*	index_field = &index_def->fields[i];

		/* Only adjust virtual column col_no, since non-virtual
		column position (in non-vcol list) won't change unless
		table rebuild */
		if (!index_field->is_v_col) {
			continue;
		}

		const Field*	field = NULL;

		/* Found the field in the new table */
		for (const Create_field& new_field :
		     ha_alter_info->alter_info->create_list) {
			if (new_field.stored_in_db()) {
				continue;
			}

			field = new_field.field;

			if (num_v == index_field->col_no) {
				break;
			}
			num_v++;
		}

		if (!field) {
			/* this means the field is a newly added field, this
			should have been blocked when we drop virtual column
			at the same time */
			ut_ad(num_v_dropped > 0);
			ut_a(0);
		}

		ut_ad(!field->stored_in_db());

		num_v = 0;

		/* Look for its position in old table */
		for (uint old_i = 0; old_table->field[old_i]; old_i++) {
			if (old_table->field[old_i] == field) {
				/* Found it, adjust its col_no to its position
				in old table */
				index_def->fields[i].col_no = num_v;
				ut_d(col_found = true);
				break;
			}

			num_v += !old_table->field[old_i]->stored_in_db();
		}

		ut_ad(col_found);
	}
}

/** Create index metadata in the data dictionary.
@param[in,out]	trx	dictionary transaction
@param[in,out]	index	index being created
@param[in]	add_v	virtual columns that are being added, or NULL
@return the created index */
MY_ATTRIBUTE((nonnull(1,2), warn_unused_result))
static
dict_index_t*
create_index_dict(
	trx_t*			trx,
	dict_index_t*		index,
	const dict_add_v_col_t* add_v)
{
	DBUG_ENTER("create_index_dict");

	mem_heap_t* heap = mem_heap_create(512);
	ind_node_t* node = ind_create_graph_create(
		index, index->table->name.m_name, heap, add_v);
	que_thr_t* thr = pars_complete_graph_for_exec(node, trx, heap, NULL);

	que_fork_start_command(
		static_cast<que_fork_t*>(que_node_get_parent(thr)));

	que_run_threads(thr);

	DBUG_ASSERT(trx->error_state != DB_SUCCESS || index != node->index);
	DBUG_ASSERT(trx->error_state != DB_SUCCESS || node->index);
	index = node->index;

	que_graph_free((que_t*) que_node_get_parent(thr));

	DBUG_RETURN(index);
}

/** Update internal structures with concurrent writes blocked,
while preparing ALTER TABLE.

@param ha_alter_info Data used during in-place alter
@param altered_table MySQL table that is being altered
@param old_table MySQL table as it is before the ALTER operation
@param table_name Table name in MySQL
@param flags Table and tablespace flags
@param flags2 Additional table flags
@param fts_doc_id_col The column number of FTS_DOC_ID
@param add_fts_doc_id Flag: add column FTS_DOC_ID?
@param add_fts_doc_id_idx Flag: add index FTS_DOC_ID_INDEX (FTS_DOC_ID)?

@retval true Failure
@retval false Success
*/
static MY_ATTRIBUTE((warn_unused_result, nonnull(1,2,3,4)))
bool
prepare_inplace_alter_table_dict(
/*=============================*/
	Alter_inplace_info*	ha_alter_info,
	const TABLE*		altered_table,
	const TABLE*		old_table,
	const char*		table_name,
	ulint			flags,
	ulint			flags2,
	ulint			fts_doc_id_col,
	bool			add_fts_doc_id,
	bool			add_fts_doc_id_idx)
{
	bool			dict_locked	= false;
	ulint*			add_key_nums;	/* MySQL key numbers */
	index_def_t*		index_defs;	/* index definitions */
	dict_table_t*		user_table;
	dict_index_t*		fts_index	= NULL;
	bool			new_clustered	= false;
	dberr_t			error;
	ulint			num_fts_index;
	dict_add_v_col_t*	add_v = NULL;
	ha_innobase_inplace_ctx*ctx;

	DBUG_ENTER("prepare_inplace_alter_table_dict");

	ctx = static_cast<ha_innobase_inplace_ctx*>
		(ha_alter_info->handler_ctx);

	DBUG_ASSERT((ctx->add_autoinc != ULINT_UNDEFINED)
		    == (ctx->sequence.max_value() > 0));
	DBUG_ASSERT(!ctx->num_to_drop_index == !ctx->drop_index);
	DBUG_ASSERT(!ctx->num_to_drop_fk == !ctx->drop_fk);
	DBUG_ASSERT(!add_fts_doc_id || add_fts_doc_id_idx);
	DBUG_ASSERT(!add_fts_doc_id_idx
		    || innobase_fulltext_exist(altered_table));
	DBUG_ASSERT(!ctx->defaults);
	DBUG_ASSERT(!ctx->add_index);
	DBUG_ASSERT(!ctx->add_key_numbers);
	DBUG_ASSERT(!ctx->num_to_add_index);

	user_table = ctx->new_table;

	switch (ha_alter_info->inplace_supported) {
	default: break;
	case HA_ALTER_INPLACE_INSTANT:
	case HA_ALTER_INPLACE_NOCOPY_LOCK:
	case HA_ALTER_INPLACE_NOCOPY_NO_LOCK:
		/* If we promised ALGORITHM=NOCOPY or ALGORITHM=INSTANT,
		we must retain the original ROW_FORMAT of the table. */
		flags = (user_table->flags & (DICT_TF_MASK_COMPACT
					      | DICT_TF_MASK_ATOMIC_BLOBS))
			| (flags & ~(DICT_TF_MASK_COMPACT
				     | DICT_TF_MASK_ATOMIC_BLOBS));
	}

	trx_start_if_not_started_xa(ctx->prebuilt->trx, true);

	if (ha_alter_info->handler_flags
	    & ALTER_DROP_VIRTUAL_COLUMN) {
		if (prepare_inplace_drop_virtual(ha_alter_info, old_table)) {
			DBUG_RETURN(true);
		}
	}

	if (ha_alter_info->handler_flags
	    & ALTER_ADD_VIRTUAL_COLUMN) {
		if (prepare_inplace_add_virtual(
			    ha_alter_info, altered_table, old_table)) {
			DBUG_RETURN(true);
		}

		/* Need information for newly added virtual columns
		for create index */

		if (ha_alter_info->handler_flags
		    & ALTER_ADD_NON_UNIQUE_NON_PRIM_INDEX) {
			for (ulint i = 0; i < ctx->num_to_add_vcol; i++) {
				/* Set mbminmax for newly added column */
				dict_col_t& col = ctx->add_vcol[i].m_col;
				unsigned mbminlen, mbmaxlen;
				dtype_get_mblen(col.mtype, col.prtype,
						&mbminlen, &mbmaxlen);
				col.mbminlen = mbminlen & 7;
				col.mbmaxlen = mbmaxlen & 7;
			}
			add_v = static_cast<dict_add_v_col_t*>(
				mem_heap_alloc(ctx->heap, sizeof *add_v));
			add_v->n_v_col = ctx->num_to_add_vcol;
			add_v->v_col = ctx->add_vcol;
			add_v->v_col_name = ctx->add_vcol_name;
		}
	}

	/* There should be no order change for virtual columns coming in
	here */
	ut_ad(check_v_col_in_order(old_table, altered_table, ha_alter_info));

	/* Create table containing all indexes to be built in this
	ALTER TABLE ADD INDEX so that they are in the correct order
	in the table. */

	ctx->num_to_add_index = ha_alter_info->index_add_count;

	ut_ad(ctx->prebuilt->trx->mysql_thd != NULL);
	const char*	path = thd_innodb_tmpdir(
		ctx->prebuilt->trx->mysql_thd);

	index_defs = ctx->create_key_defs(
		ha_alter_info, altered_table,
		num_fts_index,
		fts_doc_id_col, add_fts_doc_id, add_fts_doc_id_idx,
		old_table);

	new_clustered = (DICT_CLUSTERED & index_defs[0].ind_type) != 0;

	create_table_info_t info(ctx->prebuilt->trx->mysql_thd, altered_table,
				 ha_alter_info->create_info, NULL, NULL,
				 srv_file_per_table);
	ut_d(bool stats_wait = false);

	/* The primary index would be rebuilt if a FTS Doc ID
	column is to be added, and the primary index definition
	is just copied from old table and stored in indexdefs[0] */
	DBUG_ASSERT(!add_fts_doc_id || new_clustered);
	DBUG_ASSERT(!!new_clustered ==
		    (innobase_need_rebuild(ha_alter_info, old_table)
		     || add_fts_doc_id));

	/* Allocate memory for dictionary index definitions */

	ctx->add_index = static_cast<dict_index_t**>(
		mem_heap_zalloc(ctx->heap, ctx->num_to_add_index
			       * sizeof *ctx->add_index));
	ctx->add_key_numbers = add_key_nums = static_cast<ulint*>(
		mem_heap_alloc(ctx->heap, ctx->num_to_add_index
			       * sizeof *ctx->add_key_numbers));

	/* Acquire a lock on the table before creating any indexes. */

	if (ctx->online) {
		error = DB_SUCCESS;
	} else {
		error = row_merge_lock_table(
			ctx->prebuilt->trx, ctx->new_table, LOCK_S);

		if (error != DB_SUCCESS) {

			goto error_handling;
		}
	}

	/* Create a background transaction for the operations on
	the data dictionary tables. */
	ctx->trx = innobase_trx_allocate(ctx->prebuilt->trx->mysql_thd);

	trx_start_for_ddl(ctx->trx, TRX_DICT_OP_INDEX);

	/* Latch the InnoDB data dictionary exclusively so that no deadlocks
	or lock waits can happen in it during an index create operation. */

	row_mysql_lock_data_dictionary(ctx->trx);
	dict_locked = true;

	/* Wait for background stats processing to stop using the table that
	we are going to alter. We know bg stats will not start using it again
	until we are holding the data dict locked and we are holding it here
	at least until checking ut_ad(user_table->n_ref_count == 1) below.
	XXX what may happen if bg stats opens the table after we
	have unlocked data dictionary below? */
	dict_stats_wait_bg_to_stop_using_table(user_table, ctx->trx);
	ut_d(stats_wait = true);

	online_retry_drop_indexes_low(ctx->new_table, ctx->trx);

	ut_d(dict_table_check_for_dup_indexes(
		     ctx->new_table, CHECK_ABORTED_OK));

	DBUG_EXECUTE_IF("innodb_OOM_prepare_inplace_alter",
			error = DB_OUT_OF_MEMORY;
			goto error_handling;);

	/* If a new clustered index is defined for the table we need
	to rebuild the table with a temporary name. */

	if (new_clustered) {
		if (innobase_check_foreigns(
			    ha_alter_info, old_table,
			    user_table, ctx->drop_fk, ctx->num_to_drop_fk)) {
new_clustered_failed:
			DBUG_ASSERT(ctx->trx != ctx->prebuilt->trx);
			ctx->trx->rollback();

			ut_ad(user_table->get_ref_count() == 1);

			online_retry_drop_indexes_with_trx(
				user_table, ctx->trx);

			if (ctx->need_rebuild()) {
				if (ctx->new_table) {
					ut_ad(!ctx->new_table->cached);
					dict_mem_table_free(ctx->new_table);
				}
				ctx->new_table = ctx->old_table;
			}

			while (ctx->num_to_add_index--) {
				if (dict_index_t*& i = ctx->add_index[
					    ctx->num_to_add_index]) {
					dict_mem_index_free(i);
					i = NULL;
				}
			}

			goto err_exit;
		}

		size_t	prefixlen= strlen(mysql_data_home);
                if (mysql_data_home[prefixlen-1] != FN_LIBCHAR)
                  prefixlen++;
		size_t	tablen = altered_table->s->path.length - prefixlen;
		const char* part = ctx->old_table->name.part();
		size_t	partlen = part ? strlen(part) : 0;
		char*	new_table_name = static_cast<char*>(
			mem_heap_alloc(ctx->heap, tablen + partlen + 1));
		memcpy(new_table_name,
		       altered_table->s->path.str + prefixlen, tablen);
#ifdef _WIN32
                {
                  char *sep= strchr(new_table_name, FN_LIBCHAR);
                  sep[0]= '/';
                }
#endif
		memcpy(new_table_name + tablen, part ? part : "", partlen + 1);
		ulint		n_cols = 0;
		ulint		n_v_cols = 0;
		dtuple_t*	defaults;
		ulint		z = 0;

		for (uint i = 0; i < altered_table->s->fields; i++) {
			const Field*	field = altered_table->field[i];

			if (!field->stored_in_db()) {
				n_v_cols++;
			} else {
				n_cols++;
			}
		}

		ut_ad(n_cols + n_v_cols == altered_table->s->fields);

		if (add_fts_doc_id) {
			n_cols++;
			DBUG_ASSERT(flags2 & DICT_TF2_FTS);
			DBUG_ASSERT(add_fts_doc_id_idx);
			flags2 |= DICT_TF2_FTS_ADD_DOC_ID
				| DICT_TF2_FTS_HAS_DOC_ID
				| DICT_TF2_FTS;
		}

		DBUG_ASSERT(!add_fts_doc_id_idx || (flags2 & DICT_TF2_FTS));

		ctx->new_table = dict_mem_table_create(
			new_table_name, NULL, n_cols + n_v_cols, n_v_cols,
			flags, flags2);

		/* The rebuilt indexed_table will use the renamed
		column names. */
		ctx->col_names = NULL;

		if (DICT_TF_HAS_DATA_DIR(flags)) {
			ctx->new_table->data_dir_path =
				mem_heap_strdup(ctx->new_table->heap,
				user_table->data_dir_path);
		}

		for (uint i = 0; i < altered_table->s->fields; i++) {
			const Field*	field = altered_table->field[i];
			unsigned is_unsigned;
			auto col_type = get_innobase_type_from_mysql_type(
				&is_unsigned, field);
			unsigned field_type = field->type() | is_unsigned;
			const bool is_virtual = !field->stored_in_db();

			/* we assume in dtype_form_prtype() that this
			fits in two bytes */
			ut_a(field_type <= MAX_CHAR_COLL_NUM);

			if (!field->real_maybe_null()) {
				field_type |= DATA_NOT_NULL;
			}

			if (field->binary()) {
				field_type |= DATA_BINARY_TYPE;
			}

			if (altered_table->versioned()) {
				if (i == altered_table->s->vers.start_fieldno) {
					field_type |= DATA_VERS_START;
				} else if (i ==
					   altered_table->s->vers.end_fieldno) {
					field_type |= DATA_VERS_END;
				} else if (!(field->flags
					     & VERS_UPDATE_UNVERSIONED_FLAG)) {
					field_type |= DATA_VERSIONED;
				}
			}

			unsigned charset_no;

			if (dtype_is_string_type(col_type)) {
				charset_no = field->charset()->number;

				if (charset_no > MAX_CHAR_COLL_NUM) {
					my_error(ER_WRONG_KEY_COLUMN, MYF(0), "InnoDB",
						 field->field_name.str);
					goto new_clustered_failed;
				}
			} else {
				charset_no = 0;
			}

			auto col_len = field->pack_length();

			/* The MySQL pack length contains 1 or 2 bytes
			length field for a true VARCHAR. Let us
			subtract that, so that the InnoDB column
			length in the InnoDB data dictionary is the
			real maximum byte length of the actual data. */

			if (field->type() == MYSQL_TYPE_VARCHAR) {
				uint32	length_bytes
					= static_cast<const Field_varstring*>(
						field)->length_bytes;

				col_len -= length_bytes;

				if (length_bytes == 2) {
					field_type |= DATA_LONG_TRUE_VARCHAR;
				}

			}

			if (dict_col_name_is_reserved(field->field_name.str)) {
				dict_mem_table_free(ctx->new_table);
				ctx->new_table = ctx->old_table;
				my_error(ER_WRONG_COLUMN_NAME, MYF(0),
					 field->field_name.str);
				goto new_clustered_failed;
			}

			if (is_virtual) {
				dict_mem_table_add_v_col(
					ctx->new_table, ctx->heap,
					field->field_name.str,
					col_type,
					dtype_form_prtype(
						field_type, charset_no)
					| DATA_VIRTUAL,
					col_len, i, 0);
			} else {
				dict_mem_table_add_col(
					ctx->new_table, ctx->heap,
					field->field_name.str,
					col_type,
					dtype_form_prtype(
						field_type, charset_no),
					col_len);
			}
		}

		if (n_v_cols) {
			for (uint i = 0; i < altered_table->s->fields; i++) {
				dict_v_col_t*	v_col;
				const Field*	field = altered_table->field[i];

				if (!!field->stored_in_db()) {
					continue;
				}
				v_col = dict_table_get_nth_v_col(
					ctx->new_table, z);
				z++;
				innodb_base_col_setup(
					ctx->new_table, field, v_col);
			}
		}

		if (add_fts_doc_id) {
			fts_add_doc_id_column(ctx->new_table, ctx->heap);
			ctx->new_table->fts->doc_col = fts_doc_id_col;
			ut_ad(fts_doc_id_col
			      == altered_table->s->fields - n_v_cols);
		} else if (ctx->new_table->fts) {
			ctx->new_table->fts->doc_col = fts_doc_id_col;
		}

		dict_table_add_system_columns(ctx->new_table, ctx->heap);

		if (ha_alter_info->handler_flags & INNOBASE_DEFAULTS) {
			defaults = dtuple_create_with_vcol(
				ctx->heap,
				dict_table_get_n_cols(ctx->new_table),
				dict_table_get_n_v_cols(ctx->new_table));

			dict_table_copy_types(defaults, ctx->new_table);
		} else {
			defaults = NULL;
		}

		ctx->col_map = innobase_build_col_map(
			ha_alter_info, altered_table, old_table,
			ctx->new_table, user_table, defaults, ctx->heap);
		ctx->defaults = defaults;
	} else {
		DBUG_ASSERT(!innobase_need_rebuild(ha_alter_info, old_table));
		DBUG_ASSERT(old_table->s->primary_key
			    == altered_table->s->primary_key);

		for (dict_index_t* index
			     = dict_table_get_first_index(user_table);
		     index != NULL;
		     index = dict_table_get_next_index(index)) {
			if (!index->to_be_dropped && index->is_corrupted()) {
				my_error(ER_CHECK_NO_SUCH_TABLE, MYF(0));
				goto error_handled;
			}
		}

		for (dict_index_t* index
			     = dict_table_get_first_index(user_table);
		     index != NULL;
		     index = dict_table_get_next_index(index)) {
			if (!index->to_be_dropped && index->is_corrupted()) {
				my_error(ER_CHECK_NO_SUCH_TABLE, MYF(0));
				goto error_handled;
			}
		}

		if (!ctx->new_table->fts
		    && innobase_fulltext_exist(altered_table)) {
			ctx->new_table->fts = fts_create(
				ctx->new_table);
			ctx->new_table->fts->doc_col = fts_doc_id_col;
		}

		/* Check if we need to update mtypes of legacy GIS columns.
		This check is only needed when we don't have to rebuild
		the table, since rebuild would update all mtypes for GIS
		columns */
		error = innobase_check_gis_columns(
			ha_alter_info, ctx->new_table, ctx->trx);
		if (error != DB_SUCCESS) {
			ut_ad(error == DB_ERROR);
			error = DB_UNSUPPORTED;
			goto error_handling;
		}
	}

	ut_ad(new_clustered == ctx->need_rebuild());

	/* Create the index metadata. */
	for (ulint a = 0; a < ctx->num_to_add_index; a++) {
		if (index_defs[a].ind_type & DICT_VIRTUAL
		    && ctx->num_to_drop_vcol > 0 && !new_clustered) {
			innodb_v_adjust_idx_col(ha_alter_info, old_table,
						ctx->num_to_drop_vcol,
						&index_defs[a]);
		}

		ctx->add_index[a] = row_merge_create_index(
			ctx->new_table, &index_defs[a], add_v);

		add_key_nums[a] = index_defs[a].key_number;

		DBUG_ASSERT(ctx->add_index[a]->is_committed()
			    == !!new_clustered);
	}

	DBUG_ASSERT(!ctx->need_rebuild()
		    || !ctx->new_table->persistent_autoinc);

	if (ctx->need_rebuild() && instant_alter_column_possible(
		    *user_table, ha_alter_info, old_table, altered_table,
		    ha_innobase::is_innodb_strict_mode(ctx->trx->mysql_thd))) {
		for (uint a = 0; a < ctx->num_to_add_index; a++) {
			ctx->add_index[a]->table = ctx->new_table;
			error = dict_index_add_to_cache(
				ctx->add_index[a], FIL_NULL, add_v);
			ut_a(error == DB_SUCCESS);
		}

		DBUG_ASSERT(ha_alter_info->key_count
			    /* hidden GEN_CLUST_INDEX in InnoDB */
			    + dict_index_is_auto_gen_clust(
				    dict_table_get_first_index(ctx->new_table))
			    /* hidden FTS_DOC_ID_INDEX in InnoDB */
			    + (ctx->old_table->fts_doc_id_index
			       && innobase_fts_check_doc_id_index_in_def(
				       altered_table->s->keys,
				       altered_table->key_info)
			       != FTS_EXIST_DOC_ID_INDEX)
			    == ctx->num_to_add_index);

		ctx->num_to_add_index = 0;
		ctx->add_index = NULL;

		uint i = 0; // index of stored columns ctx->new_table->cols[]
		Field **af = altered_table->field;

		for (const Create_field& new_field :
		     ha_alter_info->alter_info->create_list) {
			DBUG_ASSERT(!new_field.field
				    || std::find(old_table->field,
						 old_table->field
						 + old_table->s->fields,
						 new_field.field) !=
				    old_table->field + old_table->s->fields);
			DBUG_ASSERT(new_field.field
				    || !strcmp(new_field.field_name.str,
					       (*af)->field_name.str));

			if (!(*af)->stored_in_db()) {
				af++;
				continue;
			}

			dict_col_t* col = dict_table_get_nth_col(
				ctx->new_table, i);
			DBUG_ASSERT(!strcmp((*af)->field_name.str,
				    dict_table_get_col_name(ctx->new_table,
							    i)));
			DBUG_ASSERT(!col->is_added());

			if (new_field.field) {
				/* This is a pre-existing column,
				possibly at a different position. */
			} else if ((*af)->is_real_null()) {
				/* DEFAULT NULL */
				col->def_val.len = UNIV_SQL_NULL;
			} else {
				switch ((*af)->type()) {
				case MYSQL_TYPE_VARCHAR:
					col->def_val.len = reinterpret_cast
						<const Field_varstring*>
						((*af))->get_length();
					col->def_val.data = reinterpret_cast
						<const Field_varstring*>
						((*af))->get_data();
					break;
				case MYSQL_TYPE_GEOMETRY:
				case MYSQL_TYPE_TINY_BLOB:
				case MYSQL_TYPE_MEDIUM_BLOB:
				case MYSQL_TYPE_BLOB:
				case MYSQL_TYPE_LONG_BLOB:
					col->def_val.len = reinterpret_cast
						<const Field_blob*>
						((*af))->get_length();
					col->def_val.data = reinterpret_cast
						<const Field_blob*>
						((*af))->get_ptr();
					break;
				default:
					dfield_t d;
					dict_col_copy_type(col, &d.type);
					ulint len = (*af)->pack_length();
					DBUG_ASSERT(len <= 8
						    || d.type.mtype
						    != DATA_INT);
					row_mysql_store_col_in_innobase_format(
						&d,
						d.type.mtype == DATA_INT
						? static_cast<byte*>(
							mem_heap_alloc(
								ctx->heap,
								len))
						: NULL,
						true, (*af)->ptr, len,
						dict_table_is_comp(
							user_table));
					col->def_val.len = d.len;
					col->def_val.data = d.data;
				}
			}

			i++;
			af++;
		}

		DBUG_ASSERT(af == altered_table->field
			    + altered_table->s->fields);
		/* There might exist a hidden FTS_DOC_ID column for
		FULLTEXT INDEX. If it exists, the columns should have
		been implicitly added by ADD FULLTEXT INDEX together
		with instant ADD COLUMN. (If a hidden FTS_DOC_ID pre-existed,
		then the ctx->col_map[] check should have prevented
		adding visible user columns after that.) */
		DBUG_ASSERT(DATA_N_SYS_COLS + i == ctx->new_table->n_cols
			    || (1 + DATA_N_SYS_COLS + i
				== ctx->new_table->n_cols
				&& !strcmp(dict_table_get_col_name(
						   ctx->new_table, i),
				   FTS_DOC_ID_COL_NAME)));

		if (altered_table->found_next_number_field) {
			ctx->new_table->persistent_autoinc
				= ctx->old_table->persistent_autoinc;
		}

		ctx->prepare_instant();
	}

	if (ctx->need_rebuild()) {
		DBUG_ASSERT(ctx->need_rebuild());
		DBUG_ASSERT(!ctx->is_instant());
		DBUG_ASSERT(num_fts_index <= 1);
		DBUG_ASSERT(!ctx->online || num_fts_index == 0);
		DBUG_ASSERT(!ctx->online
			    || ctx->add_autoinc == ULINT_UNDEFINED);
		DBUG_ASSERT(!ctx->online
			    || !innobase_need_rebuild(ha_alter_info, old_table)
			    || !innobase_fulltext_exist(altered_table));

		uint32_t		key_id	= FIL_DEFAULT_ENCRYPTION_KEY;
		fil_encryption_t	mode	= FIL_ENCRYPTION_DEFAULT;

		if (fil_space_t* s = user_table->space) {
			if (const fil_space_crypt_t* c = s->crypt_data) {
				key_id = c->key_id;
				mode = c->encryption;
			}
		}

		if (ha_alter_info->handler_flags & ALTER_OPTIONS) {
			const ha_table_option_struct& alt_opt=
				*ha_alter_info->create_info->option_struct;
			const ha_table_option_struct& opt=
				*old_table->s->option_struct;
			if (alt_opt.encryption != opt.encryption
			    || alt_opt.encryption_key_id
			    != opt.encryption_key_id) {
				key_id = uint32_t(alt_opt.encryption_key_id);
				mode = fil_encryption_t(alt_opt.encryption);
			}
		}

		if (dict_table_get_low(ctx->new_table->name.m_name)) {
			my_error(ER_TABLE_EXISTS_ERROR, MYF(0),
				 ctx->new_table->name.m_name);
			goto new_clustered_failed;
		}

		/* Create the table. */
		trx_set_dict_operation(ctx->trx, TRX_DICT_OP_TABLE);

		error = row_create_table_for_mysql(
			ctx->new_table, ctx->trx, mode, key_id);

		switch (error) {
			dict_table_t*	temp_table;
		case DB_SUCCESS:
			/* We need to bump up the table ref count and
			before we can use it we need to open the
			table. The new_table must be in the data
			dictionary cache, because we are still holding
			the dict_sys.mutex. */
			ut_ad(mutex_own(&dict_sys.mutex));
			temp_table = dict_table_open_on_name(
				ctx->new_table->name.m_name, TRUE, FALSE,
				DICT_ERR_IGNORE_NONE);
			ut_a(ctx->new_table == temp_table);
			/* n_ref_count must be 1, because purge cannot
			be executing on this very table as we are
			holding dict_sys.latch X-latch. */
			DBUG_ASSERT(ctx->new_table->get_ref_count() == 1);
			DBUG_ASSERT(ctx->new_table->id != 0);
			DBUG_ASSERT(ctx->new_table->id == ctx->trx->table_id);
			break;
		case DB_TABLESPACE_EXISTS:
			my_error(ER_TABLESPACE_EXISTS, MYF(0),
				 altered_table->s->table_name.str);
			goto new_table_failed;
		case DB_DUPLICATE_KEY:
			my_error(HA_ERR_TABLE_EXIST, MYF(0),
				 altered_table->s->table_name.str);
			goto new_table_failed;
		case DB_UNSUPPORTED:
			my_error(ER_UNSUPPORTED_EXTENSION, MYF(0),
				 altered_table->s->table_name.str);
			goto new_table_failed;
		default:
			my_error_innodb(error, table_name, flags);
new_table_failed:
			DBUG_ASSERT(ctx->trx != ctx->prebuilt->trx);
			ctx->new_table = NULL;
			goto new_clustered_failed;
		}

		for (ulint a = 0; a < ctx->num_to_add_index; a++) {
			dict_index_t* index = ctx->add_index[a];
			const bool has_new_v_col = index->has_new_v_col;
			index = create_index_dict(ctx->trx, index, add_v);
			error = ctx->trx->error_state;
			if (error != DB_SUCCESS) {
				if (index) {
					dict_mem_index_free(index);
				}
error_handling_drop_uncached_1:
				while (++a < ctx->num_to_add_index) {
					dict_mem_index_free(ctx->add_index[a]);
				}
				goto error_handling;
			} else {
				DBUG_ASSERT(index != ctx->add_index[a]);
			}

			ctx->add_index[a] = index;
			/* For ALTER TABLE...FORCE or OPTIMIZE TABLE,
			we may only issue warnings, because there will
			be no schema change from the user perspective. */
			if (!info.row_size_is_acceptable(
				    *index,
				    !!(ha_alter_info->handler_flags
				       & ~(INNOBASE_INPLACE_IGNORE
					   | INNOBASE_ALTER_NOVALIDATE
					   | ALTER_RECREATE_TABLE)))) {
				error = DB_TOO_BIG_RECORD;
				goto error_handling_drop_uncached_1;
			}
			index->parser = index_defs[a].parser;
			index->has_new_v_col = has_new_v_col;
			/* Note the id of the transaction that created this
			index, we use it to restrict readers from accessing
			this index, to ensure read consistency. */
			ut_ad(index->trx_id == ctx->trx->id);

			if (index->type & DICT_FTS) {
				DBUG_ASSERT(num_fts_index == 1);
				DBUG_ASSERT(!fts_index);
				DBUG_ASSERT(index->type == DICT_FTS);
				fts_index = ctx->add_index[a];
			}
		}

		dict_index_t*	clust_index = dict_table_get_first_index(
			user_table);
		dict_index_t*	new_clust_index = dict_table_get_first_index(
			ctx->new_table);
		ut_ad(!new_clust_index->is_instant());
		/* row_merge_build_index() depends on the correct value */
		ut_ad(new_clust_index->n_core_null_bytes
		      == UT_BITS_IN_BYTES(new_clust_index->n_nullable));

		if (const Field* ai = altered_table->found_next_number_field) {
			const unsigned	col_no = innodb_col_no(ai);

			ctx->new_table->persistent_autoinc =
				(dict_table_get_nth_col_pos(
					ctx->new_table, col_no, NULL) + 1)
				& dict_index_t::MAX_N_FIELDS;

			/* Initialize the AUTO_INCREMENT sequence
			to the rebuilt table from the old one. */
			if (!old_table->found_next_number_field
			    || !user_table->space) {
			} else if (ib_uint64_t autoinc
				   = btr_read_autoinc(clust_index)) {
				btr_write_autoinc(new_clust_index, autoinc);
			}
		}

		ctx->skip_pk_sort = innobase_pk_order_preserved(
			ctx->col_map, clust_index, new_clust_index);

		DBUG_EXECUTE_IF("innodb_alter_table_pk_assert_no_sort",
			DBUG_ASSERT(ctx->skip_pk_sort););

		if (ctx->online) {
			/* Allocate a log for online table rebuild. */
			rw_lock_x_lock(&clust_index->lock);
			bool ok = row_log_allocate(
				ctx->prebuilt->trx,
				clust_index, ctx->new_table,
				!(ha_alter_info->handler_flags
				  & ALTER_ADD_PK_INDEX),
				ctx->defaults, ctx->col_map, path,
				old_table,
				ctx->allow_not_null);
			rw_lock_x_unlock(&clust_index->lock);

			if (!ok) {
				error = DB_OUT_OF_MEMORY;
				goto error_handling;
			}
		}
	} else if (ctx->num_to_add_index) {
		ut_ad(!ctx->is_instant());
		ctx->trx->table_id = user_table->id;

		for (ulint a = 0; a < ctx->num_to_add_index; a++) {
			dict_index_t* index = ctx->add_index[a];
			const bool has_new_v_col = index->has_new_v_col;
			DBUG_EXECUTE_IF(
				"create_index_metadata_fail",
				if (a + 1 == ctx->num_to_add_index) {
					ctx->trx->error_state =
						DB_OUT_OF_FILE_SPACE;
					goto index_created;
				});
			index = create_index_dict(ctx->trx, index, add_v);
#ifndef DBUG_OFF
index_created:
#endif
			error = ctx->trx->error_state;
			if (error != DB_SUCCESS) {
				if (index) {
					dict_mem_index_free(index);
				}
error_handling_drop_uncached:
				while (++a < ctx->num_to_add_index) {
					dict_mem_index_free(ctx->add_index[a]);
				}
				goto error_handling;
			} else {
				DBUG_ASSERT(index != ctx->add_index[a]);
			}
			ctx->add_index[a]= index;
			if (!info.row_size_is_acceptable(*index, true)) {
				error = DB_TOO_BIG_RECORD;
				goto error_handling_drop_uncached;
			}

			index->parser = index_defs[a].parser;
			index->has_new_v_col = has_new_v_col;
			/* Note the id of the transaction that created this
			index, we use it to restrict readers from accessing
			this index, to ensure read consistency. */
			ut_ad(index->trx_id == ctx->trx->id);

			/* If ADD INDEX with LOCK=NONE has been
			requested, allocate a modification log. */
			if (index->type & DICT_FTS) {
				DBUG_ASSERT(num_fts_index == 1);
				DBUG_ASSERT(!fts_index);
				DBUG_ASSERT(index->type == DICT_FTS);
				fts_index = ctx->add_index[a];
				/* Fulltext indexes are not covered
				by a modification log. */
			} else if (!ctx->online
				   || !user_table->is_readable()
				   || !user_table->space) {
				/* No need to allocate a modification log. */
				DBUG_ASSERT(!index->online_log);
			} else {
				rw_lock_x_lock(&ctx->add_index[a]->lock);

				bool ok = row_log_allocate(
					ctx->prebuilt->trx,
					index,
					NULL, true, NULL, NULL,
					path, old_table,
					ctx->allow_not_null);

				rw_lock_x_unlock(&index->lock);

				DBUG_EXECUTE_IF(
					"innodb_OOM_prepare_add_index",
					if (ok && a == 1) {
						row_log_free(
							index->online_log);
						ok = false;
					});

				if (!ok) {
					error = DB_OUT_OF_MEMORY;
					goto error_handling_drop_uncached;
				}
			}
		}
	} else if (ctx->is_instant()
		   && !info.row_size_is_acceptable(*user_table, true)) {
		error = DB_TOO_BIG_RECORD;
		goto error_handling;
	}

	if (ctx->online && ctx->num_to_add_index) {
		/* Assign a consistent read view for
		row_merge_read_clustered_index(). */
		ctx->prebuilt->trx->read_view.open(ctx->prebuilt->trx);
	}

	if (fts_index) {
		/* Ensure that the dictionary operation mode will
		not change while creating the auxiliary tables. */
		trx_dict_op_t	op = trx_get_dict_operation(ctx->trx);

#ifdef UNIV_DEBUG
		switch (op) {
		case TRX_DICT_OP_NONE:
			break;
		case TRX_DICT_OP_TABLE:
		case TRX_DICT_OP_INDEX:
			goto op_ok;
		}
		ut_error;
op_ok:
#endif /* UNIV_DEBUG */
		ut_ad(ctx->trx->dict_operation_lock_mode == RW_X_LATCH);
		ut_d(dict_sys.assert_locked());

		DICT_TF2_FLAG_SET(ctx->new_table, DICT_TF2_FTS);
		if (ctx->need_rebuild()) {
			/* For !ctx->need_rebuild(), this will be set at
			commit_cache_norebuild(). */
			ctx->new_table->fts_doc_id_index
				= dict_table_get_index_on_name(
					ctx->new_table, FTS_DOC_ID_INDEX_NAME);
			DBUG_ASSERT(ctx->new_table->fts_doc_id_index != NULL);
		}

		error = fts_create_index_tables(ctx->trx, fts_index,
						ctx->new_table->id);

		DBUG_EXECUTE_IF("innodb_test_fail_after_fts_index_table",
				error = DB_LOCK_WAIT_TIMEOUT;
				goto error_handling;);

		if (error != DB_SUCCESS) {
			goto error_handling;
		}

		ctx->trx->commit();
		trx_start_for_ddl(ctx->trx, op);

		if (!ctx->new_table->fts
		    || ib_vector_size(ctx->new_table->fts->indexes) == 0) {
			error = fts_create_common_tables(
				ctx->trx, ctx->new_table, true);

			DBUG_EXECUTE_IF(
				"innodb_test_fail_after_fts_common_table",
				error = DB_LOCK_WAIT_TIMEOUT;);

			if (error != DB_SUCCESS) {
				goto error_handling;
			}

			ctx->new_table->fts->dict_locked = true;

			error = innobase_fts_load_stopword(
				ctx->new_table, ctx->trx,
				ctx->prebuilt->trx->mysql_thd)
				? DB_SUCCESS : DB_ERROR;
			ctx->new_table->fts->dict_locked = false;

			if (error != DB_SUCCESS) {
				goto error_handling;
			}
		}

		ut_ad(trx_get_dict_operation(ctx->trx) == op);
	}

	DBUG_ASSERT(error == DB_SUCCESS);

	/* Commit the data dictionary transaction in order to release
	the table locks on the system tables.  This means that if
	MySQL crashes while creating a new primary key inside
	row_merge_build_indexes(), ctx->new_table will not be dropped
	by trx_rollback_active().  It will have to be recovered or
	dropped by the database administrator. */
	trx_commit_for_mysql(ctx->trx);

	row_mysql_unlock_data_dictionary(ctx->trx);
	dict_locked = false;

	ut_ad(!ctx->trx->lock.n_active_thrs);

	if (ctx->old_table->fts) {
		fts_sync_during_ddl(ctx->old_table);
	}

error_handling:
	/* After an error, remove all those index definitions from the
	dictionary which were defined. */

	switch (error) {
	case DB_SUCCESS:
		ut_a(!dict_locked);

		ut_d(mutex_enter(&dict_sys.mutex));
		ut_d(dict_table_check_for_dup_indexes(
			     user_table, CHECK_PARTIAL_OK));
		ut_d(mutex_exit(&dict_sys.mutex));
		DBUG_RETURN(false);
	case DB_TABLESPACE_EXISTS:
		my_error(ER_TABLESPACE_EXISTS, MYF(0), "(unknown)");
		break;
	case DB_DUPLICATE_KEY:
		my_error(ER_DUP_KEY, MYF(0), "SYS_INDEXES");
		break;
	case DB_UNSUPPORTED:
		my_error(ER_TABLE_CANT_HANDLE_SPKEYS, MYF(0), "SYS_COLUMNS");
		break;
	default:
		my_error_innodb(error, table_name, user_table->flags);
	}

error_handled:

	ctx->prebuilt->trx->error_info = NULL;

	if (!ctx->trx) {
		goto err_exit;
	}

	ctx->trx->error_state = DB_SUCCESS;

	if (!dict_locked) {
		row_mysql_lock_data_dictionary(ctx->trx);
	}

	if (new_clustered) {
		if (ctx->need_rebuild()) {

			if (DICT_TF2_FLAG_IS_SET(
				    ctx->new_table, DICT_TF2_FTS)) {
				innobase_drop_fts_index_table(
					ctx->new_table, ctx->trx);
			}

			dict_table_close_and_drop(ctx->trx, ctx->new_table);

			/* Free the log for online table rebuild, if
			one was allocated. */

			dict_index_t* clust_index = dict_table_get_first_index(
				user_table);

			rw_lock_x_lock(&clust_index->lock);

			if (clust_index->online_log) {
				ut_ad(ctx->online);
				row_log_abort_sec(clust_index);
				clust_index->online_status
					= ONLINE_INDEX_COMPLETE;
			}

			rw_lock_x_unlock(&clust_index->lock);
		}

		trx_commit_for_mysql(ctx->trx);
		/* n_ref_count must be 1, because purge cannot
		be executing on this very table as we are
		holding dict_sys.latch X-latch. */
		ut_ad(!stats_wait || ctx->online
		      || user_table->get_ref_count() == 1);

		online_retry_drop_indexes_with_trx(user_table, ctx->trx);
	} else {
		ut_ad(!ctx->need_rebuild());
		row_merge_drop_indexes(ctx->trx, user_table, TRUE);
		trx_commit_for_mysql(ctx->trx);
	}

	ut_d(dict_table_check_for_dup_indexes(user_table, CHECK_ALL_COMPLETE));
	ut_ad(!user_table->drop_aborted);

err_exit:
	/* Clear the to_be_dropped flag in the data dictionary cache. */
	for (ulint i = 0; i < ctx->num_to_drop_index; i++) {
		DBUG_ASSERT(ctx->drop_index[i]->is_committed());
		DBUG_ASSERT(ctx->drop_index[i]->to_be_dropped);
		ctx->drop_index[i]->to_be_dropped = 0;
	}

	if (ctx->trx) {
		row_mysql_unlock_data_dictionary(ctx->trx);

		ctx->trx->free();
	}
	trx_commit_for_mysql(ctx->prebuilt->trx);

	for (uint i = 0; i < ctx->num_to_add_fk; i++) {
		if (ctx->add_fk[i]) {
			dict_foreign_free(ctx->add_fk[i]);
		}
	}

	delete ctx;
	ha_alter_info->handler_ctx = NULL;

	DBUG_RETURN(true);
}

/* Check whether an index is needed for the foreign key constraint.
If so, if it is dropped, is there an equivalent index can play its role.
@return true if the index is needed and can't be dropped */
static MY_ATTRIBUTE((nonnull(1,2,3,5), warn_unused_result))
bool
innobase_check_foreign_key_index(
/*=============================*/
	Alter_inplace_info*	ha_alter_info,	/*!< in: Structure describing
						changes to be done by ALTER
						TABLE */
	dict_index_t*		index,		/*!< in: index to check */
	dict_table_t*		indexed_table,	/*!< in: table that owns the
						foreign keys */
	const char**		col_names,	/*!< in: column names, or NULL
						for indexed_table->col_names */
	trx_t*			trx,		/*!< in/out: transaction */
	dict_foreign_t**	drop_fk,	/*!< in: Foreign key constraints
						to drop */
	ulint			n_drop_fk)	/*!< in: Number of foreign keys
						to drop */
{
	const dict_foreign_set*	fks = &indexed_table->referenced_set;

	/* Check for all FK references from other tables to the index. */
	for (dict_foreign_set::const_iterator it = fks->begin();
	     it != fks->end(); ++it) {

		dict_foreign_t*	foreign = *it;
		if (foreign->referenced_index != index) {
			continue;
		}
		ut_ad(indexed_table == foreign->referenced_table);

		if (NULL == dict_foreign_find_index(
			    indexed_table, col_names,
			    foreign->referenced_col_names,
			    foreign->n_fields, index,
			    /*check_charsets=*/TRUE,
			    /*check_null=*/FALSE,
			    NULL, NULL, NULL)
		    && NULL == innobase_find_equiv_index(
			    foreign->referenced_col_names,
			    foreign->n_fields,
			    ha_alter_info->key_info_buffer,
			    span<uint>(ha_alter_info->index_add_buffer,
				       ha_alter_info->index_add_count))) {

			/* Index cannot be dropped. */
			trx->error_info = index;
			return(true);
		}
	}

	fks = &indexed_table->foreign_set;

	/* Check for all FK references in current table using the index. */
	for (dict_foreign_set::const_iterator it = fks->begin();
	     it != fks->end(); ++it) {

		dict_foreign_t*	foreign = *it;
		if (foreign->foreign_index != index) {
			continue;
		}

		ut_ad(indexed_table == foreign->foreign_table);

		if (!innobase_dropping_foreign(
			    foreign, drop_fk, n_drop_fk)
		    && NULL == dict_foreign_find_index(
			    indexed_table, col_names,
			    foreign->foreign_col_names,
			    foreign->n_fields, index,
			    /*check_charsets=*/TRUE,
			    /*check_null=*/FALSE,
			    NULL, NULL, NULL)
		    && NULL == innobase_find_equiv_index(
			    foreign->foreign_col_names,
			    foreign->n_fields,
			    ha_alter_info->key_info_buffer,
			    span<uint>(ha_alter_info->index_add_buffer,
				       ha_alter_info->index_add_count))) {

			/* Index cannot be dropped. */
			trx->error_info = index;
			return(true);
		}
	}

	return(false);
}

/**
Rename a given index in the InnoDB data dictionary.

@param index index to rename
@param new_name new name of the index
@param[in,out] trx dict transaction to use, not going to be committed here

@retval true Failure
@retval false Success */
static MY_ATTRIBUTE((warn_unused_result))
bool
rename_index_try(
	const dict_index_t*	index,
	const char*		new_name,
	trx_t*			trx)
{
	DBUG_ENTER("rename_index_try");
	ut_d(dict_sys.assert_locked());
	ut_ad(trx->dict_operation_lock_mode == RW_X_LATCH);

	pars_info_t*	pinfo;
	dberr_t		err;

	pinfo = pars_info_create();

	pars_info_add_ull_literal(pinfo, "table_id", index->table->id);
	pars_info_add_ull_literal(pinfo, "index_id", index->id);
	pars_info_add_str_literal(pinfo, "new_name", new_name);

	trx->op_info = "Renaming an index in SYS_INDEXES";

	DBUG_EXECUTE_IF(
		"ib_rename_index_fail1",
		DBUG_SET("+d,innodb_report_deadlock");
	);

	err = que_eval_sql(
		pinfo,
		"PROCEDURE RENAME_INDEX_IN_SYS_INDEXES () IS\n"
		"BEGIN\n"
		"UPDATE SYS_INDEXES SET\n"
		"NAME = :new_name\n"
		"WHERE\n"
		"ID = :index_id AND\n"
		"TABLE_ID = :table_id;\n"
		"END;\n",
		FALSE, trx); /* pinfo is freed by que_eval_sql() */

	DBUG_EXECUTE_IF(
		"ib_rename_index_fail1",
		DBUG_SET("-d,innodb_report_deadlock");
	);

	trx->op_info = "";

	if (err != DB_SUCCESS) {
		my_error_innodb(err, index->table->name.m_name, 0);
		DBUG_RETURN(true);
	}

	DBUG_RETURN(false);
}


/**
Rename a given index in the InnoDB data dictionary cache.

@param[in,out] index index to rename
@param new_name new index name
*/
static
void
innobase_rename_index_cache(dict_index_t* index, const char* new_name)
{
	DBUG_ENTER("innobase_rename_index_cache");
	ut_d(dict_sys.assert_locked());

	size_t	old_name_len = strlen(index->name);
	size_t	new_name_len = strlen(new_name);

	if (old_name_len < new_name_len) {
		index->name = static_cast<char*>(
		    mem_heap_alloc(index->heap, new_name_len + 1));
	}

	memcpy(const_cast<char*>(index->name()), new_name, new_name_len + 1);

	DBUG_VOID_RETURN;
}


/** Rename the index name in cache.
@param[in]	ctx		alter context
@param[in]	ha_alter_info	Data used during inplace alter. */
static void innobase_rename_indexes_cache(
	const ha_innobase_inplace_ctx*	ctx,
	const Alter_inplace_info*	ha_alter_info)
{
	DBUG_ASSERT(ha_alter_info->handler_flags & ALTER_RENAME_INDEX);

	for (const Alter_inplace_info::Rename_key_pair& pair :
	     ha_alter_info->rename_keys) {
		dict_index_t* index = dict_table_get_index_on_name(
		    ctx->old_table, pair.old_key->name.str);
		ut_ad(index);

		innobase_rename_index_cache(index, pair.new_key->name.str);
	}
}


/** Fill the stored column information in s_cols list.
@param[in]	altered_table	mysql table object
@param[in]	table		innodb table object
@param[out]	s_cols		list of stored column
@param[out]	s_heap		heap for storing stored
column information. */
static
void
alter_fill_stored_column(
	const TABLE*		altered_table,
	dict_table_t*		table,
	dict_s_col_list**	s_cols,
	mem_heap_t**		s_heap)
{
	ulint	n_cols = altered_table->s->fields;
	ulint	stored_col_no = 0;

	for (ulint i = 0; i < n_cols; i++) {
		Field* field = altered_table->field[i];
		dict_s_col_t	s_col;

		if (field->stored_in_db()) {
			stored_col_no++;
		}

		if (!innobase_is_s_fld(field)) {
			continue;
		}

		ulint	num_base = 0;
		dict_col_t*	col = dict_table_get_nth_col(table,
							     stored_col_no);

		s_col.m_col = col;
		s_col.s_pos = i;

		if (*s_cols == NULL) {
			*s_cols = UT_NEW_NOKEY(dict_s_col_list());
			*s_heap = mem_heap_create(1000);
		}

		if (num_base != 0) {
			s_col.base_col = static_cast<dict_col_t**>(mem_heap_zalloc(
						*s_heap, num_base * sizeof(dict_col_t*)));
		} else {
			s_col.base_col = NULL;
		}

		s_col.num_base = num_base;
		innodb_base_col_setup_for_stored(table, field, &s_col);
		(*s_cols)->push_front(s_col);
	}
}


/** Allows InnoDB to update internal structures with concurrent
writes blocked (provided that check_if_supported_inplace_alter()
did not return HA_ALTER_INPLACE_NO_LOCK).
This will be invoked before inplace_alter_table().

@param altered_table TABLE object for new version of table.
@param ha_alter_info Structure describing changes to be done
by ALTER TABLE and holding data used during in-place alter.

@retval true Failure
@retval false Success
*/

bool
ha_innobase::prepare_inplace_alter_table(
/*=====================================*/
	TABLE*			altered_table,
	Alter_inplace_info*	ha_alter_info)
{
	dict_index_t**	drop_index;	/*!< Index to be dropped */
	ulint		n_drop_index;	/*!< Number of indexes to drop */
	dict_foreign_t**drop_fk;	/*!< Foreign key constraints to drop */
	ulint		n_drop_fk;	/*!< Number of foreign keys to drop */
	dict_foreign_t**add_fk = NULL;	/*!< Foreign key constraints to drop */
	ulint		n_add_fk;	/*!< Number of foreign keys to drop */
	dict_table_t*	indexed_table;	/*!< Table where indexes are created */
	mem_heap_t*	heap;
	const char**	col_names;
	int		error;
	ulint		max_col_len;
	ulint		add_autoinc_col_no	= ULINT_UNDEFINED;
	ulonglong	autoinc_col_max_value	= 0;
	ulint		fts_doc_col_no		= ULINT_UNDEFINED;
	bool		add_fts_doc_id		= false;
	bool		add_fts_doc_id_idx	= false;
	bool		add_fts_idx		= false;
	dict_s_col_list*s_cols			= NULL;
	mem_heap_t*	s_heap			= NULL;

	DBUG_ENTER("prepare_inplace_alter_table");
	DBUG_ASSERT(!ha_alter_info->handler_ctx);
	DBUG_ASSERT(ha_alter_info->create_info);
	DBUG_ASSERT(!srv_read_only_mode);

	/* Init online ddl status variables */
	onlineddl_rowlog_rows = 0;
	onlineddl_rowlog_pct_used = 0;
	onlineddl_pct_progress = 0;

	MONITOR_ATOMIC_INC(MONITOR_PENDING_ALTER_TABLE);

#ifdef UNIV_DEBUG
	for (dict_index_t* index = dict_table_get_first_index(m_prebuilt->table);
	     index;
	     index = dict_table_get_next_index(index)) {
		ut_ad(!index->to_be_dropped);
	}
#endif /* UNIV_DEBUG */

	ut_d(mutex_enter(&dict_sys.mutex));
	ut_d(dict_table_check_for_dup_indexes(
		     m_prebuilt->table, CHECK_ABORTED_OK));
	ut_d(mutex_exit(&dict_sys.mutex));

	if (!(ha_alter_info->handler_flags & ~INNOBASE_INPLACE_IGNORE)) {
		/* Nothing to do */
		DBUG_ASSERT(m_prebuilt->trx->dict_operation_lock_mode == 0);
		if (ha_alter_info->handler_flags & ~INNOBASE_INPLACE_IGNORE) {

			online_retry_drop_indexes(
				m_prebuilt->table, m_user_thd);

		}
		DBUG_RETURN(false);
	}

	indexed_table = m_prebuilt->table;

	/* ALTER TABLE will not implicitly move a table from a single-table
	tablespace to the system tablespace when innodb_file_per_table=OFF.
	But it will implicitly move a table from the system tablespace to a
	single-table tablespace if innodb_file_per_table = ON. */

	create_table_info_t	info(m_user_thd,
				     altered_table,
				     ha_alter_info->create_info,
				     NULL,
				     NULL,
				     srv_file_per_table);

	info.set_tablespace_type(indexed_table->space != fil_system.sys_space);

	if (ha_alter_info->handler_flags & ALTER_ADD_NON_UNIQUE_NON_PRIM_INDEX) {
		if (info.gcols_in_fulltext_or_spatial()) {
			goto err_exit_no_heap;
		}
	}

	if (indexed_table->is_readable()) {
	} else {
		if (indexed_table->corrupted) {
			/* Handled below */
		} else {
			if (const fil_space_t* space = indexed_table->space) {
				String str;
				const char* engine= table_type();

				push_warning_printf(
					m_user_thd,
					Sql_condition::WARN_LEVEL_WARN,
					HA_ERR_DECRYPTION_FAILED,
					"Table %s in file %s is encrypted but encryption service or"
					" used key_id is not available. "
					" Can't continue reading table.",
					table_share->table_name.str,
					space->chain.start->name);

				my_error(ER_GET_ERRMSG, MYF(0), HA_ERR_DECRYPTION_FAILED, str.c_ptr(), engine);
				DBUG_RETURN(true);
			}
		}
	}

	if (indexed_table->corrupted
	    || dict_table_get_first_index(indexed_table) == NULL
	    || dict_table_get_first_index(indexed_table)->is_corrupted()) {
		/* The clustered index is corrupted. */
		my_error(ER_CHECK_NO_SUCH_TABLE, MYF(0));
		DBUG_RETURN(true);
	} else {
		const char* invalid_opt = info.create_options_are_invalid();

		/* Check engine specific table options */
		if (const char* invalid_tbopt = info.check_table_options()) {
			my_error(ER_ILLEGAL_HA_CREATE_OPTION, MYF(0),
				 table_type(), invalid_tbopt);
			goto err_exit_no_heap;
		}

		if (invalid_opt) {
			my_error(ER_ILLEGAL_HA_CREATE_OPTION, MYF(0),
				 table_type(), invalid_opt);
			goto err_exit_no_heap;
		}
	}

	/* Check if any index name is reserved. */
	if (innobase_index_name_is_reserved(
		    m_user_thd,
		    ha_alter_info->key_info_buffer,
		    ha_alter_info->key_count)) {
err_exit_no_heap:
		DBUG_ASSERT(m_prebuilt->trx->dict_operation_lock_mode == 0);
		if (ha_alter_info->handler_flags & ~INNOBASE_INPLACE_IGNORE) {

			online_retry_drop_indexes(
				m_prebuilt->table, m_user_thd);
		}
		DBUG_RETURN(true);
	}

	indexed_table = m_prebuilt->table;

	/* Check that index keys are sensible */
	error = innobase_check_index_keys(ha_alter_info, indexed_table);

	if (error) {
		goto err_exit_no_heap;
	}

	/* Prohibit renaming a column to something that the table
	already contains. */
	if (ha_alter_info->handler_flags
	    & ALTER_COLUMN_NAME) {
		for (Field** fp = table->field; *fp; fp++) {
			if (!((*fp)->flags & FIELD_IS_RENAMED)) {
				continue;
			}

			const char* name = 0;

			for (const Create_field& cf :
			     ha_alter_info->alter_info->create_list) {
				if (cf.field == *fp) {
					name = cf.field_name.str;
					goto check_if_ok_to_rename;
				}
			}

			ut_error;
check_if_ok_to_rename:
			/* Prohibit renaming a column from FTS_DOC_ID
			if full-text indexes exist. */
			if (!my_strcasecmp(system_charset_info,
					   (*fp)->field_name.str,
					   FTS_DOC_ID_COL_NAME)
			    && innobase_fulltext_exist(altered_table)) {
				my_error(ER_INNODB_FT_WRONG_DOCID_COLUMN,
					 MYF(0), name);
				goto err_exit_no_heap;
			}

			/* Prohibit renaming a column to an internal column. */
			const char*	s = m_prebuilt->table->col_names;
			unsigned j;
			/* Skip user columns.
			MySQL should have checked these already.
			We want to allow renaming of c1 to c2, c2 to c1. */
			for (j = 0; j < table->s->fields; j++) {
				if (table->field[j]->stored_in_db()) {
					s += strlen(s) + 1;
				}
			}

			for (; j < m_prebuilt->table->n_def; j++) {
				if (!my_strcasecmp(
					    system_charset_info, name, s)) {
					my_error(ER_WRONG_COLUMN_NAME, MYF(0),
						 s);
					goto err_exit_no_heap;
				}

				s += strlen(s) + 1;
			}
		}
	}

	if (!info.innobase_table_flags()) {
		goto err_exit_no_heap;
	}

	if (info.flags2() & DICT_TF2_USE_FILE_PER_TABLE) {
		/* Preserve the DATA DIRECTORY attribute, because it
		currently cannot be changed during ALTER TABLE. */
		info.flags_set(m_prebuilt->table->flags
			       & 1U << DICT_TF_POS_DATA_DIR);
	}

	max_col_len = DICT_MAX_FIELD_LEN_BY_FORMAT_FLAG(info.flags());

	/* Check each index's column length to make sure they do not
	exceed limit */
	for (ulint i = 0; i < ha_alter_info->key_count; i++) {
		const KEY* key = &ha_alter_info->key_info_buffer[i];

		if (key->flags & HA_FULLTEXT) {
			/* The column length does not matter for
			fulltext search indexes. But, UNIQUE
			fulltext indexes are not supported. */
			DBUG_ASSERT(!(key->flags & HA_NOSAME));
			DBUG_ASSERT(!(key->flags & HA_KEYFLAG_MASK
				      & ~(HA_FULLTEXT
					  | HA_PACK_KEY
					  | HA_BINARY_PACK_KEY)));
			add_fts_idx = true;
			continue;
		}

		if (too_big_key_part_length(max_col_len, *key)) {
			my_error(ER_INDEX_COLUMN_TOO_LONG, MYF(0),
				 max_col_len);
			goto err_exit_no_heap;
		}
	}

	/* We won't be allowed to add fts index to a table with
	fts indexes already but without AUX_HEX_NAME set.
	This means the aux tables of the table failed to
	rename to hex format but new created aux tables
	shall be in hex format, which is contradictory. */
	if (!DICT_TF2_FLAG_IS_SET(indexed_table, DICT_TF2_FTS_AUX_HEX_NAME)
	    && indexed_table->fts != NULL && add_fts_idx) {
		my_error(ER_INNODB_FT_AUX_NOT_HEX_ID, MYF(0));
		goto err_exit_no_heap;
	}

	/* Check existing index definitions for too-long column
	prefixes as well, in case max_col_len shrunk. */
	for (const dict_index_t* index
		     = dict_table_get_first_index(indexed_table);
	     index;
	     index = dict_table_get_next_index(index)) {
		if (index->type & DICT_FTS) {
			DBUG_ASSERT(index->type == DICT_FTS
				    || (index->type & DICT_CORRUPT));

			/* We need to drop any corrupted fts indexes
			before we add a new fts index. */
			if (add_fts_idx && index->type & DICT_CORRUPT) {
				ib_errf(m_user_thd, IB_LOG_LEVEL_ERROR,
					ER_INNODB_INDEX_CORRUPT,
					"Fulltext index '%s' is corrupt. "
					"you should drop this index first.",
					index->name());

				goto err_exit_no_heap;
			}

			continue;
		}

		for (ulint i = 0; i < dict_index_get_n_fields(index); i++) {
			const dict_field_t* field
				= dict_index_get_nth_field(index, i);
			if (field->prefix_len > max_col_len) {
				my_error(ER_INDEX_COLUMN_TOO_LONG, MYF(0),
					 max_col_len);
				goto err_exit_no_heap;
			}
		}
	}

	n_drop_index = 0;
	n_drop_fk = 0;

	if (ha_alter_info->handler_flags
	    & (INNOBASE_ALTER_NOREBUILD | INNOBASE_ALTER_REBUILD
	       | INNOBASE_ALTER_INSTANT)) {
		heap = mem_heap_create(1024);

		if (ha_alter_info->handler_flags
		    & ALTER_COLUMN_NAME) {
			col_names = innobase_get_col_names(
				ha_alter_info, altered_table, table,
				indexed_table, heap);
		} else {
			col_names = NULL;
		}
	} else {
		heap = NULL;
		col_names = NULL;
	}

	if (ha_alter_info->handler_flags
	    & ALTER_DROP_FOREIGN_KEY) {
		DBUG_ASSERT(ha_alter_info->alter_info->drop_list.elements > 0);

		drop_fk = static_cast<dict_foreign_t**>(
			mem_heap_alloc(
				heap,
				ha_alter_info->alter_info->drop_list.elements
				* sizeof(dict_foreign_t*)));

		for (Alter_drop& drop : ha_alter_info->alter_info->drop_list) {
			if (drop.type != Alter_drop::FOREIGN_KEY) {
				continue;
			}

			dict_foreign_t* foreign;

			for (dict_foreign_set::iterator it
				= m_prebuilt->table->foreign_set.begin();
			     it != m_prebuilt->table->foreign_set.end();
			     ++it) {

				foreign = *it;
				const char* fid = strchr(foreign->id, '/');

				DBUG_ASSERT(fid);
				/* If no database/ prefix was present in
				the FOREIGN KEY constraint name, compare
				to the full constraint name. */
				fid = fid ? fid + 1 : foreign->id;

				if (!my_strcasecmp(system_charset_info,
						   fid, drop.name)) {
					goto found_fk;
				}
			}

			my_error(ER_CANT_DROP_FIELD_OR_KEY, MYF(0),
				drop.type_name(), drop.name);
			goto err_exit;
found_fk:
			for (ulint i = n_drop_fk; i--; ) {
				if (drop_fk[i] == foreign) {
					goto dup_fk;
				}
			}
			drop_fk[n_drop_fk++] = foreign;
dup_fk:
			continue;
		}

		DBUG_ASSERT(n_drop_fk > 0);

		DBUG_ASSERT(n_drop_fk
			    <= ha_alter_info->alter_info->drop_list.elements);
	} else {
		drop_fk = NULL;
	}

	if (ha_alter_info->index_drop_count) {
		dict_index_t*	drop_primary = NULL;

		DBUG_ASSERT(ha_alter_info->handler_flags
			    & (ALTER_DROP_NON_UNIQUE_NON_PRIM_INDEX
			       | ALTER_DROP_UNIQUE_INDEX
			       | ALTER_DROP_PK_INDEX));
		/* Check which indexes to drop. */
		drop_index = static_cast<dict_index_t**>(
			mem_heap_alloc(
				heap, (ha_alter_info->index_drop_count + 1)
				* sizeof *drop_index));

		for (uint i = 0; i < ha_alter_info->index_drop_count; i++) {
			const KEY*	key
				= ha_alter_info->index_drop_buffer[i];
			dict_index_t*	index
				= dict_table_get_index_on_name(
					indexed_table, key->name.str);

			if (!index) {
				push_warning_printf(
					m_user_thd,
					Sql_condition::WARN_LEVEL_WARN,
					HA_ERR_WRONG_INDEX,
					"InnoDB could not find key"
					" with name %s", key->name.str);
			} else {
				ut_ad(!index->to_be_dropped);
				if (!index->is_primary()) {
					drop_index[n_drop_index++] = index;
				} else {
					drop_primary = index;
				}
			}
		}

		/* If all FULLTEXT indexes were removed, drop an
		internal FTS_DOC_ID_INDEX as well, unless it exists in
		the table. */

		if (innobase_fulltext_exist(table)
		    && !innobase_fulltext_exist(altered_table)
		    && !DICT_TF2_FLAG_IS_SET(
			indexed_table, DICT_TF2_FTS_HAS_DOC_ID)) {
			dict_index_t*	fts_doc_index
				= indexed_table->fts_doc_id_index;
			ut_ad(fts_doc_index);

			// Add some fault tolerance for non-debug builds.
			if (fts_doc_index == NULL) {
				goto check_if_can_drop_indexes;
			}

			DBUG_ASSERT(!fts_doc_index->to_be_dropped);

			for (uint i = 0; i < table->s->keys; i++) {
				if (!my_strcasecmp(
					    system_charset_info,
					    FTS_DOC_ID_INDEX_NAME,
					    table->key_info[i].name.str)) {
					/* The index exists in the MySQL
					data dictionary. Do not drop it,
					even though it is no longer needed
					by InnoDB fulltext search. */
					goto check_if_can_drop_indexes;
				}
			}

			drop_index[n_drop_index++] = fts_doc_index;
		}

check_if_can_drop_indexes:
		/* Check if the indexes can be dropped. */

		/* Prevent a race condition between DROP INDEX and
		CREATE TABLE adding FOREIGN KEY constraints. */
		row_mysql_lock_data_dictionary(m_prebuilt->trx);

		if (!n_drop_index) {
			drop_index = NULL;
		} else {
			/* Flag all indexes that are to be dropped. */
			for (ulint i = 0; i < n_drop_index; i++) {
				ut_ad(!drop_index[i]->to_be_dropped);
				drop_index[i]->to_be_dropped = 1;
			}
		}

		if (m_prebuilt->trx->check_foreigns) {
			for (uint i = 0; i < n_drop_index; i++) {
				dict_index_t*	index = drop_index[i];

				if (innobase_check_foreign_key_index(
						ha_alter_info, index,
						indexed_table, col_names,
						m_prebuilt->trx, drop_fk, n_drop_fk)) {
					row_mysql_unlock_data_dictionary(
						m_prebuilt->trx);
					m_prebuilt->trx->error_info = index;
					print_error(HA_ERR_DROP_INDEX_FK,
						MYF(0));
					goto err_exit;
				}
			}

			/* If a primary index is dropped, need to check
			any depending foreign constraints get affected */
			if (drop_primary
				&& innobase_check_foreign_key_index(
					ha_alter_info, drop_primary,
					indexed_table, col_names,
					m_prebuilt->trx, drop_fk, n_drop_fk)) {
				row_mysql_unlock_data_dictionary(m_prebuilt->trx);
				print_error(HA_ERR_DROP_INDEX_FK, MYF(0));
				goto err_exit;
			}
		}

		row_mysql_unlock_data_dictionary(m_prebuilt->trx);
	} else {
		drop_index = NULL;
	}

	/* Check if any of the existing indexes are marked as corruption
	and if they are, refuse adding more indexes. */
	if (ha_alter_info->handler_flags & ALTER_ADD_NON_UNIQUE_NON_PRIM_INDEX) {
		for (dict_index_t* index = dict_table_get_first_index(indexed_table);
		     index != NULL; index = dict_table_get_next_index(index)) {

			if (!index->to_be_dropped && index->is_committed()
			    && index->is_corrupted()) {
				my_error(ER_INDEX_CORRUPT, MYF(0), index->name());
				goto err_exit;
			}
		}
	}

	n_add_fk = 0;

	if (ha_alter_info->handler_flags
	    & ALTER_ADD_FOREIGN_KEY) {
		ut_ad(!m_prebuilt->trx->check_foreigns);

		alter_fill_stored_column(altered_table, m_prebuilt->table,
					 &s_cols, &s_heap);

		add_fk = static_cast<dict_foreign_t**>(
			mem_heap_zalloc(
				heap,
				ha_alter_info->alter_info->key_list.elements
				* sizeof(dict_foreign_t*)));

		if (!innobase_get_foreign_key_info(
			    ha_alter_info, table_share,
			    m_prebuilt->table, col_names,
			    drop_index, n_drop_index,
			    add_fk, &n_add_fk, m_prebuilt->trx, s_cols)) {
err_exit:
			if (n_drop_index) {
				row_mysql_lock_data_dictionary(m_prebuilt->trx);

				/* Clear the to_be_dropped flags, which might
				have been set at this point. */
				for (ulint i = 0; i < n_drop_index; i++) {
					ut_ad(drop_index[i]->is_committed());
					drop_index[i]->to_be_dropped = 0;
				}

				row_mysql_unlock_data_dictionary(
					m_prebuilt->trx);
			}

			if (heap) {
				mem_heap_free(heap);
			}

			if (s_cols != NULL) {
				UT_DELETE(s_cols);
				mem_heap_free(s_heap);
			}

			goto err_exit_no_heap;
		}

		if (s_cols != NULL) {
			UT_DELETE(s_cols);
			mem_heap_free(s_heap);
		}
	}

	if (ha_alter_info->handler_flags & ALTER_RENAME_INDEX) {
		for (const Alter_inplace_info::Rename_key_pair& pair :
		     ha_alter_info->rename_keys) {
			dict_index_t* index = dict_table_get_index_on_name(
			    indexed_table, pair.old_key->name.str);

			if (!index || index->is_corrupted()) {
				my_error(ER_INDEX_CORRUPT, MYF(0),
					 index->name());
				goto err_exit;
			}
		}
	}

	const ha_table_option_struct& alt_opt=
		*ha_alter_info->create_info->option_struct;

	if (!(ha_alter_info->handler_flags & INNOBASE_ALTER_DATA)
	    || ((ha_alter_info->handler_flags & ~(INNOBASE_INPLACE_IGNORE
						  | INNOBASE_ALTER_NOCREATE
						  | INNOBASE_ALTER_INSTANT))
		== ALTER_OPTIONS
		&& !alter_options_need_rebuild(ha_alter_info, table))) {

		if (heap) {
			ha_alter_info->handler_ctx
				= new ha_innobase_inplace_ctx(
					m_prebuilt,
					drop_index, n_drop_index,
					drop_fk, n_drop_fk,
					add_fk, n_add_fk,
					ha_alter_info->online,
					heap, indexed_table,
					col_names, ULINT_UNDEFINED, 0, 0,
					(ha_alter_info->ignore
					 || !thd_is_strict_mode(m_user_thd)),
					alt_opt.page_compressed,
					alt_opt.page_compression_level);
		}

		DBUG_ASSERT(m_prebuilt->trx->dict_operation_lock_mode == 0);
		if (ha_alter_info->handler_flags & ~(INNOBASE_INPLACE_IGNORE)) {

			online_retry_drop_indexes(
				m_prebuilt->table, m_user_thd);

		}

		if ((ha_alter_info->handler_flags
		     & ALTER_DROP_VIRTUAL_COLUMN)
		    && prepare_inplace_drop_virtual(ha_alter_info, table)) {
			DBUG_RETURN(true);
		}

		if ((ha_alter_info->handler_flags
		     & ALTER_ADD_VIRTUAL_COLUMN)
		    && prepare_inplace_add_virtual(
			    ha_alter_info, altered_table, table)) {
			DBUG_RETURN(true);
		}

		DBUG_RETURN(false);
	}

	/* If we are to build a full-text search index, check whether
	the table already has a DOC ID column.  If not, we will need to
	add a Doc ID hidden column and rebuild the primary index */
	if (innobase_fulltext_exist(altered_table)) {
		ulint	doc_col_no;
		ulint	num_v = 0;

		if (!innobase_fts_check_doc_id_col(
			    m_prebuilt->table,
			    altered_table, &fts_doc_col_no, &num_v)) {

			fts_doc_col_no = altered_table->s->fields - num_v;
			add_fts_doc_id = true;
			add_fts_doc_id_idx = true;

		} else if (fts_doc_col_no == ULINT_UNDEFINED) {
			goto err_exit;
		}

		switch (innobase_fts_check_doc_id_index(
				m_prebuilt->table, altered_table,
				&doc_col_no)) {
		case FTS_NOT_EXIST_DOC_ID_INDEX:
			add_fts_doc_id_idx = true;
			break;
		case FTS_INCORRECT_DOC_ID_INDEX:
			my_error(ER_INNODB_FT_WRONG_DOCID_INDEX, MYF(0),
				 FTS_DOC_ID_INDEX_NAME);
			goto err_exit;
		case FTS_EXIST_DOC_ID_INDEX:
			DBUG_ASSERT(
				doc_col_no == fts_doc_col_no
				|| doc_col_no == ULINT_UNDEFINED
				|| (ha_alter_info->handler_flags
				    & (ALTER_STORED_COLUMN_ORDER
				       | ALTER_DROP_STORED_COLUMN
				       | ALTER_ADD_STORED_BASE_COLUMN)));
		}
	}

	/* See if an AUTO_INCREMENT column was added. */
	uint	i = 0;
	ulint	num_v = 0;
	for (const Create_field& new_field :
	     ha_alter_info->alter_info->create_list) {
		const Field*	field;

		DBUG_ASSERT(i < altered_table->s->fields);

		for (uint old_i = 0; table->field[old_i]; old_i++) {
			if (new_field.field == table->field[old_i]) {
				goto found_col;
			}
		}

		/* This is an added column. */
		DBUG_ASSERT(!new_field.field);
		DBUG_ASSERT(ha_alter_info->handler_flags
			    & ALTER_ADD_COLUMN);

		field = altered_table->field[i];

		DBUG_ASSERT((MTYP_TYPENR(field->unireg_check)
			     == Field::NEXT_NUMBER)
			    == !!(field->flags & AUTO_INCREMENT_FLAG));

		if (field->flags & AUTO_INCREMENT_FLAG) {
			if (add_autoinc_col_no != ULINT_UNDEFINED) {
				/* This should have been blocked earlier. */
				ut_ad(0);
				my_error(ER_WRONG_AUTO_KEY, MYF(0));
				goto err_exit;
			}

			/* Get the col no of the old table non-virtual column array */
			add_autoinc_col_no = i - num_v;

			autoinc_col_max_value = innobase_get_int_col_max_value(field);
		}
found_col:
		num_v += !new_field.stored_in_db();
		i++;
	}

	DBUG_ASSERT(heap);
	DBUG_ASSERT(m_user_thd == m_prebuilt->trx->mysql_thd);
	DBUG_ASSERT(!ha_alter_info->handler_ctx);

	ha_alter_info->handler_ctx = new ha_innobase_inplace_ctx(
		m_prebuilt,
		drop_index, n_drop_index,
		drop_fk, n_drop_fk, add_fk, n_add_fk,
		ha_alter_info->online,
		heap, m_prebuilt->table, col_names,
		add_autoinc_col_no,
		ha_alter_info->create_info->auto_increment_value,
		autoinc_col_max_value,
		ha_alter_info->ignore || !thd_is_strict_mode(m_user_thd),
		alt_opt.page_compressed, alt_opt.page_compression_level);

	DBUG_RETURN(prepare_inplace_alter_table_dict(
			    ha_alter_info, altered_table, table,
			    table_share->table_name.str,
			    info.flags(), info.flags2(),
			    fts_doc_col_no, add_fts_doc_id,
			    add_fts_doc_id_idx));
}

/** Check that the column is part of a virtual index(index contains
virtual column) in the table
@param[in]	table		Table containing column
@param[in]	col		column to be checked
@return true if this column is indexed with other virtual columns */
static
bool
dict_col_in_v_indexes(
	dict_table_t*	table,
	dict_col_t*	col)
{
	for (dict_index_t* index = dict_table_get_next_index(
		dict_table_get_first_index(table)); index != NULL;
		index = dict_table_get_next_index(index)) {
		if (!dict_index_has_virtual(index)) {
			continue;
		}
		for (ulint k = 0; k < index->n_fields; k++) {
			dict_field_t*   field
				= dict_index_get_nth_field(index, k);
			if (field->col->ind == col->ind) {
				return(true);
			}
		}
	}

	return(false);
}

/* Check whether a columnn length change alter operation requires
to rebuild the template.
@param[in]	altered_table	TABLE object for new version of table.
@param[in]	ha_alter_info	Structure describing changes to be done
				by ALTER TABLE and holding data used
				during in-place alter.
@param[in]	table		table being altered
@return TRUE if needs rebuild. */
static
bool
alter_templ_needs_rebuild(
	TABLE*                  altered_table,
	Alter_inplace_info*     ha_alter_info,
	dict_table_t*		table)
{
        ulint	i = 0;

	for (Field** fp = altered_table->field; *fp; fp++, i++) {
		for (const Create_field& cf :
		     ha_alter_info->alter_info->create_list) {
			for (ulint j=0; j < table->n_cols; j++) {
				dict_col_t* cols
                                   = dict_table_get_nth_col(table, j);
				if (cf.length > cols->len
				    && dict_col_in_v_indexes(table, cols)) {
					return(true);
				}
			}
		}
	}

	return(false);
}

/** Get the name of an erroneous key.
@param[in]	error_key_num	InnoDB number of the erroneus key
@param[in]	ha_alter_info	changes that were being performed
@param[in]	table		InnoDB table
@return	the name of the erroneous key */
static
const char*
get_error_key_name(
	ulint				error_key_num,
	const Alter_inplace_info*	ha_alter_info,
	const dict_table_t*		table)
{
	if (error_key_num == ULINT_UNDEFINED) {
		return(FTS_DOC_ID_INDEX_NAME);
	} else if (ha_alter_info->key_count == 0) {
		return(dict_table_get_first_index(table)->name);
	} else {
		return(ha_alter_info->key_info_buffer[error_key_num].name.str);
	}
}

/** Alter the table structure in-place with operations
specified using Alter_inplace_info.
The level of concurrency allowed during this operation depends
on the return value from check_if_supported_inplace_alter().

@param altered_table TABLE object for new version of table.
@param ha_alter_info Structure describing changes to be done
by ALTER TABLE and holding data used during in-place alter.

@retval true Failure
@retval false Success
*/

bool
ha_innobase::inplace_alter_table(
/*=============================*/
	TABLE*			altered_table,
	Alter_inplace_info*	ha_alter_info)
{
	dberr_t			error;
	dict_add_v_col_t*	add_v = NULL;
	dict_vcol_templ_t*	s_templ = NULL;
	dict_vcol_templ_t*	old_templ = NULL;
	struct TABLE*		eval_table = altered_table;
	bool			rebuild_templ = false;
	DBUG_ENTER("inplace_alter_table");
	DBUG_ASSERT(!srv_read_only_mode);
	ut_ad(!sync_check_iterate(sync_check()));
	ut_ad(!rw_lock_own_flagged(&dict_sys.latch,
				   RW_LOCK_FLAG_X | RW_LOCK_FLAG_S));

	DEBUG_SYNC(m_user_thd, "innodb_inplace_alter_table_enter");

	if (!(ha_alter_info->handler_flags & INNOBASE_ALTER_DATA)) {
ok_exit:
		DEBUG_SYNC(m_user_thd, "innodb_after_inplace_alter_table");
		DBUG_RETURN(false);
	}

	if ((ha_alter_info->handler_flags & ~(INNOBASE_INPLACE_IGNORE
					      | INNOBASE_ALTER_NOCREATE
					      | INNOBASE_ALTER_INSTANT))
	    == ALTER_OPTIONS
	    && !alter_options_need_rebuild(ha_alter_info, table)) {
		goto ok_exit;
	}

	ha_innobase_inplace_ctx*	ctx
		= static_cast<ha_innobase_inplace_ctx*>
		(ha_alter_info->handler_ctx);

	DBUG_ASSERT(ctx);
	DBUG_ASSERT(ctx->trx);
	DBUG_ASSERT(ctx->prebuilt == m_prebuilt);

	if (ctx->is_instant()) goto ok_exit;

	dict_index_t*	pk = dict_table_get_first_index(m_prebuilt->table);
	ut_ad(pk != NULL);

	/* For partitioned tables this could be already allocated from a
	previous partition invocation. For normal tables this is NULL. */
	UT_DELETE(ctx->m_stage);

	ctx->m_stage = UT_NEW_NOKEY(ut_stage_alter_t(pk));

	if (!m_prebuilt->table->is_readable()) {
		goto all_done;
	}

	/* If we are doing a table rebuilding or having added virtual
	columns in the same clause, we will need to build a table template
	that carries translation information between MySQL TABLE and InnoDB
	table, which indicates the virtual columns and their base columns
	info. This is used to do the computation callback, so that the
	data in base columns can be extracted send to server.
	If the Column length changes and it is a part of virtual
	index then we need to rebuild the template. */
	rebuild_templ
	     = ctx->need_rebuild()
	       || ((ha_alter_info->handler_flags
		& ALTER_COLUMN_TYPE_CHANGE_BY_ENGINE)
		&& alter_templ_needs_rebuild(
		   altered_table, ha_alter_info, ctx->new_table));

	if ((ctx->new_table->n_v_cols > 0) && rebuild_templ) {
		/* Save the templ if isn't NULL so as to restore the
		original state in case of alter operation failures. */
		if (ctx->new_table->vc_templ != NULL && !ctx->need_rebuild()) {
			old_templ = ctx->new_table->vc_templ;
		}
		s_templ = UT_NEW_NOKEY(dict_vcol_templ_t());

		innobase_build_v_templ(
			altered_table, ctx->new_table, s_templ, NULL, false);

		ctx->new_table->vc_templ = s_templ;
	} else if (ctx->num_to_add_vcol > 0 && ctx->num_to_drop_vcol == 0) {
		/* if there is ongoing drop virtual column, then we disallow
		inplace add index on newly added virtual column, so it does
		not need to come in here to rebuild template with add_v.
		Please also see the assertion in innodb_v_adjust_idx_col() */

		s_templ = UT_NEW_NOKEY(dict_vcol_templ_t());

		add_v = static_cast<dict_add_v_col_t*>(
			mem_heap_alloc(ctx->heap, sizeof *add_v));
		add_v->n_v_col = ctx->num_to_add_vcol;
		add_v->v_col = ctx->add_vcol;
		add_v->v_col_name = ctx->add_vcol_name;

		innobase_build_v_templ(
			altered_table, ctx->new_table, s_templ, add_v, false);
		old_templ = ctx->new_table->vc_templ;
		ctx->new_table->vc_templ = s_templ;
	}

	/* Drop virtual column without rebuild will keep dict table
	unchanged, we use old table to evaluate virtual column value
	in innobase_get_computed_value(). */
	if (!ctx->need_rebuild() && ctx->num_to_drop_vcol > 0) {
		eval_table = table;
	}

	/* Read the clustered index of the table and build
	indexes based on this information using temporary
	files and merge sort. */
	DBUG_EXECUTE_IF("innodb_OOM_inplace_alter",
			error = DB_OUT_OF_MEMORY; goto oom;);

	error = row_merge_build_indexes(
		m_prebuilt->trx,
		m_prebuilt->table, ctx->new_table,
		ctx->online,
		ctx->add_index, ctx->add_key_numbers, ctx->num_to_add_index,
		altered_table, ctx->defaults, ctx->col_map,
		ctx->add_autoinc, ctx->sequence, ctx->skip_pk_sort,
		ctx->m_stage, add_v, eval_table, ctx->allow_not_null);

#ifndef DBUG_OFF
oom:
#endif /* !DBUG_OFF */
	if (error == DB_SUCCESS && ctx->online && ctx->need_rebuild()) {
		DEBUG_SYNC_C("row_log_table_apply1_before");
		error = row_log_table_apply(
			ctx->thr, m_prebuilt->table, altered_table,
			ctx->m_stage, ctx->new_table);
	}

	/* Init online ddl status variables */
	onlineddl_rowlog_rows = 0;
	onlineddl_rowlog_pct_used = 0;
	onlineddl_pct_progress = 0;

	if (s_templ) {
		ut_ad(ctx->need_rebuild() || ctx->num_to_add_vcol > 0
		      || rebuild_templ);
		dict_free_vc_templ(s_templ);
		UT_DELETE(s_templ);

		ctx->new_table->vc_templ = old_templ;
	}

	DEBUG_SYNC_C("inplace_after_index_build");

	DBUG_EXECUTE_IF("create_index_fail",
			error = DB_DUPLICATE_KEY;
			m_prebuilt->trx->error_key_num = ULINT_UNDEFINED;);

	/* After an error, remove all those index definitions
	from the dictionary which were defined. */

	switch (error) {
		KEY*	dup_key;
	all_done:
	case DB_SUCCESS:
		ut_d(mutex_enter(&dict_sys.mutex));
		ut_d(dict_table_check_for_dup_indexes(
			     m_prebuilt->table, CHECK_PARTIAL_OK));
		ut_d(mutex_exit(&dict_sys.mutex));
		/* prebuilt->table->n_ref_count can be anything here,
		given that we hold at most a shared lock on the table. */
		goto ok_exit;
	case DB_DUPLICATE_KEY:
		if (m_prebuilt->trx->error_key_num == ULINT_UNDEFINED
		    || ha_alter_info->key_count == 0) {
			/* This should be the hidden index on
			FTS_DOC_ID, or there is no PRIMARY KEY in the
			table. Either way, we should be seeing and
			reporting a bogus duplicate key error. */
			dup_key = NULL;
		} else {
			DBUG_ASSERT(m_prebuilt->trx->error_key_num
				    < ha_alter_info->key_count);
			dup_key = &ha_alter_info->key_info_buffer[
				m_prebuilt->trx->error_key_num];
		}
		print_keydup_error(altered_table, dup_key, MYF(0));
		break;
	case DB_ONLINE_LOG_TOO_BIG:
		DBUG_ASSERT(ctx->online);
		my_error(ER_INNODB_ONLINE_LOG_TOO_BIG, MYF(0),
			 get_error_key_name(m_prebuilt->trx->error_key_num,
					    ha_alter_info, m_prebuilt->table));
		break;
	case DB_INDEX_CORRUPT:
		my_error(ER_INDEX_CORRUPT, MYF(0),
			 get_error_key_name(m_prebuilt->trx->error_key_num,
					    ha_alter_info, m_prebuilt->table));
		break;
	case DB_DECRYPTION_FAILED: {
		String str;
		const char* engine= table_type();
		get_error_message(HA_ERR_DECRYPTION_FAILED, &str);
		my_error(ER_GET_ERRMSG, MYF(0), HA_ERR_DECRYPTION_FAILED, str.c_ptr(), engine);
		break;
	}
	default:
		my_error_innodb(error,
				table_share->table_name.str,
				m_prebuilt->table->flags);
	}

	/* prebuilt->table->n_ref_count can be anything here, given
	that we hold at most a shared lock on the table. */
	m_prebuilt->trx->error_info = NULL;
	ctx->trx->error_state = DB_SUCCESS;
	ctx->clear_added_indexes();

	DBUG_RETURN(true);
}

/** Free the modification log for online table rebuild.
@param table table that was being rebuilt online */
static
void
innobase_online_rebuild_log_free(
/*=============================*/
	dict_table_t*	table)
{
	dict_index_t* clust_index = dict_table_get_first_index(table);
	ut_d(dict_sys.assert_locked());
	rw_lock_x_lock(&clust_index->lock);

	if (clust_index->online_log) {
		ut_ad(dict_index_get_online_status(clust_index)
		      == ONLINE_INDEX_CREATION);
		clust_index->online_status = ONLINE_INDEX_COMPLETE;
		row_log_free(clust_index->online_log);
		DEBUG_SYNC_C("innodb_online_rebuild_log_free_aborted");
	}

	DBUG_ASSERT(dict_index_get_online_status(clust_index)
		    == ONLINE_INDEX_COMPLETE);
	rw_lock_x_unlock(&clust_index->lock);
}

/** For each user column, which is part of an index which is not going to be
dropped, it checks if the column number of the column is same as col_no
argument passed.
@param[in]	table		table
@param[in]	col_no		column number
@param[in]	is_v		if this is a virtual column
@param[in]	only_committed	whether to consider only committed indexes
@retval true column exists
@retval false column does not exist, true if column is system column or
it is in the index. */
static
bool
check_col_exists_in_indexes(
	const dict_table_t*	table,
	ulint			col_no,
	bool			is_v,
	bool			only_committed = false)
{
	/* This function does not check system columns */
	if (!is_v && dict_table_get_nth_col(table, col_no)->mtype == DATA_SYS) {
		return(true);
	}

	for (const dict_index_t* index = dict_table_get_first_index(table);
	     index;
	     index = dict_table_get_next_index(index)) {

		if (only_committed
		    ? !index->is_committed()
		    : index->to_be_dropped) {
			continue;
		}

		for (ulint i = 0; i < index->n_user_defined_cols; i++) {
			const dict_col_t* idx_col
				= dict_index_get_nth_col(index, i);

			if (is_v && idx_col->is_virtual()) {
				const dict_v_col_t*   v_col = reinterpret_cast<
					const dict_v_col_t*>(idx_col);
				if (v_col->v_pos == col_no) {
					return(true);
				}
			}

			if (!is_v && !idx_col->is_virtual()
			    && dict_col_get_no(idx_col) == col_no) {
				return(true);
			}
		}
	}

	return(false);
}

/** Rollback a secondary index creation, drop the indexes with
temparary index prefix
@param user_table InnoDB table
@param table the TABLE
@param locked TRUE=table locked, FALSE=may need to do a lazy drop
@param trx the transaction
*/
static MY_ATTRIBUTE((nonnull))
void
innobase_rollback_sec_index(
/*========================*/
	dict_table_t*		user_table,
	const TABLE*		table,
	ibool			locked,
	trx_t*			trx)
{
	row_merge_drop_indexes(trx, user_table, locked);

	/* Free the table->fts only if there is no FTS_DOC_ID
	in the table */
	if (user_table->fts
	    && !DICT_TF2_FLAG_IS_SET(user_table,
				     DICT_TF2_FTS_HAS_DOC_ID)
	    && !innobase_fulltext_exist(table)) {
		fts_free(user_table);
	}
}

/* Get the number of uncommitted fts index during rollback
operation.
@param[in]	table	table which undergoes rollback for alter
@return number of uncommitted fts indexes. */
static
ulint innobase_get_uncommitted_fts_indexes(const dict_table_t* table)
{
  ut_ad(mutex_own(&dict_sys.mutex));
  dict_index_t*	index = dict_table_get_first_index(table);
  ulint n_uncommitted_fts = 0;

  for (; index ; index = dict_table_get_next_index(index))
  {
    if (index->type & DICT_FTS && !index->is_committed())
      n_uncommitted_fts++;
  }

  return n_uncommitted_fts;
}

/** Roll back the changes made during prepare_inplace_alter_table()
and inplace_alter_table() inside the storage engine. Note that the
allowed level of concurrency during this operation will be the same as
for inplace_alter_table() and thus might be higher than during
prepare_inplace_alter_table(). (E.g concurrent writes were blocked
during prepare, but might not be during commit).

@param ha_alter_info Data used during in-place alter.
@param table the TABLE
@param prebuilt the prebuilt struct
@retval true Failure
@retval false Success
*/
inline MY_ATTRIBUTE((nonnull, warn_unused_result))
bool
rollback_inplace_alter_table(
/*=========================*/
	Alter_inplace_info*	ha_alter_info,
	const TABLE*		table,
	row_prebuilt_t*		prebuilt)
{
	bool	fail	= false;

	ha_innobase_inplace_ctx*	ctx
		= static_cast<ha_innobase_inplace_ctx*>
		(ha_alter_info->handler_ctx);

	DBUG_ENTER("rollback_inplace_alter_table");

	if (!ctx || !ctx->trx) {
		/* If we have not started a transaction yet,
		(almost) nothing has been or needs to be done. */
		goto func_exit;
	}

	trx_start_for_ddl(ctx->trx, ctx->need_rebuild()
			  ? TRX_DICT_OP_TABLE : TRX_DICT_OP_INDEX);
	row_mysql_lock_data_dictionary(ctx->trx);

	if (ctx->need_rebuild()) {
		/* DML threads can access ctx->new_table via the
		online rebuild log. Free it first. */
		innobase_online_rebuild_log_free(prebuilt->table);
	}

	if (!ctx->new_table) {
		ut_ad(ctx->need_rebuild());
	} else if (ctx->need_rebuild()) {
		dberr_t	err= DB_SUCCESS;
		ulint	flags	= ctx->new_table->flags;

		/* Since the FTS index specific auxiliary tables has
		not yet registered with "table->fts" by fts_add_index(),
		we will need explicitly delete them here */
		if (dict_table_has_fts_index(ctx->new_table)) {

			err = innobase_drop_fts_index_table(
				ctx->new_table, ctx->trx);

			if (err != DB_SUCCESS) {
				my_error_innodb(
					err, table->s->table_name.str,
					flags);
				fail = true;
			}
		}

		dict_table_close_and_drop(ctx->trx, ctx->new_table);

		switch (err) {
		case DB_SUCCESS:
			break;
		default:
			my_error_innodb(err, table->s->table_name.str,
					flags);
			fail = true;
		}
	} else {
		DBUG_ASSERT(!(ha_alter_info->handler_flags
			      & ALTER_ADD_PK_INDEX));
		DBUG_ASSERT(ctx->new_table == prebuilt->table);

		/* Remove the fts table from fts_optimize_wq if
		there is only one fts index exist. */
		if (prebuilt->table->fts
		    && innobase_get_uncommitted_fts_indexes(
					prebuilt->table) == 1
		    && (ib_vector_is_empty(prebuilt->table->fts->indexes)
			|| ib_vector_size(prebuilt->table->fts->indexes)
			   == 1)) {
			row_mysql_unlock_data_dictionary(ctx->trx);
			fts_optimize_remove_table(prebuilt->table);
			row_mysql_lock_data_dictionary(ctx->trx);
		}

		innobase_rollback_sec_index(
			prebuilt->table, table, FALSE, ctx->trx);
	}

	trx_commit_for_mysql(ctx->trx);
	row_mysql_unlock_data_dictionary(ctx->trx);
	ctx->trx->free();
	ctx->trx = NULL;

func_exit:
#ifndef DBUG_OFF
	dict_index_t* clust_index = dict_table_get_first_index(
		prebuilt->table);
	DBUG_ASSERT(!clust_index->online_log);
	DBUG_ASSERT(dict_index_get_online_status(clust_index)
		    == ONLINE_INDEX_COMPLETE);
#endif /* !DBUG_OFF */

	if (ctx) {
		DBUG_ASSERT(ctx->prebuilt == prebuilt);

		if (ctx->num_to_add_fk) {
			for (ulint i = 0; i < ctx->num_to_add_fk; i++) {
				dict_foreign_free(ctx->add_fk[i]);
			}
		}

		if (ctx->num_to_drop_index) {
			row_mysql_lock_data_dictionary(prebuilt->trx);

			/* Clear the to_be_dropped flags
			in the data dictionary cache.
			The flags may already have been cleared,
			in case an error was detected in
			commit_inplace_alter_table(). */
			for (ulint i = 0; i < ctx->num_to_drop_index; i++) {
				dict_index_t*	index = ctx->drop_index[i];
				DBUG_ASSERT(index->is_committed());
				index->to_be_dropped = 0;
			}

			row_mysql_unlock_data_dictionary(prebuilt->trx);
		}
	}

	/* Reset dict_col_t::ord_part for those columns fail to be indexed,
	we do this by checking every existing column, if any current
	index would index them */
	for (ulint i = 0; i < dict_table_get_n_cols(prebuilt->table); i++) {
		dict_col_t& col = prebuilt->table->cols[i];
		if (!col.ord_part) {
			continue;
		}
		if (!check_col_exists_in_indexes(prebuilt->table, i, false,
						 true)) {
			col.ord_part = 0;
		}
	}

	for (ulint i = 0; i < dict_table_get_n_v_cols(prebuilt->table); i++) {
		dict_col_t& col = prebuilt->table->v_cols[i].m_col;
		if (!col.ord_part) {
			continue;
		}
		if (!check_col_exists_in_indexes(prebuilt->table, i, true,
						 true)) {
			col.ord_part = 0;
		}
	}

	trx_commit_for_mysql(prebuilt->trx);
	MONITOR_ATOMIC_DEC(MONITOR_PENDING_ALTER_TABLE);
	DBUG_RETURN(fail);
}

/** Drop a FOREIGN KEY constraint from the data dictionary tables.
@param trx data dictionary transaction
@param table_name Table name in MySQL
@param foreign_id Foreign key constraint identifier
@retval true Failure
@retval false Success */
static MY_ATTRIBUTE((nonnull, warn_unused_result))
bool
innobase_drop_foreign_try(
/*======================*/
	trx_t*			trx,
	const char*		table_name,
	const char*		foreign_id)
{
	DBUG_ENTER("innobase_drop_foreign_try");

	DBUG_ASSERT(trx_get_dict_operation(trx) == TRX_DICT_OP_INDEX);
	ut_ad(trx->dict_operation_lock_mode == RW_X_LATCH);
	ut_d(dict_sys.assert_locked());

	/* Drop the constraint from the data dictionary. */
	static const char sql[] =
		"PROCEDURE DROP_FOREIGN_PROC () IS\n"
		"BEGIN\n"
		"DELETE FROM SYS_FOREIGN WHERE ID=:id;\n"
		"DELETE FROM SYS_FOREIGN_COLS WHERE ID=:id;\n"
		"END;\n";

	dberr_t		error;
	pars_info_t*	info;

	info = pars_info_create();
	pars_info_add_str_literal(info, "id", foreign_id);

	trx->op_info = "dropping foreign key constraint from dictionary";
	error = que_eval_sql(info, sql, FALSE, trx);
	trx->op_info = "";

	DBUG_EXECUTE_IF("ib_drop_foreign_error",
			error = DB_OUT_OF_FILE_SPACE;);

	if (error != DB_SUCCESS) {
		my_error_innodb(error, table_name, 0);
		trx->error_state = DB_SUCCESS;
		DBUG_RETURN(true);
	}

	DBUG_RETURN(false);
}

/** Rename a column in the data dictionary tables.
@param[in] ctx			ALTER TABLE context
@param[in,out] trx		Data dictionary transaction
@param[in] table_name		Table name in MySQL
@param[in] from			old column name
@param[in] to			new column name
@retval true Failure
@retval false Success */
static MY_ATTRIBUTE((nonnull, warn_unused_result))
bool
innobase_rename_column_try(
	const ha_innobase_inplace_ctx&	ctx,
	trx_t*				trx,
	const char*			table_name,
	const char*			from,
	const char*			to)
{
	dberr_t		error;

	DBUG_ENTER("innobase_rename_column_try");

	DBUG_ASSERT(trx_get_dict_operation(trx) == TRX_DICT_OP_INDEX);
	ut_ad(trx->dict_operation_lock_mode == RW_X_LATCH);
	ut_d(dict_sys.assert_locked());

	if (ctx.need_rebuild()) {
		goto rename_foreign;
	}

	error = DB_SUCCESS;

	trx->op_info = "renaming column in SYS_FIELDS";

	for (const dict_index_t* index = dict_table_get_first_index(
		     ctx.old_table);
	     index != NULL;
	     index = dict_table_get_next_index(index)) {

		bool has_prefixes = false;
		for (size_t i = 0; i < dict_index_get_n_fields(index); i++) {
			if (dict_index_get_nth_field(index, i)->prefix_len) {
				has_prefixes = true;
				break;
			}
		}

		for (ulint i = 0; i < dict_index_get_n_fields(index); i++) {
			const dict_field_t& f = index->fields[i];
			DBUG_ASSERT(!f.name == f.col->is_dropped());

			if (!f.name || my_strcasecmp(system_charset_info,
						     f.name, from)) {
				continue;
			}

			pars_info_t* info = pars_info_create();
			ulint pos = has_prefixes ? i << 16 | f.prefix_len : i;

			pars_info_add_ull_literal(info, "indexid", index->id);
			pars_info_add_int4_literal(info, "nth", pos);
			pars_info_add_str_literal(info, "new", to);

			error = que_eval_sql(
				info,
				"PROCEDURE RENAME_SYS_FIELDS_PROC () IS\n"
				"BEGIN\n"
				"UPDATE SYS_FIELDS SET COL_NAME=:new\n"
				"WHERE INDEX_ID=:indexid\n"
				"AND POS=:nth;\n"
				"END;\n",
				FALSE, trx);
			DBUG_EXECUTE_IF("ib_rename_column_error",
					error = DB_OUT_OF_FILE_SPACE;);

			if (error != DB_SUCCESS) {
				goto err_exit;
			}
		}
	}

	if (error != DB_SUCCESS) {
err_exit:
		my_error_innodb(error, table_name, 0);
		trx->error_state = DB_SUCCESS;
		trx->op_info = "";
		DBUG_RETURN(true);
	}

rename_foreign:
	trx->op_info = "renaming column in SYS_FOREIGN_COLS";

	std::set<dict_foreign_t*> fk_evict;
	bool		foreign_modified;

	for (dict_foreign_set::const_iterator it = ctx.old_table->foreign_set.begin();
	     it != ctx.old_table->foreign_set.end();
	     ++it) {

		dict_foreign_t*	foreign = *it;
		foreign_modified = false;

		for (unsigned i = 0; i < foreign->n_fields; i++) {
			if (my_strcasecmp(system_charset_info,
					  foreign->foreign_col_names[i],
					  from)) {
				continue;
			}

			/* Ignore the foreign key rename if fk info
			is being dropped. */
			if (innobase_dropping_foreign(
				    foreign, ctx.drop_fk,
				    ctx.num_to_drop_fk)) {
				continue;
			}

			pars_info_t* info = pars_info_create();

			pars_info_add_str_literal(info, "id", foreign->id);
			pars_info_add_int4_literal(info, "nth", i);
			pars_info_add_str_literal(info, "new", to);

			error = que_eval_sql(
				info,
				"PROCEDURE RENAME_SYS_FOREIGN_F_PROC () IS\n"
				"BEGIN\n"
				"UPDATE SYS_FOREIGN_COLS\n"
				"SET FOR_COL_NAME=:new\n"
				"WHERE ID=:id AND POS=:nth;\n"
				"END;\n",
				FALSE, trx);

			if (error != DB_SUCCESS) {
				goto err_exit;
			}
			foreign_modified = true;
		}

		if (foreign_modified) {
			fk_evict.insert(foreign);
		}
	}

	for (dict_foreign_set::const_iterator it
		= ctx.old_table->referenced_set.begin();
	     it != ctx.old_table->referenced_set.end();
	     ++it) {

		foreign_modified = false;
		dict_foreign_t*	foreign = *it;

		for (unsigned i = 0; i < foreign->n_fields; i++) {
			if (my_strcasecmp(system_charset_info,
					  foreign->referenced_col_names[i],
					  from)) {
				continue;
			}

			pars_info_t* info = pars_info_create();

			pars_info_add_str_literal(info, "id", foreign->id);
			pars_info_add_int4_literal(info, "nth", i);
			pars_info_add_str_literal(info, "new", to);

			error = que_eval_sql(
				info,
				"PROCEDURE RENAME_SYS_FOREIGN_R_PROC () IS\n"
				"BEGIN\n"
				"UPDATE SYS_FOREIGN_COLS\n"
				"SET REF_COL_NAME=:new\n"
				"WHERE ID=:id AND POS=:nth;\n"
				"END;\n",
				FALSE, trx);

			if (error != DB_SUCCESS) {
				goto err_exit;
			}
			foreign_modified = true;
		}

		if (foreign_modified) {
			fk_evict.insert(foreign);
		}
	}

	/* Reload the foreign key info for instant table too. */
	if (ctx.need_rebuild() || ctx.is_instant()) {
		std::for_each(fk_evict.begin(), fk_evict.end(),
			      dict_foreign_remove_from_cache);
	}

	trx->op_info = "";
	DBUG_RETURN(false);
}

/** Rename columns in the data dictionary tables.
@param ha_alter_info Data used during in-place alter.
@param ctx In-place ALTER TABLE context
@param table the TABLE
@param trx data dictionary transaction
@param table_name Table name in MySQL
@retval true Failure
@retval false Success */
static MY_ATTRIBUTE((nonnull, warn_unused_result))
bool
innobase_rename_columns_try(
/*========================*/
	Alter_inplace_info*	ha_alter_info,
	ha_innobase_inplace_ctx*ctx,
	const TABLE*		table,
	trx_t*			trx,
	const char*		table_name)
{
	uint	i = 0;
	ulint	num_v = 0;

	DBUG_ASSERT(ctx->need_rebuild());
	DBUG_ASSERT(ha_alter_info->handler_flags
		    & ALTER_COLUMN_NAME);

	for (Field** fp = table->field; *fp; fp++, i++) {
		const bool is_virtual = !(*fp)->stored_in_db();
		if (!((*fp)->flags & FIELD_IS_RENAMED)) {
			goto processed_field;
		}

		for (const Create_field& cf :
		     ha_alter_info->alter_info->create_list) {
			if (cf.field == *fp) {
				if (innobase_rename_column_try(
					    *ctx, trx, table_name,
					    cf.field->field_name.str,
					    cf.field_name.str)) {
					return(true);
				}
				goto processed_field;
			}
		}

		ut_error;
processed_field:
		if (is_virtual) {
			num_v++;
		}

		continue;
	}

	return(false);
}

/** Convert field type and length to InnoDB format */
static void get_type(const Field& f, uint& prtype, uint8_t& mtype,
                     uint16_t& len)
{
	mtype = get_innobase_type_from_mysql_type(&prtype, &f);
	len = static_cast<uint16_t>(f.pack_length());
	prtype |= f.type();
	if (f.type() == MYSQL_TYPE_VARCHAR) {
		auto l = static_cast<const Field_varstring&>(f).length_bytes;
		len = static_cast<uint16_t>(len - l);
		if (l == 2) prtype |= DATA_LONG_TRUE_VARCHAR;
	}
	if (!f.real_maybe_null()) prtype |= DATA_NOT_NULL;
	if (f.binary()) prtype |= DATA_BINARY_TYPE;
	if (f.table->versioned()) {
		if (&f == f.table->field[f.table->s->vers.start_fieldno]) {
			prtype |= DATA_VERS_START;
		} else if (&f == f.table->field[f.table->s->vers.end_fieldno]) {
			prtype |= DATA_VERS_END;
		} else if (!(f.flags & VERS_UPDATE_UNVERSIONED_FLAG)) {
			prtype |= DATA_VERSIONED;
		}
	}
	if (!f.stored_in_db()) prtype |= DATA_VIRTUAL;

	if (dtype_is_string_type(mtype)) {
		prtype |= f.charset()->number << 16;
	}
}

/** Enlarge a column in the data dictionary tables.
@param ctx In-place ALTER TABLE context
@param trx data dictionary transaction
@param table_name Table name in MySQL
@param pos 0-based index to user_table->cols[] or user_table->v_cols[]
@param f new column
@param is_v if it's a virtual column
@retval true Failure
@retval false Success */
static MY_ATTRIBUTE((nonnull, warn_unused_result))
bool
innobase_rename_or_enlarge_column_try(
	ha_innobase_inplace_ctx*ctx,
	trx_t*			trx,
	const char*		table_name,
	ulint			pos,
	const Field&		f,
	bool			is_v)
{
	dict_col_t*	col;
	dict_table_t* user_table = ctx->old_table;

	DBUG_ENTER("innobase_rename_or_enlarge_column_try");
	DBUG_ASSERT(!ctx->need_rebuild());

	DBUG_ASSERT(trx_get_dict_operation(trx) == TRX_DICT_OP_INDEX);
	ut_ad(trx->dict_operation_lock_mode == RW_X_LATCH);
	ut_d(dict_sys.assert_locked());

	ulint n_base;

	if (is_v) {
		dict_v_col_t* v_col= dict_table_get_nth_v_col(user_table, pos);
		pos = dict_create_v_col_pos(v_col->v_pos, v_col->m_col.ind);
		col = &v_col->m_col;
		n_base = v_col->num_base;
	} else {
		col = dict_table_get_nth_col(user_table, pos);
		n_base = 0;
	}

	unsigned prtype;
	uint8_t mtype;
	uint16_t len;
	get_type(f, prtype, mtype, len);
	DBUG_ASSERT(!dtype_is_string_type(col->mtype)
		    || col->mbminlen == f.charset()->mbminlen);
	DBUG_ASSERT(col->len <= len);

#ifdef UNIV_DEBUG
	ut_ad(col->mbminlen <= col->mbmaxlen);
	switch (mtype) {
	case DATA_MYSQL:
		if (!(prtype & DATA_BINARY_TYPE) || user_table->not_redundant()
		    || col->mbminlen != col->mbmaxlen) {
			/* NOTE: we could allow this when !(prtype &
			DATA_BINARY_TYPE) and ROW_FORMAT is not REDUNDANT and
			mbminlen<mbmaxlen. That is, we treat a UTF-8 CHAR(n)
			column somewhat like a VARCHAR. */
			break;
		}
		/* fall through */
	case DATA_FIXBINARY:
	case DATA_CHAR:
		ut_ad(col->len == len);
		break;
	case DATA_BINARY:
	case DATA_VARCHAR:
	case DATA_VARMYSQL:
	case DATA_DECIMAL:
	case DATA_BLOB:
		break;
	default:
		ut_ad(!((col->prtype ^ prtype) & ~DATA_VERSIONED));
		ut_ad(col->mtype == mtype);
		ut_ad(col->len == len);
	}
#endif /* UNIV_DEBUG */

	const char* col_name = col->name(*user_table);
	const bool same_name = !strcmp(col_name, f.field_name.str);

	if (!same_name
	    && innobase_rename_column_try(*ctx, trx, table_name,
					  col_name, f.field_name.str)) {
		DBUG_RETURN(true);
	}

	if (same_name
	    && col->prtype == prtype && col->mtype == mtype
	    && col->len == len) {
		DBUG_RETURN(false);
	}

	DBUG_RETURN(innodb_insert_sys_columns(user_table->id, pos,
					      f.field_name.str,
					      mtype, prtype, len,
					      n_base, trx, true));
}

/** Rename or enlarge columns in the data dictionary cache
as part of commit_try_norebuild().
@param ha_alter_info Data used during in-place alter.
@param ctx In-place ALTER TABLE context
@param altered_table metadata after ALTER TABLE
@param table metadata before ALTER TABLE
@param trx data dictionary transaction
@param table_name Table name in MySQL
@retval true Failure
@retval false Success */
static MY_ATTRIBUTE((nonnull, warn_unused_result))
bool
innobase_rename_or_enlarge_columns_try(
	Alter_inplace_info*	ha_alter_info,
	ha_innobase_inplace_ctx*ctx,
	const TABLE*		altered_table,
	const TABLE*		table,
	trx_t*			trx,
	const char*		table_name)
{
	DBUG_ENTER("innobase_rename_or_enlarge_columns_try");

	if (!(ha_alter_info->handler_flags
	      & (ALTER_COLUMN_TYPE_CHANGE_BY_ENGINE
		 | ALTER_COLUMN_NAME))) {
		DBUG_RETURN(false);
	}

	ulint	i = 0;
	ulint	num_v = 0;

	for (Field** fp = table->field; *fp; fp++, i++) {
		const bool is_v = !(*fp)->stored_in_db();
		ulint idx = is_v ? num_v++ : i - num_v;

		Field** af = altered_table->field;
		for (const Create_field& cf :
		     ha_alter_info->alter_info->create_list) {
			if (cf.field == *fp) {
				if (innobase_rename_or_enlarge_column_try(
					    ctx, trx, table_name,
					    idx, **af, is_v)) {
					DBUG_RETURN(true);
				}
				break;
			}
			af++;
		}
	}

	DBUG_RETURN(false);
}

/** Rename or enlarge columns in the data dictionary cache
as part of commit_cache_norebuild().
@param ha_alter_info Data used during in-place alter.
@param altered_table metadata after ALTER TABLE
@param table metadata before ALTER TABLE
@param user_table InnoDB table that was being altered */
static MY_ATTRIBUTE((nonnull))
void
innobase_rename_or_enlarge_columns_cache(
/*=====================================*/
	Alter_inplace_info*	ha_alter_info,
	const TABLE*		altered_table,
	const TABLE*		table,
	dict_table_t*		user_table)
{
	if (!(ha_alter_info->handler_flags
	      & (ALTER_COLUMN_TYPE_CHANGE_BY_ENGINE
		 | ALTER_COLUMN_NAME))) {
		return;
	}

	uint	i = 0;
	ulint	num_v = 0;

	for (Field** fp = table->field; *fp; fp++, i++) {
		const bool is_virtual = !(*fp)->stored_in_db();

		Field** af = altered_table->field;
		for (Create_field& cf :
		     ha_alter_info->alter_info->create_list) {
			if (cf.field != *fp) {
				af++;
				continue;
			}

			ulint	col_n = is_virtual ? num_v : i - num_v;
			dict_col_t *col = is_virtual
				? &dict_table_get_nth_v_col(user_table, col_n)
				->m_col
				: dict_table_get_nth_col(user_table, col_n);
			const bool is_string= dtype_is_string_type(col->mtype);
			DBUG_ASSERT(col->mbminlen
				    == (is_string
					? (*af)->charset()->mbminlen : 0));
			unsigned prtype;
			uint8_t mtype;
			uint16_t len;
			get_type(**af, prtype, mtype, len);
			DBUG_ASSERT(is_string == dtype_is_string_type(mtype));

			col->prtype = prtype;
			col->mtype = mtype;
			col->len = len;
			col->mbmaxlen = is_string
				? (*af)->charset()->mbmaxlen & 7: 0;

			if ((*fp)->flags & FIELD_IS_RENAMED) {
				dict_mem_table_col_rename(
					user_table, col_n,
					cf.field->field_name.str,
					(*af)->field_name.str, is_virtual);
			}

			break;
		}

		if (is_virtual) {
			num_v++;
		}
	}
}

/** Set the auto-increment value of the table on commit.
@param ha_alter_info Data used during in-place alter
@param ctx In-place ALTER TABLE context
@param altered_table MySQL table that is being altered
@param old_table MySQL table as it is before the ALTER operation
@return whether the operation failed (and my_error() was called) */
static MY_ATTRIBUTE((nonnull))
bool
commit_set_autoinc(
	Alter_inplace_info*	ha_alter_info,
	ha_innobase_inplace_ctx*ctx,
	const TABLE*		altered_table,
	const TABLE*		old_table)
{
	DBUG_ENTER("commit_set_autoinc");

	if (!altered_table->found_next_number_field) {
		/* There is no AUTO_INCREMENT column in the table
		after the ALTER operation. */
	} else if (ctx->add_autoinc != ULINT_UNDEFINED) {
		ut_ad(ctx->need_rebuild());
		/* An AUTO_INCREMENT column was added. Get the last
		value from the sequence, which may be based on a
		supplied AUTO_INCREMENT value. */
		ib_uint64_t autoinc = ctx->sequence.last();
		ctx->new_table->autoinc = autoinc;
		/* Bulk index creation does not update
		PAGE_ROOT_AUTO_INC, so we must persist the "last used"
		value here. */
		btr_write_autoinc(dict_table_get_first_index(ctx->new_table),
				  autoinc - 1, true);
	} else if ((ha_alter_info->handler_flags
		    & ALTER_CHANGE_CREATE_OPTION)
		   && (ha_alter_info->create_info->used_fields
		       & HA_CREATE_USED_AUTO)) {

		if (!ctx->old_table->space) {
			my_error(ER_TABLESPACE_DISCARDED, MYF(0),
				 old_table->s->table_name.str);
			DBUG_RETURN(true);
		}

		/* An AUTO_INCREMENT value was supplied by the user.
		It must be persisted to the data file. */
		const Field*	ai	= old_table->found_next_number_field;
		ut_ad(!strcmp(dict_table_get_col_name(ctx->old_table,
						      innodb_col_no(ai)),
			      ai->field_name.str));

		ib_uint64_t	autoinc
			= ha_alter_info->create_info->auto_increment_value;
		if (autoinc == 0) {
			autoinc = 1;
		}

		if (autoinc >= ctx->old_table->autoinc) {
			/* Persist the predecessor of the
			AUTO_INCREMENT value as the last used one. */
			ctx->new_table->autoinc = autoinc--;
		} else {
			/* Mimic ALGORITHM=COPY in the following scenario:

			CREATE TABLE t (a SERIAL);
			INSERT INTO t SET a=100;
			ALTER TABLE t AUTO_INCREMENT = 1;
			INSERT INTO t SET a=NULL;
			SELECT * FROM t;

			By default, ALGORITHM=INPLACE would reset the
			sequence to 1, while after ALGORITHM=COPY, the
			last INSERT would use a value larger than 100.

			We could only search the tree to know current
			max counter in the table and compare. */
			const dict_col_t*	autoinc_col
				= dict_table_get_nth_col(ctx->old_table,
							 innodb_col_no(ai));
			dict_index_t*		index
				= dict_table_get_first_index(ctx->old_table);
			while (index != NULL
			       && index->fields[0].col != autoinc_col) {
				index = dict_table_get_next_index(index);
			}

			ut_ad(index);

			ib_uint64_t	max_in_table = index
				? row_search_max_autoinc(index)
				: 0;

			if (autoinc <= max_in_table) {
				ctx->new_table->autoinc = innobase_next_autoinc(
					max_in_table, 1,
					ctx->prebuilt->autoinc_increment,
					ctx->prebuilt->autoinc_offset,
					innobase_get_int_col_max_value(ai));
				/* Persist the maximum value as the
				last used one. */
				autoinc = max_in_table;
			} else {
				/* Persist the predecessor of the
				AUTO_INCREMENT value as the last used one. */
				ctx->new_table->autoinc = autoinc--;
			}
		}

		btr_write_autoinc(dict_table_get_first_index(ctx->new_table),
				  autoinc, true);
	} else if (ctx->need_rebuild()) {
		/* No AUTO_INCREMENT value was specified.
		Copy it from the old table. */
		ctx->new_table->autoinc = ctx->old_table->autoinc;
		/* The persistent value was already copied in
		prepare_inplace_alter_table_dict() when ctx->new_table
		was created. If this was a LOCK=NONE operation, the
		AUTO_INCREMENT values would be updated during
		row_log_table_apply(). If this was LOCK!=NONE,
		the table contents could not possibly have changed
		between prepare_inplace and commit_inplace. */
	}

	DBUG_RETURN(false);
}

/** Add or drop foreign key constraints to the data dictionary tables,
but do not touch the data dictionary cache.
@param ha_alter_info Data used during in-place alter
@param ctx In-place ALTER TABLE context
@param trx Data dictionary transaction
@param table_name Table name in MySQL
@retval true Failure
@retval false Success
*/
static MY_ATTRIBUTE((nonnull, warn_unused_result))
bool
innobase_update_foreign_try(
/*========================*/
	ha_innobase_inplace_ctx*ctx,
	trx_t*			trx,
	const char*		table_name)
{
	ulint	foreign_id;
	ulint	i;

	DBUG_ENTER("innobase_update_foreign_try");

	foreign_id = dict_table_get_highest_foreign_id(ctx->new_table);

	foreign_id++;

	for (i = 0; i < ctx->num_to_add_fk; i++) {
		dict_foreign_t*		fk = ctx->add_fk[i];

		ut_ad(fk->foreign_table == ctx->new_table
		      || fk->foreign_table == ctx->old_table);

		dberr_t error = dict_create_add_foreign_id(
			&foreign_id, ctx->old_table->name.m_name, fk);

		if (error != DB_SUCCESS) {
			my_error(ER_TOO_LONG_IDENT, MYF(0),
				 fk->id);
			DBUG_RETURN(true);
		}

		if (!fk->foreign_index) {
			fk->foreign_index = dict_foreign_find_index(
				ctx->new_table, ctx->col_names,
				fk->foreign_col_names,
				fk->n_fields, fk->referenced_index, TRUE,
				fk->type
				& (DICT_FOREIGN_ON_DELETE_SET_NULL
					| DICT_FOREIGN_ON_UPDATE_SET_NULL),
				NULL, NULL, NULL);
			if (!fk->foreign_index) {
				my_error(ER_FK_INCORRECT_OPTION,
					 MYF(0), table_name, fk->id);
				DBUG_RETURN(true);
			}
		}

		/* The fk->foreign_col_names[] uses renamed column
		names, while the columns in ctx->old_table have not
		been renamed yet. */
		error = dict_create_add_foreign_to_dictionary(
			ctx->old_table->name.m_name, fk, trx);

		DBUG_EXECUTE_IF(
			"innodb_test_cannot_add_fk_system",
			error = DB_ERROR;);

		if (error != DB_SUCCESS) {
			my_error(ER_FK_FAIL_ADD_SYSTEM, MYF(0),
				 fk->id);
			DBUG_RETURN(true);
		}
	}

	for (i = 0; i < ctx->num_to_drop_fk; i++) {
		dict_foreign_t* fk = ctx->drop_fk[i];

		DBUG_ASSERT(fk->foreign_table == ctx->old_table);

		if (innobase_drop_foreign_try(trx, table_name, fk->id)) {
			DBUG_RETURN(true);
		}
	}

	DBUG_RETURN(false);
}

/** Update the foreign key constraint definitions in the data dictionary cache
after the changes to data dictionary tables were committed.
@param ctx	In-place ALTER TABLE context
@param user_thd	MySQL connection
@return		InnoDB error code (should always be DB_SUCCESS) */
static MY_ATTRIBUTE((nonnull, warn_unused_result))
dberr_t
innobase_update_foreign_cache(
/*==========================*/
	ha_innobase_inplace_ctx*	ctx,
	THD*				user_thd)
{
	dict_table_t*	user_table;
	dberr_t		err = DB_SUCCESS;

	DBUG_ENTER("innobase_update_foreign_cache");

	ut_ad(mutex_own(&dict_sys.mutex));

	user_table = ctx->old_table;

	/* Discard the added foreign keys, because we will
	load them from the data dictionary. */
	for (ulint i = 0; i < ctx->num_to_add_fk; i++) {
		dict_foreign_t*	fk = ctx->add_fk[i];
		dict_foreign_free(fk);
	}

	if (ctx->need_rebuild()) {
		/* The rebuilt table is already using the renamed
		column names. No need to pass col_names or to drop
		constraints from the data dictionary cache. */
		DBUG_ASSERT(!ctx->col_names);
		DBUG_ASSERT(user_table->foreign_set.empty());
		DBUG_ASSERT(user_table->referenced_set.empty());
		user_table = ctx->new_table;
	} else {
		/* Drop the foreign key constraints if the
		table was not rebuilt. If the table is rebuilt,
		there would not be any foreign key contraints for
		it yet in the data dictionary cache. */
		for (ulint i = 0; i < ctx->num_to_drop_fk; i++) {
			dict_foreign_t* fk = ctx->drop_fk[i];
			dict_foreign_remove_from_cache(fk);
		}
	}

	/* Load the old or added foreign keys from the data dictionary
	and prevent the table from being evicted from the data
	dictionary cache (work around the lack of WL#6049). */
	dict_names_t	fk_tables;

	err = dict_load_foreigns(user_table->name.m_name,
				 ctx->col_names, false, true,
				 DICT_ERR_IGNORE_NONE,
				 fk_tables);

	if (err == DB_CANNOT_ADD_CONSTRAINT) {
		fk_tables.clear();

		/* It is possible there are existing foreign key are
		loaded with "foreign_key checks" off,
		so let's retry the loading with charset_check is off */
		err = dict_load_foreigns(user_table->name.m_name,
					 ctx->col_names, false, false,
					 DICT_ERR_IGNORE_NONE,
					 fk_tables);

		/* The load with "charset_check" off is successful, warn
		the user that the foreign key has loaded with mis-matched
		charset */
		if (err == DB_SUCCESS) {
			push_warning_printf(
				user_thd,
				Sql_condition::WARN_LEVEL_WARN,
				ER_ALTER_INFO,
				"Foreign key constraints for table '%s'"
				" are loaded with charset check off",
				user_table->name.m_name);
		}
	}

	/* For complete loading of foreign keys, all associated tables must
	also be loaded. */
	while (err == DB_SUCCESS && !fk_tables.empty()) {
		dict_table_t*	table = dict_load_table(
			fk_tables.front(), DICT_ERR_IGNORE_NONE);

		if (table == NULL) {
			err = DB_TABLE_NOT_FOUND;
			ib::error()
				<< "Failed to load table '"
				<< table_name_t(const_cast<char*>
						(fk_tables.front()))
				<< "' which has a foreign key constraint with"
				<< " table '" << user_table->name << "'.";
			break;
		}

		fk_tables.pop_front();
	}

	DBUG_RETURN(err);
}

/** Changes SYS_COLUMNS.PRTYPE for one column.
@param[in,out]	trx	transaction
@param[in]	table_name	table name
@param[in]	tableid	table ID as in SYS_TABLES
@param[in]	pos	column position
@param[in]	prtype	new precise type
@return		boolean flag
@retval	true	on failure
@retval false	on success */
static
bool
vers_change_field_try(
	trx_t* trx,
	const char* table_name,
	const table_id_t tableid,
	const ulint pos,
	const ulint prtype)
{
	DBUG_ENTER("vers_change_field_try");

	pars_info_t* info = pars_info_create();

	pars_info_add_int4_literal(info, "prtype", prtype);
	pars_info_add_ull_literal(info,"tableid", tableid);
	pars_info_add_int4_literal(info, "pos", pos);

	dberr_t error = que_eval_sql(info,
				     "PROCEDURE CHANGE_COLUMN_MTYPE () IS\n"
				     "BEGIN\n"
				     "UPDATE SYS_COLUMNS SET PRTYPE=:prtype\n"
				     "WHERE TABLE_ID=:tableid AND POS=:pos;\n"
				     "END;\n",
				     false, trx);

	if (error != DB_SUCCESS) {
		my_error_innodb(error, table_name, 0);
		trx->error_state = DB_SUCCESS;
		trx->op_info = "";
		DBUG_RETURN(true);
	}

	DBUG_RETURN(false);
}

/** Changes fields WITH/WITHOUT SYSTEM VERSIONING property in SYS_COLUMNS.
@param[in]	ha_alter_info	alter info
@param[in]	ctx	alter inplace context
@param[in]	trx	transaction
@param[in]	table	old table
@return		boolean flag
@retval	true	on failure
@retval false	on success */
static
bool
vers_change_fields_try(
	const Alter_inplace_info* ha_alter_info,
	const ha_innobase_inplace_ctx* ctx,
	trx_t* trx,
	const TABLE* table)
{
	DBUG_ENTER("vers_change_fields_try");

	DBUG_ASSERT(ha_alter_info);
	DBUG_ASSERT(ctx);

	for (const Create_field& create_field : ha_alter_info->alter_info->create_list) {
		if (!create_field.field) {
			continue;
		}
		if (create_field.versioning
		    == Column_definition::VERSIONING_NOT_SET) {
			continue;
		}

		const dict_table_t* new_table = ctx->new_table;
		const uint pos = innodb_col_no(create_field.field);
		const dict_col_t* col = dict_table_get_nth_col(new_table, pos);

		DBUG_ASSERT(!col->vers_sys_start());
		DBUG_ASSERT(!col->vers_sys_end());

		ulint new_prtype
		    = create_field.versioning
			      == Column_definition::WITHOUT_VERSIONING
			  ? col->prtype & ~DATA_VERSIONED
			  : col->prtype | DATA_VERSIONED;

		if (vers_change_field_try(trx, table->s->table_name.str,
					  new_table->id, pos,
					  new_prtype)) {
			DBUG_RETURN(true);
		}
	}

	DBUG_RETURN(false);
}

/** Changes WITH/WITHOUT SYSTEM VERSIONING for fields
in the data dictionary cache.
@param ha_alter_info Data used during in-place alter
@param ctx In-place ALTER TABLE context
@param table MySQL table as it is before the ALTER operation */
static
void
vers_change_fields_cache(
	Alter_inplace_info*		ha_alter_info,
	const ha_innobase_inplace_ctx*	ctx,
	const TABLE*			table)
{
	DBUG_ENTER("vers_change_fields_cache");

	DBUG_ASSERT(ha_alter_info);
	DBUG_ASSERT(ctx);
	DBUG_ASSERT(ha_alter_info->handler_flags & ALTER_COLUMN_UNVERSIONED);

	for (const Create_field& create_field :
	     ha_alter_info->alter_info->create_list) {
		if (!create_field.field || create_field.field->vcol_info) {
			continue;
		}
		dict_col_t* col = dict_table_get_nth_col(
		    ctx->new_table, innodb_col_no(create_field.field));

		if (create_field.versioning
		    == Column_definition::WITHOUT_VERSIONING) {

			DBUG_ASSERT(!col->vers_sys_start());
			DBUG_ASSERT(!col->vers_sys_end());
			col->prtype &= ~DATA_VERSIONED;
		} else if (create_field.versioning
			   == Column_definition::WITH_VERSIONING) {

			DBUG_ASSERT(!col->vers_sys_start());
			DBUG_ASSERT(!col->vers_sys_end());
			col->prtype |= DATA_VERSIONED;
		}
	}

	DBUG_VOID_RETURN;
}

/** Commit the changes made during prepare_inplace_alter_table()
and inplace_alter_table() inside the data dictionary tables,
when rebuilding the table.
@param ha_alter_info Data used during in-place alter
@param ctx In-place ALTER TABLE context
@param altered_table MySQL table that is being altered
@param old_table MySQL table as it is before the ALTER operation
@param trx Data dictionary transaction
@param table_name Table name in MySQL
@retval true Failure
@retval false Success
*/
inline MY_ATTRIBUTE((nonnull, warn_unused_result))
bool
commit_try_rebuild(
/*===============*/
	Alter_inplace_info*	ha_alter_info,
	ha_innobase_inplace_ctx*ctx,
	TABLE*			altered_table,
	const TABLE*		old_table,
	trx_t*			trx,
	const char*		table_name)
{
	dict_table_t*	rebuilt_table	= ctx->new_table;
	dict_table_t*	user_table	= ctx->old_table;

	DBUG_ENTER("commit_try_rebuild");
	DBUG_ASSERT(ctx->need_rebuild());
	DBUG_ASSERT(trx->dict_operation_lock_mode == RW_X_LATCH);
	DBUG_ASSERT(!(ha_alter_info->handler_flags
		      & ALTER_DROP_FOREIGN_KEY)
		    || ctx->num_to_drop_fk > 0);
	DBUG_ASSERT(ctx->num_to_drop_fk
		    <= ha_alter_info->alter_info->drop_list.elements);

	for (dict_index_t* index = dict_table_get_first_index(rebuilt_table);
	     index;
	     index = dict_table_get_next_index(index)) {
		DBUG_ASSERT(dict_index_get_online_status(index)
			    == ONLINE_INDEX_COMPLETE);
		DBUG_ASSERT(index->is_committed());
		if (index->is_corrupted()) {
			my_error(ER_INDEX_CORRUPT, MYF(0), index->name());
			DBUG_RETURN(true);
		}
	}

	if (innobase_update_foreign_try(ctx, trx, table_name)) {
		DBUG_RETURN(true);
	}

	dberr_t	error;

	/* Clear the to_be_dropped flag in the data dictionary cache
	of user_table. */
	for (ulint i = 0; i < ctx->num_to_drop_index; i++) {
		dict_index_t*	index = ctx->drop_index[i];
		DBUG_ASSERT(index->table == user_table);
		DBUG_ASSERT(index->is_committed());
		DBUG_ASSERT(index->to_be_dropped);
		index->to_be_dropped = 0;
	}

	if ((ha_alter_info->handler_flags
	     & ALTER_COLUMN_NAME)
	    && innobase_rename_columns_try(ha_alter_info, ctx, old_table,
					   trx, table_name)) {
		DBUG_RETURN(true);
	}

	DBUG_EXECUTE_IF("ib_ddl_crash_before_rename", DBUG_SUICIDE(););

	/* The new table must inherit the flag from the
	"parent" table. */
	if (!user_table->space) {
		rebuilt_table->file_unreadable = true;
		rebuilt_table->flags2 |= DICT_TF2_DISCARDED;
	}

	/* We can now rename the old table as a temporary table,
	rename the new temporary table as the old table and drop the
	old table. */
	char* old_name= mem_heap_strdup(ctx->heap, user_table->name.m_name);

	error = row_rename_table_for_mysql(user_table->name.m_name,
					   ctx->tmp_name, trx, false, false);
	if (error == DB_SUCCESS) {
		error = row_rename_table_for_mysql(rebuilt_table->name.m_name,
						   old_name, trx,
						   false, false);
	}

	/* We must be still holding a table handle. */
	DBUG_ASSERT(user_table->get_ref_count() == 1);

	DBUG_EXECUTE_IF("ib_ddl_crash_after_rename", DBUG_SUICIDE(););
	DBUG_EXECUTE_IF("ib_rebuild_cannot_rename", error = DB_ERROR;);

	switch (error) {
	case DB_SUCCESS:
		DBUG_RETURN(false);
	case DB_TABLESPACE_EXISTS:
		ut_a(rebuilt_table->get_ref_count() == 1);
		my_error(ER_TABLESPACE_EXISTS, MYF(0), ctx->tmp_name);
		DBUG_RETURN(true);
	case DB_DUPLICATE_KEY:
		ut_a(rebuilt_table->get_ref_count() == 1);
		my_error(ER_TABLE_EXISTS_ERROR, MYF(0), ctx->tmp_name);
		DBUG_RETURN(true);
	default:
		my_error_innodb(error, table_name, user_table->flags);
		DBUG_RETURN(true);
	}
}

/** Rename indexes in dictionary.
@param[in]	ctx		alter info context
@param[in]	ha_alter_info	Operation used during inplace alter
@param[out]	trx		transaction to change the index name
				in dictionary
@return true if it failed to rename
@return false if it is success. */
static
bool
rename_indexes_try(
	const ha_innobase_inplace_ctx*	ctx,
	const Alter_inplace_info*	ha_alter_info,
	trx_t*				trx)
{
	DBUG_ASSERT(ha_alter_info->handler_flags & ALTER_RENAME_INDEX);

	for (const Alter_inplace_info::Rename_key_pair& pair :
	     ha_alter_info->rename_keys) {
		dict_index_t* index = dict_table_get_index_on_name(
		    ctx->old_table, pair.old_key->name.str);
		// This was checked previously in
		// ha_innobase::prepare_inplace_alter_table()
		ut_ad(index);

		if (rename_index_try(index, pair.new_key->name.str, trx)) {
			return true;
		}
	}

	return false;
}

/** Set of column numbers */
typedef std::set<ulint, std::less<ulint>, ut_allocator<ulint> >	col_set;

/** Collect (not instantly dropped) columns from dropped indexes
@param[in]	ctx		In-place ALTER TABLE context
@param[in, out]	drop_col_list	list which will be set, containing columns
				which is part of index being dropped
@param[in, out]	drop_v_col_list	list which will be set, containing
				virtual columns which is part of index
				being dropped */
static
void
collect_columns_from_dropped_indexes(
	const ha_innobase_inplace_ctx*	ctx,
	col_set&			drop_col_list,
	col_set&			drop_v_col_list)
{
	for (ulint index_count = 0; index_count < ctx->num_to_drop_index;
	     index_count++) {
		const dict_index_t*	index = ctx->drop_index[index_count];

		for (ulint col = 0; col < index->n_user_defined_cols; col++) {
			const dict_col_t*	idx_col
				= dict_index_get_nth_col(index, col);

			if (idx_col->is_virtual()) {
				const dict_v_col_t*	v_col
					= reinterpret_cast<
						const dict_v_col_t*>(idx_col);
				drop_v_col_list.insert(v_col->v_pos);

			} else {
				ulint	col_no = dict_col_get_no(idx_col);
				if (ctx->col_map
				    && ctx->col_map[col_no]
					   == ULINT_UNDEFINED) {
					// this column was instantly dropped
					continue;
				}
				drop_col_list.insert(col_no);
			}
		}
	}
}

/** Change PAGE_COMPRESSED to ON or change the PAGE_COMPRESSION_LEVEL.
@param[in]	level		PAGE_COMPRESSION_LEVEL
@param[in]	table		table before the change
@param[in,out]	trx		data dictionary transaction
@param[in]	table_name	table name in MariaDB
@return	whether the operation succeeded */
MY_ATTRIBUTE((nonnull, warn_unused_result))
static
bool
innobase_page_compression_try(
	uint			level,
	const dict_table_t*	table,
	trx_t*			trx,
	const char*		table_name)
{
	DBUG_ENTER("innobase_page_compression_try");
	DBUG_ASSERT(level >= 1);
	DBUG_ASSERT(level <= 9);

	unsigned flags = table->flags
		& ~(0xFU << DICT_TF_POS_PAGE_COMPRESSION_LEVEL);
	flags |= 1U << DICT_TF_POS_PAGE_COMPRESSION
		| level << DICT_TF_POS_PAGE_COMPRESSION_LEVEL;

	if (table->flags == flags) {
		DBUG_RETURN(false);
	}

	pars_info_t* info = pars_info_create();

	pars_info_add_ull_literal(info, "id", table->id);
	pars_info_add_int4_literal(info, "type",
				   dict_tf_to_sys_tables_type(flags));

	dberr_t error = que_eval_sql(info,
				     "PROCEDURE CHANGE_COMPRESSION () IS\n"
				     "BEGIN\n"
				     "UPDATE SYS_TABLES SET TYPE=:type\n"
				     "WHERE ID=:id;\n"
				     "END;\n",
				     false, trx);

	if (error != DB_SUCCESS) {
		my_error_innodb(error, table_name, 0);
		trx->error_state = DB_SUCCESS;
		trx->op_info = "";
		DBUG_RETURN(true);
	}

	DBUG_RETURN(false);
}

/** Commit the changes made during prepare_inplace_alter_table()
and inplace_alter_table() inside the data dictionary tables,
when not rebuilding the table.
@param ha_alter_info Data used during in-place alter
@param ctx In-place ALTER TABLE context
@param old_table MySQL table as it is before the ALTER operation
@param trx Data dictionary transaction
@param table_name Table name in MySQL
@retval true Failure
@retval false Success
*/
inline MY_ATTRIBUTE((nonnull, warn_unused_result))
bool
commit_try_norebuild(
/*=================*/
	Alter_inplace_info*	ha_alter_info,
	ha_innobase_inplace_ctx*ctx,
	TABLE*			altered_table,
	const TABLE*		old_table,
	trx_t*			trx,
	const char*		table_name)
{
	DBUG_ENTER("commit_try_norebuild");
	DBUG_ASSERT(!ctx->need_rebuild());
	DBUG_ASSERT(trx->dict_operation_lock_mode == RW_X_LATCH);
	DBUG_ASSERT(!(ha_alter_info->handler_flags
		      & ALTER_DROP_FOREIGN_KEY)
		    || ctx->num_to_drop_fk > 0);
	DBUG_ASSERT(ctx->num_to_drop_fk
		    <= ha_alter_info->alter_info->drop_list.elements
		    || ctx->num_to_drop_vcol
		       == ha_alter_info->alter_info->drop_list.elements);

	if (ctx->page_compression_level
	    && innobase_page_compression_try(ctx->page_compression_level,
					     ctx->new_table, trx,
					     table_name)) {
		DBUG_RETURN(true);
	}

	for (ulint i = 0; i < ctx->num_to_add_index; i++) {
		dict_index_t*	index = ctx->add_index[i];
		DBUG_ASSERT(dict_index_get_online_status(index)
			    == ONLINE_INDEX_COMPLETE);
		DBUG_ASSERT(!index->is_committed());
		if (index->is_corrupted()) {
			/* Report a duplicate key
			error for the index that was
			flagged corrupted, most likely
			because a duplicate value was
			inserted (directly or by
			rollback) after
			ha_innobase::inplace_alter_table()
			completed.
			TODO: report this as a corruption
			with a detailed reason once
			WL#6379 has been implemented. */
			my_error(ER_DUP_UNKNOWN_IN_INDEX,
				 MYF(0), index->name());
			DBUG_RETURN(true);
		}
	}

	if (innobase_update_foreign_try(ctx, trx, table_name)) {
		DBUG_RETURN(true);
	}

	if ((ha_alter_info->handler_flags & ALTER_COLUMN_UNVERSIONED)
	    && vers_change_fields_try(ha_alter_info, ctx, trx, old_table)) {
		DBUG_RETURN(true);
	}

	dberr_t	error;

	/* We altered the table in place. Mark the indexes as committed. */
	for (ulint i = 0; i < ctx->num_to_add_index; i++) {
		dict_index_t*	index = ctx->add_index[i];
		DBUG_ASSERT(dict_index_get_online_status(index)
			    == ONLINE_INDEX_COMPLETE);
		DBUG_ASSERT(!index->is_committed());
		error = row_merge_rename_index_to_add(
			trx, ctx->new_table->id, index->id);
		switch (error) {
		case DB_SUCCESS:
			break;
		case DB_TOO_MANY_CONCURRENT_TRXS:
			/* If we wrote some undo log here, then the
			persistent data dictionary for this table may
			probably be corrupted. This is because a
			'trigger' on SYS_INDEXES could already have invoked
			btr_free_if_exists(), which cannot be rolled back. */
			DBUG_ASSERT(trx->undo_no == 0);
			my_error(ER_TOO_MANY_CONCURRENT_TRXS, MYF(0));
			DBUG_RETURN(true);
		default:
			sql_print_error(
				"InnoDB: rename index to add: %lu\n",
				(ulong) error);
			DBUG_ASSERT(0);
			my_error(ER_INTERNAL_ERROR, MYF(0),
				 "rename index to add");
			DBUG_RETURN(true);
		}
	}

	/* Drop any indexes that were requested to be dropped.
	Flag them in the data dictionary first. */

	for (ulint i = 0; i < ctx->num_to_drop_index; i++) {
		dict_index_t*	index = ctx->drop_index[i];
		DBUG_ASSERT(index->is_committed());
		DBUG_ASSERT(index->table == ctx->new_table);
		DBUG_ASSERT(index->to_be_dropped);

		error = row_merge_rename_index_to_drop(
			trx, index->table->id, index->id);
		if (error != DB_SUCCESS) {
			sql_print_error(
				"InnoDB: rename index to drop: %lu\n",
				(ulong) error);
			DBUG_ASSERT(0);
			my_error(ER_INTERNAL_ERROR, MYF(0),
				 "rename index to drop");
			DBUG_RETURN(true);
		}
	}

	if (innobase_rename_or_enlarge_columns_try(ha_alter_info, ctx,
						   altered_table, old_table,
						   trx, table_name)) {
		DBUG_RETURN(true);
	}

	if ((ha_alter_info->handler_flags & ALTER_RENAME_INDEX)
	    && rename_indexes_try(ctx, ha_alter_info, trx)) {
		DBUG_RETURN(true);
	}

	if (ctx->is_instant()) {
		DBUG_RETURN(innobase_instant_try(ha_alter_info, ctx,
						 altered_table, old_table,
						 trx));
	}

	if (ha_alter_info->handler_flags
	    & (ALTER_DROP_VIRTUAL_COLUMN | ALTER_ADD_VIRTUAL_COLUMN)) {
		if ((ha_alter_info->handler_flags & ALTER_DROP_VIRTUAL_COLUMN)
		    && innobase_drop_virtual_try(ha_alter_info, ctx->old_table,
						 trx)) {
			DBUG_RETURN(true);
		}

		if ((ha_alter_info->handler_flags & ALTER_ADD_VIRTUAL_COLUMN)
		    && innobase_add_virtual_try(ha_alter_info, ctx->old_table,
						trx)) {
			DBUG_RETURN(true);
		}

		unsigned n_col = ctx->old_table->n_cols
			- DATA_N_SYS_COLS;
		unsigned n_v_col = ctx->old_table->n_v_cols
			+ ctx->num_to_add_vcol - ctx->num_to_drop_vcol;

		if (innodb_update_cols(
			    ctx->old_table,
			    dict_table_encode_n_col(n_col, n_v_col)
			    | unsigned(ctx->old_table->flags & DICT_TF_COMPACT)
			    << 31, trx)) {
			DBUG_RETURN(true);
		}
	}

	DBUG_RETURN(false);
}

/** Commit the changes to the data dictionary cache
after a successful commit_try_norebuild() call.
@param ha_alter_info algorithm=inplace context
@param ctx In-place ALTER TABLE context for the current partition
@param altered_table the TABLE after the ALTER
@param table the TABLE before the ALTER
@param trx Data dictionary transaction
(will be started and committed, for DROP INDEX)
@return whether all replacements were found for dropped indexes */
inline MY_ATTRIBUTE((nonnull))
bool
commit_cache_norebuild(
/*===================*/
	Alter_inplace_info*	ha_alter_info,
	ha_innobase_inplace_ctx*ctx,
	const TABLE*		altered_table,
	const TABLE*		table,
	trx_t*			trx)
{
	DBUG_ENTER("commit_cache_norebuild");
	DBUG_ASSERT(!ctx->need_rebuild());
	DBUG_ASSERT(ctx->new_table->space != fil_system.temp_space);
	DBUG_ASSERT(!ctx->new_table->is_temporary());

	bool found = true;

	if (ctx->page_compression_level) {
		DBUG_ASSERT(ctx->new_table->space != fil_system.sys_space);
#if defined __GNUC__ && !defined __clang__ && __GNUC__ < 6
# pragma GCC diagnostic push
# pragma GCC diagnostic ignored "-Wconversion" /* GCC 4 and 5 need this here */
#endif
		ctx->new_table->flags
			= static_cast<uint16_t>(
				(ctx->new_table->flags
				 & ~(0xFU
				     << DICT_TF_POS_PAGE_COMPRESSION_LEVEL))
				| 1 << DICT_TF_POS_PAGE_COMPRESSION
				| (ctx->page_compression_level & 0xF)
				<< DICT_TF_POS_PAGE_COMPRESSION_LEVEL)
			& ((1U << DICT_TF_BITS) - 1);
#if defined __GNUC__ && !defined __clang__ && __GNUC__ < 6
# pragma GCC diagnostic pop
#endif

		if (fil_space_t* space = ctx->new_table->space) {
			bool update = !(space->flags
					& FSP_FLAGS_MASK_PAGE_COMPRESSION);
			mutex_enter(&fil_system.mutex);
			space->flags &= ~FSP_FLAGS_MASK_MEM_COMPRESSION_LEVEL;
			space->flags |= ctx->page_compression_level
				<< FSP_FLAGS_MEM_COMPRESSION_LEVEL;
			if (!space->full_crc32()) {
				space->flags
					|= FSP_FLAGS_MASK_PAGE_COMPRESSION;
			} else if (!space->is_compressed()) {
				space->flags
					|= innodb_compression_algorithm
					<< FSP_FLAGS_FCRC32_POS_COMPRESSED_ALGO;
			}
			mutex_exit(&fil_system.mutex);

			if (update) {
				/* Maybe we should introduce an undo
				log record for updating tablespace
				flags, and perform the update already
				in innobase_page_compression_try().

				If the server is killed before the
				following mini-transaction commit
				becomes durable, fsp_flags_try_adjust()
				will perform the equivalent adjustment
				and warn "adjusting FSP_SPACE_FLAGS". */
				mtr_t	mtr;
				mtr.start();
				if (buf_block_t* b = buf_page_get(
					    page_id_t(space->id, 0),
					    space->zip_size(),
					    RW_X_LATCH, &mtr)) {
					byte* f = FSP_HEADER_OFFSET
						+ FSP_SPACE_FLAGS + b->frame;
					const auto sf = space->flags
						& ~FSP_FLAGS_MEM_MASK;
					if (mach_read_from_4(f) != sf) {
						mtr.set_named_space(space);
						mtr.write<4,mtr_t::FORCED>(
							*b, f, sf);
					}
				}
				mtr.commit();
			}
		}
	}

	col_set			drop_list;
	col_set			v_drop_list;

	/* Check if the column, part of an index to be dropped is part of any
	other index which is not being dropped. If it so, then set the ord_part
	of the column to 0. */
	collect_columns_from_dropped_indexes(ctx, drop_list, v_drop_list);

	for (ulint col : drop_list) {
		if (!check_col_exists_in_indexes(ctx->new_table, col, false)) {
			ctx->new_table->cols[col].ord_part = 0;
		}
	}

	for (ulint col : v_drop_list) {
		if (!check_col_exists_in_indexes(ctx->new_table, col, true)) {
			ctx->new_table->v_cols[col].m_col.ord_part = 0;
		}
	}

	for (ulint i = 0; i < ctx->num_to_add_index; i++) {
		dict_index_t*	index = ctx->add_index[i];
		DBUG_ASSERT(dict_index_get_online_status(index)
			    == ONLINE_INDEX_COMPLETE);
		DBUG_ASSERT(!index->is_committed());
		index->set_committed(true);
	}

	if (ctx->num_to_drop_index) {
		/* Really drop the indexes that were dropped.
		The transaction had to be committed first
		(after renaming the indexes), so that in the
		event of a crash, crash recovery will drop the
		indexes, because it drops all indexes whose
		names start with TEMP_INDEX_PREFIX_STR. Once we
		have started dropping an index tree, there is
		no way to roll it back. */

		for (ulint i = 0; i < ctx->num_to_drop_index; i++) {
			dict_index_t*	index = ctx->drop_index[i];
			DBUG_ASSERT(index->is_committed());
			DBUG_ASSERT(index->table == ctx->new_table);
			DBUG_ASSERT(index->to_be_dropped);

			/* Replace the indexes in foreign key
			constraints if needed. */

			if (!dict_foreign_replace_index(
				    index->table, ctx->col_names, index)) {
				found = false;
			}

			/* Mark the index dropped
			in the data dictionary cache. */
			rw_lock_x_lock(dict_index_get_lock(index));
			index->page = FIL_NULL;
			rw_lock_x_unlock(dict_index_get_lock(index));
		}

		trx_start_for_ddl(trx, TRX_DICT_OP_INDEX);
		row_merge_drop_indexes_dict(trx, ctx->new_table->id);

		for (ulint i = 0; i < ctx->num_to_drop_index; i++) {
			dict_index_t*	index = ctx->drop_index[i];
			DBUG_ASSERT(index->is_committed());
			DBUG_ASSERT(index->table == ctx->new_table);

			if (index->type & DICT_FTS) {
				DBUG_ASSERT(index->type == DICT_FTS
					    || (index->type
						& DICT_CORRUPT));
				DBUG_ASSERT(index->table->fts);
				DEBUG_SYNC_C("norebuild_fts_drop");
				fts_drop_index(index->table, index, trx);
			}

			dict_index_remove_from_cache(index->table, index);
		}

		fts_clear_all(ctx->old_table, trx);
		trx_commit_for_mysql(trx);
	}

	if (!ctx->is_instant()) {
		innobase_rename_or_enlarge_columns_cache(
			ha_alter_info, altered_table, table, ctx->new_table);
	} else {
		ut_ad(ctx->col_map);

		if (fts_t* fts = ctx->new_table->fts) {
			ut_ad(fts->doc_col != ULINT_UNDEFINED);
			ut_ad(ctx->new_table->n_cols > DATA_N_SYS_COLS);
			const ulint c = ctx->col_map[fts->doc_col];
			ut_ad(c < ulint(ctx->new_table->n_cols)
			      - DATA_N_SYS_COLS);
			ut_d(const dict_col_t& col = ctx->new_table->cols[c]);
			ut_ad(!col.is_nullable());
			ut_ad(!col.is_virtual());
			ut_ad(!col.is_added());
			ut_ad(col.prtype & DATA_UNSIGNED);
			ut_ad(col.mtype == DATA_INT);
			ut_ad(col.len == 8);
			ut_ad(col.ord_part);
			fts->doc_col = c;
		}

		if (ha_alter_info->handler_flags & ALTER_DROP_STORED_COLUMN) {
			const dict_index_t* index = ctx->new_table->indexes.start;

			for (const dict_field_t* f = index->fields,
				     * const end = f + index->n_fields;
			     f != end; f++) {
				dict_col_t& c = *f->col;
				if (c.is_dropped()) {
					c.set_dropped(!c.is_nullable(),
						      DATA_LARGE_MTYPE(c.mtype)
						      || (!f->fixed_len
							  && c.len > 255),
						      f->fixed_len);
				}
			}
		}

		if (!ctx->instant_table->persistent_autoinc) {
			ctx->new_table->persistent_autoinc = 0;
		}
	}

	if (ha_alter_info->handler_flags & ALTER_COLUMN_UNVERSIONED) {
		vers_change_fields_cache(ha_alter_info, ctx, table);
	}

	if (ha_alter_info->handler_flags & ALTER_RENAME_INDEX) {
		innobase_rename_indexes_cache(ctx, ha_alter_info);
	}

	ctx->new_table->fts_doc_id_index
		= ctx->new_table->fts
		? dict_table_get_index_on_name(
			ctx->new_table, FTS_DOC_ID_INDEX_NAME)
		: NULL;
	DBUG_ASSERT((ctx->new_table->fts == NULL)
		    == (ctx->new_table->fts_doc_id_index == NULL));
	DBUG_RETURN(found);
}

/** Adjust the persistent statistics after non-rebuilding ALTER TABLE.
Remove statistics for dropped indexes, add statistics for created indexes
and rename statistics for renamed indexes.
@param ha_alter_info Data used during in-place alter
@param ctx In-place ALTER TABLE context
@param thd MySQL connection
*/
static
void
alter_stats_norebuild(
/*==================*/
	Alter_inplace_info*		ha_alter_info,
	ha_innobase_inplace_ctx*	ctx,
	THD*				thd)
{
	ulint	i;

	DBUG_ENTER("alter_stats_norebuild");
	DBUG_ASSERT(!ctx->need_rebuild());

	if (!dict_stats_is_persistent_enabled(ctx->new_table)) {
		DBUG_VOID_RETURN;
	}

	/* Delete corresponding rows from the stats table. We do this
	in a separate transaction from trx, because lock waits are not
	allowed in a data dictionary transaction. (Lock waits are possible
	on the statistics table, because it is directly accessible by users,
	not covered by the dict_sys.latch.)

	Because the data dictionary changes were already committed, orphaned
	rows may be left in the statistics table if the system crashes.

	FIXME: each change to the statistics tables is being committed in a
	separate transaction, meaning that the operation is not atomic

	FIXME: This will not drop the (unused) statistics for
	FTS_DOC_ID_INDEX if it was a hidden index, dropped together
	with the last renamining FULLTEXT index. */
	for (i = 0; i < ha_alter_info->index_drop_count; i++) {
		const KEY* key = ha_alter_info->index_drop_buffer[i];

		if (key->flags & HA_FULLTEXT) {
			/* There are no index cardinality
			statistics for FULLTEXT indexes. */
			continue;
		}

		char	errstr[1024];

		if (dict_stats_drop_index(
			    ctx->new_table->name.m_name, key->name.str,
			    errstr, sizeof errstr) != DB_SUCCESS) {
			push_warning(thd,
				     Sql_condition::WARN_LEVEL_WARN,
				     ER_LOCK_WAIT_TIMEOUT, errstr);
		}
	}

	for (const Alter_inplace_info::Rename_key_pair& pair :
	     ha_alter_info->rename_keys) {
		dberr_t err = dict_stats_rename_index(ctx->new_table,
						      pair.old_key->name.str,
						      pair.new_key->name.str);

		if (err != DB_SUCCESS) {
			push_warning_printf(
				thd,
				Sql_condition::WARN_LEVEL_WARN,
				ER_ERROR_ON_RENAME,
				"Error renaming an index of table '%s'"
				" from '%s' to '%s' in InnoDB persistent"
				" statistics storage: %s",
				ctx->new_table->name.m_name,
				pair.old_key->name.str,
				pair.new_key->name.str,
				ut_strerr(err));
		}
	}

	for (i = 0; i < ctx->num_to_add_index; i++) {
		dict_index_t*	index = ctx->add_index[i];
		DBUG_ASSERT(index->table == ctx->new_table);

		if (!(index->type & DICT_FTS)) {
			dict_stats_init(ctx->new_table);
			dict_stats_update_for_index(index);
		}
	}

	DBUG_VOID_RETURN;
}

/** Adjust the persistent statistics after rebuilding ALTER TABLE.
Remove statistics for dropped indexes, add statistics for created indexes
and rename statistics for renamed indexes.
@param table InnoDB table that was rebuilt by ALTER TABLE
@param table_name Table name in MySQL
@param thd MySQL connection
*/
static
void
alter_stats_rebuild(
/*================*/
	dict_table_t*	table,
	const char*	table_name,
	THD*		thd)
{
	DBUG_ENTER("alter_stats_rebuild");

	if (!table->space
	    || !dict_stats_is_persistent_enabled(table)) {
		DBUG_VOID_RETURN;
	}

	dberr_t	ret = dict_stats_update(table, DICT_STATS_RECALC_PERSISTENT);

	if (ret != DB_SUCCESS) {
		push_warning_printf(
			thd,
			Sql_condition::WARN_LEVEL_WARN,
			ER_ALTER_INFO,
			"Error updating stats for table '%s'"
			" after table rebuild: %s",
			table_name, ut_strerr(ret));
	}

	DBUG_VOID_RETURN;
}

#ifndef DBUG_OFF
# define DBUG_INJECT_CRASH(prefix, count)			\
do {								\
	char buf[32];						\
	snprintf(buf, sizeof buf, prefix "_%u", count);	\
	DBUG_EXECUTE_IF(buf, DBUG_SUICIDE(););			\
} while (0)
#else
# define DBUG_INJECT_CRASH(prefix, count)
#endif

/** Apply the log for the table rebuild operation.
@param[in]	ctx		Inplace Alter table context
@param[in]	altered_table	MySQL table that is being altered
@return true Failure, else false. */
static bool alter_rebuild_apply_log(
	ha_innobase_inplace_ctx*	ctx,
	Alter_inplace_info*		ha_alter_info,
	TABLE*				altered_table)
{
	DBUG_ENTER("alter_rebuild_apply_log");

	if (!ctx->online) {
		DBUG_RETURN(false);
	}

	/* We copied the table. Any indexes that were requested to be
	dropped were not created in the copy of the table. Apply any
	last bit of the rebuild log and then rename the tables. */
	dict_table_t*	user_table = ctx->old_table;
	dict_table_t*	rebuilt_table = ctx->new_table;

	DEBUG_SYNC_C("row_log_table_apply2_before");

	dict_vcol_templ_t* s_templ  = NULL;

	if (ctx->new_table->n_v_cols > 0) {
		s_templ = UT_NEW_NOKEY(
				dict_vcol_templ_t());
		s_templ->vtempl = NULL;

		innobase_build_v_templ(altered_table, ctx->new_table, s_templ,
				       NULL, true);
		ctx->new_table->vc_templ = s_templ;
	}

	dberr_t error = row_log_table_apply(
		ctx->thr, user_table, altered_table,
		static_cast<ha_innobase_inplace_ctx*>(
			ha_alter_info->handler_ctx)->m_stage,
		ctx->new_table);

	if (s_templ) {
		ut_ad(ctx->need_rebuild());
		dict_free_vc_templ(s_templ);
		UT_DELETE(s_templ);
		ctx->new_table->vc_templ = NULL;
	}

	ulint	err_key = thr_get_trx(ctx->thr)->error_key_num;

	switch (error) {
		KEY*	dup_key;
	case DB_SUCCESS:
		break;
	case DB_DUPLICATE_KEY:
		if (err_key == ULINT_UNDEFINED) {
			/* This should be the hidden index on
			   FTS_DOC_ID. */
			dup_key = NULL;
		} else {
			DBUG_ASSERT(err_key < ha_alter_info->key_count);
			dup_key = &ha_alter_info->key_info_buffer[err_key];
		}

		print_keydup_error(altered_table, dup_key, MYF(0));
		DBUG_RETURN(true);
	case DB_ONLINE_LOG_TOO_BIG:
		my_error(ER_INNODB_ONLINE_LOG_TOO_BIG, MYF(0),
			 get_error_key_name(err_key, ha_alter_info,
					    rebuilt_table));
		DBUG_RETURN(true);
	case DB_INDEX_CORRUPT:
		my_error(ER_INDEX_CORRUPT, MYF(0),
			 get_error_key_name(err_key, ha_alter_info,
					    rebuilt_table));
		DBUG_RETURN(true);
	default:
		my_error_innodb(error, ctx->old_table->name.m_name,
				user_table->flags);
		DBUG_RETURN(true);
	}

	DBUG_RETURN(false);
}

/** Commit or rollback the changes made during
prepare_inplace_alter_table() and inplace_alter_table() inside
the storage engine. Note that the allowed level of concurrency
during this operation will be the same as for
inplace_alter_table() and thus might be higher than during
prepare_inplace_alter_table(). (E.g concurrent writes were
blocked during prepare, but might not be during commit).
@param altered_table TABLE object for new version of table.
@param ha_alter_info Structure describing changes to be done
by ALTER TABLE and holding data used during in-place alter.
@param commit true => Commit, false => Rollback.
@retval true Failure
@retval false Success
*/

bool
ha_innobase::commit_inplace_alter_table(
/*====================================*/
	TABLE*			altered_table,
	Alter_inplace_info*	ha_alter_info,
	bool			commit)
{
	ha_innobase_inplace_ctx*ctx0;

	ctx0 = static_cast<ha_innobase_inplace_ctx*>
		(ha_alter_info->handler_ctx);

#ifndef DBUG_OFF
	uint	crash_inject_count	= 1;
	uint	crash_fail_inject_count	= 1;
	uint	failure_inject_count	= 1;
#endif /* DBUG_OFF */

	DBUG_ENTER("commit_inplace_alter_table");
	DBUG_ASSERT(!srv_read_only_mode);
	DBUG_ASSERT(!ctx0 || ctx0->prebuilt == m_prebuilt);
	DBUG_ASSERT(!ctx0 || ctx0->old_table == m_prebuilt->table);

	DEBUG_SYNC_C("innodb_commit_inplace_alter_table_enter");

	DEBUG_SYNC_C("innodb_commit_inplace_alter_table_wait");

	if (ctx0 != NULL && ctx0->m_stage != NULL) {
		ctx0->m_stage->begin_phase_end();
	}

	if (!commit) {
		/* A rollback is being requested. So far we may at
		most have created some indexes. If any indexes were to
		be dropped, they would actually be dropped in this
		method if commit=true. */
		const bool	ret = rollback_inplace_alter_table(
			ha_alter_info, table, m_prebuilt);
		DBUG_RETURN(ret);
	}

	if (!(ha_alter_info->handler_flags & ~INNOBASE_INPLACE_IGNORE)) {
		DBUG_ASSERT(!ctx0);
		MONITOR_ATOMIC_DEC(MONITOR_PENDING_ALTER_TABLE);
		ha_alter_info->group_commit_ctx = NULL;
		DBUG_RETURN(false);
	}

	DBUG_ASSERT(ctx0);

	inplace_alter_handler_ctx**	ctx_array;
	inplace_alter_handler_ctx*	ctx_single[2];

	if (ha_alter_info->group_commit_ctx) {
		ctx_array = ha_alter_info->group_commit_ctx;
	} else {
		ctx_single[0] = ctx0;
		ctx_single[1] = NULL;
		ctx_array = ctx_single;
	}

	DBUG_ASSERT(ctx0 == ctx_array[0]);
	ut_ad(m_prebuilt->table == ctx0->old_table);
	ha_alter_info->group_commit_ctx = NULL;

	trx_start_if_not_started_xa(m_prebuilt->trx, true);

	for (inplace_alter_handler_ctx** pctx = ctx_array; *pctx; pctx++) {
		ha_innobase_inplace_ctx*	ctx
			= static_cast<ha_innobase_inplace_ctx*>(*pctx);
		DBUG_ASSERT(ctx->prebuilt->trx == m_prebuilt->trx);

		/* If decryption failed for old table or new table
		fail here. */
		if ((!ctx->old_table->is_readable()
		     && ctx->old_table->space)
		    || (!ctx->new_table->is_readable()
			&& ctx->new_table->space)) {
			String str;
			const char* engine= table_type();
			get_error_message(HA_ERR_DECRYPTION_FAILED, &str);
			my_error(ER_GET_ERRMSG, MYF(0), HA_ERR_DECRYPTION_FAILED, str.c_ptr(), engine);
			DBUG_RETURN(true);
		}

		/* Exclusively lock the table, to ensure that no other
		transaction is holding locks on the table while we
		change the table definition. The meta-data lock (MDL)
		should normally guarantee that no conflicting locks
		exist. However, FOREIGN KEY constraints checks and any
		transactions collected during crash recovery could be
		holding InnoDB locks only, not MDL. */

		dberr_t error = row_merge_lock_table(
			m_prebuilt->trx, ctx->old_table, LOCK_X);

		if (error != DB_SUCCESS) {
			my_error_innodb(
				error, table_share->table_name.str, 0);
			DBUG_RETURN(true);
		}
	}

	DEBUG_SYNC(m_user_thd, "innodb_alter_commit_after_lock_table");

	const bool	new_clustered	= ctx0->need_rebuild();
	trx_t*		trx		= ctx0->trx;
	bool		fail		= false;

	/* Stop background FTS operations. */
	for (inplace_alter_handler_ctx** pctx = ctx_array;
			 *pctx; pctx++) {
		ha_innobase_inplace_ctx*	ctx
			= static_cast<ha_innobase_inplace_ctx*>(*pctx);

		DBUG_ASSERT(new_clustered == ctx->need_rebuild());

		if (new_clustered) {
			if (ctx->old_table->fts) {
				ut_ad(!ctx->old_table->fts->add_wq);
				fts_optimize_remove_table(ctx->old_table);
			}
		}

		if (ctx->new_table->fts) {
			ut_ad(!ctx->new_table->fts->add_wq);
			fts_optimize_remove_table(ctx->new_table);
			fts_sync_during_ddl(ctx->new_table);
		}

		/* Apply the online log of the table before acquiring
		data dictionary latches. Here alter thread already acquired
		MDL_EXCLUSIVE on the table. So there can't be anymore DDLs, DMLs
		for the altered table. By applying the log here, InnoDB
		makes sure that concurrent DDLs, purge thread or any other
		background thread doesn't wait for the dict_operation_lock
		for longer time. */
		if (new_clustered && commit
		    && alter_rebuild_apply_log(
				ctx, ha_alter_info, altered_table)) {
			DBUG_RETURN(true);
		}
	}

	if (!trx) {
		DBUG_ASSERT(!new_clustered);
		trx = innobase_trx_allocate(m_user_thd);
	}

	trx_start_for_ddl(trx, TRX_DICT_OP_INDEX);
	/* Latch the InnoDB data dictionary exclusively so that no deadlocks
	or lock waits can happen in it during the data dictionary operation. */
	row_mysql_lock_data_dictionary(trx);

	/* Prevent the background statistics collection from accessing
	the tables. */
	for (;;) {
		bool	retry = false;

		for (inplace_alter_handler_ctx** pctx = ctx_array;
		     *pctx; pctx++) {
			ha_innobase_inplace_ctx*	ctx
				= static_cast<ha_innobase_inplace_ctx*>(*pctx);

			DBUG_ASSERT(new_clustered == ctx->need_rebuild());

			if (new_clustered
			    && !dict_stats_stop_bg(ctx->old_table)) {
				retry = true;
			}

			if (!dict_stats_stop_bg(ctx->new_table)) {
				retry = true;
			}
		}

		if (!retry) {
			break;
		}

		DICT_BG_YIELD(trx);
	}

	/* Apply the changes to the data dictionary tables, for all
	partitions. */

	for (inplace_alter_handler_ctx** pctx = ctx_array;
	     *pctx && !fail; pctx++) {
		ha_innobase_inplace_ctx*	ctx
			= static_cast<ha_innobase_inplace_ctx*>(*pctx);

		DBUG_ASSERT(new_clustered == ctx->need_rebuild());
		if (ctx->need_rebuild() && !ctx->old_table->space) {
			my_error(ER_TABLESPACE_DISCARDED, MYF(0),
				 table->s->table_name.str);
			fail = true;
		} else {
			fail = commit_set_autoinc(ha_alter_info, ctx,
						  altered_table, table);
		}

		if (fail) {
		} else if (ctx->need_rebuild()) {
			ctx->tmp_name = dict_mem_create_temporary_tablename(
				ctx->heap, ctx->new_table->name.m_name,
				ctx->new_table->id);

			fail = commit_try_rebuild(
				ha_alter_info, ctx, altered_table, table,
				trx, table_share->table_name.str);
		} else {
			fail = commit_try_norebuild(
				ha_alter_info, ctx, altered_table, table, trx,
				table_share->table_name.str);
		}
		DBUG_INJECT_CRASH("ib_commit_inplace_crash",
				  crash_inject_count++);
#ifndef DBUG_OFF
		{
			/* Generate a dynamic dbug text. */
			char buf[32];

			snprintf(buf, sizeof buf,
				    "ib_commit_inplace_fail_%u",
				    failure_inject_count++);

			DBUG_EXECUTE_IF(buf,
					my_error(ER_INTERNAL_ERROR, MYF(0),
						 "Injected error!");
					fail = true;
			);
		}
#endif
	}

	/* Commit or roll back the changes to the data dictionary. */
	DEBUG_SYNC(m_user_thd, "innodb_alter_inplace_before_commit");

	if (fail) {
		trx_rollback_for_mysql(trx);
		for (inplace_alter_handler_ctx** pctx = ctx_array;
		     *pctx; pctx++) {
			ha_innobase_inplace_ctx*	ctx
				= static_cast<ha_innobase_inplace_ctx*>(*pctx);
			ctx->rollback_instant();
		}
	} else if (!new_clustered) {
		trx_commit_for_mysql(trx);
	} else {
		/* Test what happens on crash if the redo logs
		are flushed to disk here. The log records
		about the rename should not be committed, and
		the data dictionary transaction should be
		rolled back, restoring the old table. */
		DBUG_EXECUTE_IF("innodb_alter_commit_crash_before_commit",
				log_buffer_flush_to_disk();
				DBUG_SUICIDE(););
		ut_ad(!trx->fts_trx);

		if (fail) {
			trx_rollback_for_mysql(trx);
		} else {
			ut_ad(trx_state_eq(trx, TRX_STATE_ACTIVE));
			ut_ad(trx->has_logged());
			trx->commit();
		}

		/* If server crashes here, the dictionary in
		InnoDB and MySQL will differ.  The .ibd files
		and the .frm files must be swapped manually by
		the administrator. No loss of data. */
		DBUG_EXECUTE_IF("innodb_alter_commit_crash_after_commit",
				log_buffer_flush_to_disk();
				DBUG_SUICIDE(););
	}

	/* Flush the log to reduce probability that the .frm files and
	the InnoDB data dictionary get out-of-sync if the user runs
	with innodb_flush_log_at_trx_commit = 0 */

	log_buffer_flush_to_disk();

	/* At this point, the changes to the persistent storage have
	been committed or rolled back. What remains to be done is to
	update the in-memory structures, close some handles, release
	temporary files, and (unless we rolled back) update persistent
	statistics. */
	for (inplace_alter_handler_ctx** pctx = ctx_array;
	     *pctx; pctx++) {
		ha_innobase_inplace_ctx*	ctx
			= static_cast<ha_innobase_inplace_ctx*>(*pctx);

		DBUG_ASSERT(ctx->need_rebuild() == new_clustered);

		if (new_clustered) {
			innobase_online_rebuild_log_free(ctx->old_table);
		}

		if (fail) {
			if (new_clustered) {
				trx_start_for_ddl(trx, TRX_DICT_OP_TABLE);

				dict_table_close_and_drop(trx, ctx->new_table);

				trx_commit_for_mysql(trx);
				ctx->new_table = NULL;
			} else {
				/* We failed, but did not rebuild the table.
				Roll back any ADD INDEX, or get rid of garbage
				ADD INDEX that was left over from a previous
				ALTER TABLE statement. */
				trx_start_for_ddl(trx, TRX_DICT_OP_INDEX);
				innobase_rollback_sec_index(
					ctx->new_table, table, TRUE, trx);
				trx_commit_for_mysql(trx);
			}
			DBUG_INJECT_CRASH("ib_commit_inplace_crash_fail",
					  crash_fail_inject_count++);

			continue;
		}

		innobase_copy_frm_flags_from_table_share(
			ctx->new_table, altered_table->s);

		if (new_clustered) {
			/* We will reload and refresh the
			in-memory foreign key constraint
			metadata. This is a rename operation
			in preparing for dropping the old
			table. Set the table to_be_dropped bit
			here, so to make sure DML foreign key
			constraint check does not use the
			stale dict_foreign_t. This is done
			because WL#6049 (FK MDL) has not been
			implemented yet. */
			ctx->old_table->to_be_dropped = true;

			DBUG_PRINT("to_be_dropped",
				   ("table: %s", ctx->old_table->name.m_name));

			if (innobase_update_foreign_cache(ctx, m_user_thd)
			    != DB_SUCCESS
			    && m_prebuilt->trx->check_foreigns) {
foreign_fail:
				push_warning_printf(
					m_user_thd,
					Sql_condition::WARN_LEVEL_WARN,
					ER_ALTER_INFO,
					"failed to load FOREIGN KEY"
					" constraints");
			}
		} else {
			bool fk_fail = innobase_update_foreign_cache(
				ctx, m_user_thd) != DB_SUCCESS;

			if (!commit_cache_norebuild(ha_alter_info, ctx,
						    altered_table, table,
						    trx)) {
				fk_fail = true;
			}

			if (fk_fail && m_prebuilt->trx->check_foreigns) {
				goto foreign_fail;
			}
		}

		dict_mem_table_free_foreign_vcol_set(ctx->new_table);
		dict_mem_table_fill_foreign_vcol_set(ctx->new_table);

		DBUG_INJECT_CRASH("ib_commit_inplace_crash",
				  crash_inject_count++);
	}

<<<<<<< HEAD
=======
	log_append_on_checkpoint(NULL);

	/* Tell the InnoDB server that there might be work for
	utility threads: */

	srv_active_wake_master_thread();

>>>>>>> 9868253b
	if (fail) {
		for (inplace_alter_handler_ctx** pctx = ctx_array;
		     *pctx; pctx++) {
			ha_innobase_inplace_ctx*	ctx
				= static_cast<ha_innobase_inplace_ctx*>
				(*pctx);
			DBUG_ASSERT(ctx->need_rebuild() == new_clustered);

			ut_d(dict_table_check_for_dup_indexes(
				     ctx->old_table,
				     CHECK_ABORTED_OK));
			ut_a(fts_check_cached_index(ctx->old_table));
			DBUG_INJECT_CRASH("ib_commit_inplace_crash_fail",
					  crash_fail_inject_count++);

			/* Restart the FTS background operations. */
			if (ctx->old_table->fts) {
				fts_optimize_add_table(ctx->old_table);
			}
		}

		row_mysql_unlock_data_dictionary(trx);
		if (trx != ctx0->trx) {
			trx->free();
		}
		DBUG_RETURN(true);
	}

	if (trx == ctx0->trx) {
		ctx0->trx = NULL;
	}

	/* Free the ctx->trx of other partitions, if any. We will only
	use the ctx0->trx here. Others may have been allocated in
	the prepare stage. */

	for (inplace_alter_handler_ctx** pctx = &ctx_array[1]; *pctx;
	     pctx++) {
		ha_innobase_inplace_ctx*	ctx
			= static_cast<ha_innobase_inplace_ctx*>(*pctx);

		if (ctx->trx) {
			ctx->trx->free();
			ctx->trx = NULL;
		}
	}

	/* MDEV-17468: Avoid this at least when ctx->is_instant().
	Currently dict_load_column_low() is the only place where
	num_base for virtual columns is assigned to nonzero. */
	if (ctx0->num_to_drop_vcol || ctx0->num_to_add_vcol
	    || (ctx0->is_instant()
		&& m_prebuilt->table->n_v_cols
		&& ha_alter_info->handler_flags & ALTER_STORED_COLUMN_ORDER)) {
		/* FIXME: this workaround does not seem to work with
		partitioned tables */
		DBUG_ASSERT(ctx0->old_table->get_ref_count() == 1);

		trx_commit_for_mysql(m_prebuilt->trx);

		char	tb_name[NAME_LEN * 2 + 1 + 1];
		strcpy(tb_name, m_prebuilt->table->name.m_name);
		dict_table_close(m_prebuilt->table, true, false);
		if (ctx0->is_instant()) {
			for (unsigned i = ctx0->old_n_v_cols; i--; ) {
				ctx0->old_v_cols[i].~dict_v_col_t();
			}
			const_cast<unsigned&>(ctx0->old_n_v_cols) = 0;
		}
		dict_sys.remove(m_prebuilt->table);
		m_prebuilt->table = dict_table_open_on_name(
			tb_name, TRUE, TRUE, DICT_ERR_IGNORE_FK_NOKEY);

		/* Drop outdated table stats. */
		char	errstr[1024];
		if (dict_stats_drop_table(
			    m_prebuilt->table->name.m_name,
			    errstr, sizeof(errstr))
		    != DB_SUCCESS) {
			push_warning_printf(
				m_user_thd,
				Sql_condition::WARN_LEVEL_WARN,
				ER_ALTER_INFO,
				"Deleting persistent statistics"
				" for table '%s' in"
				" InnoDB failed: %s",
				table->s->table_name.str,
				errstr);
		}

		row_mysql_unlock_data_dictionary(trx);
		trx->free();
		MONITOR_ATOMIC_DEC(MONITOR_PENDING_ALTER_TABLE);
		DBUG_RETURN(false);
	}

	/* Release the table locks. */
	trx_commit_for_mysql(m_prebuilt->trx);

	DBUG_EXECUTE_IF("ib_ddl_crash_after_user_trx_commit", DBUG_SUICIDE(););

	for (inplace_alter_handler_ctx** pctx = ctx_array;
	     *pctx; pctx++) {
		ha_innobase_inplace_ctx*	ctx
			= static_cast<ha_innobase_inplace_ctx*>
			(*pctx);
		DBUG_ASSERT(ctx->need_rebuild() == new_clustered);

		/* Publish the created fulltext index, if any.
		Note that a fulltext index can be created without
		creating the clustered index, if there already exists
		a suitable FTS_DOC_ID column. If not, one will be
		created, implying new_clustered */
		for (ulint i = 0; i < ctx->num_to_add_index; i++) {
			dict_index_t*	index = ctx->add_index[i];

			if (index->type & DICT_FTS) {
				DBUG_ASSERT(index->type == DICT_FTS);
				/* We reset DICT_TF2_FTS here because the bit
				is left unset when a drop proceeds the add. */
				DICT_TF2_FLAG_SET(ctx->new_table, DICT_TF2_FTS);
				fts_add_index(index, ctx->new_table);
			}
		}

		ut_d(dict_table_check_for_dup_indexes(
			     ctx->new_table, CHECK_ALL_COMPLETE));

		/* Start/Restart the FTS background operations. */
		if (ctx->new_table->fts) {
			fts_optimize_add_table(ctx->new_table);
		}

		ut_d(dict_table_check_for_dup_indexes(
			     ctx->new_table, CHECK_ABORTED_OK));

#ifdef UNIV_DEBUG
		if (!(ctx->new_table->fts != NULL
			&& ctx->new_table->fts->cache->sync->in_progress)) {
			ut_a(fts_check_cached_index(ctx->new_table));
		}
#endif
		if (new_clustered) {
			/* Since the table has been rebuilt, we remove
			all persistent statistics corresponding to the
			old copy of the table (which was renamed to
			ctx->tmp_name). */

			char	errstr[1024];

			DBUG_ASSERT(0 == strcmp(ctx->old_table->name.m_name,
						ctx->tmp_name));

			if (dict_stats_drop_table(
				    ctx->new_table->name.m_name,
				    errstr, sizeof(errstr))
			    != DB_SUCCESS) {
				push_warning_printf(
					m_user_thd,
					Sql_condition::WARN_LEVEL_WARN,
					ER_ALTER_INFO,
					"Deleting persistent statistics"
					" for rebuilt table '%s' in"
					" InnoDB failed: %s",
					table->s->table_name.str,
					errstr);
			}

			DBUG_EXECUTE_IF("ib_ddl_crash_before_commit",
					DBUG_SUICIDE(););

			ut_ad(m_prebuilt != ctx->prebuilt
			      || ctx == ctx0);
			bool update_own_prebuilt =
				(m_prebuilt == ctx->prebuilt);
			trx_t* const	user_trx = m_prebuilt->trx;

			row_prebuilt_free(ctx->prebuilt, TRUE);

			/* Drop the copy of the old table, which was
			renamed to ctx->tmp_name at the atomic DDL
			transaction commit.  If the system crashes
			before this is completed, some orphan tables
			with ctx->tmp_name may be recovered. */
			trx_start_for_ddl(trx, TRX_DICT_OP_TABLE);
			dberr_t error = row_merge_drop_table(trx, ctx->old_table);

			if (UNIV_UNLIKELY(error != DB_SUCCESS)) {
				ib::error() << "Inplace alter table " << ctx->old_table->name
					    << " dropping copy of the old table failed error "
					    << error
					    << ". tmp_name " << (ctx->tmp_name ? ctx->tmp_name : "N/A")
					    << " new_table " << ctx->new_table->name;
			}

			trx_commit_for_mysql(trx);

			/* Rebuild the prebuilt object. */
			ctx->prebuilt = row_create_prebuilt(
				ctx->new_table, altered_table->s->reclength);
			if (update_own_prebuilt) {
				m_prebuilt = ctx->prebuilt;
			}
			trx_start_if_not_started(user_trx, true);
			user_trx->will_lock++;
			m_prebuilt->trx = user_trx;
		}
		DBUG_INJECT_CRASH("ib_commit_inplace_crash",
				  crash_inject_count++);
	}

	row_mysql_unlock_data_dictionary(trx);
	trx->free();

	/* TODO: The following code could be executed
	while allowing concurrent access to the table
	(MDL downgrade). */

	if (new_clustered) {
		for (inplace_alter_handler_ctx** pctx = ctx_array;
		     *pctx; pctx++) {
			ha_innobase_inplace_ctx*	ctx
				= static_cast<ha_innobase_inplace_ctx*>
				(*pctx);
			DBUG_ASSERT(ctx->need_rebuild());

			alter_stats_rebuild(
				ctx->new_table, table->s->table_name.str,
				m_user_thd);
			DBUG_INJECT_CRASH("ib_commit_inplace_crash",
					  crash_inject_count++);
		}
	} else {
		for (inplace_alter_handler_ctx** pctx = ctx_array;
		     *pctx; pctx++) {
			ha_innobase_inplace_ctx*	ctx
				= static_cast<ha_innobase_inplace_ctx*>
				(*pctx);
			DBUG_ASSERT(!ctx->need_rebuild());

			alter_stats_norebuild(ha_alter_info, ctx, m_user_thd);
			DBUG_INJECT_CRASH("ib_commit_inplace_crash",
					  crash_inject_count++);
		}
	}

	innobase_parse_hint_from_comment(
		m_user_thd, m_prebuilt->table, altered_table->s);

	/* TODO: Also perform DROP TABLE and DROP INDEX after
	the MDL downgrade. */

#ifndef DBUG_OFF
	dict_index_t* clust_index = dict_table_get_first_index(
		ctx0->prebuilt->table);
	DBUG_ASSERT(!clust_index->online_log);
	DBUG_ASSERT(dict_index_get_online_status(clust_index)
		    == ONLINE_INDEX_COMPLETE);

	for (dict_index_t* index = clust_index;
	     index;
	     index = dict_table_get_next_index(index)) {
		DBUG_ASSERT(!index->to_be_dropped);
	}
#endif /* DBUG_OFF */
	MONITOR_ATOMIC_DEC(MONITOR_PENDING_ALTER_TABLE);
	DBUG_RETURN(false);
}

/**
@param thd the session
@param start_value the lower bound
@param max_value the upper bound (inclusive) */

ib_sequence_t::ib_sequence_t(
	THD*		thd,
	ulonglong	start_value,
	ulonglong	max_value)
	:
	m_max_value(max_value),
	m_increment(0),
	m_offset(0),
	m_next_value(start_value),
	m_eof(false)
{
	if (thd != 0 && m_max_value > 0) {

		thd_get_autoinc(thd, &m_offset, &m_increment);

		if (m_increment > 1 || m_offset > 1) {

			/* If there is an offset or increment specified
			then we need to work out the exact next value. */

			m_next_value = innobase_next_autoinc(
				start_value, 1,
				m_increment, m_offset, m_max_value);

		} else if (start_value == 0) {
			/* The next value can never be 0. */
			m_next_value = 1;
		}
	} else {
		m_eof = true;
	}
}

/**
Postfix increment
@return the next value to insert */

ulonglong
ib_sequence_t::operator++(int) UNIV_NOTHROW
{
	ulonglong	current = m_next_value;

	ut_ad(!m_eof);
	ut_ad(m_max_value > 0);

	m_next_value = innobase_next_autoinc(
		current, 1, m_increment, m_offset, m_max_value);

	if (m_next_value == m_max_value && current == m_next_value) {
		m_eof = true;
	}

	return(current);
}<|MERGE_RESOLUTION|>--- conflicted
+++ resolved
@@ -10804,11 +10804,11 @@
 
 		/* Exclusively lock the table, to ensure that no other
 		transaction is holding locks on the table while we
-		change the table definition. The meta-data lock (MDL)
+		change the table definition. The MySQL meta-data lock
 		should normally guarantee that no conflicting locks
 		exist. However, FOREIGN KEY constraints checks and any
 		transactions collected during crash recovery could be
-		holding InnoDB locks only, not MDL. */
+		holding InnoDB locks only, not MySQL locks. */
 
 		dberr_t error = row_merge_lock_table(
 			m_prebuilt->trx, ctx->old_table, LOCK_X);
@@ -11091,16 +11091,6 @@
 				  crash_inject_count++);
 	}
 
-<<<<<<< HEAD
-=======
-	log_append_on_checkpoint(NULL);
-
-	/* Tell the InnoDB server that there might be work for
-	utility threads: */
-
-	srv_active_wake_master_thread();
-
->>>>>>> 9868253b
 	if (fail) {
 		for (inplace_alter_handler_ctx** pctx = ctx_array;
 		     *pctx; pctx++) {
