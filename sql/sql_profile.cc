--- conflicted
+++ resolved
@@ -1,8 +1,4 @@
-<<<<<<< HEAD
-/* Copyright (c) 2007, 2010 Oracle and/or its affiliates.
-=======
-/* Copyright (c) 2007, 2010, Oracle and/or its affiliates. All rights reserved.
->>>>>>> 68147625
+/* Copyright (c) 2007, 2010, Oracle and/or its affiliates.
 
    This program is free software; you can redistribute it and/or modify
    it under the terms of the GNU General Public License as published by
