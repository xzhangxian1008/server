--- conflicted
+++ resolved
@@ -1,12 +1,8 @@
 /*****************************************************************************
 
-<<<<<<< HEAD
-Copyright (c) 1995, 2015, Oracle and/or its affiliates
-Copyright (c) 2013, 2015, MariaDB
+Copyright (c) 1995, 2016, Oracle and/or its affiliates
+Copyright (c) 2013, 2016, MariaDB
 Copyright (c) 2013, 2014, Fusion-io
-=======
-Copyright (c) 1995, 2016, Oracle and/or its affiliates. All Rights Reserved.
->>>>>>> 5bbe929d
 
 This program is free software; you can redistribute it and/or modify it under
 the terms of the GNU General Public License as published by the Free Software
@@ -1776,12 +1772,7 @@
 end up waiting for these latches! NOTE 2: in the case of a flush list flush,
 the calling thread is not allowed to own any latches on pages!
 @return number of blocks for which the write request was queued */
-<<<<<<< HEAD
-__attribute__((nonnull))
-=======
 MY_ATTRIBUTE((nonnull))
-static
->>>>>>> 5bbe929d
 void
 buf_flush_batch(
 /*============*/
