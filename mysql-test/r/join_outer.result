drop table if exists t0,t1,t2,t3,t4,t5;
CREATE TABLE t1 (
grp int(11) default NULL,
a bigint(20) unsigned default NULL,
c char(10) NOT NULL default ''
) ENGINE=MyISAM;
INSERT INTO t1 VALUES (1,1,'a'),(2,2,'b'),(2,3,'c'),(3,4,'E'),(3,5,'C'),(3,6,'D'),(NULL,NULL,'');
create table t2 (id int, a bigint unsigned not null, c char(10), d int, primary key (a));
insert into t2 values (1,1,"a",1),(3,4,"A",4),(3,5,"B",5),(3,6,"C",6),(4,7,"D",7);
select t1.*,t2.* from t1 JOIN t2 where t1.a=t2.a;
grp	a	c	id	a	c	d
1	1	a	1	1	a	1
3	4	E	3	4	A	4
3	5	C	3	5	B	5
3	6	D	3	6	C	6
select t1.*,t2.* from t1 left join t2 on (t1.a=t2.a) order by t1.grp,t1.a,t2.c;
grp	a	c	id	a	c	d
NULL	NULL		NULL	NULL	NULL	NULL
1	1	a	1	1	a	1
2	2	b	NULL	NULL	NULL	NULL
2	3	c	NULL	NULL	NULL	NULL
3	4	E	3	4	A	4
3	5	C	3	5	B	5
3	6	D	3	6	C	6
select t1.*,t2.* from { oj t2 left outer join t1 on (t1.a=t2.a) };
grp	a	c	id	a	c	d
1	1	a	1	1	a	1
3	4	E	3	4	A	4
3	5	C	3	5	B	5
3	6	D	3	6	C	6
NULL	NULL	NULL	4	7	D	7
select t1.*,t2.* from t1 as t0,{ oj t2 left outer join t1 on (t1.a=t2.a) } WHERE t0.a=2;
grp	a	c	id	a	c	d
1	1	a	1	1	a	1
3	4	E	3	4	A	4
3	5	C	3	5	B	5
3	6	D	3	6	C	6
NULL	NULL	NULL	4	7	D	7
select t1.*,t2.* from t1 left join t2 using (a);
grp	a	c	id	a	c	d
1	1	a	1	1	a	1
2	2	b	NULL	NULL	NULL	NULL
2	3	c	NULL	NULL	NULL	NULL
3	4	E	3	4	A	4
3	5	C	3	5	B	5
3	6	D	3	6	C	6
NULL	NULL		NULL	NULL	NULL	NULL
select t1.*,t2.* from t1 left join t2 using (a) where t1.a=t2.a;
grp	a	c	id	a	c	d
1	1	a	1	1	a	1
3	4	E	3	4	A	4
3	5	C	3	5	B	5
3	6	D	3	6	C	6
select t1.*,t2.* from t1 left join t2 using (a,c);
grp	a	c	id	a	c	d
1	1	a	1	1	a	1
2	2	b	NULL	NULL	NULL	NULL
2	3	c	NULL	NULL	NULL	NULL
3	4	E	NULL	NULL	NULL	NULL
3	5	C	NULL	NULL	NULL	NULL
3	6	D	NULL	NULL	NULL	NULL
NULL	NULL		NULL	NULL	NULL	NULL
select t1.*,t2.* from t1 left join t2 using (c);
grp	a	c	id	a	c	d
1	1	a	1	1	a	1
1	1	a	3	4	A	4
2	2	b	3	5	B	5
2	3	c	3	6	C	6
3	4	E	NULL	NULL	NULL	NULL
3	5	C	3	6	C	6
3	6	D	4	7	D	7
NULL	NULL		NULL	NULL	NULL	NULL
select t1.*,t2.* from t1 natural left outer join t2;
grp	a	c	id	a	c	d
1	1	a	1	1	a	1
2	2	b	NULL	NULL	NULL	NULL
2	3	c	NULL	NULL	NULL	NULL
3	4	E	NULL	NULL	NULL	NULL
3	5	C	NULL	NULL	NULL	NULL
3	6	D	NULL	NULL	NULL	NULL
NULL	NULL		NULL	NULL	NULL	NULL
select t1.*,t2.* from t1 left join t2 on (t1.a=t2.a) where t2.id=3;
grp	a	c	id	a	c	d
3	4	E	3	4	A	4
3	5	C	3	5	B	5
3	6	D	3	6	C	6
select t1.*,t2.* from t1 left join t2 on (t1.a=t2.a) where t2.id is null;
grp	a	c	id	a	c	d
2	2	b	NULL	NULL	NULL	NULL
2	3	c	NULL	NULL	NULL	NULL
NULL	NULL		NULL	NULL	NULL	NULL
explain select t1.*,t2.* from t1,t2 where t1.a=t2.a and isnull(t2.a)=1;
id	select_type	table	type	possible_keys	key	key_len	ref	rows	Extra
1	SIMPLE	NULL	NULL	NULL	NULL	NULL	NULL	NULL	Impossible WHERE
explain select t1.*,t2.* from t1 left join t2 on t1.a=t2.a where isnull(t2.a)=1;
id	select_type	table	type	possible_keys	key	key_len	ref	rows	Extra
1	SIMPLE	t1	ALL	NULL	NULL	NULL	NULL	7	
1	SIMPLE	t2	eq_ref	PRIMARY	PRIMARY	8	test.t1.a	1	Using where
select t1.*,t2.*,t3.a from t1 left join t2 on (t1.a=t2.a) left join t1 as t3 on (t2.a=t3.a);
grp	a	c	id	a	c	d	a
1	1	a	1	1	a	1	1
2	2	b	NULL	NULL	NULL	NULL	NULL
2	3	c	NULL	NULL	NULL	NULL	NULL
3	4	E	3	4	A	4	4
3	5	C	3	5	B	5	5
3	6	D	3	6	C	6	6
NULL	NULL		NULL	NULL	NULL	NULL	NULL
explain select t1.*,t2.*,t3.a from t1 left join t2 on (t3.a=t2.a) left join t1 as t3 on (t1.a=t3.a);
ERROR 42S22: Unknown column 't3.a' in 'on clause'
select t1.*,t2.*,t3.a from t1 left join t2 on (t3.a=t2.a) left join t1 as t3 on (t1.a=t3.a);
ERROR 42S22: Unknown column 't3.a' in 'on clause'
select t1.*,t2.*,t3.a from t1 left join t2 on (t3.a=t2.a) left join t1 as t3 on (t2.a=t3.a);
ERROR 42S22: Unknown column 't3.a' in 'on clause'
select t1.*,t2.* from t1 inner join t2 using (a);
grp	a	c	id	a	c	d
1	1	a	1	1	a	1
3	4	E	3	4	A	4
3	5	C	3	5	B	5
3	6	D	3	6	C	6
select t1.*,t2.* from t1 inner join t2 on (t1.a=t2.a);
grp	a	c	id	a	c	d
1	1	a	1	1	a	1
3	4	E	3	4	A	4
3	5	C	3	5	B	5
3	6	D	3	6	C	6
select t1.*,t2.* from t1 natural join t2;
grp	a	c	id	a	c	d
1	1	a	1	1	a	1
drop table t1,t2;
CREATE TABLE t1 (
usr_id INT unsigned NOT NULL,
uniq_id INT unsigned NOT NULL AUTO_INCREMENT,
start_num INT unsigned NOT NULL DEFAULT 1,
increment INT unsigned NOT NULL DEFAULT 1,
PRIMARY KEY (uniq_id),
INDEX usr_uniq_idx (usr_id, uniq_id),
INDEX uniq_usr_idx (uniq_id, usr_id)
);
CREATE TABLE t2 (
id INT unsigned NOT NULL DEFAULT 0,
usr2_id INT unsigned NOT NULL DEFAULT 0,
max INT unsigned NOT NULL DEFAULT 0,
c_amount INT unsigned NOT NULL DEFAULT 0,
d_max INT unsigned NOT NULL DEFAULT 0,
d_num INT unsigned NOT NULL DEFAULT 0,
orig_time INT unsigned NOT NULL DEFAULT 0,
c_time INT unsigned NOT NULL DEFAULT 0,
active ENUM ("no","yes") NOT NULL,
PRIMARY KEY (id,usr2_id),
INDEX id_idx (id),
INDEX usr2_idx (usr2_id)
);
INSERT INTO t1 VALUES (3,NULL,0,50),(3,NULL,0,200),(3,NULL,0,25),(3,NULL,0,84676),(3,NULL,0,235),(3,NULL,0,10),(3,NULL,0,3098),(3,NULL,0,2947),(3,NULL,0,8987),(3,NULL,0,8347654),(3,NULL,0,20398),(3,NULL,0,8976),(3,NULL,0,500),(3,NULL,0,198);
SELECT t1.usr_id,t1.uniq_id,t1.increment,
t2.usr2_id,t2.c_amount,t2.max
FROM t1
LEFT JOIN t2 ON t2.id = t1.uniq_id
WHERE t1.uniq_id = 4
ORDER BY t2.c_amount;
usr_id	uniq_id	increment	usr2_id	c_amount	max
3	4	84676	NULL	NULL	NULL
SELECT t1.usr_id,t1.uniq_id,t1.increment,
t2.usr2_id,t2.c_amount,t2.max
FROM t2
RIGHT JOIN t1 ON t2.id = t1.uniq_id
WHERE t1.uniq_id = 4
ORDER BY t2.c_amount;
usr_id	uniq_id	increment	usr2_id	c_amount	max
3	4	84676	NULL	NULL	NULL
INSERT INTO t2 VALUES (2,3,3000,6000,0,0,746584,837484,'yes');
INSERT INTO t2 VALUES (2,3,3000,6000,0,0,746584,837484,'yes');
ERROR 23000: Duplicate entry '2-3' for key 'PRIMARY'
INSERT INTO t2 VALUES (7,3,1000,2000,0,0,746294,937484,'yes');
SELECT t1.usr_id,t1.uniq_id,t1.increment,t2.usr2_id,t2.c_amount,t2.max FROM t1 LEFT JOIN t2 ON t2.id = t1.uniq_id WHERE t1.uniq_id = 4 ORDER BY t2.c_amount;
usr_id	uniq_id	increment	usr2_id	c_amount	max
3	4	84676	NULL	NULL	NULL
SELECT t1.usr_id,t1.uniq_id,t1.increment,t2.usr2_id,t2.c_amount,t2.max FROM t1 LEFT JOIN t2 ON t2.id = t1.uniq_id WHERE t1.uniq_id = 4 GROUP BY t2.c_amount;
usr_id	uniq_id	increment	usr2_id	c_amount	max
3	4	84676	NULL	NULL	NULL
SELECT t1.usr_id,t1.uniq_id,t1.increment,t2.usr2_id,t2.c_amount,t2.max FROM t1 LEFT JOIN t2 ON t2.id = t1.uniq_id WHERE t1.uniq_id = 4;
usr_id	uniq_id	increment	usr2_id	c_amount	max
3	4	84676	NULL	NULL	NULL
drop table t1,t2;
CREATE TABLE t1 (
cod_asig int(11) DEFAULT '0' NOT NULL,
desc_larga_cat varchar(80) DEFAULT '' NOT NULL,
desc_larga_cas varchar(80) DEFAULT '' NOT NULL,
desc_corta_cat varchar(40) DEFAULT '' NOT NULL,
desc_corta_cas varchar(40) DEFAULT '' NOT NULL,
cred_total double(3,1) DEFAULT '0.0' NOT NULL,
pre_requisit int(11),
co_requisit int(11),
preco_requisit int(11),
PRIMARY KEY (cod_asig)
);
INSERT INTO t1 VALUES (10360,'asdfggfg','Introduccion a los  Ordenadores I','asdfggfg','Introduccio Ordinadors I',6.0,NULL,NULL,NULL);
INSERT INTO t1 VALUES (10361,'Components i Circuits Electronics I','Componentes y Circuitos Electronicos I','Components i Circuits Electronics I','Comp. i Circ. Electr. I',6.0,NULL,NULL,NULL);
INSERT INTO t1 VALUES (10362,'Laboratori d`Ordinadors','Laboratorio de Ordenadores','Laboratori d`Ordinadors','Laboratori Ordinadors',4.5,NULL,NULL,NULL);
INSERT INTO t1 VALUES (10363,'Tecniques de Comunicacio Oral i Escrita','Tecnicas de Comunicacion Oral y Escrita','Tecniques de Comunicacio Oral i Escrita','Tec. Com. Oral i Escrita',4.5,NULL,NULL,NULL);
INSERT INTO t1 VALUES (11403,'Projecte Fi de Carrera','Proyecto Fin de Carrera','Projecte Fi de Carrera','PFC',9.0,NULL,NULL,NULL);
INSERT INTO t1 VALUES (11404,'+lgebra lineal','Algebra lineal','+lgebra lineal','+lgebra lineal',15.0,NULL,NULL,NULL);
INSERT INTO t1 VALUES (11405,'+lgebra lineal','Algebra lineal','+lgebra lineal','+lgebra lineal',18.0,NULL,NULL,NULL);
INSERT INTO t1 VALUES (11406,'Calcul Infinitesimal','Cßlculo Infinitesimal','Calcul Infinitesimal','Calcul Infinitesimal',15.0,NULL,NULL,NULL);
CREATE TABLE t2 (
idAssignatura int(11) DEFAULT '0' NOT NULL,
Grup int(11) DEFAULT '0' NOT NULL,
Places smallint(6) DEFAULT '0' NOT NULL,
PlacesOcupades int(11) DEFAULT '0',
PRIMARY KEY (idAssignatura,Grup)
);
INSERT INTO t2 VALUES (10360,12,333,0);
INSERT INTO t2 VALUES (10361,30,2,0);
INSERT INTO t2 VALUES (10361,40,3,0);
INSERT INTO t2 VALUES (10360,45,10,0);
INSERT INTO t2 VALUES (10362,10,12,0);
INSERT INTO t2 VALUES (10360,55,2,0);
INSERT INTO t2 VALUES (10360,70,0,0);
INSERT INTO t2 VALUES (10360,565656,0,0);
INSERT INTO t2 VALUES (10360,32767,7,0);
INSERT INTO t2 VALUES (10360,33,8,0);
INSERT INTO t2 VALUES (10360,7887,85,0);
INSERT INTO t2 VALUES (11405,88,8,0);
INSERT INTO t2 VALUES (10360,0,55,0);
INSERT INTO t2 VALUES (10360,99,0,0);
INSERT INTO t2 VALUES (11411,30,10,0);
INSERT INTO t2 VALUES (11404,0,0,0);
INSERT INTO t2 VALUES (10362,11,111,0);
INSERT INTO t2 VALUES (10363,33,333,0);
INSERT INTO t2 VALUES (11412,55,0,0);
INSERT INTO t2 VALUES (50003,66,6,0);
INSERT INTO t2 VALUES (11403,5,0,0);
INSERT INTO t2 VALUES (11406,11,11,0);
INSERT INTO t2 VALUES (11410,11410,131,0);
INSERT INTO t2 VALUES (11416,11416,32767,0);
INSERT INTO t2 VALUES (11409,0,0,0);
CREATE TABLE t3 (
id int(11) NOT NULL auto_increment,
dni_pasaporte char(16) DEFAULT '' NOT NULL,
idPla int(11) DEFAULT '0' NOT NULL,
cod_asig int(11) DEFAULT '0' NOT NULL,
any smallint(6) DEFAULT '0' NOT NULL,
quatrimestre smallint(6) DEFAULT '0' NOT NULL,
estat char(1) DEFAULT 'M' NOT NULL,
PRIMARY KEY (id),
UNIQUE dni_pasaporte (dni_pasaporte,idPla),
UNIQUE dni_pasaporte_2 (dni_pasaporte,idPla,cod_asig,any,quatrimestre)
);
INSERT INTO t3 VALUES (1,'11111111',1,10362,98,1,'M');
CREATE TABLE t4 (
id int(11) NOT NULL auto_increment,
papa int(11) DEFAULT '0' NOT NULL,
fill int(11) DEFAULT '0' NOT NULL,
idPla int(11) DEFAULT '0' NOT NULL,
PRIMARY KEY (id),
KEY papa (idPla,papa),
UNIQUE papa_2 (idPla,papa,fill)
);
INSERT INTO t4 VALUES (1,-1,10360,1);
INSERT INTO t4 VALUES (2,-1,10361,1);
INSERT INTO t4 VALUES (3,-1,10362,1);
SELECT DISTINCT fill,desc_larga_cat,cred_total,Grup,Places,PlacesOcupades FROM t4 LEFT JOIN t3 ON t3.cod_asig=fill AND estat='S'   AND dni_pasaporte='11111111'   AND t3.idPla=1 , t2,t1 WHERE fill=t1.cod_asig   AND Places>PlacesOcupades   AND fill=idAssignatura   AND t4.idPla=1   AND papa=-1;
fill	desc_larga_cat	cred_total	Grup	Places	PlacesOcupades
10360	asdfggfg	6.0	0	55	0
10360	asdfggfg	6.0	12	333	0
10360	asdfggfg	6.0	33	8	0
10360	asdfggfg	6.0	45	10	0
10360	asdfggfg	6.0	55	2	0
10360	asdfggfg	6.0	7887	85	0
10360	asdfggfg	6.0	32767	7	0
10361	Components i Circuits Electronics I	6.0	30	2	0
10361	Components i Circuits Electronics I	6.0	40	3	0
10362	Laboratori d`Ordinadors	4.5	10	12	0
10362	Laboratori d`Ordinadors	4.5	11	111	0
SELECT DISTINCT fill,t3.idPla FROM t4 LEFT JOIN t3 ON t3.cod_asig=t4.fill AND t3.estat='S' AND t3.dni_pasaporte='1234' AND t3.idPla=1 ;
fill	idPla
10360	NULL
10361	NULL
10362	NULL
INSERT INTO t3 VALUES (3,'1234',1,10360,98,1,'S');
SELECT DISTINCT fill,t3.idPla FROM t4 LEFT JOIN t3 ON t3.cod_asig=t4.fill AND t3.estat='S' AND t3.dni_pasaporte='1234' AND t3.idPla=1 ;
fill	idPla
10360	1
10361	NULL
10362	NULL
drop table t1,t2,t3,test.t4;
CREATE TABLE t1 (
id smallint(5) unsigned NOT NULL auto_increment,
name char(60) DEFAULT '' NOT NULL,
PRIMARY KEY (id)
);
INSERT INTO t1 VALUES (1,'Antonio Paz');
INSERT INTO t1 VALUES (2,'Lilliana Angelovska');
INSERT INTO t1 VALUES (3,'Thimble Smith');
CREATE TABLE t2 (
id smallint(5) unsigned NOT NULL auto_increment,
owner smallint(5) unsigned DEFAULT '0' NOT NULL,
name char(60),
PRIMARY KEY (id)
);
INSERT INTO t2 VALUES (1,1,'El Gato');
INSERT INTO t2 VALUES (2,1,'Perrito');
INSERT INTO t2 VALUES (3,3,'Happy');
select t1.name, t2.name, t2.id from t1 left join t2 on (t1.id = t2.owner);
name	name	id
Antonio Paz	El Gato	1
Antonio Paz	Perrito	2
Lilliana Angelovska	NULL	NULL
Thimble Smith	Happy	3
select t1.name, t2.name, t2.id from t1 left join t2 on (t1.id = t2.owner) where t2.id is null;
name	name	id
Lilliana Angelovska	NULL	NULL
explain select t1.name, t2.name, t2.id from t1 left join t2 on (t1.id = t2.owner) where t2.id is null;
id	select_type	table	type	possible_keys	key	key_len	ref	rows	Extra
1	SIMPLE	t1	ALL	NULL	NULL	NULL	NULL	3	
1	SIMPLE	t2	ALL	NULL	NULL	NULL	NULL	3	Using where; Not exists
explain select t1.name, t2.name, t2.id from t1 left join t2 on (t1.id = t2.owner) where t2.name is null;
id	select_type	table	type	possible_keys	key	key_len	ref	rows	Extra
1	SIMPLE	t1	ALL	NULL	NULL	NULL	NULL	3	
1	SIMPLE	t2	ALL	NULL	NULL	NULL	NULL	3	Using where
select count(*) from t1 left join t2 on (t1.id = t2.owner);
count(*)
4
select t1.name, t2.name, t2.id from t2 right join t1 on (t1.id = t2.owner);
name	name	id
Antonio Paz	El Gato	1
Antonio Paz	Perrito	2
Lilliana Angelovska	NULL	NULL
Thimble Smith	Happy	3
select t1.name, t2.name, t2.id from t2 right join t1 on (t1.id = t2.owner) where t2.id is null;
name	name	id
Lilliana Angelovska	NULL	NULL
explain select t1.name, t2.name, t2.id from t2 right join t1 on (t1.id = t2.owner) where t2.id is null;
id	select_type	table	type	possible_keys	key	key_len	ref	rows	Extra
1	SIMPLE	t1	ALL	NULL	NULL	NULL	NULL	3	
1	SIMPLE	t2	ALL	NULL	NULL	NULL	NULL	3	Using where; Not exists
explain select t1.name, t2.name, t2.id from t2 right join t1 on (t1.id = t2.owner) where t2.name is null;
id	select_type	table	type	possible_keys	key	key_len	ref	rows	Extra
1	SIMPLE	t1	ALL	NULL	NULL	NULL	NULL	3	
1	SIMPLE	t2	ALL	NULL	NULL	NULL	NULL	3	Using where
select count(*) from t2 right join t1 on (t1.id = t2.owner);
count(*)
4
select t1.name, t2.name, t2.id,t3.id from t2 right join t1 on (t1.id = t2.owner) left join t1 as t3 on t3.id=t2.owner;
name	name	id	id
Antonio Paz	El Gato	1	1
Antonio Paz	Perrito	2	1
Lilliana Angelovska	NULL	NULL	NULL
Thimble Smith	Happy	3	3
select t1.name, t2.name, t2.id,t3.id from t1 right join t2 on (t1.id = t2.owner) right join t1 as t3 on t3.id=t2.owner;
name	name	id	id
Antonio Paz	El Gato	1	1
Antonio Paz	Perrito	2	1
NULL	NULL	NULL	2
Thimble Smith	Happy	3	3
select t1.name, t2.name, t2.id, t2.owner, t3.id from t1 left join t2 on (t1.id = t2.owner) right join t1 as t3 on t3.id=t2.owner;
name	name	id	owner	id
Antonio Paz	El Gato	1	1	1
Antonio Paz	Perrito	2	1	1
NULL	NULL	NULL	NULL	2
Thimble Smith	Happy	3	3	3
drop table t1,t2;
create table t1 (id int not null, str char(10), index(str));
insert into t1 values (1, null), (2, null), (3, "foo"), (4, "bar");
select * from t1 where str is not null order by id;
id	str
3	foo
4	bar
select * from t1 where str is null;
id	str
1	NULL
2	NULL
drop table t1;
CREATE TABLE t1 (
t1_id bigint(21) NOT NULL auto_increment,
PRIMARY KEY (t1_id)
);
CREATE TABLE t2 (
t2_id bigint(21) NOT NULL auto_increment,
PRIMARY KEY (t2_id)
);
CREATE TABLE t3 (
t3_id bigint(21) NOT NULL auto_increment,
PRIMARY KEY (t3_id)
);
CREATE TABLE t4 (
seq_0_id bigint(21) DEFAULT '0' NOT NULL,
seq_1_id bigint(21) DEFAULT '0' NOT NULL,
KEY seq_0_id (seq_0_id),
KEY seq_1_id (seq_1_id)
);
CREATE TABLE t5 (
seq_0_id bigint(21) DEFAULT '0' NOT NULL,
seq_1_id bigint(21) DEFAULT '0' NOT NULL,
KEY seq_1_id (seq_1_id),
KEY seq_0_id (seq_0_id)
);
insert into t1 values (1);
insert into t2 values (1);
insert into t3 values (1);
insert into t4 values (1,1);
insert into t5 values (1,1);
explain select * from t3 left join t4 on t4.seq_1_id = t2.t2_id left join t1 on t1.t1_id = t4.seq_0_id left join t5 on t5.seq_0_id = t1.t1_id left join t2 on t2.t2_id = t5.seq_1_id where t3.t3_id = 23;
ERROR 42S22: Unknown column 't2.t2_id' in 'on clause'
drop table t1,t2,t3,t4,t5;
create table t1 (n int, m int, o int, key(n));
create table t2 (n int not null, m int, o int, primary key(n));
insert into t1 values (1, 2, 11), (1, 2, 7), (2, 2, 8), (1,2,9),(1,3,9);
insert into t2 values (1, 2, 3),(2, 2, 8), (4,3,9),(3,2,10);
select t1.*, t2.* from t1 left join t2 on t1.n = t2.n and
t1.m = t2.m where t1.n = 1;
n	m	o	n	m	o
1	2	11	1	2	3
1	2	7	1	2	3
1	2	9	1	2	3
1	3	9	NULL	NULL	NULL
select t1.*, t2.* from t1 left join t2 on t1.n = t2.n and
t1.m = t2.m where t1.n = 1 order by t1.o;
n	m	o	n	m	o
1	2	7	1	2	3
1	2	9	1	2	3
1	3	9	NULL	NULL	NULL
1	2	11	1	2	3
drop table t1,t2;
CREATE TABLE t1 (id1 INT NOT NULL PRIMARY KEY, dat1 CHAR(1), id2 INT);
INSERT INTO t1 VALUES (1,'a',1);
INSERT INTO t1 VALUES (2,'b',1);
INSERT INTO t1 VALUES (3,'c',2);
CREATE TABLE t2 (id2 INT NOT NULL PRIMARY KEY, dat2 CHAR(1));
INSERT INTO t2 VALUES (1,'x');
INSERT INTO t2 VALUES (2,'y');
INSERT INTO t2 VALUES (3,'z');
SELECT t2.id2 FROM t2 LEFT OUTER JOIN t1 ON t1.id2 = t2.id2 WHERE id1 IS NULL;
id2
3
SELECT t2.id2 FROM t2 NATURAL LEFT OUTER JOIN t1 WHERE id1 IS NULL;
id2
3
drop table t1,t2;
create table t1 ( color varchar(20), name varchar(20) );
insert into t1 values ( 'red', 'apple' );
insert into t1 values ( 'yellow', 'banana' );
insert into t1 values ( 'green', 'lime' );
insert into t1 values ( 'black', 'grape' );
insert into t1 values ( 'blue', 'blueberry' );
create table t2 ( count int, color varchar(20) );
insert into t2 values (10, 'green');
insert into t2 values (5, 'black');
insert into t2 values (15, 'white');
insert into t2 values (7, 'green');
select * from t1;
color	name
red	apple
yellow	banana
green	lime
black	grape
blue	blueberry
select * from t2;
count	color
10	green
5	black
15	white
7	green
select * from t2 natural join t1;
color	count	name
green	10	lime
green	7	lime
black	5	grape
select t2.count, t1.name from t2 natural join t1;
count	name
10	lime
7	lime
5	grape
select t2.count, t1.name from t2 inner join t1 using (color);
count	name
10	lime
7	lime
5	grape
drop table t1;
drop table t2;
CREATE TABLE t1 (
pcode varchar(8) DEFAULT '' NOT NULL
);
INSERT INTO t1 VALUES ('kvw2000'),('kvw2001'),('kvw3000'),('kvw3001'),('kvw3002'),('kvw3500'),('kvw3501'),('kvw3502'),('kvw3800'),('kvw3801'),('kvw3802'),('kvw3900'),('kvw3901'),('kvw3902'),('kvw4000'),('kvw4001'),('kvw4002'),('kvw4200'),('kvw4500'),('kvw5000'),('kvw5001'),('kvw5500'),('kvw5510'),('kvw5600'),('kvw5601'),('kvw6000'),('klw1000'),('klw1020'),('klw1500'),('klw2000'),('klw2001'),('klw2002'),('kld2000'),('klw2500'),('kmw1000'),('kmw1500'),('kmw2000'),('kmw2001'),('kmw2100'),('kmw3000'),('kmw3200');
CREATE TABLE t2 (
pcode varchar(8) DEFAULT '' NOT NULL,
KEY pcode (pcode)
);
INSERT INTO t2 VALUES ('kvw2000'),('kvw2000'),('kvw2000'),('kvw2000'),('kvw2000'),('kvw2000'),('kvw2000'),('kvw2000'),('kvw2000'),('kvw2000'),('kvw2000'),('kvw2000'),('kvw2000'),('kvw2000'),('kvw2000'),('kvw2000'),('kvw2000'),('kvw2000'),('kvw2000'),('kvw2000'),('kvw2000'),('kvw2000'),('kvw2000'),('kvw2000'),('kvw2000'),('kvw2000'),('kvw3000'),('kvw3000'),('kvw3000'),('kvw3000'),('kvw3000'),('kvw3000'),('kvw3000'),('kvw3000'),('kvw3000'),('kvw3000'),('kvw3000'),('kvw3000'),('kvw3000'),('kvw3000'),('kvw3000'),('kvw3000'),('kvw3000'),('kvw3000'),('kvw3000'),('kvw3000'),('kvw3000'),('kvw3000'),('kvw3000'),('kvw3000'),('kvw3000'),('kvw3000'),('kvw3000'),('kvw3000'),('kvw3000'),('kvw3000'),('kvw3000'),('kvw3000'),('kvw3000'),('kvw3000'),('kvw3000'),('kvw3000'),('kvw3500'),('kvw3500'),('kvw3500'),('kvw3500'),('kvw3500'),('kvw3500'),('kvw3500'),('kvw3500'),('kvw3500'),('kvw3500'),('kvw3500'),('kvw3500'),('kvw3500'),('kvw3500'),('kvw3500'),('kvw3500'),('kvw3500'),('kvw3500'),('kvw3500'),('kvw3500'),('kvw3500'),('kvw3500'),('kvw3500'),('kvw3500'),('kvw3500'),('kvw3500'),('kvw6000'),('kvw6000'),('kld2000');
SELECT t1.pcode, IF(ISNULL(t2.pcode), 0, COUNT(*)) AS count FROM t1
LEFT JOIN t2 ON t1.pcode = t2.pcode GROUP BY t1.pcode;
pcode	count
kld2000	1
klw1000	0
klw1020	0
klw1500	0
klw2000	0
klw2001	0
klw2002	0
klw2500	0
kmw1000	0
kmw1500	0
kmw2000	0
kmw2001	0
kmw2100	0
kmw3000	0
kmw3200	0
kvw2000	26
kvw2001	0
kvw3000	36
kvw3001	0
kvw3002	0
kvw3500	26
kvw3501	0
kvw3502	0
kvw3800	0
kvw3801	0
kvw3802	0
kvw3900	0
kvw3901	0
kvw3902	0
kvw4000	0
kvw4001	0
kvw4002	0
kvw4200	0
kvw4500	0
kvw5000	0
kvw5001	0
kvw5500	0
kvw5510	0
kvw5600	0
kvw5601	0
kvw6000	2
SELECT SQL_BIG_RESULT t1.pcode, IF(ISNULL(t2.pcode), 0, COUNT(*)) AS count FROM t1 LEFT JOIN t2 ON t1.pcode = t2.pcode GROUP BY t1.pcode;
pcode	count
kld2000	1
klw1000	0
klw1020	0
klw1500	0
klw2000	0
klw2001	0
klw2002	0
klw2500	0
kmw1000	0
kmw1500	0
kmw2000	0
kmw2001	0
kmw2100	0
kmw3000	0
kmw3200	0
kvw2000	26
kvw2001	0
kvw3000	36
kvw3001	0
kvw3002	0
kvw3500	26
kvw3501	0
kvw3502	0
kvw3800	0
kvw3801	0
kvw3802	0
kvw3900	0
kvw3901	0
kvw3902	0
kvw4000	0
kvw4001	0
kvw4002	0
kvw4200	0
kvw4500	0
kvw5000	0
kvw5001	0
kvw5500	0
kvw5510	0
kvw5600	0
kvw5601	0
kvw6000	2
drop table t1,t2;
CREATE TABLE t1 (
id int(11),
pid int(11),
rep_del tinyint(4),
KEY id (id),
KEY pid (pid)
);
INSERT INTO t1 VALUES (1,NULL,NULL);
INSERT INTO t1 VALUES (2,1,NULL);
select * from t1 LEFT JOIN t1 t2 ON (t1.id=t2.pid) AND t2.rep_del IS NULL;
id	pid	rep_del	id	pid	rep_del
1	NULL	NULL	2	1	NULL
2	1	NULL	NULL	NULL	NULL
create index rep_del ON t1(rep_del);
select * from t1 LEFT JOIN t1 t2 ON (t1.id=t2.pid) AND t2.rep_del IS NULL;
id	pid	rep_del	id	pid	rep_del
1	NULL	NULL	2	1	NULL
2	1	NULL	NULL	NULL	NULL
drop table t1;
CREATE TABLE t1 (
id int(11) DEFAULT '0' NOT NULL,
name tinytext DEFAULT '' NOT NULL,
UNIQUE id (id)
);
Warnings:
Warning	1101	BLOB/TEXT column 'name' can't have a default value
INSERT INTO t1 VALUES (1,'yes'),(2,'no');
CREATE TABLE t2 (
id int(11) DEFAULT '0' NOT NULL,
idx int(11) DEFAULT '0' NOT NULL,
UNIQUE id (id,idx)
);
INSERT INTO t2 VALUES (1,1);
explain SELECT * from t1 left join t2 on t1.id=t2.id where t2.id IS NULL;
id	select_type	table	type	possible_keys	key	key_len	ref	rows	Extra
1	SIMPLE	t1	ALL	NULL	NULL	NULL	NULL	2	
1	SIMPLE	t2	ref	id	id	4	test.t1.id	1	Using where; Using index; Not exists
SELECT * from t1 left join t2 on t1.id=t2.id where t2.id IS NULL;
id	name	id	idx
2	no	NULL	NULL
drop table t1,t2;
create table t1 (bug_id mediumint, reporter mediumint);
create table t2 (bug_id mediumint, who mediumint, index(who));
insert into t2 values (1,1),(1,2);
insert into t1 values (1,1),(2,1);
SELECT * FROM t1 LEFT JOIN t2 ON (t1.bug_id =  t2.bug_id AND  t2.who = 2) WHERE  (t1.reporter = 2 OR t2.who = 2);
bug_id	reporter	bug_id	who
1	1	1	2
drop table t1,t2;
create table t1 (fooID smallint unsigned auto_increment, primary key (fooID));
create table t2 (fooID smallint unsigned not null, barID smallint unsigned not null, primary key (fooID,barID));
insert into t1 (fooID) values (10),(20),(30);
insert into t2 values (10,1),(20,2),(30,3);
explain select * from t2 left join t1 on t1.fooID = t2.fooID and t1.fooID = 30;
id	select_type	table	type	possible_keys	key	key_len	ref	rows	Extra
1	SIMPLE	t2	index	NULL	PRIMARY	4	NULL	3	Using index
1	SIMPLE	t1	const	PRIMARY	PRIMARY	2	const	1	Using index
select * from t2 left join t1 on t1.fooID = t2.fooID and t1.fooID = 30;
fooID	barID	fooID
10	1	NULL
20	2	NULL
30	3	30
select * from t2 left join t1 ignore index(primary) on t1.fooID = t2.fooID and t1.fooID = 30;
fooID	barID	fooID
10	1	NULL
20	2	NULL
30	3	30
drop table t1,t2;
create table t1 (i int);
create table t2 (i int);
create table t3 (i int);
insert into t1 values(1),(2);
insert into t2 values(2),(3);
insert into t3 values(2),(4);
select * from t1 natural left join t2 natural left join t3;
i
1
2
select * from t1 natural left join t2 where (t2.i is not null)=0;
i
1
select * from t1 natural left join t2 where (t2.i is not null) is not null;
i
1
2
select * from t1 natural left join t2 where (i is not null)=0;
i
select * from t1 natural left join t2 where (i is not null) is not null;
i
1
2
drop table t1,t2,t3;
create table t1 (f1 integer,f2 integer,f3 integer);
create table t2 (f2 integer,f4 integer);
create table t3 (f3 integer,f5 integer);
select * from t1
left outer join t2 using (f2)
left outer join t3 using (f3);
f3	f2	f1	f4	f5
drop table t1,t2,t3;
create table t1 (a1 int, a2 int);
create table t2 (b1 int not null, b2 int);
create table t3 (c1 int, c2 int);
insert into t1 values (1,2), (2,2), (3,2);
insert into t2 values (1,3), (2,3);
insert into t3 values (2,4),        (3,4);
select * from t1 left join t2  on  b1 = a1 left join t3  on  c1 = a1  and  b1 is null;
a1	a2	b1	b2	c1	c2
1	2	1	3	NULL	NULL
2	2	2	3	NULL	NULL
3	2	NULL	NULL	3	4
explain select * from t1 left join t2  on  b1 = a1 left join t3  on  c1 = a1  and  b1 is null;
id	select_type	table	type	possible_keys	key	key_len	ref	rows	Extra
1	SIMPLE	t1	ALL	NULL	NULL	NULL	NULL	3	
1	SIMPLE	t2	ALL	NULL	NULL	NULL	NULL	2	
1	SIMPLE	t3	ALL	NULL	NULL	NULL	NULL	2	
drop table t1, t2, t3;
create table t1 (
a int(11),
b char(10),
key (a)
);
insert into t1 (a) values (1),(2),(3),(4);
create table t2 (a int);
select * from t1 left join t2 on t1.a=t2.a where not (t2.a <=> t1.a);
a	b	a
1	NULL	NULL
2	NULL	NULL
3	NULL	NULL
4	NULL	NULL
select * from t1 left join t2 on t1.a=t2.a having not (t2.a <=> t1.a);
a	b	a
1	NULL	NULL
2	NULL	NULL
3	NULL	NULL
4	NULL	NULL
drop table t1,t2;
create table t1 (
match_id tinyint(3) unsigned not null auto_increment,
home tinyint(3) unsigned default '0',
unique key match_id (match_id),
key match_id_2 (match_id)
);
insert into t1 values("1", "2");
create table t2 (
player_id tinyint(3) unsigned default '0',
match_1_h tinyint(3) unsigned default '0',
key player_id (player_id)
);
insert into t2 values("1", "5");
insert into t2 values("2", "9");
insert into t2 values("3", "3");
insert into t2 values("4", "7");
insert into t2 values("5", "6");
insert into t2 values("6", "8");
insert into t2 values("7", "4");
insert into t2 values("8", "12");
insert into t2 values("9", "11");
insert into t2 values("10", "10");
explain select s.*, '*', m.*, (s.match_1_h - m.home) UUX from 
(t2 s left join t1 m on m.match_id = 1) 
order by m.match_id desc;
id	select_type	table	type	possible_keys	key	key_len	ref	rows	Extra
1	SIMPLE	s	ALL	NULL	NULL	NULL	NULL	10	Using temporary; Using filesort
1	SIMPLE	m	const	match_id,match_id_2	match_id	1	const	1	
explain select s.*, '*', m.*, (s.match_1_h - m.home) UUX from 
(t2 s left join t1 m on m.match_id = 1) 
order by UUX desc;
id	select_type	table	type	possible_keys	key	key_len	ref	rows	Extra
1	SIMPLE	s	ALL	NULL	NULL	NULL	NULL	10	Using temporary; Using filesort
1	SIMPLE	m	const	match_id,match_id_2	match_id	1	const	1	
select s.*, '*', m.*, (s.match_1_h - m.home) UUX from 
(t2 s left join t1 m on m.match_id = 1) 
order by UUX desc;
player_id	match_1_h	*	match_id	home	UUX
8	12	*	1	2	10
9	11	*	1	2	9
10	10	*	1	2	8
2	9	*	1	2	7
6	8	*	1	2	6
4	7	*	1	2	5
5	6	*	1	2	4
1	5	*	1	2	3
7	4	*	1	2	2
3	3	*	1	2	1
explain select s.*, '*', m.*, (s.match_1_h - m.home) UUX from 
t2 s straight_join t1 m where m.match_id = 1 
order by UUX desc;
id	select_type	table	type	possible_keys	key	key_len	ref	rows	Extra
1	SIMPLE	s	ALL	NULL	NULL	NULL	NULL	10	Using temporary; Using filesort
1	SIMPLE	m	const	match_id,match_id_2	match_id	1	const	1	
select s.*, '*', m.*, (s.match_1_h - m.home) UUX from 
t2 s straight_join t1 m where m.match_id = 1 
order by UUX desc;
player_id	match_1_h	*	match_id	home	UUX
8	12	*	1	2	10
9	11	*	1	2	9
10	10	*	1	2	8
2	9	*	1	2	7
6	8	*	1	2	6
4	7	*	1	2	5
5	6	*	1	2	4
1	5	*	1	2	3
7	4	*	1	2	2
3	3	*	1	2	1
drop table t1, t2;
create table t1 (a int, b int, unique index idx (a, b));
create table t2 (a int, b int, c int, unique index idx (a, b));
insert into t1 values (1, 10), (1,11), (2,10), (2,11);
insert into t2 values (1,10,3);
select t1.a, t1.b, t2.c from t1 left join t2
on t1.a=t2.a and t1.b=t2.b and t2.c=3
where t1.a=1 and t2.c is null;
a	b	c
1	11	NULL
drop table t1, t2;
CREATE TABLE t1 (
ts_id bigint(20) default NULL,
inst_id tinyint(4) default NULL,
flag_name varchar(64) default NULL,
flag_value text,
UNIQUE KEY ts_id (ts_id,inst_id,flag_name)
) ENGINE=MyISAM DEFAULT CHARSET=utf8;
CREATE TABLE t2 (
ts_id bigint(20) default NULL,
inst_id tinyint(4) default NULL,
flag_name varchar(64) default NULL,
flag_value text,
UNIQUE KEY ts_id (ts_id,inst_id,flag_name)
) ENGINE=MyISAM DEFAULT CHARSET=utf8;
INSERT INTO t1 VALUES
(111056548820001, 0, 'flag1', NULL),
(111056548820001, 0, 'flag2', NULL),
(2, 0, 'other_flag', NULL);
INSERT INTO t2 VALUES
(111056548820001, 3, 'flag1', 'sss');
SELECT t1.flag_name,t2.flag_value 
FROM t1 LEFT JOIN t2 
ON (t1.ts_id = t2.ts_id AND t1.flag_name = t2.flag_name AND
t2.inst_id = 3) 
WHERE t1.inst_id = 0 AND t1.ts_id=111056548820001 AND
t2.flag_value IS  NULL;
flag_name	flag_value
flag2	NULL
DROP TABLE t1,t2;
CREATE TABLE t1 (
id int(11) unsigned NOT NULL auto_increment,
text_id int(10) unsigned default NULL,
PRIMARY KEY  (id)
);
INSERT INTO t1 VALUES("1", "0");
INSERT INTO t1 VALUES("2", "10");
CREATE TABLE t2 (
text_id char(3) NOT NULL default '',
language_id char(3) NOT NULL default '',
text_data text,
PRIMARY KEY  (text_id,language_id)
);
INSERT INTO t2 VALUES("0", "EN", "0-EN");
INSERT INTO t2 VALUES("0", "SV", "0-SV");
INSERT INTO t2 VALUES("10", "EN", "10-EN");
INSERT INTO t2 VALUES("10", "SV", "10-SV");
SELECT t1.id, t1.text_id, t2.text_data
FROM t1 LEFT JOIN t2
ON t1.text_id = t2.text_id
AND t2.language_id = 'SV'
  WHERE (t1.id LIKE '%' OR t2.text_data LIKE '%');
id	text_id	text_data
1	0	0-SV
2	10	10-SV
DROP TABLE t1, t2;
CREATE TABLE t0 (a0 int PRIMARY KEY);
CREATE TABLE t1 (a1 int PRIMARY KEY);
CREATE TABLE t2 (a2 int);
CREATE TABLE t3 (a3 int);
INSERT INTO t0 VALUES (1);
INSERT INTO t1 VALUES (1);
INSERT INTO t2 VALUES (1), (2);
INSERT INTO t3 VALUES (1), (2);
SELECT * FROM t1 LEFT JOIN t2 ON a1=0;
a1	a2
1	NULL
EXPLAIN SELECT * FROM t1 LEFT JOIN t2 ON a1=0;
id	select_type	table	type	possible_keys	key	key_len	ref	rows	Extra
1	SIMPLE	t1	system	NULL	NULL	NULL	NULL	1	
1	SIMPLE	t2	ALL	NULL	NULL	NULL	NULL	2	
SELECT * FROM t1 LEFT JOIN (t2,t3) ON a1=0;
a1	a2	a3
1	NULL	NULL
EXPLAIN SELECT * FROM t1 LEFT JOIN (t2,t3) ON a1=0;
id	select_type	table	type	possible_keys	key	key_len	ref	rows	Extra
1	SIMPLE	t1	system	NULL	NULL	NULL	NULL	1	
1	SIMPLE	t2	ALL	NULL	NULL	NULL	NULL	2	
1	SIMPLE	t3	ALL	NULL	NULL	NULL	NULL	2	
SELECT * FROM t0, t1 LEFT JOIN (t2,t3) ON a1=0 WHERE a0=a1;
a0	a1	a2	a3
1	1	NULL	NULL
EXPLAIN SELECT * FROM t0, t1 LEFT JOIN (t2,t3) ON a1=0 WHERE a0=a1;
id	select_type	table	type	possible_keys	key	key_len	ref	rows	Extra
1	SIMPLE	t0	system	PRIMARY	NULL	NULL	NULL	1	
1	SIMPLE	t1	system	PRIMARY	NULL	NULL	NULL	1	
1	SIMPLE	t2	ALL	NULL	NULL	NULL	NULL	2	
1	SIMPLE	t3	ALL	NULL	NULL	NULL	NULL	2	
INSERT INTO t0 VALUES (0);
INSERT INTO t1 VALUES (0);
SELECT * FROM t0, t1 LEFT JOIN (t2,t3) ON a1=5 WHERE a0=a1 AND a0=1;
a0	a1	a2	a3
1	1	NULL	NULL
EXPLAIN SELECT * FROM t0, t1 LEFT JOIN (t2,t3) ON a1=5 WHERE a0=a1 AND a0=1;
id	select_type	table	type	possible_keys	key	key_len	ref	rows	Extra
1	SIMPLE	t0	const	PRIMARY	PRIMARY	4	const	1	Using index
1	SIMPLE	t1	const	PRIMARY	PRIMARY	4	const	1	Using index
1	SIMPLE	t2	ALL	NULL	NULL	NULL	NULL	2	
1	SIMPLE	t3	ALL	NULL	NULL	NULL	NULL	2	
drop table t1,t2;
create table t1 (a int, b int);
insert into t1 values (1,1),(2,2),(3,3);
create table t2 (a int, b int);
insert into t2 values (1,1), (2,2);
select * from t2 right join t1 on t2.a=t1.a;
a	b	a	b
1	1	1	1
2	2	2	2
NULL	NULL	3	3
select straight_join * from t2 right join t1 on t2.a=t1.a;
a	b	a	b
1	1	1	1
2	2	2	2
NULL	NULL	3	3
DROP TABLE t0,t1,t2,t3;
CREATE TABLE t1 (a int PRIMARY KEY, b int);
CREATE TABLE t2 (a int PRIMARY KEY, b int);
INSERT INTO t1 VALUES (1,1), (2,1), (3,1), (4,2);
INSERT INTO t2 VALUES (1,2), (2,2);
SELECT * FROM t1 LEFT JOIN t2 ON t1.a=t2.a;
a	b	a	b
1	1	1	2
2	1	2	2
3	1	NULL	NULL
4	2	NULL	NULL
SELECT * FROM t1 LEFT JOIN t2 ON t1.a=t2.a WHERE t1.b=1;
a	b	a	b
1	1	1	2
2	1	2	2
3	1	NULL	NULL
SELECT * FROM t1 LEFT JOIN t2 ON t1.a=t2.a
WHERE t1.b=1 XOR (NOT ISNULL(t2.a) AND t2.b=1);
a	b	a	b
1	1	1	2
2	1	2	2
3	1	NULL	NULL
SELECT * FROM t1 LEFT JOIN t2 ON t1.a=t2.a WHERE not(0+(t1.a=30 and t2.b=1));
a	b	a	b
1	1	1	2
2	1	2	2
3	1	NULL	NULL
4	2	NULL	NULL
DROP TABLE t1,t2;
set group_concat_max_len=5;
create table t1 (a int, b varchar(20));
create table t2 (a int, c varchar(20));
insert into t1 values (1,"aaaaaaaaaa"),(2,"bbbbbbbbbb");
insert into t2 values (1,"cccccccccc"),(2,"dddddddddd");
select group_concat(t1.b,t2.c) from t1 left join t2 using(a) group by t1.a;
group_concat(t1.b,t2.c)
aaaaa
bbbbb
Warnings:
Warning	1260	Row 1 was cut by GROUP_CONCAT()
Warning	1260	Row 2 was cut by GROUP_CONCAT()
select group_concat(t1.b,t2.c) from t1 inner join t2 using(a) group by t1.a;
group_concat(t1.b,t2.c)
aaaaa
bbbbb
Warnings:
Warning	1260	Row 1 was cut by GROUP_CONCAT()
Warning	1260	Row 2 was cut by GROUP_CONCAT()
select group_concat(t1.b,t2.c) from t1 left join t2 using(a) group by a;
group_concat(t1.b,t2.c)
aaaaa
bbbbb
Warnings:
Warning	1260	Row 1 was cut by GROUP_CONCAT()
Warning	1260	Row 2 was cut by GROUP_CONCAT()
select group_concat(t1.b,t2.c) from t1 inner join t2 using(a) group by a;
group_concat(t1.b,t2.c)
aaaaa
bbbbb
Warnings:
Warning	1260	Row 1 was cut by GROUP_CONCAT()
Warning	1260	Row 2 was cut by GROUP_CONCAT()
drop table t1, t2;
set group_concat_max_len=default;
create table t1 (gid smallint(5) unsigned not null, x int(11) not null, y int(11) not null, art int(11) not null, primary key  (gid,x,y));
insert t1 values (1, -5, -8, 2), (1, 2, 2, 1), (1, 1, 1, 1);
create table t2 (gid smallint(5) unsigned not null, x int(11) not null, y int(11) not null, id int(11) not null, primary key  (gid,id,x,y), key id (id));
insert t2 values (1, -5, -8, 1), (1, 1, 1, 1), (1, 2, 2, 1);
create table t3 ( set_id smallint(5) unsigned not null, id tinyint(4) unsigned not null, name char(12) not null, primary key  (id,set_id));
insert t3 values (0, 1, 'a'), (1, 1, 'b'), (0, 2, 'c'), (1, 2, 'd'), (1, 3, 'e'), (1, 4, 'f'), (1, 5, 'g'), (1, 6, 'h');
explain select name from t1 left join t2 on t1.x = t2.x and t1.y = t2.y
left join t3 on t1.art = t3.id where t2.id =1 and t2.x = -5 and t2.y =-8
and t1.gid =1 and t2.gid =1 and t3.set_id =1;
id	select_type	table	type	possible_keys	key	key_len	ref	rows	Extra
1	SIMPLE	t1	const	PRIMARY	PRIMARY	10	const,const,const	1	
1	SIMPLE	t2	const	PRIMARY,id	PRIMARY	14	const,const,const,const	1	Using index
1	SIMPLE	t3	const	PRIMARY	PRIMARY	3	const,const	1	
drop tables t1,t2,t3;
CREATE TABLE t1 (EMPNUM INT, GRP INT);
INSERT INTO t1 VALUES (0, 10);
INSERT INTO t1 VALUES (2, 30);
CREATE TABLE t2 (EMPNUM INT, NAME CHAR(5));
INSERT INTO t2 VALUES (0, 'KERI');
INSERT INTO t2 VALUES (9, 'BARRY');
CREATE VIEW v1 AS
SELECT COALESCE(t2.EMPNUM,t1.EMPNUM) AS EMPNUM, NAME, GRP
FROM t2 LEFT OUTER JOIN t1 ON t2.EMPNUM=t1.EMPNUM;
SELECT * FROM v1;
EMPNUM	NAME	GRP
0	KERI	10
9	BARRY	NULL
SELECT * FROM v1 WHERE EMPNUM < 10;
EMPNUM	NAME	GRP
0	KERI	10
9	BARRY	NULL
DROP VIEW v1;
DROP TABLE t1,t2;
CREATE TABLE t1 (c11 int);
CREATE TABLE t2 (c21 int);
INSERT INTO t1 VALUES (30), (40), (50);
INSERT INTO t2 VALUES (300), (400), (500);
SELECT * FROM t1 LEFT JOIN t2 ON (c11=c21 AND c21=30) WHERE c11=40;
c11	c21
40	NULL
DROP TABLE t1, t2;
CREATE TABLE t1 (a int PRIMARY KEY, b int);
CREATE TABLE t2 (a int PRIMARY KEY, b int);
INSERT INTO t1 VALUES (1,2), (2,1), (3,2), (4,3), (5,6), (6,5), (7,8), (8,7), (9,10);
INSERT INTO t2 VALUES (3,0), (4,1), (6,4), (7,5);
SELECT * FROM t1 LEFT JOIN t2 ON t1.a = t2.a WHERE t2.b <= t1.a AND t1.a <= t1.b;
a	b	a	b
7	8	7	5
SELECT * FROM t1 LEFT JOIN t2 ON t1.a = t2.a WHERE t1.a BETWEEN t2.b AND t1.b;
a	b	a	b
7	8	7	5
SELECT * FROM t1 LEFT JOIN t2 ON t1.a = t2.a WHERE NOT(t1.a NOT BETWEEN t2.b AND t1.b);
a	b	a	b
7	8	7	5
SELECT * FROM t1 LEFT JOIN t2 ON t1.a = t2.a WHERE t2.b > t1.a OR t1.a > t1.b;
a	b	a	b
2	1	NULL	NULL
3	2	3	0
4	3	4	1
6	5	6	4
8	7	NULL	NULL
SELECT * FROM t1 LEFT JOIN t2 ON t1.a = t2.a WHERE t1.a NOT BETWEEN t2.b AND t1.b;
a	b	a	b
2	1	NULL	NULL
3	2	3	0
4	3	4	1
6	5	6	4
8	7	NULL	NULL
SELECT * FROM t1 LEFT JOIN t2 ON t1.a = t2.a WHERE NOT(t1.a BETWEEN t2.b AND t1.b);
a	b	a	b
2	1	NULL	NULL
3	2	3	0
4	3	4	1
6	5	6	4
8	7	NULL	NULL
SELECT * FROM t1 LEFT JOIN t2 ON t1.a = t2.a WHERE t1.a = t2.a OR t2.b > t1.a OR t1.a > t1.b;
a	b	a	b
2	1	NULL	NULL
3	2	3	0
4	3	4	1
6	5	6	4
7	8	7	5
8	7	NULL	NULL
SELECT * FROM t1 LEFT JOIN t2 ON t1.a = t2.a WHERE NOT(t1.a != t2.a AND t1.a BETWEEN t2.b AND t1.b);
a	b	a	b
2	1	NULL	NULL
3	2	3	0
4	3	4	1
6	5	6	4
7	8	7	5
8	7	NULL	NULL
SELECT * FROM t1 LEFT JOIN t2 ON t1.a = t2.a WHERE t1.a = t2.a AND (t2.b > t1.a OR t1.a > t1.b);
a	b	a	b
3	2	3	0
4	3	4	1
6	5	6	4
SELECT * FROM t1 LEFT JOIN t2 ON t1.a = t2.a WHERE NOT(t1.a != t2.a OR t1.a BETWEEN t2.b AND t1.b);
a	b	a	b
3	2	3	0
4	3	4	1
6	5	6	4
SELECT * FROM t1 LEFT JOIN t2 ON t1.a = t2.a WHERE t1.a = t2.a OR t1.a = t2.b;
a	b	a	b
3	2	3	0
4	3	4	1
6	5	6	4
7	8	7	5
SELECT * FROM t1 LEFT JOIN t2 ON t1.a = t2.a WHERE t1.a IN(t2.a, t2.b);
a	b	a	b
3	2	3	0
4	3	4	1
6	5	6	4
7	8	7	5
SELECT * FROM t1 LEFT JOIN t2 ON t1.a = t2.a WHERE NOT(t1.a NOT IN(t2.a, t2.b));
a	b	a	b
3	2	3	0
4	3	4	1
6	5	6	4
7	8	7	5
SELECT * FROM t1 LEFT JOIN t2 ON t1.a = t2.a WHERE t1.a != t1.b AND t1.a != t2.b;
a	b	a	b
3	2	3	0
4	3	4	1
6	5	6	4
7	8	7	5
SELECT * FROM t1 LEFT JOIN t2 ON t1.a = t2.a WHERE t1.a NOT IN(t1.b, t2.b);
a	b	a	b
3	2	3	0
4	3	4	1
6	5	6	4
7	8	7	5
SELECT * FROM t1 LEFT JOIN t2 ON t1.a = t2.a WHERE NOT(t1.a IN(t1.b, t2.b));
a	b	a	b
3	2	3	0
4	3	4	1
6	5	6	4
7	8	7	5
SELECT * FROM t1 LEFT JOIN t2 ON t1.a = t2.a WHERE t2.a != t2.b OR (t1.a != t2.a AND t1.a != t2.b);
a	b	a	b
3	2	3	0
4	3	4	1
6	5	6	4
7	8	7	5
SELECT * FROM t1 LEFT JOIN t2 ON t1.a = t2.a WHERE NOT(t2.a = t2.b AND t1.a IN(t2.a, t2.b));
a	b	a	b
3	2	3	0
4	3	4	1
6	5	6	4
7	8	7	5
SELECT * FROM t1 LEFT JOIN t2 ON t1.a = t2.a WHERE t2.a != t2.b AND t1.a != t1.b AND t1.a != t2.b;
a	b	a	b
3	2	3	0
4	3	4	1
6	5	6	4
7	8	7	5
SELECT * FROM t1 LEFT JOIN t2 ON t1.a = t2.a WHERE NOT(t2.a = t2.b OR t1.a IN(t1.b, t2.b));
a	b	a	b
3	2	3	0
4	3	4	1
6	5	6	4
7	8	7	5
EXPLAIN SELECT * FROM t1 LEFT JOIN t2 ON t1.a = t2.a WHERE t1.a = t2.a OR t1.a = t2.b;
id	select_type	table	type	possible_keys	key	key_len	ref	rows	Extra
1	SIMPLE	t2	ALL	PRIMARY	NULL	NULL	NULL	4	
1	SIMPLE	t1	eq_ref	PRIMARY	PRIMARY	4	test.t2.a	1	
EXPLAIN SELECT * FROM t1 LEFT JOIN t2 ON t1.a = t2.a WHERE t1.a IN(t2.a, t2.b);
id	select_type	table	type	possible_keys	key	key_len	ref	rows	Extra
1	SIMPLE	t2	ALL	PRIMARY	NULL	NULL	NULL	4	Using where
1	SIMPLE	t1	eq_ref	PRIMARY	PRIMARY	4	test.t2.a	1	
EXPLAIN SELECT * FROM t1 LEFT JOIN t2 ON t1.a = t2.a WHERE t1.a > IF(t1.a = t2.b-2, t2.b, t2.b-1);
id	select_type	table	type	possible_keys	key	key_len	ref	rows	Extra
1	SIMPLE	t2	ALL	PRIMARY	NULL	NULL	NULL	4	Using where
1	SIMPLE	t1	eq_ref	PRIMARY	PRIMARY	4	test.t2.a	1	
DROP TABLE t1,t2;
DROP VIEW IF EXISTS v1,v2;
DROP TABLE IF EXISTS t1,t2;
CREATE TABLE t1 (a int);
CREATE table t2 (b int);
INSERT INTO t1 VALUES (1), (2), (3), (4), (1), (1), (3);
INSERT INTO t2 VALUES (2), (3);
CREATE VIEW v1 AS SELECT a FROM t1 JOIN t2 ON t1.a=t2.b;
CREATE VIEW v2 AS SELECT b FROM t2 JOIN t1 ON t2.b=t1.a;
SELECT v1.a, v2. b 
FROM v1 LEFT OUTER JOIN v2 ON (v1.a=v2.b) AND (v1.a >= 3)
GROUP BY v1.a;
a	b
2	NULL
3	3
SELECT v1.a, v2. b 
FROM { OJ v1 LEFT OUTER JOIN v2 ON (v1.a=v2.b) AND (v1.a >= 3) }
GROUP BY v1.a;
a	b
2	NULL
3	3
DROP VIEW v1,v2;
DROP TABLE t1,t2;
CREATE TABLE t1 (a int);
CREATE TABLE t2 (b int);
INSERT INTO t1 VALUES (1), (2), (3), (4);
INSERT INTO t2 VALUES (2), (3);
SELECT * FROM t1 LEFT JOIN t2 ON t1.a = t2.b WHERE (1=1);
a	b
1	NULL
2	2
3	3
4	NULL
SELECT * FROM t1 LEFT JOIN t2 ON t1.a = t2.b WHERE (1 OR 1);
a	b
1	NULL
2	2
3	3
4	NULL
SELECT * FROM t1 LEFT JOIN t2 ON t1.a = t2.b WHERE (0 OR 1);
a	b
1	NULL
2	2
3	3
4	NULL
SELECT * FROM t1 LEFT JOIN t2 ON t1.a = t2.b WHERE (1=1 OR 2=2);
a	b
1	NULL
2	2
3	3
4	NULL
SELECT * FROM t1 LEFT JOIN t2 ON t1.a = t2.b WHERE (1=1 OR 1=0);
a	b
1	NULL
2	2
3	3
4	NULL
DROP TABLE t1,t2;
CREATE TABLE t1 (
f1 varchar(16) collate latin1_swedish_ci PRIMARY KEY,
f2 varchar(16) collate latin1_swedish_ci
);
CREATE TABLE t2 (
f1 varchar(16) collate latin1_swedish_ci PRIMARY KEY,
f3 varchar(16) collate latin1_swedish_ci
);
INSERT INTO t1 VALUES ('bla','blah');
INSERT INTO t2 VALUES ('bla','sheep');
SELECT * FROM t1 JOIN t2 USING(f1) WHERE f1='Bla';
f1	f2	f3
bla	blah	sheep
SELECT * FROM t1 LEFT JOIN t2 USING(f1) WHERE f1='bla';
f1	f2	f3
bla	blah	sheep
SELECT * FROM t1 LEFT JOIN t2 USING(f1) WHERE f1='Bla';
f1	f2	f3
bla	blah	sheep
DROP TABLE t1,t2;
CREATE TABLE t1 (id int PRIMARY KEY, a varchar(8));
CREATE TABLE t2 (id int NOT NULL, b int NOT NULL, INDEX idx(id));
INSERT INTO t1 VALUES
(1,'aaaaaaa'), (5,'eeeeeee'), (4,'ddddddd'), (2,'bbbbbbb'), (3,'ccccccc');
INSERT INTO t2 VALUES
(3,10), (2,20), (5,30), (3,20), (5,10), (3,40), (3,30), (2,10), (2,40);
EXPLAIN
SELECT t1.id, a FROM t1 LEFT JOIN t2 ON t1.id=t2.id WHERE t2.b IS NULL;
id	select_type	table	type	possible_keys	key	key_len	ref	rows	Extra
1	SIMPLE	t1	ALL	NULL	NULL	NULL	NULL	5	
1	SIMPLE	t2	ref	idx	idx	4	test.t1.id	2	Using where; Not exists
flush status;
SELECT t1.id, a FROM t1 LEFT JOIN t2 ON t1.id=t2.id WHERE t2.b IS NULL;
id	a
1	aaaaaaa
4	ddddddd
show status like 'Handler_read%';
Variable_name	Value
Handler_read_first	0
Handler_read_key	5
Handler_read_last	0
Handler_read_next	0
Handler_read_prev	0
Handler_read_rnd	0
Handler_read_rnd_next	6
DROP TABLE t1,t2;
CREATE TABLE t1 (c int  PRIMARY KEY, e int NOT NULL);
INSERT INTO t1 VALUES (1,0), (2,1);
CREATE TABLE t2 (d int PRIMARY KEY);
INSERT INTO t2 VALUES (1), (2), (3);
EXPLAIN SELECT * FROM t1 LEFT JOIN t2 ON e<>0 WHERE c=1 AND d IS NULL;
id	select_type	table	type	possible_keys	key	key_len	ref	rows	Extra
1	SIMPLE	t1	const	PRIMARY	PRIMARY	4	const	1	
1	SIMPLE	t2	index	NULL	PRIMARY	4	NULL	3	Using where; Using index; Not exists
SELECT * FROM t1 LEFT JOIN t2 ON e<>0 WHERE c=1 AND d IS NULL;
c	e	d
1	0	NULL
SELECT * FROM t1 LEFT JOIN t2 ON e<>0 WHERE c=1 AND d<=>NULL;
c	e	d
1	0	NULL
DROP TABLE t1,t2;
#
# Bug#47650: using group by with rollup without indexes returns incorrect 
# results with where
#
CREATE TABLE t1 ( a INT );
INSERT INTO t1 VALUES (1);
CREATE TABLE t2 ( a INT, b INT );
INSERT INTO t2 VALUES (1, 1),(1, 2),(1, 3),(2, 4),(2, 5);
EXPLAIN
SELECT t1.a, COUNT( t2.b ), SUM( t2.b ), MAX( t2.b )
FROM t1 LEFT JOIN t2 USING( a )
GROUP BY t1.a WITH ROLLUP;
id	select_type	table	type	possible_keys	key	key_len	ref	rows	Extra
1	SIMPLE	t1	system	NULL	NULL	NULL	NULL	1	Using temporary; Using filesort
1	SIMPLE	t2	ALL	NULL	NULL	NULL	NULL	5	
SELECT t1.a, COUNT( t2.b ), SUM( t2.b ), MAX( t2.b )
FROM t1 LEFT JOIN t2 USING( a )
GROUP BY t1.a WITH ROLLUP;
a	COUNT( t2.b )	SUM( t2.b )	MAX( t2.b )
1	3	6	3
NULL	3	6	3
EXPLAIN
SELECT t1.a, COUNT( t2.b ), SUM( t2.b ), MAX( t2.b )
FROM t1 JOIN t2 USING( a )
GROUP BY t1.a WITH ROLLUP;
id	select_type	table	type	possible_keys	key	key_len	ref	rows	Extra
1	SIMPLE	t1	system	NULL	NULL	NULL	NULL	1	Using filesort
1	SIMPLE	t2	ALL	NULL	NULL	NULL	NULL	5	Using where
SELECT t1.a, COUNT( t2.b ), SUM( t2.b ), MAX( t2.b )
FROM t1 JOIN t2 USING( a )
GROUP BY t1.a WITH ROLLUP;
a	COUNT( t2.b )	SUM( t2.b )	MAX( t2.b )
1	3	6	3
NULL	3	6	3
DROP TABLE t1, t2;
#
# Bug#51598 Inconsistent behaviour with a COALESCE statement inside an IN comparison
#
CREATE TABLE t1(f1 INT, f2 INT, f3 INT);
INSERT INTO t1 VALUES (1, NULL, 3);
CREATE TABLE t2(f1 INT, f2 INT);
INSERT INTO t2 VALUES (2, 1);
EXPLAIN EXTENDED SELECT * FROM t1 LEFT JOIN t2 ON t1.f2 = t2.f2
WHERE (COALESCE(t1.f1, t2.f1), f3) IN ((1, 3), (2, 2));
id	select_type	table	type	possible_keys	key	key_len	ref	rows	filtered	Extra
1	SIMPLE	t1	system	NULL	NULL	NULL	NULL	1	100.00	
1	SIMPLE	t2	system	NULL	NULL	NULL	NULL	1	100.00	
Warnings:
Note	1003	select '1' AS `f1`,NULL AS `f2`,'3' AS `f3`,NULL AS `f1`,NULL AS `f2` from `test`.`t2` where ((coalesce('1',NULL),'3') in ((1,3),(2,2)))
SELECT * FROM t1 LEFT JOIN t2 ON t1.f2 = t2.f2
WHERE (COALESCE(t1.f1, t2.f1), f3) IN ((1, 3), (2, 2));
f1	f2	f3	f1	f2
1	NULL	3	NULL	NULL
DROP TABLE t1, t2;
#
# Bug#52357: Assertion failed: join->best_read in greedy_search 
# optimizer_search_depth=0
#
CREATE TABLE t1( a INT );
INSERT INTO t1 VALUES (1),(2);
SET optimizer_search_depth = 0;
# Should not core dump on query preparation
EXPLAIN
SELECT 1
FROM t1 tt3 LEFT  OUTER JOIN t1 tt4 ON 1
LEFT  OUTER JOIN t1 tt5 ON 1
LEFT  OUTER JOIN t1 tt6 ON 1
LEFT  OUTER JOIN t1 tt7 ON 1
LEFT  OUTER JOIN t1 tt8 ON 1
RIGHT OUTER JOIN t1 tt2 ON 1
RIGHT OUTER JOIN t1 tt1 ON 1
STRAIGHT_JOIN    t1 tt9 ON 1;
id	select_type	table	type	possible_keys	key	key_len	ref	rows	Extra
1	SIMPLE	tt1	ALL	NULL	NULL	NULL	NULL	2	
1	SIMPLE	tt2	ALL	NULL	NULL	NULL	NULL	2	
1	SIMPLE	tt3	ALL	NULL	NULL	NULL	NULL	2	
1	SIMPLE	tt4	ALL	NULL	NULL	NULL	NULL	2	
1	SIMPLE	tt5	ALL	NULL	NULL	NULL	NULL	2	
1	SIMPLE	tt6	ALL	NULL	NULL	NULL	NULL	2	
1	SIMPLE	tt7	ALL	NULL	NULL	NULL	NULL	2	
1	SIMPLE	tt8	ALL	NULL	NULL	NULL	NULL	2	
1	SIMPLE	tt9	ALL	NULL	NULL	NULL	NULL	2	Using join buffer
SET optimizer_search_depth = DEFAULT;
DROP TABLE t1;
#
# Bug#46091 STRAIGHT_JOIN + RIGHT JOIN returns different result
#
CREATE TABLE t1 (f1 INT NOT NULL);
INSERT INTO t1 VALUES (9),(0);
CREATE TABLE t2 (f1 INT NOT NULL);
INSERT INTO t2 VALUES
(5),(3),(0),(3),(1),(0),(1),(7),(1),(0),(0),(8),(4),(9),(0),(2),(0),(8),(5),(1);
SELECT STRAIGHT_JOIN COUNT(*) FROM t1 TA1
RIGHT JOIN t2 TA2 JOIN t2 TA3 ON TA2.f1 ON TA3.f1;
COUNT(*)
476
EXPLAIN SELECT STRAIGHT_JOIN COUNT(*) FROM t1 TA1
RIGHT JOIN t2 TA2 JOIN t2 TA3 ON TA2.f1 ON TA3.f1;
id	select_type	table	type	possible_keys	key	key_len	ref	rows	Extra
1	SIMPLE	TA2	ALL	NULL	NULL	NULL	NULL	20	Using where
1	SIMPLE	TA3	ALL	NULL	NULL	NULL	NULL	20	Using join buffer
1	SIMPLE	TA1	ALL	NULL	NULL	NULL	NULL	2	
DROP TABLE t1, t2;
#
# Bug#48971 Segfault in add_found_match_trig_cond () at sql_select.cc:5990
#
CREATE TABLE t1(f1 INT, PRIMARY KEY (f1));
INSERT INTO t1 VALUES (1),(2);
EXPLAIN EXTENDED SELECT STRAIGHT_JOIN jt1.f1 FROM t1 AS jt1
LEFT JOIN t1 AS jt2
RIGHT JOIN t1 AS jt3
JOIN t1 AS jt4 ON 1
LEFT JOIN t1 AS jt5 ON 1
ON 1
RIGHT JOIN t1 AS jt6 ON jt6.f1
ON 1;
id	select_type	table	type	possible_keys	key	key_len	ref	rows	filtered	Extra
1	SIMPLE	jt1	index	NULL	PRIMARY	4	NULL	2	100.00	Using index
1	SIMPLE	jt6	index	NULL	PRIMARY	4	NULL	2	100.00	Using index
1	SIMPLE	jt3	index	NULL	PRIMARY	4	NULL	2	100.00	Using index
1	SIMPLE	jt4	index	NULL	PRIMARY	4	NULL	2	100.00	Using index
1	SIMPLE	jt5	index	NULL	PRIMARY	4	NULL	2	100.00	Using index
1	SIMPLE	jt2	index	NULL	PRIMARY	4	NULL	2	100.00	Using index
Warnings:
Note	1003	select straight_join `test`.`jt1`.`f1` AS `f1` from `test`.`t1` `jt1` left join (`test`.`t1` `jt6` left join (`test`.`t1` `jt3` join `test`.`t1` `jt4` left join `test`.`t1` `jt5` on(1) left join `test`.`t1` `jt2` on(1)) on((`test`.`jt6`.`f1` and 1))) on(1) where 1
EXPLAIN EXTENDED SELECT STRAIGHT_JOIN jt1.f1 FROM t1 AS jt1
RIGHT JOIN t1 AS jt2
RIGHT JOIN t1 AS jt3
JOIN t1 AS jt4 ON 1
LEFT JOIN t1 AS jt5 ON 1
ON 1
RIGHT JOIN t1 AS jt6 ON jt6.f1
ON 1;
id	select_type	table	type	possible_keys	key	key_len	ref	rows	filtered	Extra
1	SIMPLE	jt6	index	NULL	PRIMARY	4	NULL	2	100.00	Using index
1	SIMPLE	jt3	index	NULL	PRIMARY	4	NULL	2	100.00	Using index
1	SIMPLE	jt4	index	NULL	PRIMARY	4	NULL	2	100.00	Using index
1	SIMPLE	jt5	index	NULL	PRIMARY	4	NULL	2	100.00	Using index
1	SIMPLE	jt2	index	NULL	PRIMARY	4	NULL	2	100.00	Using index
1	SIMPLE	jt1	index	NULL	PRIMARY	4	NULL	2	100.00	Using index
Warnings:
Note	1003	select straight_join `test`.`jt1`.`f1` AS `f1` from `test`.`t1` `jt6` left join (`test`.`t1` `jt3` join `test`.`t1` `jt4` left join `test`.`t1` `jt5` on(1) left join `test`.`t1` `jt2` on(1)) on((`test`.`jt6`.`f1` and 1)) left join `test`.`t1` `jt1` on(1) where 1
DROP TABLE t1;
#
# Bug#57688 Assertion `!table || (!table->write_set || bitmap_is_set(table->write_set, field
#
CREATE TABLE t1 (f1 INT NOT NULL, PRIMARY KEY (f1));
CREATE TABLE t2 (f1 INT NOT NULL, f2 INT NOT NULL, PRIMARY KEY (f1, f2));
INSERT INTO t1 VALUES (4);
INSERT INTO t2 VALUES (3, 3);
INSERT INTO t2 VALUES (7, 7);
EXPLAIN SELECT * FROM t1 LEFT JOIN t2 ON t2.f1 = t1.f1
WHERE t1.f1 = 4
GROUP BY t2.f1, t2.f2;
id	select_type	table	type	possible_keys	key	key_len	ref	rows	Extra
1	SIMPLE	t1	system	PRIMARY	NULL	NULL	NULL	1	Using temporary; Using filesort
1	SIMPLE	t2	ref	PRIMARY	PRIMARY	4	const	1	Using index
SELECT * FROM t1 LEFT JOIN t2 ON t2.f1 = t1.f1
WHERE t1.f1 = 4
GROUP BY t2.f1, t2.f2;
f1	f1	f2
4	NULL	NULL
EXPLAIN SELECT * FROM t1 LEFT JOIN t2 ON t2.f1 = t1.f1
WHERE t1.f1 = 4 AND t2.f1 IS NOT NULL AND t2.f2 IS NOT NULL
GROUP BY t2.f1, t2.f2;
id	select_type	table	type	possible_keys	key	key_len	ref	rows	Extra
1	SIMPLE	t1	system	PRIMARY	NULL	NULL	NULL	1	Using filesort
1	SIMPLE	t2	ref	PRIMARY	PRIMARY	4	const	1	Using where; Using index
SELECT * FROM t1 LEFT JOIN t2 ON t2.f1 = t1.f1
WHERE t1.f1 = 4 AND t2.f1 IS NOT NULL AND t2.f2 IS NOT NULL
GROUP BY t2.f1, t2.f2;
f1	f1	f2
DROP TABLE t1,t2;
<<<<<<< HEAD
#
# Bug#57034 incorrect OUTER JOIN result when joined on unique key
#
CREATE TABLE t1 (pk INT PRIMARY KEY, 
col_int INT, 
col_int_unique INT UNIQUE KEY);
INSERT INTO t1 VALUES (1,NULL,2), (2,0,0);
CREATE TABLE t2 (pk INT PRIMARY KEY,
col_int INT,
col_int_unique INT UNIQUE KEY);
INSERT INTO t2 VALUES (1,0,1), (2,0,2);
EXPLAIN
SELECT * FROM t1 LEFT JOIN t2
ON t1.col_int_unique = t2.col_int_unique AND t1.col_int = t2.col_int 
WHERE t1.pk=1;
id	select_type	table	type	possible_keys	key	key_len	ref	rows	Extra
1	SIMPLE	t1	const	PRIMARY	PRIMARY	4	const	1	
1	SIMPLE	t2	const	col_int_unique	col_int_unique	5	const	1	
SELECT * FROM t1 LEFT JOIN t2
ON t1.col_int_unique = t2.col_int_unique AND t1.col_int = t2.col_int 
WHERE t1.pk=1;
pk	col_int	col_int_unique	pk	col_int	col_int_unique
1	NULL	2	NULL	NULL	NULL
DROP TABLE t1,t2;
#
# Bug#48046 Server incorrectly processing JOINs on NULL values
#
CREATE TABLE `BB` (
`pk` int(11) NOT NULL AUTO_INCREMENT,
`time_key` time DEFAULT NULL,
`varchar_key` varchar(1) DEFAULT NULL,
`varchar_nokey` varchar(1) DEFAULT NULL,
PRIMARY KEY (`pk`),
KEY `time_key` (`time_key`),
KEY `varchar_key` (`varchar_key`)
) ENGINE=MyISAM AUTO_INCREMENT=11 DEFAULT CHARSET=latin1;
INSERT INTO `BB` VALUES (10,'18:27:58',NULL,NULL);
SELECT table1.time_key AS field1, table2.pk 
FROM BB table1  LEFT JOIN BB table2 
ON table2.varchar_nokey = table1.varchar_key
HAVING field1;
field1	pk
18:27:58	NULL
DROP TABLE BB;
#
# Bug#49600 Server incorrectly processing RIGHT JOIN with 
#           constant WHERE clause and no index
#
CREATE TABLE `BB` (
`col_datetime_key` datetime DEFAULT NULL,
`col_varchar_key` varchar(1) DEFAULT NULL,
`col_varchar_nokey` varchar(1) DEFAULT NULL,
KEY `col_datetime_key` (`col_datetime_key`),
KEY `col_varchar_key` (`col_varchar_key`)
) ENGINE=MyISAM DEFAULT CHARSET=latin1;
INSERT INTO `BB` VALUES ('1900-01-01 00:00:00',NULL,NULL);
SELECT table1.col_datetime_key  
FROM BB table1 RIGHT JOIN BB table2 
ON table2 .col_varchar_nokey = table1.col_varchar_key
WHERE 7;
col_datetime_key
NULL
ALTER TABLE BB DISABLE KEYS;
SELECT table1.col_datetime_key  
FROM BB table1 RIGHT JOIN BB table2
ON table2 .col_varchar_nokey = table1.col_varchar_key
WHERE 7;
col_datetime_key
NULL
DROP TABLE BB;
#
# Bug#58490: Incorrect result in multi level OUTER JOIN
# in combination with IS NULL
#
CREATE TABLE t1 (i INT NOT NULL);
INSERT INTO t1 VALUES (0),    (2),(3),(4);
CREATE TABLE t2 (i INT NOT NULL);
INSERT INTO t2 VALUES (0),(1),    (3),(4);
CREATE TABLE t3 (i INT NOT NULL);
INSERT INTO t3 VALUES (0),(1),(2),    (4);
CREATE TABLE t4 (i INT NOT NULL);
INSERT INTO t4 VALUES (0),(1),(2),(3)   ;
SELECT * FROM
t1 LEFT JOIN
( t2 LEFT JOIN
( t3 LEFT JOIN
t4
ON t4.i = t3.i
)
ON t3.i = t2.i
)
ON t2.i = t1.i
;
i	i	i	i
0	0	0	0
2	NULL	NULL	NULL
3	3	NULL	NULL
4	4	4	NULL
SELECT * FROM
t1 LEFT JOIN
( t2 LEFT JOIN
( t3 LEFT JOIN
t4
ON t4.i = t3.i
)
ON t3.i = t2.i
)
ON t2.i = t1.i
WHERE t4.i IS NULL;
i	i	i	i
2	NULL	NULL	NULL
3	3	NULL	NULL
4	4	4	NULL
SELECT * FROM
t1 LEFT JOIN
( ( t2 LEFT JOIN
t3
ON t3.i = t2.i
)
)
ON t2.i = t1.i
WHERE t3.i IS NULL;
i	i	i
2	NULL	NULL
3	3	NULL
SELECT * FROM
t1 LEFT JOIN
( ( t2 LEFT JOIN
t3
ON t3.i = t2.i
)
JOIN t4
ON t4.i=t2.i
)
ON t2.i = t1.i
WHERE t3.i IS NULL;
i	i	i	i
2	NULL	NULL	NULL
3	3	NULL	3
4	NULL	NULL	NULL
SELECT * FROM
t1 LEFT JOIN
( ( t2 LEFT JOIN
t3
ON t3.i = t2.i
)
JOIN (t4 AS t4a JOIN t4 AS t4b ON t4a.i=t4b.i)
ON t4a.i=t2.i
)
ON t2.i = t1.i
WHERE t3.i IS NULL;
i	i	i	i	i
2	NULL	NULL	NULL	NULL
3	3	NULL	3	3
4	NULL	NULL	NULL	NULL
SELECT * FROM
t1 LEFT JOIN
( ( t2 LEFT JOIN
t3
ON t3.i = t2.i
)
JOIN (t4 AS t4a, t4 AS t4b)
ON t4a.i=t2.i
)
ON t2.i = t1.i
WHERE t3.i IS NULL;
i	i	i	i	i
2	NULL	NULL	NULL	NULL
3	3	NULL	3	0
3	3	NULL	3	1
3	3	NULL	3	2
3	3	NULL	3	3
4	NULL	NULL	NULL	NULL
DROP TABLE t1,t2,t3,t4;
#
# Bug#49322(Duplicate): Server is adding extra NULL row
# on processing a WHERE clause
#
CREATE TABLE h (pk INT NOT NULL, col_int_key INT);
INSERT INTO h VALUES (1,NULL),(4,2),(5,2),(3,4),(2,8);
CREATE TABLE m (pk INT NOT NULL, col_int_key INT);
INSERT INTO m VALUES (1,2),(2,7),(3,5),(4,7),(5,5),(6,NULL),(7,NULL),(8,9);
CREATE TABLE k (pk INT NOT NULL, col_int_key INT);
INSERT INTO k VALUES (1,9),(2,2),(3,5),(4,2),(5,7),(6,0),(7,5);
SELECT TABLE1.pk FROM k TABLE1
RIGHT JOIN h TABLE2 ON TABLE1.col_int_key=TABLE2.col_int_key
RIGHT JOIN m TABLE4 ON TABLE2.col_int_key=TABLE4.col_int_key;
pk
2
4
2
4
NULL
NULL
NULL
NULL
NULL
NULL
NULL
SELECT TABLE1.pk FROM k TABLE1
RIGHT JOIN h TABLE2 ON TABLE1.col_int_key=TABLE2.col_int_key
RIGHT JOIN m TABLE4 ON TABLE2.col_int_key=TABLE4.col_int_key
WHERE TABLE1.pk IS NULL;
pk
NULL
NULL
NULL
NULL
NULL
NULL
NULL
DROP TABLE h,m,k;
=======

# BUG#12567331 - INFINITE LOOP WHEN RESOLVING AN ALIASED COLUMN
# USED IN GROUP BY

CREATE TABLE t1 (
col_varchar_1024_latin1_key varchar(1024),
col_varchar_10_latin1 varchar(10),
col_int int(11),
pk int(11)
);
CREATE TABLE t2 (
col_int_key int(11),
col_int int(11),
pk int(11)
);
PREPARE prep_stmt_9846 FROM '
SELECT alias1.pk AS field1 FROM
t1 AS alias1
LEFT JOIN
( 
  t2 AS alias2
  RIGHT  JOIN
  ( 
    t2 AS alias3
    JOIN t1 AS alias4
    ON 1
  )
  ON 1
)
ON 1
GROUP BY field1';
execute prep_stmt_9846;
field1
execute prep_stmt_9846;
field1
drop table t1,t2;
#
# Bug #11765810	58813: SERVER THREAD HANGS WHEN JOIN + WHERE + GROUP BY
# IS EXECUTED TWICE FROM P
#
CREATE TABLE t1 ( a INT ) ENGINE = MYISAM;
INSERT INTO t1 VALUES (1);
PREPARE prep_stmt FROM '
 SELECT 1 AS f FROM t1
 LEFT JOIN t1 t2
  RIGHT JOIN t1 t3
    JOIN t1 t4
   ON 1
  ON 1
 ON 1
 GROUP BY f';
EXECUTE prep_stmt;
f
1
EXECUTE prep_stmt;
f
1
DROP TABLE t1;
>>>>>>> 9ada2f8e
End of 5.1 tests<|MERGE_RESOLUTION|>--- conflicted
+++ resolved
@@ -1432,7 +1432,6 @@
 GROUP BY t2.f1, t2.f2;
 f1	f1	f2
 DROP TABLE t1,t2;
-<<<<<<< HEAD
 #
 # Bug#57034 incorrect OUTER JOIN result when joined on unique key
 #
@@ -1645,7 +1644,6 @@
 NULL
 NULL
 DROP TABLE h,m,k;
-=======
 
 # BUG#12567331 - INFINITE LOOP WHEN RESOLVING AN ALIASED COLUMN
 # USED IN GROUP BY
@@ -1704,5 +1702,4 @@
 f
 1
 DROP TABLE t1;
->>>>>>> 9ada2f8e
 End of 5.1 tests