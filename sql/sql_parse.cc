/* Copyright (c) 2000, 2012, Oracle and/or its affiliates.
   Copyright (c) 2008, 2013, Monty Program Ab

   This program is free software; you can redistribute it and/or modify
   it under the terms of the GNU General Public License as published by
   the Free Software Foundation; version 2 of the License.

   This program is distributed in the hope that it will be useful,
   but WITHOUT ANY WARRANTY; without even the implied warranty of
   MERCHANTABILITY or FITNESS FOR A PARTICULAR PURPOSE.  See the
   GNU General Public License for more details.

   You should have received a copy of the GNU General Public License
   along with this program; if not, write to the Free Software
   Foundation, Inc., 51 Franklin St, Fifth Floor, Boston, MA  02110-1301  USA */

#define MYSQL_LEX 1
#include "my_global.h"
#include "sql_priv.h"
#include "unireg.h"                    // REQUIRED: for other includes
#include "sql_parse.h"        // sql_kill, *_precheck, *_prepare
#include "lock.h"             // try_transactional_lock,
                              // check_transactional_lock,
                              // set_handler_table_locks,
                              // lock_global_read_lock,
                              // make_global_read_lock_block_commit
#include "sql_base.h"         // find_temporary_table
#include "sql_cache.h"        // QUERY_CACHE_FLAGS_SIZE, query_cache_*
#include "sql_show.h"         // mysqld_list_*, mysqld_show_*,
                              // calc_sum_of_all_status
#include "mysqld.h"
#include "sql_locale.h"                         // my_locale_en_US
#include "log.h"                                // flush_error_log
#include "sql_view.h"         // mysql_create_view, mysql_drop_view
#include "sql_delete.h"       // mysql_delete
#include "sql_insert.h"       // mysql_insert
#include "sql_update.h"       // mysql_update, mysql_multi_update
#include "sql_partition.h"    // struct partition_info
#include "sql_db.h"           // mysql_change_db, mysql_create_db,
                              // mysql_rm_db, mysql_upgrade_db,
                              // mysql_alter_db,
                              // check_db_dir_existence,
                              // my_dbopt_cleanup
#include "sql_table.h"        // mysql_create_like_table,
                              // mysql_create_table,
                              // mysql_alter_table,
                              // mysql_backup_table,
                              // mysql_restore_table
#include "sql_reload.h"       // reload_acl_and_cache
#include "sql_admin.h"        // mysql_assign_to_keycache
#include "sql_connect.h"      // decrease_user_connections,
                              // check_mqh,
                              // reset_mqh
#include "sql_rename.h"       // mysql_rename_table
#include "sql_tablespace.h"   // mysql_alter_tablespace
#include "hostname.h"         // hostname_cache_refresh
#include "sql_acl.h"          // *_ACL, check_grant, is_acl_user,
                              // has_any_table_level_privileges,
                              // mysql_drop_user, mysql_rename_user,
                              // check_grant_routine,
                              // mysql_routine_grant,
                              // mysql_show_grants,
                              // sp_grant_privileges, ...
#include "sql_test.h"         // mysql_print_status
#include "sql_select.h"       // handle_select, mysql_select,
                              // mysql_explain_union
#include "sql_load.h"         // mysql_load
#include "sql_servers.h"      // create_servers, alter_servers,
                              // drop_servers, servers_reload
#include "sql_handler.h"      // mysql_ha_open, mysql_ha_close,
                              // mysql_ha_read
#include "sql_binlog.h"       // mysql_client_binlog_statement
#include "sql_do.h"           // mysql_do
#include "sql_help.h"         // mysqld_help
#include "rpl_constants.h"    // Incident, INCIDENT_LOST_EVENTS
#include "log_event.h"
#include "sql_repl.h"
#include "rpl_filter.h"
#include "repl_failsafe.h"
#include <m_ctype.h>
#include <myisam.h>
#include <my_dir.h>
#include "rpl_handler.h"
#include "rpl_mi.h"

#include "sp_head.h"
#include "sp.h"
#include "sp_cache.h"
#include "events.h"
#include "sql_trigger.h"
#include "transaction.h"
#include "sql_audit.h"
#include "sql_prepare.h"
#include "debug_sync.h"
#include "probes_mysql.h"
#include "set_var.h"
#include "log_slow.h"
#include "sql_bootstrap.h"

#define FLAGSTR(V,F) ((V)&(F)?#F" ":"")

#ifdef WITH_ARIA_STORAGE_ENGINE
#include "../storage/maria/ha_maria.h"
#endif

#ifdef WITH_WSREP
#include "wsrep_mysqld.h"
#include "wsrep_thd.h"
static void wsrep_mysql_parse(THD *thd, char *rawbuf, uint length,
                              Parser_state *parser_state);
#endif /* WITH_WSREP */
/**
  @defgroup Runtime_Environment Runtime Environment
  @{
*/

/* Used in error handling only */
#define SP_TYPE_STRING(LP) \
  ((LP)->sphead->m_type == TYPE_ENUM_FUNCTION ? "FUNCTION" : "PROCEDURE")
#define SP_COM_STRING(LP) \
  ((LP)->sql_command == SQLCOM_CREATE_SPFUNCTION || \
   (LP)->sql_command == SQLCOM_ALTER_FUNCTION || \
   (LP)->sql_command == SQLCOM_SHOW_CREATE_FUNC || \
   (LP)->sql_command == SQLCOM_DROP_FUNCTION ? \
   "FUNCTION" : "PROCEDURE")

static bool execute_sqlcom_select(THD *thd, TABLE_LIST *all_tables);
static void sql_kill(THD *thd, longlong id, killed_state state, killed_type type);
static void sql_kill_user(THD *thd, LEX_USER *user, killed_state state);
static bool lock_tables_precheck(THD *thd, TABLE_LIST *tables);
static bool execute_show_status(THD *, TABLE_LIST *);
static bool execute_rename_table(THD *, TABLE_LIST *, TABLE_LIST *);

const char *any_db="*any*";	// Special symbol for check_access

const LEX_STRING command_name[]={
  { C_STRING_WITH_LEN("Sleep") },
  { C_STRING_WITH_LEN("Quit") },
  { C_STRING_WITH_LEN("Init DB") },
  { C_STRING_WITH_LEN("Query") },
  { C_STRING_WITH_LEN("Field List") },
  { C_STRING_WITH_LEN("Create DB") },
  { C_STRING_WITH_LEN("Drop DB") },
  { C_STRING_WITH_LEN("Refresh") },
  { C_STRING_WITH_LEN("Shutdown") },
  { C_STRING_WITH_LEN("Statistics") },
  { C_STRING_WITH_LEN("Processlist") },
  { C_STRING_WITH_LEN("Connect") },
  { C_STRING_WITH_LEN("Kill") },
  { C_STRING_WITH_LEN("Debug") },
  { C_STRING_WITH_LEN("Ping") },
  { C_STRING_WITH_LEN("Time") },
  { C_STRING_WITH_LEN("Delayed insert") },
  { C_STRING_WITH_LEN("Change user") },
  { C_STRING_WITH_LEN("Binlog Dump") },
  { C_STRING_WITH_LEN("Table Dump") },
  { C_STRING_WITH_LEN("Connect Out") },
  { C_STRING_WITH_LEN("Register Slave") },
  { C_STRING_WITH_LEN("Prepare") },
  { C_STRING_WITH_LEN("Execute") },
  { C_STRING_WITH_LEN("Long Data") },
  { C_STRING_WITH_LEN("Close stmt") },
  { C_STRING_WITH_LEN("Reset stmt") },
  { C_STRING_WITH_LEN("Set option") },
  { C_STRING_WITH_LEN("Fetch") },
  { C_STRING_WITH_LEN("Daemon") },
  { C_STRING_WITH_LEN("Error") }  // Last command number
};

const char *xa_state_names[]={
  "NON-EXISTING", "ACTIVE", "IDLE", "PREPARED", "ROLLBACK ONLY"
};

#ifdef HAVE_REPLICATION
/**
  Returns true if all tables should be ignored.
*/
inline bool all_tables_not_ok(THD *thd, TABLE_LIST *tables)
{
  return thd->rpl_filter->is_on() && tables && !thd->spcont &&
         !thd->rpl_filter->tables_ok(thd->db, tables);
}
#endif


static bool some_non_temp_table_to_be_updated(THD *thd, TABLE_LIST *tables)
{
  for (TABLE_LIST *table= tables; table; table= table->next_global)
  {
    DBUG_ASSERT(table->db && table->table_name);
    if (table->updating && !find_temporary_table(thd, table))
      return 1;
  }
  return 0;
}


/*
  Implicitly commit a active transaction if statement requires so.

  @param thd    Thread handle.
  @param mask   Bitmask used for the SQL command match.

*/
static bool stmt_causes_implicit_commit(THD *thd, uint mask)
{
  LEX *lex= thd->lex;
  bool skip= FALSE;
  DBUG_ENTER("stmt_causes_implicit_commit");

  if (!(sql_command_flags[lex->sql_command] & mask))
    DBUG_RETURN(FALSE);

  switch (lex->sql_command) {
  case SQLCOM_DROP_TABLE:
    skip= lex->drop_temporary;
    break;
  case SQLCOM_ALTER_TABLE:
  case SQLCOM_CREATE_TABLE:
    /* If CREATE TABLE of non-temporary table, do implicit commit */
    skip= lex->create_info.tmp_table();
    break;
  case SQLCOM_SET_OPTION:
    skip= lex->autocommit ? FALSE : TRUE;
    break;
  default:
    break;
  }

  DBUG_RETURN(!skip);
}


/**
  Mark all commands that somehow changes a table.

  This is used to check number of updates / hour.

  sql_command is actually set to SQLCOM_END sometimes
  so we need the +1 to include it in the array.

  See COMMAND_FLAG_xxx for different type of commands
     2  - query that returns meaningful ROW_COUNT() -
          a number of modified rows
*/

uint sql_command_flags[SQLCOM_END+1];
uint server_command_flags[COM_END+1];

void init_update_queries(void)
{
  /* Initialize the server command flags array. */
  memset(server_command_flags, 0, sizeof(server_command_flags));

  server_command_flags[COM_STATISTICS]= CF_SKIP_QUERY_ID | CF_SKIP_QUESTIONS;
  server_command_flags[COM_PING]=       CF_SKIP_QUERY_ID | CF_SKIP_QUESTIONS;
  server_command_flags[COM_STMT_PREPARE]= CF_SKIP_QUESTIONS;
  server_command_flags[COM_STMT_CLOSE]=   CF_SKIP_QUESTIONS;
  server_command_flags[COM_STMT_RESET]=   CF_SKIP_QUESTIONS;

  /* Initialize the sql command flags array. */
  memset(sql_command_flags, 0, sizeof(sql_command_flags));

  /*
    In general, DDL statements do not generate row events and do not go
    through a cache before being written to the binary log. However, the
    CREATE TABLE...SELECT is an exception because it may generate row
    events. For that reason,  the SQLCOM_CREATE_TABLE  which represents
    a CREATE TABLE, including the CREATE TABLE...SELECT, has the
    CF_CAN_GENERATE_ROW_EVENTS flag. The distinction between a regular
    CREATE TABLE and the CREATE TABLE...SELECT is made in other parts of
    the code, in particular in the Query_log_event's constructor.
  */
  sql_command_flags[SQLCOM_CREATE_TABLE]=   CF_CHANGES_DATA | CF_REEXECUTION_FRAGILE |
                                            CF_AUTO_COMMIT_TRANS | CF_REPORT_PROGRESS |
                                            CF_CAN_GENERATE_ROW_EVENTS;
  sql_command_flags[SQLCOM_CREATE_INDEX]=   CF_CHANGES_DATA | CF_AUTO_COMMIT_TRANS;
  sql_command_flags[SQLCOM_ALTER_TABLE]=    CF_CHANGES_DATA | CF_WRITE_LOGS_COMMAND |
                                            CF_AUTO_COMMIT_TRANS | CF_REPORT_PROGRESS |
                                            CF_INSERTS_DATA;
  sql_command_flags[SQLCOM_TRUNCATE]=       CF_CHANGES_DATA | CF_WRITE_LOGS_COMMAND |
                                            CF_AUTO_COMMIT_TRANS;
  sql_command_flags[SQLCOM_DROP_TABLE]=     CF_CHANGES_DATA | CF_AUTO_COMMIT_TRANS;
  sql_command_flags[SQLCOM_LOAD]=           CF_CHANGES_DATA | CF_REEXECUTION_FRAGILE |
                                            CF_CAN_GENERATE_ROW_EVENTS | CF_REPORT_PROGRESS |
                                            CF_INSERTS_DATA;
  sql_command_flags[SQLCOM_CREATE_DB]=      CF_CHANGES_DATA | CF_AUTO_COMMIT_TRANS;
  sql_command_flags[SQLCOM_DROP_DB]=        CF_CHANGES_DATA | CF_AUTO_COMMIT_TRANS;
  sql_command_flags[SQLCOM_ALTER_DB_UPGRADE]= CF_AUTO_COMMIT_TRANS;
  sql_command_flags[SQLCOM_ALTER_DB]=       CF_CHANGES_DATA | CF_AUTO_COMMIT_TRANS;
  sql_command_flags[SQLCOM_RENAME_TABLE]=   CF_CHANGES_DATA | CF_AUTO_COMMIT_TRANS;
  sql_command_flags[SQLCOM_DROP_INDEX]=     CF_CHANGES_DATA | CF_AUTO_COMMIT_TRANS | CF_REPORT_PROGRESS;
  sql_command_flags[SQLCOM_CREATE_VIEW]=    CF_CHANGES_DATA | CF_REEXECUTION_FRAGILE |
                                            CF_AUTO_COMMIT_TRANS;
  sql_command_flags[SQLCOM_DROP_VIEW]=      CF_CHANGES_DATA | CF_AUTO_COMMIT_TRANS;
  sql_command_flags[SQLCOM_CREATE_TRIGGER]= CF_CHANGES_DATA | CF_AUTO_COMMIT_TRANS;
  sql_command_flags[SQLCOM_DROP_TRIGGER]=   CF_CHANGES_DATA | CF_AUTO_COMMIT_TRANS;
  sql_command_flags[SQLCOM_CREATE_EVENT]=   CF_CHANGES_DATA | CF_AUTO_COMMIT_TRANS;
  sql_command_flags[SQLCOM_ALTER_EVENT]=    CF_CHANGES_DATA | CF_AUTO_COMMIT_TRANS;
  sql_command_flags[SQLCOM_DROP_EVENT]=     CF_CHANGES_DATA | CF_AUTO_COMMIT_TRANS;

  sql_command_flags[SQLCOM_UPDATE]=	    CF_CHANGES_DATA | CF_REEXECUTION_FRAGILE |
                                            CF_CAN_GENERATE_ROW_EVENTS |
                                            CF_OPTIMIZER_TRACE |
                                            CF_CAN_BE_EXPLAINED |
                                            CF_UPDATES_DATA;
  sql_command_flags[SQLCOM_UPDATE_MULTI]=   CF_CHANGES_DATA | CF_REEXECUTION_FRAGILE |
                                            CF_CAN_GENERATE_ROW_EVENTS |
                                            CF_OPTIMIZER_TRACE |
                                            CF_CAN_BE_EXPLAINED |
                                            CF_UPDATES_DATA;
  sql_command_flags[SQLCOM_INSERT]=	    CF_CHANGES_DATA | CF_REEXECUTION_FRAGILE |
                                            CF_CAN_GENERATE_ROW_EVENTS |
                                            CF_OPTIMIZER_TRACE |
                                            CF_CAN_BE_EXPLAINED |
                                            CF_INSERTS_DATA;
  sql_command_flags[SQLCOM_INSERT_SELECT]=  CF_CHANGES_DATA | CF_REEXECUTION_FRAGILE |
                                            CF_CAN_GENERATE_ROW_EVENTS |
                                            CF_OPTIMIZER_TRACE |
                                            CF_CAN_BE_EXPLAINED |
                                            CF_INSERTS_DATA;
  sql_command_flags[SQLCOM_DELETE]=         CF_CHANGES_DATA | CF_REEXECUTION_FRAGILE |
                                            CF_CAN_GENERATE_ROW_EVENTS |
                                            CF_OPTIMIZER_TRACE |
                                            CF_CAN_BE_EXPLAINED;
  sql_command_flags[SQLCOM_DELETE_MULTI]=   CF_CHANGES_DATA | CF_REEXECUTION_FRAGILE |
                                            CF_CAN_GENERATE_ROW_EVENTS |
                                            CF_OPTIMIZER_TRACE |
                                            CF_CAN_BE_EXPLAINED;;
  sql_command_flags[SQLCOM_REPLACE]=        CF_CHANGES_DATA | CF_REEXECUTION_FRAGILE |
                                            CF_CAN_GENERATE_ROW_EVENTS |
                                            CF_OPTIMIZER_TRACE |
                                            CF_CAN_BE_EXPLAINED |
                                            CF_INSERTS_DATA;;
  sql_command_flags[SQLCOM_REPLACE_SELECT]= CF_CHANGES_DATA | CF_REEXECUTION_FRAGILE |
                                            CF_CAN_GENERATE_ROW_EVENTS |
                                            CF_OPTIMIZER_TRACE |
                                            CF_CAN_BE_EXPLAINED |
                                            CF_INSERTS_DATA;
  sql_command_flags[SQLCOM_SELECT]=         CF_REEXECUTION_FRAGILE |
                                            CF_CAN_GENERATE_ROW_EVENTS |
                                            CF_OPTIMIZER_TRACE |
                                            CF_CAN_BE_EXPLAINED;
  // (1) so that subquery is traced when doing "SET @var = (subquery)"
  /*
    @todo SQLCOM_SET_OPTION should have CF_CAN_GENERATE_ROW_EVENTS
    set, because it may invoke a stored function that generates row
    events. /Sven
  */
  sql_command_flags[SQLCOM_SET_OPTION]=     CF_REEXECUTION_FRAGILE |
                                            CF_AUTO_COMMIT_TRANS |
                                            CF_OPTIMIZER_TRACE; // (1)
  // (1) so that subquery is traced when doing "DO @var := (subquery)"
  sql_command_flags[SQLCOM_DO]=             CF_REEXECUTION_FRAGILE |
                                            CF_CAN_GENERATE_ROW_EVENTS |
                                            CF_OPTIMIZER_TRACE; // (1)

  sql_command_flags[SQLCOM_SHOW_STATUS_PROC]= CF_STATUS_COMMAND | CF_REEXECUTION_FRAGILE;
  sql_command_flags[SQLCOM_SHOW_STATUS]=      CF_STATUS_COMMAND | CF_REEXECUTION_FRAGILE;
  sql_command_flags[SQLCOM_SHOW_DATABASES]=   CF_STATUS_COMMAND | CF_REEXECUTION_FRAGILE;
  sql_command_flags[SQLCOM_SHOW_TRIGGERS]=    CF_STATUS_COMMAND | CF_REEXECUTION_FRAGILE;
  sql_command_flags[SQLCOM_SHOW_EVENTS]=      CF_STATUS_COMMAND | CF_REEXECUTION_FRAGILE;
  sql_command_flags[SQLCOM_SHOW_OPEN_TABLES]= CF_STATUS_COMMAND | CF_REEXECUTION_FRAGILE;
  sql_command_flags[SQLCOM_SHOW_PLUGINS]=     CF_STATUS_COMMAND;
  sql_command_flags[SQLCOM_SHOW_FIELDS]=      CF_STATUS_COMMAND | CF_REEXECUTION_FRAGILE;
  sql_command_flags[SQLCOM_SHOW_KEYS]=        CF_STATUS_COMMAND | CF_REEXECUTION_FRAGILE;
  sql_command_flags[SQLCOM_SHOW_VARIABLES]=   CF_STATUS_COMMAND | CF_REEXECUTION_FRAGILE;
  sql_command_flags[SQLCOM_SHOW_CHARSETS]=    CF_STATUS_COMMAND | CF_REEXECUTION_FRAGILE;
  sql_command_flags[SQLCOM_SHOW_COLLATIONS]=  CF_STATUS_COMMAND | CF_REEXECUTION_FRAGILE;
  sql_command_flags[SQLCOM_SHOW_BINLOGS]=     CF_STATUS_COMMAND;
  sql_command_flags[SQLCOM_SHOW_SLAVE_HOSTS]= CF_STATUS_COMMAND;
  sql_command_flags[SQLCOM_SHOW_BINLOG_EVENTS]= CF_STATUS_COMMAND;
  sql_command_flags[SQLCOM_SHOW_STORAGE_ENGINES]= CF_STATUS_COMMAND;
  sql_command_flags[SQLCOM_SHOW_AUTHORS]=     CF_STATUS_COMMAND;
  sql_command_flags[SQLCOM_SHOW_CONTRIBUTORS]= CF_STATUS_COMMAND;
  sql_command_flags[SQLCOM_SHOW_PRIVILEGES]=  CF_STATUS_COMMAND;
  sql_command_flags[SQLCOM_SHOW_WARNS]=       CF_STATUS_COMMAND | CF_DIAGNOSTIC_STMT;
  sql_command_flags[SQLCOM_SHOW_ERRORS]=      CF_STATUS_COMMAND | CF_DIAGNOSTIC_STMT;
  sql_command_flags[SQLCOM_SHOW_ENGINE_STATUS]= CF_STATUS_COMMAND;
  sql_command_flags[SQLCOM_SHOW_ENGINE_MUTEX]= CF_STATUS_COMMAND;
  sql_command_flags[SQLCOM_SHOW_ENGINE_LOGS]= CF_STATUS_COMMAND;
  sql_command_flags[SQLCOM_SHOW_EXPLAIN]= CF_STATUS_COMMAND;
  sql_command_flags[SQLCOM_SHOW_PROCESSLIST]= CF_STATUS_COMMAND;
  sql_command_flags[SQLCOM_SHOW_GRANTS]=      CF_STATUS_COMMAND;
  sql_command_flags[SQLCOM_SHOW_CREATE_DB]=   CF_STATUS_COMMAND;
  sql_command_flags[SQLCOM_SHOW_CREATE]=  CF_STATUS_COMMAND;
  sql_command_flags[SQLCOM_SHOW_MASTER_STAT]= CF_STATUS_COMMAND;
  sql_command_flags[SQLCOM_SHOW_SLAVE_STAT]=  CF_STATUS_COMMAND;
  sql_command_flags[SQLCOM_SHOW_CREATE_PROC]= CF_STATUS_COMMAND;
  sql_command_flags[SQLCOM_SHOW_CREATE_FUNC]= CF_STATUS_COMMAND;
  sql_command_flags[SQLCOM_SHOW_CREATE_TRIGGER]=  CF_STATUS_COMMAND;
  sql_command_flags[SQLCOM_SHOW_STATUS_FUNC]= CF_STATUS_COMMAND | CF_REEXECUTION_FRAGILE;
  sql_command_flags[SQLCOM_SHOW_PROC_CODE]=   CF_STATUS_COMMAND;
  sql_command_flags[SQLCOM_SHOW_FUNC_CODE]=   CF_STATUS_COMMAND;
  sql_command_flags[SQLCOM_SHOW_CREATE_EVENT]= CF_STATUS_COMMAND;
  sql_command_flags[SQLCOM_SHOW_PROFILES]=    CF_STATUS_COMMAND;
  sql_command_flags[SQLCOM_SHOW_PROFILE]=     CF_STATUS_COMMAND;
  sql_command_flags[SQLCOM_BINLOG_BASE64_EVENT]= CF_STATUS_COMMAND | CF_CAN_GENERATE_ROW_EVENTS;
  sql_command_flags[SQLCOM_SHOW_CLIENT_STATS]= CF_STATUS_COMMAND;
  sql_command_flags[SQLCOM_SHOW_USER_STATS]=   CF_STATUS_COMMAND;
  sql_command_flags[SQLCOM_SHOW_TABLE_STATS]=  CF_STATUS_COMMAND;
  sql_command_flags[SQLCOM_SHOW_INDEX_STATS]=  CF_STATUS_COMMAND;
  sql_command_flags[SQLCOM_SHOW_TABLES]=       (CF_STATUS_COMMAND | CF_SHOW_TABLE_COMMAND | CF_REEXECUTION_FRAGILE);
  sql_command_flags[SQLCOM_SHOW_TABLE_STATUS]= (CF_STATUS_COMMAND | CF_SHOW_TABLE_COMMAND | CF_REEXECUTION_FRAGILE);


  sql_command_flags[SQLCOM_CREATE_USER]=       CF_CHANGES_DATA;
  sql_command_flags[SQLCOM_RENAME_USER]=       CF_CHANGES_DATA;
  sql_command_flags[SQLCOM_DROP_USER]=         CF_CHANGES_DATA;
  sql_command_flags[SQLCOM_CREATE_ROLE]=       CF_CHANGES_DATA;
  sql_command_flags[SQLCOM_GRANT]=             CF_CHANGES_DATA;
  sql_command_flags[SQLCOM_GRANT_ROLE]=        CF_CHANGES_DATA;
  sql_command_flags[SQLCOM_REVOKE]=            CF_CHANGES_DATA;
  sql_command_flags[SQLCOM_REVOKE_ROLE]=       CF_CHANGES_DATA;
  sql_command_flags[SQLCOM_OPTIMIZE]=          CF_CHANGES_DATA;
  /*
    @todo SQLCOM_CREATE_FUNCTION should have CF_AUTO_COMMIT_TRANS
    set. this currently is binlogged *before* the transaction if
    executed inside a transaction because it does not have an implicit
    pre-commit and is written to the statement cache. /Sven
  */
  sql_command_flags[SQLCOM_CREATE_FUNCTION]=   CF_CHANGES_DATA;
  sql_command_flags[SQLCOM_CREATE_PROCEDURE]=  CF_CHANGES_DATA | CF_AUTO_COMMIT_TRANS;
  sql_command_flags[SQLCOM_CREATE_SPFUNCTION]= CF_CHANGES_DATA | CF_AUTO_COMMIT_TRANS;
  sql_command_flags[SQLCOM_DROP_PROCEDURE]=    CF_CHANGES_DATA | CF_AUTO_COMMIT_TRANS;
  sql_command_flags[SQLCOM_DROP_FUNCTION]=     CF_CHANGES_DATA | CF_AUTO_COMMIT_TRANS;
  sql_command_flags[SQLCOM_ALTER_PROCEDURE]=   CF_CHANGES_DATA | CF_AUTO_COMMIT_TRANS;
  sql_command_flags[SQLCOM_ALTER_FUNCTION]=    CF_CHANGES_DATA | CF_AUTO_COMMIT_TRANS;
  sql_command_flags[SQLCOM_INSTALL_PLUGIN]=    CF_CHANGES_DATA;
  sql_command_flags[SQLCOM_UNINSTALL_PLUGIN]=  CF_CHANGES_DATA;

  /*
    The following is used to preserver CF_ROW_COUNT during the
    a CALL or EXECUTE statement, so the value generated by the
    last called (or executed) statement is preserved.
    See mysql_execute_command() for how CF_ROW_COUNT is used.
  */
  /*
    (1): without it, in "CALL some_proc((subq))", subquery would not be
    traced.
  */
  sql_command_flags[SQLCOM_CALL]=      CF_REEXECUTION_FRAGILE |
                                       CF_CAN_GENERATE_ROW_EVENTS |
                                       CF_OPTIMIZER_TRACE; // (1)
  sql_command_flags[SQLCOM_EXECUTE]=   CF_CAN_GENERATE_ROW_EVENTS;

  /*
    We don't want to change to statement based replication for these commands
  */
  sql_command_flags[SQLCOM_ROLLBACK]|= CF_FORCE_ORIGINAL_BINLOG_FORMAT;
  /* We don't want to replicate ALTER TABLE for temp tables in row format */
  sql_command_flags[SQLCOM_ALTER_TABLE]|= CF_FORCE_ORIGINAL_BINLOG_FORMAT;
  /* We don't want to replicate TRUNCATE for temp tables in row format */
  sql_command_flags[SQLCOM_TRUNCATE]|= CF_FORCE_ORIGINAL_BINLOG_FORMAT;
  /* We don't want to replicate DROP for temp tables in row format */
  sql_command_flags[SQLCOM_DROP_TABLE]|= CF_FORCE_ORIGINAL_BINLOG_FORMAT;
  /* One can change replication mode with SET */
  sql_command_flags[SQLCOM_SET_OPTION]|= CF_FORCE_ORIGINAL_BINLOG_FORMAT;

  /*
    The following admin table operations are allowed
    on log tables.
  */
  sql_command_flags[SQLCOM_REPAIR]=    CF_WRITE_LOGS_COMMAND | CF_AUTO_COMMIT_TRANS | CF_REPORT_PROGRESS;
  sql_command_flags[SQLCOM_OPTIMIZE]|= CF_WRITE_LOGS_COMMAND | CF_AUTO_COMMIT_TRANS | CF_REPORT_PROGRESS;
  sql_command_flags[SQLCOM_ANALYZE]=   CF_WRITE_LOGS_COMMAND | CF_AUTO_COMMIT_TRANS | CF_REPORT_PROGRESS;
  sql_command_flags[SQLCOM_CHECK]=     CF_WRITE_LOGS_COMMAND | CF_AUTO_COMMIT_TRANS | CF_REPORT_PROGRESS;
  sql_command_flags[SQLCOM_CHECKSUM]=  CF_REPORT_PROGRESS;

  sql_command_flags[SQLCOM_CREATE_USER]|=       CF_AUTO_COMMIT_TRANS;
  sql_command_flags[SQLCOM_DROP_USER]|=         CF_AUTO_COMMIT_TRANS;
  sql_command_flags[SQLCOM_RENAME_USER]|=       CF_AUTO_COMMIT_TRANS;
  sql_command_flags[SQLCOM_CREATE_ROLE]|=       CF_AUTO_COMMIT_TRANS;
  sql_command_flags[SQLCOM_DROP_ROLE]|=         CF_AUTO_COMMIT_TRANS;
  sql_command_flags[SQLCOM_REVOKE_ALL]=         CF_AUTO_COMMIT_TRANS;
  sql_command_flags[SQLCOM_REVOKE]|=            CF_AUTO_COMMIT_TRANS;
  sql_command_flags[SQLCOM_REVOKE_ROLE]|=       CF_AUTO_COMMIT_TRANS;
  sql_command_flags[SQLCOM_GRANT]|=             CF_AUTO_COMMIT_TRANS;
  sql_command_flags[SQLCOM_GRANT_ROLE]|=        CF_AUTO_COMMIT_TRANS;

  sql_command_flags[SQLCOM_ASSIGN_TO_KEYCACHE]= CF_AUTO_COMMIT_TRANS;
  sql_command_flags[SQLCOM_PRELOAD_KEYS]=       CF_AUTO_COMMIT_TRANS;

  sql_command_flags[SQLCOM_FLUSH]=              CF_AUTO_COMMIT_TRANS;
  sql_command_flags[SQLCOM_RESET]=              CF_AUTO_COMMIT_TRANS;
  sql_command_flags[SQLCOM_CREATE_SERVER]=      CF_AUTO_COMMIT_TRANS;
  sql_command_flags[SQLCOM_ALTER_SERVER]=       CF_AUTO_COMMIT_TRANS;
  sql_command_flags[SQLCOM_DROP_SERVER]=        CF_AUTO_COMMIT_TRANS;

  /*
    The following statements can deal with temporary tables,
    so temporary tables should be pre-opened for those statements to
    simplify privilege checking.

    There are other statements that deal with temporary tables and open
    them, but which are not listed here. The thing is that the order of
    pre-opening temporary tables for those statements is somewhat custom.
  */
  sql_command_flags[SQLCOM_CREATE_TABLE]|=    CF_PREOPEN_TMP_TABLES;
  sql_command_flags[SQLCOM_DROP_TABLE]|=      CF_PREOPEN_TMP_TABLES;
  sql_command_flags[SQLCOM_CREATE_INDEX]|=    CF_PREOPEN_TMP_TABLES;
  sql_command_flags[SQLCOM_ALTER_TABLE]|=     CF_PREOPEN_TMP_TABLES;
  sql_command_flags[SQLCOM_TRUNCATE]|=        CF_PREOPEN_TMP_TABLES;
  sql_command_flags[SQLCOM_LOAD]|=            CF_PREOPEN_TMP_TABLES;
  sql_command_flags[SQLCOM_DROP_INDEX]|=      CF_PREOPEN_TMP_TABLES;
  sql_command_flags[SQLCOM_UPDATE]|=          CF_PREOPEN_TMP_TABLES;
  sql_command_flags[SQLCOM_UPDATE_MULTI]|=    CF_PREOPEN_TMP_TABLES;
  sql_command_flags[SQLCOM_INSERT_SELECT]|=   CF_PREOPEN_TMP_TABLES;
  sql_command_flags[SQLCOM_DELETE]|=          CF_PREOPEN_TMP_TABLES;
  sql_command_flags[SQLCOM_DELETE_MULTI]|=    CF_PREOPEN_TMP_TABLES;
  sql_command_flags[SQLCOM_REPLACE_SELECT]|=  CF_PREOPEN_TMP_TABLES;
  sql_command_flags[SQLCOM_SELECT]|=          CF_PREOPEN_TMP_TABLES;
  sql_command_flags[SQLCOM_SET_OPTION]|=      CF_PREOPEN_TMP_TABLES;
  sql_command_flags[SQLCOM_DO]|=              CF_PREOPEN_TMP_TABLES;
  sql_command_flags[SQLCOM_HA_OPEN]|=         CF_PREOPEN_TMP_TABLES;
  sql_command_flags[SQLCOM_CALL]|=            CF_PREOPEN_TMP_TABLES;
  sql_command_flags[SQLCOM_CHECKSUM]|=        CF_PREOPEN_TMP_TABLES;
  sql_command_flags[SQLCOM_ANALYZE]|=         CF_PREOPEN_TMP_TABLES;
  sql_command_flags[SQLCOM_CHECK]|=           CF_PREOPEN_TMP_TABLES;
  sql_command_flags[SQLCOM_OPTIMIZE]|=        CF_PREOPEN_TMP_TABLES;
  sql_command_flags[SQLCOM_REPAIR]|=          CF_PREOPEN_TMP_TABLES;
  sql_command_flags[SQLCOM_PRELOAD_KEYS]|=    CF_PREOPEN_TMP_TABLES;
  sql_command_flags[SQLCOM_ASSIGN_TO_KEYCACHE]|= CF_PREOPEN_TMP_TABLES;

  /*
    DDL statements that should start with closing opened handlers.

    We use this flag only for statements for which open HANDLERs
    have to be closed before temporary tables are pre-opened.
  */
  sql_command_flags[SQLCOM_CREATE_TABLE]|=    CF_HA_CLOSE;
  sql_command_flags[SQLCOM_DROP_TABLE]|=      CF_HA_CLOSE;
  sql_command_flags[SQLCOM_ALTER_TABLE]|=     CF_HA_CLOSE;
  sql_command_flags[SQLCOM_TRUNCATE]|=        CF_HA_CLOSE;
  sql_command_flags[SQLCOM_REPAIR]|=          CF_HA_CLOSE;
  sql_command_flags[SQLCOM_OPTIMIZE]|=        CF_HA_CLOSE;
  sql_command_flags[SQLCOM_ANALYZE]|=         CF_HA_CLOSE;
  sql_command_flags[SQLCOM_CHECK]|=           CF_HA_CLOSE;
  sql_command_flags[SQLCOM_CREATE_INDEX]|=    CF_HA_CLOSE;
  sql_command_flags[SQLCOM_DROP_INDEX]|=      CF_HA_CLOSE;
  sql_command_flags[SQLCOM_PRELOAD_KEYS]|=    CF_HA_CLOSE;
  sql_command_flags[SQLCOM_ASSIGN_TO_KEYCACHE]|=  CF_HA_CLOSE;

  /*
    Mark statements that always are disallowed in read-only
    transactions. Note that according to the SQL standard,
    even temporary table DDL should be disallowed.
  */
  sql_command_flags[SQLCOM_CREATE_TABLE]|=     CF_DISALLOW_IN_RO_TRANS;
  sql_command_flags[SQLCOM_ALTER_TABLE]|=      CF_DISALLOW_IN_RO_TRANS;
  sql_command_flags[SQLCOM_DROP_TABLE]|=       CF_DISALLOW_IN_RO_TRANS;
  sql_command_flags[SQLCOM_RENAME_TABLE]|=     CF_DISALLOW_IN_RO_TRANS;
  sql_command_flags[SQLCOM_CREATE_INDEX]|=     CF_DISALLOW_IN_RO_TRANS;
  sql_command_flags[SQLCOM_DROP_INDEX]|=       CF_DISALLOW_IN_RO_TRANS;
  sql_command_flags[SQLCOM_CREATE_DB]|=        CF_DISALLOW_IN_RO_TRANS;
  sql_command_flags[SQLCOM_DROP_DB]|=          CF_DISALLOW_IN_RO_TRANS;
  sql_command_flags[SQLCOM_ALTER_DB_UPGRADE]|= CF_DISALLOW_IN_RO_TRANS;
  sql_command_flags[SQLCOM_ALTER_DB]|=         CF_DISALLOW_IN_RO_TRANS;
  sql_command_flags[SQLCOM_CREATE_VIEW]|=      CF_DISALLOW_IN_RO_TRANS;
  sql_command_flags[SQLCOM_DROP_VIEW]|=        CF_DISALLOW_IN_RO_TRANS;
  sql_command_flags[SQLCOM_CREATE_TRIGGER]|=   CF_DISALLOW_IN_RO_TRANS;
  sql_command_flags[SQLCOM_DROP_TRIGGER]|=     CF_DISALLOW_IN_RO_TRANS;
  sql_command_flags[SQLCOM_CREATE_EVENT]|=     CF_DISALLOW_IN_RO_TRANS;
  sql_command_flags[SQLCOM_ALTER_EVENT]|=      CF_DISALLOW_IN_RO_TRANS;
  sql_command_flags[SQLCOM_DROP_EVENT]|=       CF_DISALLOW_IN_RO_TRANS;
  sql_command_flags[SQLCOM_CREATE_USER]|=      CF_DISALLOW_IN_RO_TRANS;
  sql_command_flags[SQLCOM_RENAME_USER]|=      CF_DISALLOW_IN_RO_TRANS;
  sql_command_flags[SQLCOM_DROP_USER]|=        CF_DISALLOW_IN_RO_TRANS;
  sql_command_flags[SQLCOM_CREATE_SERVER]|=    CF_DISALLOW_IN_RO_TRANS;
  sql_command_flags[SQLCOM_ALTER_SERVER]|=     CF_DISALLOW_IN_RO_TRANS;
  sql_command_flags[SQLCOM_DROP_SERVER]|=      CF_DISALLOW_IN_RO_TRANS;
  sql_command_flags[SQLCOM_CREATE_FUNCTION]|=  CF_DISALLOW_IN_RO_TRANS;
  sql_command_flags[SQLCOM_CREATE_PROCEDURE]|= CF_DISALLOW_IN_RO_TRANS;
  sql_command_flags[SQLCOM_CREATE_SPFUNCTION]|=CF_DISALLOW_IN_RO_TRANS;
  sql_command_flags[SQLCOM_DROP_PROCEDURE]|=   CF_DISALLOW_IN_RO_TRANS;
  sql_command_flags[SQLCOM_DROP_FUNCTION]|=    CF_DISALLOW_IN_RO_TRANS;
  sql_command_flags[SQLCOM_ALTER_PROCEDURE]|=  CF_DISALLOW_IN_RO_TRANS;
  sql_command_flags[SQLCOM_ALTER_FUNCTION]|=   CF_DISALLOW_IN_RO_TRANS;
  sql_command_flags[SQLCOM_TRUNCATE]|=         CF_DISALLOW_IN_RO_TRANS;
  sql_command_flags[SQLCOM_ALTER_TABLESPACE]|= CF_DISALLOW_IN_RO_TRANS;
  sql_command_flags[SQLCOM_REPAIR]|=           CF_DISALLOW_IN_RO_TRANS;
  sql_command_flags[SQLCOM_OPTIMIZE]|=         CF_DISALLOW_IN_RO_TRANS;
  sql_command_flags[SQLCOM_GRANT]|=            CF_DISALLOW_IN_RO_TRANS;
  sql_command_flags[SQLCOM_REVOKE]|=           CF_DISALLOW_IN_RO_TRANS;
  sql_command_flags[SQLCOM_REVOKE_ALL]|=       CF_DISALLOW_IN_RO_TRANS;
  sql_command_flags[SQLCOM_INSTALL_PLUGIN]|=   CF_DISALLOW_IN_RO_TRANS;
  sql_command_flags[SQLCOM_UNINSTALL_PLUGIN]|= CF_DISALLOW_IN_RO_TRANS;
}

bool sqlcom_can_generate_row_events(const THD *thd)
{
  return (sql_command_flags[thd->lex->sql_command] &
          CF_CAN_GENERATE_ROW_EVENTS);
}
 
bool is_update_query(enum enum_sql_command command)
{
  DBUG_ASSERT(command <= SQLCOM_END);
  return (sql_command_flags[command] & CF_CHANGES_DATA) != 0;
}

/**
  Check if a sql command is allowed to write to log tables.
  @param command The SQL command
  @return true if writing is allowed
*/
bool is_log_table_write_query(enum enum_sql_command command)
{
  DBUG_ASSERT(command <= SQLCOM_END);
  return (sql_command_flags[command] & CF_WRITE_LOGS_COMMAND) != 0;
}

void execute_init_command(THD *thd, LEX_STRING *init_command,
                          mysql_rwlock_t *var_lock)
{
  Vio* save_vio;
  ulong save_client_capabilities;

  mysql_rwlock_rdlock(var_lock);
  if (!init_command->length)
  {
    mysql_rwlock_unlock(var_lock);
    return;
  }

  /*
    copy the value under a lock, and release the lock.
    init_command has to be executed without a lock held,
    as it may try to change itself
  */
  size_t len= init_command->length;
  char *buf= thd->strmake(init_command->str, len);
  mysql_rwlock_unlock(var_lock);

#if defined(ENABLED_PROFILING)
  thd->profiling.start_new_query();
  thd->profiling.set_query_source(buf, len);
#endif

  THD_STAGE_INFO(thd, stage_execution_of_init_command);
  save_client_capabilities= thd->client_capabilities;
  thd->client_capabilities|= CLIENT_MULTI_QUERIES;
  /*
    We don't need return result of execution to client side.
    To forbid this we should set thd->net.vio to 0.
  */
  save_vio= thd->net.vio;
  thd->net.vio= 0;
  dispatch_command(COM_QUERY, thd, buf, len);
  thd->client_capabilities= save_client_capabilities;
  thd->net.vio= save_vio;

#if defined(ENABLED_PROFILING)
  thd->profiling.finish_current_query();
#endif
}


static char *fgets_fn(char *buffer, size_t size, fgets_input_t input, int *error)
{
  MYSQL_FILE *in= static_cast<MYSQL_FILE*> (input);
  char *line= mysql_file_fgets(buffer, size, in);
  if (error)
    *error= (line == NULL) ? ferror(in->m_file) : 0;
  return line;
}


static void handle_bootstrap_impl(THD *thd)
{
  MYSQL_FILE *file= bootstrap_file;
  DBUG_ENTER("handle_bootstrap");

#ifndef EMBEDDED_LIBRARY
  pthread_detach_this_thread();
  thd->thread_stack= (char*) &thd;
#endif /* EMBEDDED_LIBRARY */

  thd->security_ctx->user= (char*) my_strdup("boot", MYF(MY_WME));
  thd->security_ctx->priv_user[0]= thd->security_ctx->priv_host[0]=
    thd->security_ctx->priv_role[0]= 0;
  /*
    Make the "client" handle multiple results. This is necessary
    to enable stored procedures with SELECTs and Dynamic SQL
    in init-file.
  */
  thd->client_capabilities|= CLIENT_MULTI_RESULTS;

  thd->init_for_queries();

  for ( ; ; )
  {
    char buffer[MAX_BOOTSTRAP_QUERY_SIZE] = "";
    int rc, length;
    char *query;
    int error= 0;

    rc= read_bootstrap_query(buffer, &length, file, fgets_fn, &error);

    if (rc == READ_BOOTSTRAP_EOF)
      break;
    /*
      Check for bootstrap file errors. SQL syntax errors will be
      caught below.
    */
    if (rc != READ_BOOTSTRAP_SUCCESS)
    {
      /*
        mysql_parse() may have set a successful error status for the previous
        query. We must clear the error status to report the bootstrap error.
      */
      thd->get_stmt_da()->reset_diagnostics_area();

      /* Get the nearest query text for reference. */
      char *err_ptr= buffer + (length <= MAX_BOOTSTRAP_ERROR_LEN ?
                                        0 : (length - MAX_BOOTSTRAP_ERROR_LEN));
      switch (rc)
      {
      case READ_BOOTSTRAP_ERROR:
        my_printf_error(ER_UNKNOWN_ERROR, "Bootstrap file error, return code (%d). "
                        "Nearest query: '%s'", MYF(0), error, err_ptr);
        break;

      case READ_BOOTSTRAP_QUERY_SIZE:
        my_printf_error(ER_UNKNOWN_ERROR, "Boostrap file error. Query size "
                        "exceeded %d bytes near '%s'.", MYF(0),
                        MAX_BOOTSTRAP_LINE_SIZE, err_ptr);
        break;

      default:
        DBUG_ASSERT(false);
        break;
      }

      thd->protocol->end_statement();
      bootstrap_error= 1;
      break;
    }

    query= (char *) thd->memdup_w_gap(buffer, length + 1,
                                      thd->db_length + 1 +
                                      QUERY_CACHE_DB_LENGTH_SIZE +
                                      QUERY_CACHE_FLAGS_SIZE);
    size_t db_len= 0;
    memcpy(query + length + 1, (char *) &db_len, sizeof(size_t));
    thd->set_query_and_id(query, length, thd->charset(), next_query_id());
    int2store(query + length + 1, 0);           // No db in bootstrap
    DBUG_PRINT("query",("%-.4096s",thd->query()));
#if defined(ENABLED_PROFILING)
    thd->profiling.start_new_query();
    thd->profiling.set_query_source(thd->query(), length);
#endif

    /*
      We don't need to obtain LOCK_thread_count here because in bootstrap
      mode we have only one thread.
    */
    thd->set_time();
    Parser_state parser_state;
    if (parser_state.init(thd, thd->query(), length))
    {
      thd->protocol->end_statement();
      bootstrap_error= 1;
      break;
    }

    mysql_parse(thd, thd->query(), length, &parser_state);

    bootstrap_error= thd->is_error();
    thd->protocol->end_statement();

#if defined(ENABLED_PROFILING)
    thd->profiling.finish_current_query();
#endif
    delete_explain_query(thd->lex);

    if (bootstrap_error)
      break;

    free_root(thd->mem_root,MYF(MY_KEEP_PREALLOC));
    free_root(&thd->transaction.mem_root,MYF(MY_KEEP_PREALLOC));
  }

  DBUG_VOID_RETURN;
}


/**
  Execute commands from bootstrap_file.

  Used when creating the initial grant tables.
*/

pthread_handler_t handle_bootstrap(void *arg)
{
  THD *thd=(THD*) arg;

  mysql_thread_set_psi_id(thd->thread_id);

  do_handle_bootstrap(thd);
  return 0;
}

void do_handle_bootstrap(THD *thd)
{
  /* The following must be called before DBUG_ENTER */
  thd->thread_stack= (char*) &thd;
  if (my_thread_init() || thd->store_globals())
  {
#ifndef EMBEDDED_LIBRARY
#ifdef WITH_WSREP
    close_connection(thd, ER_OUT_OF_RESOURCES, 1);
#else
    close_connection(thd, ER_OUT_OF_RESOURCES);
#endif /* WITH_WSREP */
#endif
    thd->fatal_error();
    goto end;
  }

  handle_bootstrap_impl(thd);

end:
  delete thd;

#ifndef EMBEDDED_LIBRARY
  thread_safe_decrement32(&thread_count, &thread_count_lock);
  in_bootstrap= FALSE;

  mysql_mutex_lock(&LOCK_thread_count);
  mysql_cond_broadcast(&COND_thread_count);
  mysql_mutex_unlock(&LOCK_thread_count);
  my_thread_end();
  pthread_exit(0);
#endif

  return;
}


/* This works because items are allocated with sql_alloc() */

void free_items(Item *item)
{
  Item *next;
  DBUG_ENTER("free_items");
  for (; item ; item=next)
  {
    next=item->next;
    item->delete_self();
  }
  DBUG_VOID_RETURN;
}

/**
   This works because items are allocated with sql_alloc().
   @note The function also handles null pointers (empty list).
*/
void cleanup_items(Item *item)
{
  DBUG_ENTER("cleanup_items");  
  for (; item ; item=item->next)
    item->cleanup();
  DBUG_VOID_RETURN;
}

#ifndef EMBEDDED_LIBRARY

/**
  Read one command from connection and execute it (query or simple command).
  This function is called in loop from thread function.

  For profiling to work, it must never be called recursively.

  @retval
    0  success
  @retval
    1  request of thread shutdown (see dispatch_command() description)
*/

bool do_command(THD *thd)
{
  bool return_value;
  char *packet= 0;
  ulong packet_length;
  NET *net= &thd->net;
  enum enum_server_command command;
  DBUG_ENTER("do_command");
#ifdef WITH_WSREP
  if (WSREP(thd))
  {
    mysql_mutex_lock(&thd->LOCK_wsrep_thd);
    thd->wsrep_query_state= QUERY_IDLE;
    if (thd->wsrep_conflict_state==MUST_ABORT) 
    {
      wsrep_client_rollback(thd);
    }
    mysql_mutex_unlock(&thd->LOCK_wsrep_thd);
  }
#endif /* WITH_WSREP */
  /*
    indicator of uninitialized lex => normal flow of errors handling
    (see my_message_sql)
  */
  thd->lex->current_select= 0;

  /*
    This thread will do a blocking read from the client which
    will be interrupted when the next command is received from
    the client, the connection is closed or "net_wait_timeout"
    number of seconds has passed.
  */
  if(!thd->skip_wait_timeout)
    my_net_set_read_timeout(net, thd->variables.net_wait_timeout);


  /*
    XXX: this code is here only to clear possible errors of init_connect. 
    Consider moving to init_connect() instead.
  */
  thd->clear_error();				// Clear error message
  thd->get_stmt_da()->reset_diagnostics_area();

  net_new_transaction(net);

  /* Save for user statistics */
  thd->start_bytes_received= thd->status_var.bytes_received;

  /*
    Synchronization point for testing of KILL_CONNECTION.
    This sync point can wait here, to simulate slow code execution
    between the last test of thd->killed and blocking in read().

    The goal of this test is to verify that a connection does not
    hang, if it is killed at this point of execution.
    (Bug#37780 - main.kill fails randomly)

    Note that the sync point wait itself will be terminated by a
    kill. In this case it consumes a condition broadcast, but does
    not change anything else. The consumed broadcast should not
    matter here, because the read/recv() below doesn't use it.
  */
  DEBUG_SYNC(thd, "before_do_command_net_read");

  thd->m_server_idle= TRUE;
  packet_length= my_net_read(net);
  thd->m_server_idle= FALSE;
#ifdef WITH_WSREP
  if (WSREP(thd)) {
    mysql_mutex_lock(&thd->LOCK_wsrep_thd);

    /* these THD's are aborted or are aborting during being idle */
    if (thd->wsrep_conflict_state == ABORTING)
    {
      while (thd->wsrep_conflict_state == ABORTING) {
        mysql_mutex_unlock(&thd->LOCK_wsrep_thd);
        my_sleep(1000);
        mysql_mutex_lock(&thd->LOCK_wsrep_thd);
      }
      thd->store_globals();
    }
    else if (thd->wsrep_conflict_state == ABORTED)
    {
      thd->store_globals();
    }

    thd->wsrep_query_state= QUERY_EXEC;
    mysql_mutex_unlock(&thd->LOCK_wsrep_thd);
  }

  if ((WSREP(thd)  && packet_length == packet_error) ||
      (!WSREP(thd) && (packet_length == packet_error)))
#else
  if (packet_length == packet_error)
#endif /* WITH_WSREP */
  {
    DBUG_PRINT("info",("Got error %d reading command from socket %s",
		       net->error,
		       vio_description(net->vio)));

#ifdef WITH_WSREP
    if (WSREP(thd)) {
      mysql_mutex_lock(&thd->LOCK_wsrep_thd);
      if (thd->wsrep_conflict_state == MUST_ABORT)
      {
        DBUG_PRINT("wsrep",("aborted for wsrep rollback: %lu", thd->real_id));
        wsrep_client_rollback(thd);
      }
      mysql_mutex_unlock(&thd->LOCK_wsrep_thd);
    }
#endif /* WITH_WSREP */
    /* Instrument this broken statement as "statement/com/error" */
    thd->m_statement_psi= MYSQL_REFINE_STATEMENT(thd->m_statement_psi,
                                                 com_statement_info[COM_END].
                                                 m_key);


    /* Check if we can continue without closing the connection */

    /* The error must be set. */
    DBUG_ASSERT(thd->is_error());
    thd->protocol->end_statement();

    /* Mark the statement completed. */
    MYSQL_END_STATEMENT(thd->m_statement_psi, thd->get_stmt_da());
    thd->m_statement_psi= NULL;

    if (net->error != 3)
    {
      return_value= TRUE;                       // We have to close it.
      goto out;
    }

    net->error= 0;
    return_value= FALSE;
    goto out;
  }

  packet= (char*) net->read_pos;
  /*
    'packet_length' contains length of data, as it was stored in packet
    header. In case of malformed header, my_net_read returns zero.
    If packet_length is not zero, my_net_read ensures that the returned
    number of bytes was actually read from network.
    There is also an extra safety measure in my_net_read:
    it sets packet[packet_length]= 0, but only for non-zero packets.
  */
  if (packet_length == 0)                       /* safety */
  {
    /* Initialize with COM_SLEEP packet */
    packet[0]= (uchar) COM_SLEEP;
    packet_length= 1;
  }
  /* Do not rely on my_net_read, extra safety against programming errors. */
  packet[packet_length]= '\0';                  /* safety */

  command= (enum enum_server_command) (uchar) packet[0];

  if (command >= COM_END)
    command= COM_END;				// Wrong command

  DBUG_PRINT("info",("Command on %s = %d (%s)",
                     vio_description(net->vio), command,
                     command_name[command].str));

#ifdef WITH_WSREP
  if (WSREP(thd)) {
    /*
     * bail out if DB snapshot has not been installed. We however,
     * allow queries "SET" and "SHOW", they are trapped later in execute_command
     */
    if (thd->variables.wsrep_on && !thd->wsrep_applier && !wsrep_ready &&
        command != COM_QUERY        &&
        command != COM_PING         &&
        command != COM_QUIT         &&
        command != COM_PROCESS_INFO &&
        command != COM_PROCESS_KILL &&
        command != COM_SET_OPTION   &&
        command != COM_SHUTDOWN     &&
        command != COM_SLEEP        &&
        command != COM_STATISTICS   &&
        command != COM_TIME         &&
        command != COM_END
    ) {
      my_error(ER_UNKNOWN_COM_ERROR, MYF(0),
	       "WSREP has not yet prepared node for application use");
      thd->protocol->end_statement();
      return_value= FALSE;
      goto out;
    }
  }
#endif /* WITH_WSREP */
  /* Restore read timeout value */
  my_net_set_read_timeout(net, thd->variables.net_read_timeout);

  DBUG_ASSERT(packet_length);
  DBUG_ASSERT(!thd->apc_target.is_enabled());
  return_value= dispatch_command(command, thd, packet+1, (uint) (packet_length-1));
<<<<<<< HEAD
#ifdef WITH_WSREP
  if (WSREP(thd)) {
    while (thd->wsrep_conflict_state== RETRY_AUTOCOMMIT)
    {
      WSREP_DEBUG("Retry autocommit for: %s\n", thd->wsrep_retry_query);
      return_value= dispatch_command(command, thd, thd->wsrep_retry_query,
				     thd->wsrep_retry_query_len);
    }
  }
  if (thd->wsrep_retry_query && thd->wsrep_conflict_state != REPLAYING)
  {
    my_free(thd->wsrep_retry_query);
    thd->wsrep_retry_query      = NULL;
    thd->wsrep_retry_query_len  = 0;
    thd->wsrep_retry_command    = COM_CONNECT;
  }
#endif /* WITH_WSREP */
=======
  DBUG_ASSERT(!thd->apc_target.is_enabled());

>>>>>>> 26f56089
out:
  /* The statement instrumentation must be closed in all cases. */
  DBUG_ASSERT(thd->m_statement_psi == NULL);
  DBUG_RETURN(return_value);
}
#endif  /* EMBEDDED_LIBRARY */

/**
  @brief Determine if an attempt to update a non-temporary table while the
    read-only option was enabled has been made.

  This is a helper function to mysql_execute_command.

  @note SQLCOM_MULTI_UPDATE is an exception and delt with elsewhere.

  @see mysql_execute_command
  @returns Status code
    @retval TRUE The statement should be denied.
    @retval FALSE The statement isn't updating any relevant tables.
*/

static my_bool deny_updates_if_read_only_option(THD *thd,
                                                TABLE_LIST *all_tables)
{
  DBUG_ENTER("deny_updates_if_read_only_option");

  if (!opt_readonly)
    DBUG_RETURN(FALSE);

  LEX *lex= thd->lex;

  const my_bool user_is_super=
    ((ulong)(thd->security_ctx->master_access & SUPER_ACL) ==
     (ulong)SUPER_ACL);

  if (user_is_super)
    DBUG_RETURN(FALSE);

  if (!(sql_command_flags[lex->sql_command] & CF_CHANGES_DATA))
    DBUG_RETURN(FALSE);

  /* Multi update is an exception and is dealt with later. */
  if (lex->sql_command == SQLCOM_UPDATE_MULTI)
    DBUG_RETURN(FALSE);

  const my_bool create_temp_tables= 
    (lex->sql_command == SQLCOM_CREATE_TABLE) &&
    lex->create_info.tmp_table();

  const my_bool drop_temp_tables= 
    (lex->sql_command == SQLCOM_DROP_TABLE) &&
    lex->drop_temporary;

  const my_bool update_real_tables=
    some_non_temp_table_to_be_updated(thd, all_tables) &&
    !(create_temp_tables || drop_temp_tables);


  const my_bool create_or_drop_databases=
    (lex->sql_command == SQLCOM_CREATE_DB) ||
    (lex->sql_command == SQLCOM_DROP_DB);

  if (update_real_tables || create_or_drop_databases)
  {
      /*
        An attempt was made to modify one or more non-temporary tables.
      */
      DBUG_RETURN(TRUE);
  }


  /* Assuming that only temporary tables are modified. */
  DBUG_RETURN(FALSE);
}

#ifdef WITH_WSREP
static my_bool wsrep_read_only_option(THD *thd, TABLE_LIST *all_tables)
{
  int opt_readonly_saved = opt_readonly;
  ulong flag_saved = (ulong)(thd->security_ctx->master_access & SUPER_ACL);

  opt_readonly = 0;
  thd->security_ctx->master_access &= ~SUPER_ACL;

  my_bool ret = !deny_updates_if_read_only_option(thd, all_tables);

  opt_readonly = opt_readonly_saved;
  thd->security_ctx->master_access |= flag_saved;

  return ret;
}

static void wsrep_copy_query(THD *thd)
{
  thd->wsrep_retry_command   = thd->get_command();
  thd->wsrep_retry_query_len = thd->query_length();
  thd->wsrep_retry_query     = (char *)my_malloc(
                                 thd->wsrep_retry_query_len + 1, MYF(0));
  strncpy(thd->wsrep_retry_query, thd->query(), thd->wsrep_retry_query_len);
  thd->wsrep_retry_query[thd->wsrep_retry_query_len] = '\0';
}
#endif /* WITH_WSREP */
/**
  Perform one connection-level (COM_XXXX) command.

  @param command         type of command to perform
  @param thd             connection handle
  @param packet          data for the command, packet is always null-terminated
  @param packet_length   length of packet + 1 (to show that data is
                         null-terminated) except for COM_SLEEP, where it
                         can be zero.

  @todo
    set thd->lex->sql_command to SQLCOM_END here.
  @todo
    The following has to be changed to an 8 byte integer

  @retval
    0   ok
  @retval
    1   request of thread shutdown, i. e. if command is
        COM_QUIT/COM_SHUTDOWN
*/
bool dispatch_command(enum enum_server_command command, THD *thd,
		      char* packet, uint packet_length)
{
  NET *net= &thd->net;
  bool error= 0;
  DBUG_ENTER("dispatch_command");
  DBUG_PRINT("info", ("command: %d", command));

#ifdef WITH_WSREP
  if (WSREP(thd)) {
    if (!thd->in_multi_stmt_transaction_mode())
    {
      thd->wsrep_PA_safe= true;
    }

    mysql_mutex_lock(&thd->LOCK_wsrep_thd);
    thd->wsrep_query_state= QUERY_EXEC;
    if (thd->wsrep_conflict_state== RETRY_AUTOCOMMIT)
    {
      thd->wsrep_conflict_state= NO_CONFLICT;
    }
    if (thd->wsrep_conflict_state== MUST_ABORT)
    {
      wsrep_client_rollback(thd);
    }
    if (thd->wsrep_conflict_state== ABORTED)
    {
      my_error(ER_LOCK_DEADLOCK, MYF(0), "wsrep aborted transaction");
      WSREP_DEBUG("Deadlock error for: %s", thd->query());
      mysql_mutex_unlock(&thd->LOCK_wsrep_thd);
      thd->killed               = NOT_KILLED;
      thd->mysys_var->abort     = 0;
      thd->wsrep_conflict_state = NO_CONFLICT;
      thd->wsrep_retry_counter  = 0;
      /*
        Increment threads running to compensate dec_thread_running() called
        after dispatch_end label.
      */
      inc_thread_running();
      goto dispatch_end;
    }
    mysql_mutex_unlock(&thd->LOCK_wsrep_thd);
  }
#endif /* WITH_WSREP */
#if defined(ENABLED_PROFILING)
  thd->profiling.start_new_query();
#endif
  MYSQL_COMMAND_START(thd->thread_id, command,
                      &thd->security_ctx->priv_user[0],
                      (char *) thd->security_ctx->host_or_ip);
  
  DBUG_EXECUTE_IF("crash_dispatch_command_before",
                  { DBUG_PRINT("crash_dispatch_command_before", ("now"));
                    DBUG_ABORT(); });

  /* Performance Schema Interface instrumentation, begin */
  thd->m_statement_psi= MYSQL_REFINE_STATEMENT(thd->m_statement_psi,
                                               com_statement_info[command].
                                               m_key);
  thd->set_command(command);

  /*
    Commands which always take a long time are logged into
    the slow log only if opt_log_slow_admin_statements is set.
  */
  thd->enable_slow_log= TRUE;
  thd->query_plan_flags= QPLAN_INIT;
  thd->lex->sql_command= SQLCOM_END; /* to avoid confusing VIEW detectors */

  DEBUG_SYNC(thd,"dispatch_command_before_set_time");

  thd->set_time();
  if (!(server_command_flags[command] & CF_SKIP_QUERY_ID))
    thd->set_query_id(next_query_id());
  else
  {
    /*
      ping, get statistics or similar stateless command.
      No reason to increase query id here.
    */
    thd->set_query_id(get_query_id());
  }
  inc_thread_running();

  if (!(server_command_flags[command] & CF_SKIP_QUESTIONS))
    statistic_increment(thd->status_var.questions, &LOCK_status);

  /* Copy data for user stats */
  if ((thd->userstat_running= opt_userstat_running))
  {
    thd->start_cpu_time= my_getcputime();
    memcpy(&thd->org_status_var, &thd->status_var, sizeof(thd->status_var));
    thd->select_commands= thd->update_commands= thd->other_commands= 0;
  }

  /**
    Clear the set of flags that are expected to be cleared at the
    beginning of each command.
  */
  thd->server_status&= ~SERVER_STATUS_CLEAR_SET;
  switch (command) {
  case COM_INIT_DB:
  {
    LEX_STRING tmp;
    status_var_increment(thd->status_var.com_stat[SQLCOM_CHANGE_DB]);
    thd->convert_string(&tmp, system_charset_info,
			packet, packet_length, thd->charset());
    if (!mysql_change_db(thd, &tmp, FALSE))
    {
      general_log_write(thd, command, thd->db, thd->db_length);
      my_ok(thd);
    }
    break;
  }
#ifdef HAVE_REPLICATION
  case COM_REGISTER_SLAVE:
  {
    if (!register_slave(thd, (uchar*)packet, packet_length))
      my_ok(thd);
    break;
  }
#endif
  case COM_CHANGE_USER:
  {
    int auth_rc;
    status_var_increment(thd->status_var.com_other);

    thd->change_user();
    thd->clear_error();                         // if errors from rollback

    /* acl_authenticate() takes the data from net->read_pos */
    net->read_pos= (uchar*)packet;

    uint save_db_length= thd->db_length;
    char *save_db= thd->db;
    USER_CONN *save_user_connect= thd->user_connect;
    Security_context save_security_ctx= *thd->security_ctx;
    CHARSET_INFO *save_character_set_client=
      thd->variables.character_set_client;
    CHARSET_INFO *save_collation_connection=
      thd->variables.collation_connection;
    CHARSET_INFO *save_character_set_results=
      thd->variables.character_set_results;

    /* Ensure we don't free security_ctx->user in case we have to revert */
    thd->security_ctx->user= 0;
    thd->user_connect= 0;

    /*
      to limit COM_CHANGE_USER ability to brute-force passwords,
      we only allow three unsuccessful COM_CHANGE_USER per connection.
    */
    if (thd->failed_com_change_user >= 3)
    {
      my_message(ER_UNKNOWN_COM_ERROR, ER(ER_UNKNOWN_COM_ERROR), MYF(0));
      auth_rc= 1;
    }
    else
      auth_rc= acl_authenticate(thd, 0, packet_length);

    mysql_audit_notify_connection_change_user(thd);
    if (auth_rc)
    {
      /* Free user if allocated by acl_authenticate */
      my_free(thd->security_ctx->user);
      *thd->security_ctx= save_security_ctx;
      if (thd->user_connect)
	decrease_user_connections(thd->user_connect);
      thd->user_connect= save_user_connect;
      thd->reset_db(save_db, save_db_length);
      thd->variables.character_set_client= save_character_set_client;
      thd->variables.collation_connection= save_collation_connection;
      thd->variables.character_set_results= save_character_set_results;
      thd->update_charset();
      thd->failed_com_change_user++;
      my_sleep(1000000);
    }
    else
    {
#ifndef NO_EMBEDDED_ACCESS_CHECKS
      /* we've authenticated new user */
      if (save_user_connect)
	decrease_user_connections(save_user_connect);
#endif /* NO_EMBEDDED_ACCESS_CHECKS */
      my_free(save_db);
      my_free(save_security_ctx.user);
    }
    break;
  }
  case COM_STMT_EXECUTE:
  {
    mysqld_stmt_execute(thd, packet, packet_length);
    break;
  }
  case COM_STMT_FETCH:
  {
    mysqld_stmt_fetch(thd, packet, packet_length);
    break;
  }
  case COM_STMT_SEND_LONG_DATA:
  {
    mysql_stmt_get_longdata(thd, packet, packet_length);
    break;
  }
  case COM_STMT_PREPARE:
  {
    mysqld_stmt_prepare(thd, packet, packet_length);
    break;
  }
  case COM_STMT_CLOSE:
  {
    mysqld_stmt_close(thd, packet);
    break;
  }
  case COM_STMT_RESET:
  {
    mysqld_stmt_reset(thd, packet);
    break;
  }
  case COM_QUERY:
  {
    if (alloc_query(thd, packet, packet_length))
      break;					// fatal error is set
    MYSQL_QUERY_START(thd->query(), thd->thread_id,
                      (char *) (thd->db ? thd->db : ""),
                      &thd->security_ctx->priv_user[0],
                      (char *) thd->security_ctx->host_or_ip);
    char *packet_end= thd->query() + thd->query_length();
    general_log_write(thd, command, thd->query(), thd->query_length());
    DBUG_PRINT("query",("%-.4096s",thd->query()));
#if defined(ENABLED_PROFILING)
    thd->profiling.set_query_source(thd->query(), thd->query_length());
#endif
    MYSQL_SET_STATEMENT_TEXT(thd->m_statement_psi, thd->query(),
                             thd->query_length());

    Parser_state parser_state;
    if (parser_state.init(thd, thd->query(), thd->query_length()))
      break;

#ifdef WITH_WSREP
    wsrep_mysql_parse(thd, thd->query(), thd->query_length(), &parser_state);
#else
    mysql_parse(thd, thd->query(), thd->query_length(), &parser_state);
#endif /* WITH_WSREP */

    while (!thd->killed && (parser_state.m_lip.found_semicolon != NULL) &&
           ! thd->is_error())
    {
      /*
        Multiple queries exist, execute them individually
      */
      char *beginning_of_next_stmt= (char*) parser_state.m_lip.found_semicolon;

#ifdef WITH_ARIA_STORAGE_ENGINE
    ha_maria::implicit_commit(thd, FALSE);
#endif

      /* Finalize server status flags after executing a statement. */
      thd->update_server_status();
      thd->protocol->end_statement();
      query_cache_end_of_result(thd);

      mysql_audit_general(thd, MYSQL_AUDIT_GENERAL_STATUS,
                          thd->get_stmt_da()->is_error()
                            ? thd->get_stmt_da()->sql_errno()
                            : 0,
                          command_name[command].str);

      ulong length= (ulong)(packet_end - beginning_of_next_stmt);

      log_slow_statement(thd);
      DBUG_ASSERT(!thd->apc_target.is_enabled());

      /* Remove garbage at start of query */
      while (length > 0 && my_isspace(thd->charset(), *beginning_of_next_stmt))
      {
        beginning_of_next_stmt++;
        length--;
      }

      /* PSI end */
      MYSQL_END_STATEMENT(thd->m_statement_psi, thd->get_stmt_da());
      thd->m_statement_psi= NULL;

      /* DTRACE end */
      if (MYSQL_QUERY_DONE_ENABLED())
      {
        MYSQL_QUERY_DONE(thd->is_error());
      }

#if defined(ENABLED_PROFILING)
      thd->profiling.finish_current_query();
      thd->profiling.start_new_query("continuing");
      thd->profiling.set_query_source(beginning_of_next_stmt, length);
#endif

      /* DTRACE begin */
      MYSQL_QUERY_START(beginning_of_next_stmt, thd->thread_id,
                        (char *) (thd->db ? thd->db : ""),
                        &thd->security_ctx->priv_user[0],
                        (char *) thd->security_ctx->host_or_ip);

      /* PSI begin */
      thd->m_statement_psi= MYSQL_START_STATEMENT(&thd->m_statement_state,
                                                  com_statement_info[command].m_key,
                                                  thd->db, thd->db_length,
                                                  thd->charset());
      THD_STAGE_INFO(thd, stage_init);
      MYSQL_SET_STATEMENT_TEXT(thd->m_statement_psi, beginning_of_next_stmt,
                               length);

      thd->set_query_and_id(beginning_of_next_stmt, length,
                            thd->charset(), next_query_id());
      /*
        Count each statement from the client.
      */
      statistic_increment(thd->status_var.questions, &LOCK_status);
#ifdef WITH_WSREP
      if (!WSREP(thd))
	thd->set_time(); /* Reset the query start time. */
#else
      thd->set_time(); /* Reset the query start time. */
#endif /* WITH_WSREP */
      parser_state.reset(beginning_of_next_stmt, length);
      /* TODO: set thd->lex->sql_command to SQLCOM_END here */
#ifdef WITH_WSREP
      wsrep_mysql_parse(thd, beginning_of_next_stmt, length, &parser_state);
#else
      mysql_parse(thd, beginning_of_next_stmt, length, &parser_state);
#endif /* WITH_WSREP */
    }

    DBUG_PRINT("info",("query ready"));
    break;
  }
  case COM_FIELD_LIST:				// This isn't actually needed
#ifdef DONT_ALLOW_SHOW_COMMANDS
    my_message(ER_NOT_ALLOWED_COMMAND, ER(ER_NOT_ALLOWED_COMMAND),
               MYF(0));	/* purecov: inspected */
    break;
#else
  {
    char *fields, *packet_end= packet + packet_length, *arg_end;
    /* Locked closure of all tables */
    TABLE_LIST table_list;
    LEX_STRING table_name;
    LEX_STRING db;
    /*
      SHOW statements should not add the used tables to the list of tables
      used in a transaction.
    */
    MDL_savepoint mdl_savepoint= thd->mdl_context.mdl_savepoint();

    status_var_increment(thd->status_var.com_stat[SQLCOM_SHOW_FIELDS]);
    if (thd->copy_db_to(&db.str, &db.length))
      break;
    /*
      We have name + wildcard in packet, separated by endzero
      (The packet is guaranteed to end with an end zero)
    */
    arg_end= strend(packet);
    uint arg_length= arg_end - packet;

    /* Check given table name length. */
    if (packet_length - arg_length > NAME_LEN + 1 || arg_length > SAFE_NAME_LEN)
    {
      my_message(ER_UNKNOWN_COM_ERROR, ER(ER_UNKNOWN_COM_ERROR), MYF(0));
      break;
    }
    thd->convert_string(&table_name, system_charset_info,
			packet, arg_length, thd->charset());
    if (check_table_name(table_name.str, table_name.length, FALSE))
    {
      /* this is OK due to convert_string() null-terminating the string */
      my_error(ER_WRONG_TABLE_NAME, MYF(0), table_name.str);
      break;
    }
    packet= arg_end + 1;
    mysql_reset_thd_for_next_command(thd);
    lex_start(thd);
    /* Must be before we init the table list. */
    if (lower_case_table_names)
      table_name.length= my_casedn_str(files_charset_info, table_name.str);
    table_list.init_one_table(db.str, db.length, table_name.str,
                              table_name.length, table_name.str, TL_READ);
    /*
      Init TABLE_LIST members necessary when the undelrying
      table is view.
    */
    table_list.select_lex= &(thd->lex->select_lex);
    thd->lex->
      select_lex.table_list.link_in_list(&table_list,
                                         &table_list.next_local);
    thd->lex->add_to_query_tables(&table_list);

    if (is_infoschema_db(table_list.db, table_list.db_length))
    {
      ST_SCHEMA_TABLE *schema_table= find_schema_table(thd, table_list.alias);
      if (schema_table)
        table_list.schema_table= schema_table;
    }

    uint query_length= (uint) (packet_end - packet); // Don't count end \0
    if (!(fields= (char *) thd->memdup(packet, query_length + 1)))
      break;
    thd->set_query(fields, query_length);
    general_log_print(thd, command, "%s %s", table_list.table_name, fields);

    if (open_temporary_tables(thd, &table_list))
      break;

    if (check_table_access(thd, SELECT_ACL, &table_list,
                           TRUE, UINT_MAX, FALSE))
      break;
    /*
      Turn on an optimization relevant if the underlying table
      is a view: do not fill derived tables.
    */
    thd->lex->sql_command= SQLCOM_SHOW_FIELDS;

    mysqld_list_fields(thd,&table_list,fields);
    thd->lex->unit.cleanup();
    /* No need to rollback statement transaction, it's not started. */
    DBUG_ASSERT(thd->transaction.stmt.is_empty());
    close_thread_tables(thd);
    thd->mdl_context.rollback_to_savepoint(mdl_savepoint);

    thd->cleanup_after_query();
    break;
  }
#endif
  case COM_QUIT:
    /* We don't calculate statistics for this command */
    general_log_print(thd, command, NullS);
    net->error=0;				// Don't give 'abort' message
    thd->get_stmt_da()->disable_status();       // Don't send anything back
    error=TRUE;					// End server
    break;
#ifndef EMBEDDED_LIBRARY
  case COM_BINLOG_DUMP:
    {
      ulong pos;
      ushort flags;
      uint32 slave_server_id;

      status_var_increment(thd->status_var.com_other);

      thd->enable_slow_log= opt_log_slow_admin_statements;
      thd->query_plan_flags|= QPLAN_ADMIN;
      if (check_global_access(thd, REPL_SLAVE_ACL))
	break;

      /* TODO: The following has to be changed to an 8 byte integer */
      pos = uint4korr(packet);
      flags = uint2korr(packet + 4);
      thd->variables.server_id=0; /* avoid suicide */
      if ((slave_server_id= uint4korr(packet+6))) // mysqlbinlog.server_id==0
	kill_zombie_dump_threads(slave_server_id);
      thd->variables.server_id = slave_server_id;

      general_log_print(thd, command, "Log: '%s'  Pos: %ld", packet+10,
                      (long) pos);
      mysql_binlog_send(thd, thd->strdup(packet + 10), (my_off_t) pos, flags);
      unregister_slave(thd,1,1);
      /*  fake COM_QUIT -- if we get here, the thread needs to terminate */
      error = TRUE;
      break;
    }
#endif
  case COM_REFRESH:
  {
    int not_used;

    /*
      Initialize thd->lex since it's used in many base functions, such as
      open_tables(). Otherwise, it remains unitialized and may cause crash
      during execution of COM_REFRESH.
    */
    lex_start(thd);
    
    status_var_increment(thd->status_var.com_stat[SQLCOM_FLUSH]);
    ulonglong options= (ulonglong) (uchar) packet[0];
    if (trans_commit_implicit(thd))
      break;
    thd->mdl_context.release_transactional_locks();
    if (check_global_access(thd,RELOAD_ACL))
      break;
    general_log_print(thd, command, NullS);
#ifndef DBUG_OFF
    bool debug_simulate= FALSE;
    DBUG_EXECUTE_IF("simulate_detached_thread_refresh", debug_simulate= TRUE;);
    if (debug_simulate)
    {
      /*
        Simulate a reload without a attached thread session.
        Provides a environment similar to that of when the
        server receives a SIGHUP signal and reloads caches
        and flushes tables.
      */
      bool res;
      set_current_thd(0);
      res= reload_acl_and_cache(NULL, options | REFRESH_FAST,
                                NULL, &not_used);
      set_current_thd(thd);
      if (res)
        break;
    }
    else
#endif
    {
      thd->lex->relay_log_connection_name.str= (char*) "";
      thd->lex->relay_log_connection_name.length= 0;
      if (reload_acl_and_cache(thd, options, (TABLE_LIST*) 0, &not_used))
        break;
    }
    if (trans_commit_implicit(thd))
      break;
    close_thread_tables(thd);
    thd->mdl_context.release_transactional_locks();
    my_ok(thd);
    break;
  }
#ifndef EMBEDDED_LIBRARY
  case COM_SHUTDOWN:
  {
    status_var_increment(thd->status_var.com_other);
    if (check_global_access(thd,SHUTDOWN_ACL))
      break; /* purecov: inspected */
    /*
      If the client is < 4.1.3, it is going to send us no argument; then
      packet_length is 0, packet[0] is the end 0 of the packet. Note that
      SHUTDOWN_DEFAULT is 0. If client is >= 4.1.3, the shutdown level is in
      packet[0].
    */
    enum mysql_enum_shutdown_level level;
    level= (enum mysql_enum_shutdown_level) (uchar) packet[0];
    if (level == SHUTDOWN_DEFAULT)
      level= SHUTDOWN_WAIT_ALL_BUFFERS; // soon default will be configurable
    else if (level != SHUTDOWN_WAIT_ALL_BUFFERS)
    {
      my_error(ER_NOT_SUPPORTED_YET, MYF(0), "this shutdown level");
      break;
    }
    DBUG_PRINT("quit",("Got shutdown command for level %u", level));
    general_log_print(thd, command, NullS);
    my_eof(thd);
    kill_mysql();
    error=TRUE;
    break;
  }
#endif
  case COM_STATISTICS:
  {
    STATUS_VAR *current_global_status_var;      // Big; Don't allocate on stack
    ulong uptime;
    uint length __attribute__((unused));
    ulonglong queries_per_second1000;
    char buff[250];
    uint buff_len= sizeof(buff);

    if (!(current_global_status_var= (STATUS_VAR*)
          thd->alloc(sizeof(STATUS_VAR))))
      break;
    general_log_print(thd, command, NullS);
    status_var_increment(thd->status_var.com_stat[SQLCOM_SHOW_STATUS]);
    calc_sum_of_all_status(current_global_status_var);
    if (!(uptime= (ulong) (thd->start_time - server_start_time)))
      queries_per_second1000= 0;
    else
      queries_per_second1000= thd->query_id * 1000 / uptime;

    length= my_snprintf(buff, buff_len - 1,
                        "Uptime: %lu  Threads: %d  Questions: %lu  "
                        "Slow queries: %lu  Opens: %lu  Flush tables: %lu  "
                        "Open tables: %u  Queries per second avg: %u.%03u",
                        uptime,
                        (int) thread_count, (ulong) thd->query_id,
                        current_global_status_var->long_query_count,
                        current_global_status_var->opened_tables,
                        tdc_refresh_version(),
                        tc_records(),
                        (uint) (queries_per_second1000 / 1000),
                        (uint) (queries_per_second1000 % 1000));
#ifdef EMBEDDED_LIBRARY
    /* Store the buffer in permanent memory */
    my_ok(thd, 0, 0, buff);
#else
    (void) my_net_write(net, (uchar*) buff, length);
    (void) net_flush(net);
    thd->get_stmt_da()->disable_status();
#endif
    break;
  }
  case COM_PING:
    status_var_increment(thd->status_var.com_other);
    my_ok(thd);				// Tell client we are alive
    break;
  case COM_PROCESS_INFO:
    status_var_increment(thd->status_var.com_stat[SQLCOM_SHOW_PROCESSLIST]);
    if (!thd->security_ctx->priv_user[0] &&
        check_global_access(thd, PROCESS_ACL))
      break;
    general_log_print(thd, command, NullS);
    mysqld_list_processes(thd,
			  thd->security_ctx->master_access & PROCESS_ACL ? 
			  NullS : thd->security_ctx->priv_user, 0);
    break;
  case COM_PROCESS_KILL:
  {
    status_var_increment(thd->status_var.com_stat[SQLCOM_KILL]);
    ulong id=(ulong) uint4korr(packet);
    sql_kill(thd, id, KILL_CONNECTION_HARD, KILL_TYPE_ID);
    break;
  }
  case COM_SET_OPTION:
  {
    status_var_increment(thd->status_var.com_stat[SQLCOM_SET_OPTION]);
    uint opt_command= uint2korr(packet);

    switch (opt_command) {
    case (int) MYSQL_OPTION_MULTI_STATEMENTS_ON:
      thd->client_capabilities|= CLIENT_MULTI_STATEMENTS;
      my_eof(thd);
      break;
    case (int) MYSQL_OPTION_MULTI_STATEMENTS_OFF:
      thd->client_capabilities&= ~CLIENT_MULTI_STATEMENTS;
      my_eof(thd);
      break;
    default:
      my_message(ER_UNKNOWN_COM_ERROR, ER(ER_UNKNOWN_COM_ERROR), MYF(0));
      break;
    }
    break;
  }
  case COM_DEBUG:
    status_var_increment(thd->status_var.com_other);
    if (check_global_access(thd, SUPER_ACL))
      break;					/* purecov: inspected */
    mysql_print_status();
    general_log_print(thd, command, NullS);
    my_eof(thd);
    break;
  case COM_SLEEP:
  case COM_CONNECT:				// Impossible here
  case COM_TIME:				// Impossible from client
  case COM_DELAYED_INSERT:
  case COM_END:
  default:
    my_message(ER_UNKNOWN_COM_ERROR, ER(ER_UNKNOWN_COM_ERROR), MYF(0));
    break;
  }
#ifdef WITH_WSREP
 dispatch_end:

  if (WSREP(thd)) {
    /* wsrep BF abort in query exec phase */
    mysql_mutex_lock(&thd->LOCK_wsrep_thd);
    if ((thd->wsrep_conflict_state != REPLAYING) &&
        (thd->wsrep_conflict_state != RETRY_AUTOCOMMIT))
    {
      mysql_mutex_unlock(&thd->LOCK_wsrep_thd);
      thd->update_server_status();
      thd->protocol->end_statement();
      query_cache_end_of_result(thd);
    } 
    else
    {
      mysql_mutex_unlock(&thd->LOCK_wsrep_thd);
    }
  } else { /* if (WSREP(thd))... */
#endif /* WITH_WSREP */
  DBUG_ASSERT(thd->derived_tables == NULL &&
              (thd->open_tables == NULL ||
               (thd->locked_tables_mode == LTM_LOCK_TABLES)));

  thd_proc_info(thd, "updating status");
  /* Finalize server status flags after executing a command. */
  thd->update_server_status();
  thd->protocol->end_statement();
  query_cache_end_of_result(thd);
#ifdef WITH_WSREP
  }
#endif /* WITH_WSREP */

  if (!thd->is_error() && !thd->killed_errno())
    mysql_audit_general(thd, MYSQL_AUDIT_GENERAL_RESULT, 0, 0);

  mysql_audit_general(thd, MYSQL_AUDIT_GENERAL_STATUS,
                      thd->get_stmt_da()->is_error() ?
                      thd->get_stmt_da()->sql_errno() : 0,
                      command_name[command].str);

  thd->update_all_stats();

  log_slow_statement(thd);

  THD_STAGE_INFO(thd, stage_cleaning_up);
  thd->reset_query();
  thd->set_examined_row_count(0);                   // For processlist
  thd->set_command(COM_SLEEP);

  /* Performance Schema Interface instrumentation, end */
  MYSQL_END_STATEMENT(thd->m_statement_psi, thd->get_stmt_da());
  thd->m_statement_psi= NULL;

  thd->set_time();
  dec_thread_running();
  thd->packet.shrink(thd->variables.net_buffer_length);	// Reclaim some memory
  free_root(thd->mem_root,MYF(MY_KEEP_PREALLOC));

#if defined(ENABLED_PROFILING)
  thd->profiling.finish_current_query();
#endif
  if (MYSQL_QUERY_DONE_ENABLED() || MYSQL_COMMAND_DONE_ENABLED())
  {
    int res __attribute__((unused));
    res= (int) thd->is_error();
    if (command == COM_QUERY)
    {
      MYSQL_QUERY_DONE(res);
    }
    MYSQL_COMMAND_DONE(res);
  }

  /* Check that some variables are reset properly */
  DBUG_ASSERT(thd->abort_on_warning == 0);
  DBUG_RETURN(error);
}


/*
  @note
    This function must call delete_explain_query().
*/
void log_slow_statement(THD *thd)
{
  DBUG_ENTER("log_slow_statement");


  /*
    The following should never be true with our current code base,
    but better to keep this here so we don't accidently try to log a
    statement in a trigger or stored function
  */
  if (unlikely(thd->in_sub_stmt))
    DBUG_VOID_RETURN;                           // Don't set time for sub stmt


  /* Follow the slow log filter configuration. */ 
  if (!thd->enable_slow_log ||
      (thd->variables.log_slow_filter
        && !(thd->variables.log_slow_filter & thd->query_plan_flags)))
  {
    delete_explain_query(thd->lex);
    DBUG_VOID_RETURN; 
  }
 
  if (((thd->server_status & SERVER_QUERY_WAS_SLOW) ||
       ((thd->server_status &
         (SERVER_QUERY_NO_INDEX_USED | SERVER_QUERY_NO_GOOD_INDEX_USED)) &&
        opt_log_queries_not_using_indexes &&
        !(sql_command_flags[thd->lex->sql_command] & CF_STATUS_COMMAND))) &&
      thd->get_examined_row_count() >= thd->variables.min_examined_row_limit)
  {
    thd->status_var.long_query_count++;
    /*
      If rate limiting of slow log writes is enabled, decide whether to log
      this query to the log or not.
    */ 
    if (thd->variables.log_slow_rate_limit > 1 &&
        (global_query_id % thd->variables.log_slow_rate_limit) != 0)
      DBUG_VOID_RETURN;

    THD_STAGE_INFO(thd, stage_logging_slow_query);
    slow_log_print(thd, thd->query(), thd->query_length(), 
                   thd->utime_after_query);
  }

  delete_explain_query(thd->lex);
  DBUG_VOID_RETURN;
}


/**
  Create a TABLE_LIST object for an INFORMATION_SCHEMA table.

    This function is used in the parser to convert a SHOW or DESCRIBE
    table_name command to a SELECT from INFORMATION_SCHEMA.
    It prepares a SELECT_LEX and a TABLE_LIST object to represent the
    given command as a SELECT parse tree.

  @param thd              thread handle
  @param lex              current lex
  @param table_ident      table alias if it's used
  @param schema_table_idx the type of the INFORMATION_SCHEMA table to be
                          created

  @note
    Due to the way this function works with memory and LEX it cannot
    be used outside the parser (parse tree transformations outside
    the parser break PS and SP).

  @retval
    0                 success
  @retval
    1                 out of memory or SHOW commands are not allowed
                      in this version of the server.
*/

int prepare_schema_table(THD *thd, LEX *lex, Table_ident *table_ident,
                         enum enum_schema_tables schema_table_idx)
{
  SELECT_LEX *schema_select_lex= NULL;
  DBUG_ENTER("prepare_schema_table");

  switch (schema_table_idx) {
  case SCH_SCHEMATA:
#if defined(DONT_ALLOW_SHOW_COMMANDS)
    my_message(ER_NOT_ALLOWED_COMMAND,
               ER(ER_NOT_ALLOWED_COMMAND), MYF(0));   /* purecov: inspected */
    DBUG_RETURN(1);
#else
    break;
#endif

  case SCH_TABLE_NAMES:
  case SCH_TABLES:
  case SCH_VIEWS:
  case SCH_TRIGGERS:
  case SCH_EVENTS:
#ifdef DONT_ALLOW_SHOW_COMMANDS
    my_message(ER_NOT_ALLOWED_COMMAND,
               ER(ER_NOT_ALLOWED_COMMAND), MYF(0)); /* purecov: inspected */
    DBUG_RETURN(1);
#else
    {
      LEX_STRING db;
      size_t dummy;
      if (lex->select_lex.db == NULL &&
          lex->copy_db_to(&lex->select_lex.db, &dummy))
      {
        DBUG_RETURN(1);
      }
      schema_select_lex= new SELECT_LEX();
      db.str= schema_select_lex->db= lex->select_lex.db;
      schema_select_lex->table_list.first= NULL;
      db.length= strlen(db.str);

      if (check_db_name(&db))
      {
        my_error(ER_WRONG_DB_NAME, MYF(0), db.str);
        DBUG_RETURN(1);
      }
      break;
    }
#endif
  case SCH_COLUMNS:
  case SCH_STATISTICS:
  {
#ifdef DONT_ALLOW_SHOW_COMMANDS
    my_message(ER_NOT_ALLOWED_COMMAND,
               ER(ER_NOT_ALLOWED_COMMAND), MYF(0)); /* purecov: inspected */
    DBUG_RETURN(1);
#else
    DBUG_ASSERT(table_ident);
    TABLE_LIST **query_tables_last= lex->query_tables_last;
    schema_select_lex= new SELECT_LEX();
    /* 'parent_lex' is used in init_query() so it must be before it. */
    schema_select_lex->parent_lex= lex;
    schema_select_lex->init_query();
    if (!schema_select_lex->add_table_to_list(thd, table_ident, 0, 0, TL_READ,
                                              MDL_SHARED_READ))
      DBUG_RETURN(1);
    lex->query_tables_last= query_tables_last;
    break;
#endif
  }
  case SCH_PROFILES:
    /* 
      Mark this current profiling record to be discarded.  We don't
      wish to have SHOW commands show up in profiling.
    */
#if defined(ENABLED_PROFILING)
    thd->profiling.discard_current_query();
#endif
    break;
  case SCH_USER_STATS:
  case SCH_CLIENT_STATS:
    if (check_global_access(thd, SUPER_ACL | PROCESS_ACL, true))
      DBUG_RETURN(1);
  case SCH_TABLE_STATS:
  case SCH_INDEX_STATS:
  case SCH_OPEN_TABLES:
  case SCH_VARIABLES:
  case SCH_STATUS:
  case SCH_PROCEDURES:
  case SCH_CHARSETS:
  case SCH_ENGINES:
  case SCH_COLLATIONS:
  case SCH_COLLATION_CHARACTER_SET_APPLICABILITY:
  case SCH_USER_PRIVILEGES:
  case SCH_SCHEMA_PRIVILEGES:
  case SCH_TABLE_PRIVILEGES:
  case SCH_COLUMN_PRIVILEGES:
  case SCH_TABLE_CONSTRAINTS:
  case SCH_KEY_COLUMN_USAGE:
  default:
    break;
  }
  
  SELECT_LEX *select_lex= lex->current_select;
  if (make_schema_select(thd, select_lex, schema_table_idx))
  {
    DBUG_RETURN(1);
  }
  TABLE_LIST *table_list= select_lex->table_list.first;
  table_list->schema_select_lex= schema_select_lex;
  table_list->schema_table_reformed= 1;
  DBUG_RETURN(0);
}


/**
  Read query from packet and store in thd->query.
  Used in COM_QUERY and COM_STMT_PREPARE.

    Sets the following THD variables:
  - query
  - query_length

  @retval
    FALSE ok
  @retval
    TRUE  error;  In this case thd->fatal_error is set
*/

bool alloc_query(THD *thd, const char *packet, uint packet_length)
{
  char *query;
  /* Remove garbage at start and end of query */
  while (packet_length > 0 && my_isspace(thd->charset(), packet[0]))
  {
    packet++;
    packet_length--;
  }
  const char *pos= packet + packet_length;     // Point at end null
  while (packet_length > 0 &&
	 (pos[-1] == ';' || my_isspace(thd->charset() ,pos[-1])))
  {
    pos--;
    packet_length--;
  }
  /* We must allocate some extra memory for query cache 

    The query buffer layout is:
       buffer :==
            <statement>   The input statement(s)
            '\0'          Terminating null char  (1 byte)
            <length>      Length of following current database name (size_t)
            <db_name>     Name of current database
            <flags>       Flags struct
  */
  if (! (query= (char*) thd->memdup_w_gap(packet,
                                          packet_length,
                                          1 + thd->db_length +
                                          QUERY_CACHE_DB_LENGTH_SIZE +
                                          QUERY_CACHE_FLAGS_SIZE)))
      return TRUE;
  query[packet_length]= '\0';
  /*
    Space to hold the name of the current database is allocated.  We
    also store this length, in case current database is changed during
    execution.  We might need to reallocate the 'query' buffer
  */
  int2store(query + packet_length + 1, thd->db_length);
    
  thd->set_query(query, packet_length);

  /* Reclaim some memory */
  thd->packet.shrink(thd->variables.net_buffer_length);
  thd->convert_buffer.shrink(thd->variables.net_buffer_length);

  return FALSE;
}

static void reset_one_shot_variables(THD *thd) 
{
  thd->variables.character_set_client=
    global_system_variables.character_set_client;
  thd->variables.collation_connection=
    global_system_variables.collation_connection;
  thd->variables.collation_database=
    global_system_variables.collation_database;
  thd->variables.collation_server=
    global_system_variables.collation_server;
  thd->update_charset();
  thd->variables.time_zone=
    global_system_variables.time_zone;
  thd->variables.lc_time_names= &my_locale_en_US;
  thd->one_shot_set= 0;
}


bool sp_process_definer(THD *thd)
{
  DBUG_ENTER("sp_process_definer");

  LEX *lex= thd->lex;

  /*
    If the definer is not specified, this means that CREATE-statement missed
    DEFINER-clause. DEFINER-clause can be missed in two cases:

      - The user submitted a statement w/o the clause. This is a normal
        case, we should assign CURRENT_USER as definer.

      - Our slave received an updated from the master, that does not
        replicate definer for stored rountines. We should also assign
        CURRENT_USER as definer here, but also we should mark this routine
        as NON-SUID. This is essential for the sake of backward
        compatibility.

        The problem is the slave thread is running under "special" user (@),
        that actually does not exist. In the older versions we do not fail
        execution of a stored routine if its definer does not exist and
        continue the execution under the authorization of the invoker
        (BUG#13198). And now if we try to switch to slave-current-user (@),
        we will fail.

        Actually, this leads to the inconsistent state of master and
        slave (different definers, different SUID behaviour), but it seems,
        this is the best we can do.
  */

  if (!lex->definer)
  {
    Query_arena original_arena;
    Query_arena *ps_arena= thd->activate_stmt_arena_if_needed(&original_arena);

    lex->definer= create_default_definer(thd, false);

    if (ps_arena)
      thd->restore_active_arena(ps_arena, &original_arena);

    /* Error has been already reported. */
    if (lex->definer == NULL)
      DBUG_RETURN(TRUE);

    if (thd->slave_thread && lex->sphead)
      lex->sphead->m_chistics->suid= SP_IS_NOT_SUID;
  }
  else
  {
    LEX_USER *d= lex->definer= get_current_user(thd, lex->definer);
    if (!d)
      DBUG_RETURN(TRUE);

    /*
      If the specified definer differs from the current user or role, we
      should check that the current user has SUPER privilege (in order
      to create a stored routine under another user one must have
      SUPER privilege).
    */
    bool curuser= !strcmp(d->user.str, thd->security_ctx->priv_user);
    bool currole= !curuser && !strcmp(d->user.str, thd->security_ctx->priv_role);
    bool curuserhost= curuser && d->host.str &&
                  !my_strcasecmp(system_charset_info, d->host.str,
                                 thd->security_ctx->priv_host);
    if (!curuserhost && !currole &&
        check_global_access(thd, SUPER_ACL, false))
      DBUG_RETURN(TRUE);
  }

  /* Check that the specified definer exists. Emit a warning if not. */

#ifndef NO_EMBEDDED_ACCESS_CHECKS
  if (!is_acl_user(lex->definer->host.str, lex->definer->user.str))
  {
    push_warning_printf(thd,
                        Sql_condition::WARN_LEVEL_NOTE,
                        ER_NO_SUCH_USER,
                        ER(ER_NO_SUCH_USER),
                        lex->definer->user.str,
                        lex->definer->host.str);
  }
#endif /* NO_EMBEDDED_ACCESS_CHECKS */

  DBUG_RETURN(FALSE);
}


/**
  Auxiliary call that opens and locks tables for LOCK TABLES statement
  and initializes the list of locked tables.

  @param thd     Thread context.
  @param tables  List of tables to be locked.

  @return FALSE in case of success, TRUE in case of error.
*/

static bool lock_tables_open_and_lock_tables(THD *thd, TABLE_LIST *tables)
{
  Lock_tables_prelocking_strategy lock_tables_prelocking_strategy;
  uint counter;
  TABLE_LIST *table;

  thd->in_lock_tables= 1;

  if (open_tables(thd, &tables, &counter, 0, &lock_tables_prelocking_strategy))
    goto err;

  /*
    We allow to change temporary tables even if they were locked for read
    by LOCK TABLES. To avoid a discrepancy between lock acquired at LOCK
    TABLES time and by the statement which is later executed under LOCK TABLES
    we ensure that for temporary tables we always request a write lock (such
    discrepancy can cause problems for the storage engine).
    We don't set TABLE_LIST::lock_type in this case as this might result in
    extra warnings from THD::decide_logging_format() even though binary logging
    is totally irrelevant for LOCK TABLES.
  */
  for (table= tables; table; table= table->next_global)
    if (!table->placeholder() && table->table->s->tmp_table)
      table->table->reginfo.lock_type= TL_WRITE;

  if (lock_tables(thd, tables, counter, 0) ||
      thd->locked_tables_list.init_locked_tables(thd))
    goto err;

  thd->in_lock_tables= 0;

  return FALSE;

err:
  thd->in_lock_tables= 0;

  trans_rollback_stmt(thd);
  /*
    Need to end the current transaction, so the storage engine (InnoDB)
    can free its locks if LOCK TABLES locked some tables before finding
    that it can't lock a table in its list
  */
  trans_commit_implicit(thd);
  /* Close tables and release metadata locks. */
  close_thread_tables(thd);
  DBUG_ASSERT(!thd->locked_tables_mode);
  thd->mdl_context.release_transactional_locks();
  return TRUE;
}

#ifdef WITH_WSREP
static bool wsrep_is_show_query(enum enum_sql_command command)
{
  DBUG_ASSERT(command >= 0 && command <= SQLCOM_END);
  return (sql_command_flags[command] & CF_STATUS_COMMAND) != 0;
}
#endif /* WITH_WSREP */

/**
  Execute command saved in thd and lex->sql_command.

  @param thd                       Thread handle

  @todo
    - Invalidate the table in the query cache if something changed
    after unlocking when changes become visible.
    TODO: this is workaround. right way will be move invalidating in
    the unlock procedure.
    - TODO: use check_change_password()

  @retval
    FALSE       OK
  @retval
    TRUE        Error
*/

int
mysql_execute_command(THD *thd)
{
  int res= FALSE;
  int  up_result= 0;
  LEX  *lex= thd->lex;
  /* first SELECT_LEX (have special meaning for many of non-SELECTcommands) */
  SELECT_LEX *select_lex= &lex->select_lex;
  /* first table of first SELECT_LEX */
  TABLE_LIST *first_table= select_lex->table_list.first;
  /* list of all tables in query */
  TABLE_LIST *all_tables;
  /* most outer SELECT_LEX_UNIT of query */
  SELECT_LEX_UNIT *unit= &lex->unit;
#ifdef HAVE_REPLICATION
  /* have table map for update for multi-update statement (BUG#37051) */
  bool have_table_map_for_update= FALSE;
  /* */
  Rpl_filter *rpl_filter= thd->rpl_filter;
#endif
  DBUG_ENTER("mysql_execute_command");
#ifdef WITH_PARTITION_STORAGE_ENGINE
  thd->work_part_info= 0;
#endif

  DBUG_ASSERT(thd->transaction.stmt.is_empty() || thd->in_sub_stmt);
  /*
    In many cases first table of main SELECT_LEX have special meaning =>
    check that it is first table in global list and relink it first in 
    queries_tables list if it is necessary (we need such relinking only
    for queries with subqueries in select list, in this case tables of
    subqueries will go to global list first)

    all_tables will differ from first_table only if most upper SELECT_LEX
    do not contain tables.

    Because of above in place where should be at least one table in most
    outer SELECT_LEX we have following check:
    DBUG_ASSERT(first_table == all_tables);
    DBUG_ASSERT(first_table == all_tables && first_table != 0);
  */
  lex->first_lists_tables_same();
  /* should be assigned after making first tables same */
  all_tables= lex->query_tables;
  /* set context for commands which do not use setup_tables */
  select_lex->
    context.resolve_in_table_list_only(select_lex->
                                       table_list.first);

  /*
    Reset warning count for each query that uses tables
    A better approach would be to reset this for any commands
    that is not a SHOW command or a select that only access local
    variables, but for now this is probably good enough.
  */
  if ((sql_command_flags[lex->sql_command] & CF_DIAGNOSTIC_STMT) != 0)
    thd->get_stmt_da()->set_warning_info_read_only(TRUE);
  else
  {
    thd->get_stmt_da()->set_warning_info_read_only(FALSE);
    if (all_tables)
      thd->get_stmt_da()->opt_clear_warning_info(thd->query_id);
  }

#ifdef HAVE_REPLICATION
  if (unlikely(thd->slave_thread))
  {
    if (lex->sql_command == SQLCOM_DROP_TRIGGER)
    {
      /*
        When dropping a trigger, we need to load its table name
        before checking slave filter rules.
      */
      add_table_for_trigger(thd, thd->lex->spname, 1, &all_tables);
      
      if (!all_tables)
      {
        /*
          If table name cannot be loaded,
          it means the trigger does not exists possibly because
          CREATE TRIGGER was previously skipped for this trigger
          according to slave filtering rules.
          Returning success without producing any errors in this case.
        */
        DBUG_RETURN(0);
      }
      
      // force searching in slave.cc:tables_ok() 
      all_tables->updating= 1;
    }

    /*
      For fix of BUG#37051, the master stores the table map for update
      in the Query_log_event, and the value is assigned to
      thd->variables.table_map_for_update before executing the update
      query.

      If thd->variables.table_map_for_update is set, then we are
      replicating from a new master, we can use this value to apply
      filter rules without opening all the tables. However If
      thd->variables.table_map_for_update is not set, then we are
      replicating from an old master, so we just skip this and
      continue with the old method. And of course, the bug would still
      exist for old masters.
    */
    if (lex->sql_command == SQLCOM_UPDATE_MULTI &&
        thd->table_map_for_update)
    {
      have_table_map_for_update= TRUE;
      table_map table_map_for_update= thd->table_map_for_update;
      uint nr= 0;
      TABLE_LIST *table;
      for (table=all_tables; table; table=table->next_global, nr++)
      {
        if (table_map_for_update & ((table_map)1 << nr))
          table->updating= TRUE;
        else
          table->updating= FALSE;
      }

      if (all_tables_not_ok(thd, all_tables))
      {
        /* we warn the slave SQL thread */
        my_message(ER_SLAVE_IGNORED_TABLE, ER(ER_SLAVE_IGNORED_TABLE), MYF(0));
        if (thd->one_shot_set)
          reset_one_shot_variables(thd);
        DBUG_RETURN(0);
      }
      
      for (table=all_tables; table; table=table->next_global)
        table->updating= TRUE;
    }
    
    /*
      Check if statment should be skipped because of slave filtering
      rules

      Exceptions are:
      - UPDATE MULTI: For this statement, we want to check the filtering
        rules later in the code
      - SET: we always execute it (Not that many SET commands exists in
        the binary log anyway -- only 4.1 masters write SET statements,
	in 5.0 there are no SET statements in the binary log)
      - DROP TEMPORARY TABLE IF EXISTS: we always execute it (otherwise we
        have stale files on slave caused by exclusion of one tmp table).
    */
    if (!(lex->sql_command == SQLCOM_UPDATE_MULTI) &&
	!(lex->sql_command == SQLCOM_SET_OPTION) &&
	!(lex->sql_command == SQLCOM_DROP_TABLE &&
          lex->drop_temporary && lex->check_exists) &&
        all_tables_not_ok(thd, all_tables))
    {
      /* we warn the slave SQL thread */
      my_message(ER_SLAVE_IGNORED_TABLE, ER(ER_SLAVE_IGNORED_TABLE), MYF(0));
      if (thd->one_shot_set)
      {
        /*
          It's ok to check thd->one_shot_set here:

          The charsets in a MySQL 5.0 slave can change by both a binlogged
          SET ONE_SHOT statement and the event-internal charset setting, 
          and these two ways to change charsets do not seems to work
          together.

          At least there seems to be problems in the rli cache for
          charsets if we are using ONE_SHOT.  Note that this is normally no
          problem because either the >= 5.0 slave reads a 4.1 binlog (with
          ONE_SHOT) *or* or 5.0 binlog (without ONE_SHOT) but never both."
        */
        reset_one_shot_variables(thd);
      }
      DBUG_RETURN(0);
    }
    /* 
       Execute deferred events first
    */
    if (slave_execute_deferred_events(thd))
      DBUG_RETURN(-1);
  }
  else
  {
#endif /* HAVE_REPLICATION */
    /*
      When option readonly is set deny operations which change non-temporary
      tables. Except for the replication thread and the 'super' users.
    */
    if (deny_updates_if_read_only_option(thd, all_tables))
    {
      my_error(ER_OPTION_PREVENTS_STATEMENT, MYF(0), "--read-only");
      DBUG_RETURN(-1);
    }
#ifdef HAVE_REPLICATION
  } /* endif unlikely slave */
#endif
#ifdef WITH_WSREP
  if (WSREP(thd)) {
    /*
      change LOCK TABLE WRITE to transaction
    */
    if (lex->sql_command== SQLCOM_LOCK_TABLES && wsrep_convert_LOCK_to_trx)
    {
      for (TABLE_LIST *table= all_tables; table; table= table->next_global)
      {
	if (table->lock_type >= TL_WRITE_ALLOW_WRITE)
        {
	  lex->sql_command= SQLCOM_BEGIN;
	  thd->wsrep_converted_lock_session= true;
	  break;
	}
      }
    }
    if (lex->sql_command== SQLCOM_UNLOCK_TABLES &&
	thd->wsrep_converted_lock_session)
    {
      thd->wsrep_converted_lock_session= false;
      lex->sql_command= SQLCOM_COMMIT;
      lex->tx_release= TVL_NO;
    }

    /*
     * bail out if DB snapshot has not been installed. We however,
     * allow SET and SHOW queries
     */
    if (thd->variables.wsrep_on && !thd->wsrep_applier && !wsrep_ready &&
        lex->sql_command != SQLCOM_SET_OPTION &&
        !wsrep_is_show_query(lex->sql_command))
    {
#if DIRTY_HACK
      /* Dirty hack for lp:1002714 - trying to recognize mysqldump connection
       * and allow it to continue. Actuall mysqldump_magic_str may be longer
       * and is obviously version dependent and may be issued by any client
       * connection after which connection becomes non-replicating. */
      static char const mysqldump_magic_str[]=
"SELECT LOGFILE_GROUP_NAME, FILE_NAME, TOTAL_EXTENTS, INITIAL_SIZE, ENGINE, EXTRA FROM INFORMATION_SCHEMA.FILES WHERE FILE_TYPE = 'UNDO LOG' AND FILE_NAME IS NOT NULL";
      static const size_t mysqldump_magic_str_len= sizeof(mysqldump_magic_str) -1;
      if (SQLCOM_SELECT != lex->sql_command ||
          thd->query_length() < mysqldump_magic_str_len ||
          strncmp(thd->query(), mysqldump_magic_str, mysqldump_magic_str_len))
      {
#endif /* DIRTY_HACK */
      my_error(ER_UNKNOWN_COM_ERROR, MYF(0),
	       "WSREP has not yet prepared node for application use");
      goto error;
#if DIRTY_HACK
      }
      else
      {
        /* mysqldump connection, allow all further queries to pass */
        thd->variables.wsrep_on= FALSE;
      }
#endif /* DIRTY_HACK */
    }
  }
#endif /* WITH_WSREP */
  status_var_increment(thd->status_var.com_stat[lex->sql_command]);
  thd->progress.report_to_client= test(sql_command_flags[lex->sql_command] &
                                       CF_REPORT_PROGRESS);

  DBUG_ASSERT(thd->transaction.stmt.modified_non_trans_table == FALSE);

  /* store old value of binlog format */
  enum_binlog_format orig_binlog_format,orig_current_stmt_binlog_format;

  thd->get_binlog_format(&orig_binlog_format,
                         &orig_current_stmt_binlog_format);

  /*
    Force statement logging for DDL commands to allow us to update
    privilege, system or statistic tables directly without the updates
    getting logged.
  */
  if (!(sql_command_flags[lex->sql_command] &
        (CF_CAN_GENERATE_ROW_EVENTS | CF_FORCE_ORIGINAL_BINLOG_FORMAT |
         CF_STATUS_COMMAND)))
    thd->set_binlog_format_stmt();

  /*
    End a active transaction so that this command will have it's
    own transaction and will also sync the binary log. If a DDL is
    not run in it's own transaction it may simply never appear on
    the slave in case the outside transaction rolls back.
  */
  if (stmt_causes_implicit_commit(thd, CF_IMPLICT_COMMIT_BEGIN))
  {
    /*
      Note that this should never happen inside of stored functions
      or triggers as all such statements prohibited there.
    */
    DBUG_ASSERT(! thd->in_sub_stmt);
    /* Commit or rollback the statement transaction. */
    thd->is_error() ? trans_rollback_stmt(thd) : trans_commit_stmt(thd);
    /* Commit the normal transaction if one is active. */
    if (trans_commit_implicit(thd))
    {
      thd->mdl_context.release_transactional_locks();
      WSREP_DEBUG("implicit commit failed, MDL released: %lu", thd->thread_id);
      goto error;
    }
    /* Release metadata locks acquired in this transaction. */
    thd->mdl_context.release_transactional_locks();
  }
  
#ifndef DBUG_OFF
  if (lex->sql_command != SQLCOM_SET_OPTION)
    DEBUG_SYNC(thd,"before_execute_sql_command");
#endif

  /*
    Check if we are in a read-only transaction and we're trying to
    execute a statement which should always be disallowed in such cases.

    Note that this check is done after any implicit commits.
  */
  if (thd->tx_read_only &&
      (sql_command_flags[lex->sql_command] & CF_DISALLOW_IN_RO_TRANS))
  {
    my_error(ER_CANT_EXECUTE_IN_READ_ONLY_TRANSACTION, MYF(0));
    goto error;
  }

  /*
    Close tables open by HANDLERs before executing DDL statement
    which is going to affect those tables.

    This should happen before temporary tables are pre-opened as
    otherwise we will get errors about attempt to re-open tables
    if table to be changed is open through HANDLER.

    Note that even although this is done before any privilege
    checks there is no security problem here as closing open
    HANDLER doesn't require any privileges anyway.
  */
  if (sql_command_flags[lex->sql_command] & CF_HA_CLOSE)
    mysql_ha_rm_tables(thd, all_tables);

  /*
    Pre-open temporary tables to simplify privilege checking
    for statements which need this.
  */
  if (sql_command_flags[lex->sql_command] & CF_PREOPEN_TMP_TABLES)
  {
    if (open_temporary_tables(thd, all_tables))
      goto error;
  }

  switch (lex->sql_command) {

  case SQLCOM_SHOW_EVENTS:
#ifndef HAVE_EVENT_SCHEDULER
    my_error(ER_NOT_SUPPORTED_YET, MYF(0), "embedded server");
    break;
#endif
  case SQLCOM_SHOW_STATUS:
  {
    execute_show_status(thd, all_tables);
    break;
  }
  case SQLCOM_SHOW_EXPLAIN:
  {
    if (!thd->security_ctx->priv_user[0] &&
        check_global_access(thd,PROCESS_ACL))
      break;

    /*
      The select should use only one table, it's the SHOW EXPLAIN pseudo-table
    */
    if (lex->sroutines.records || lex->query_tables->next_global)
    {
      my_message(ER_SET_CONSTANTS_ONLY, ER(ER_SET_CONSTANTS_ONLY),
		 MYF(0));
      goto error;
    }

    Item **it= lex->value_list.head_ref();
    if (!(*it)->basic_const_item() ||
        (!(*it)->fixed && (*it)->fix_fields(lex->thd, it)) || 
        (*it)->check_cols(1))
    {
      my_message(ER_SET_CONSTANTS_ONLY, ER(ER_SET_CONSTANTS_ONLY),
		 MYF(0));
      goto error;
    }
    /* no break; fall through */
  }
  case SQLCOM_SHOW_STATUS_PROC:
  case SQLCOM_SHOW_STATUS_FUNC:
#ifdef WITH_WSREP
    if (WSREP_CLIENT(thd) && wsrep_causal_wait(thd)) goto error;
#endif /* WITH_WSREP */

  case SQLCOM_SHOW_DATABASES:
  case SQLCOM_SHOW_TABLES:
  case SQLCOM_SHOW_TRIGGERS:
  case SQLCOM_SHOW_TABLE_STATUS:
  case SQLCOM_SHOW_OPEN_TABLES:
  case SQLCOM_SHOW_PLUGINS:
  case SQLCOM_SHOW_FIELDS:
  case SQLCOM_SHOW_KEYS:
#ifndef WITH_WSREP
  case SQLCOM_SHOW_VARIABLES:
  case SQLCOM_SHOW_CHARSETS:
  case SQLCOM_SHOW_COLLATIONS:
  case SQLCOM_SHOW_STORAGE_ENGINES:
  case SQLCOM_SHOW_PROFILE:
#endif /* WITH_WSREP */
  case SQLCOM_SHOW_CLIENT_STATS:
  case SQLCOM_SHOW_USER_STATS:
  case SQLCOM_SHOW_TABLE_STATS:
  case SQLCOM_SHOW_INDEX_STATS:
  case SQLCOM_SELECT:
#ifdef WITH_WSREP
    if (WSREP_CLIENT(thd) && wsrep_causal_wait(thd)) goto error;
  case SQLCOM_SHOW_VARIABLES:
  case SQLCOM_SHOW_CHARSETS:
  case SQLCOM_SHOW_COLLATIONS:
  case SQLCOM_SHOW_STORAGE_ENGINES:
  case SQLCOM_SHOW_PROFILE:
#endif /* WITH_WSREP */
   {
    thd->status_var.last_query_cost= 0.0;

    /*
      lex->exchange != NULL implies SELECT .. INTO OUTFILE and this
      requires FILE_ACL access.
    */
    ulong privileges_requested= lex->exchange ? SELECT_ACL | FILE_ACL :
      SELECT_ACL;

    if (all_tables)
      res= check_table_access(thd,
                              privileges_requested,
                              all_tables, FALSE, UINT_MAX, FALSE);
    else
      res= check_access(thd, privileges_requested, any_db, NULL, NULL, 0, 0);

    if (res)
      break;

    res= execute_sqlcom_select(thd, all_tables);
    break;
  }
case SQLCOM_PREPARE:
  {
    mysql_sql_stmt_prepare(thd);
    break;
  }
  case SQLCOM_EXECUTE:
  {
    mysql_sql_stmt_execute(thd);
    break;
  }
  case SQLCOM_DEALLOCATE_PREPARE:
  {
    mysql_sql_stmt_close(thd);
    break;
  }
  case SQLCOM_DO:
    if (check_table_access(thd, SELECT_ACL, all_tables, FALSE, UINT_MAX, FALSE)
        || open_and_lock_tables(thd, all_tables, TRUE, 0))
      goto error;

    res= mysql_do(thd, *lex->insert_list);
    break;

  case SQLCOM_EMPTY_QUERY:
    my_ok(thd);
    break;

  case SQLCOM_HELP:
    res= mysqld_help(thd,lex->help_arg);
    break;

#ifndef EMBEDDED_LIBRARY
  case SQLCOM_PURGE:
  {
    if (check_global_access(thd, SUPER_ACL))
      goto error;
    /* PURGE MASTER LOGS TO 'file' */
    res = purge_master_logs(thd, lex->to_log);
    break;
  }
  case SQLCOM_PURGE_BEFORE:
  {
    Item *it;

    if (check_global_access(thd, SUPER_ACL))
      goto error;
    /* PURGE MASTER LOGS BEFORE 'data' */
    it= (Item *)lex->value_list.head();
    if ((!it->fixed && it->fix_fields(lex->thd, &it)) ||
        it->check_cols(1))
    {
      my_error(ER_WRONG_ARGUMENTS, MYF(0), "PURGE LOGS BEFORE");
      goto error;
    }
    it= new Item_func_unix_timestamp(it);
    it->fix_fields(thd, &it);
    res = purge_master_logs_before_date(thd, (ulong)it->val_int());
    break;
  }
#endif
  case SQLCOM_SHOW_WARNS:
  {
    res= mysqld_show_warnings(thd, (ulong)
			      ((1L << (uint) Sql_condition::WARN_LEVEL_NOTE) |
			       (1L << (uint) Sql_condition::WARN_LEVEL_WARN) |
			       (1L << (uint) Sql_condition::WARN_LEVEL_ERROR)
			       ));
    break;
  }
  case SQLCOM_SHOW_ERRORS:
  {
    res= mysqld_show_warnings(thd, (ulong)
			      (1L << (uint) Sql_condition::WARN_LEVEL_ERROR));
    break;
  }
  case SQLCOM_SHOW_PROFILES:
  {
#if defined(ENABLED_PROFILING)
    thd->profiling.discard_current_query();
    res= thd->profiling.show_profiles();
    if (res)
      goto error;
#else
    my_error(ER_FEATURE_DISABLED, MYF(0), "SHOW PROFILES", "enable-profiling");
    goto error;
#endif
    break;
  }

#ifdef HAVE_REPLICATION
  case SQLCOM_SHOW_SLAVE_HOSTS:
  {
    if (check_global_access(thd, REPL_SLAVE_ACL))
      goto error;
    res = show_slave_hosts(thd);
    break;
  }
  case SQLCOM_SHOW_RELAYLOG_EVENTS: /* fall through */
  case SQLCOM_SHOW_BINLOG_EVENTS:
  {
    if (check_global_access(thd, REPL_SLAVE_ACL))
      goto error;
    res = mysql_show_binlog_events(thd);
    break;
  }
#endif

  case SQLCOM_ASSIGN_TO_KEYCACHE:
  {
    DBUG_ASSERT(first_table == all_tables && first_table != 0);
    if (check_access(thd, INDEX_ACL, first_table->db,
                     &first_table->grant.privilege,
                     &first_table->grant.m_internal,
                     0, 0))
      goto error;
    res= mysql_assign_to_keycache(thd, first_table, &lex->ident);
    break;
  }
  case SQLCOM_PRELOAD_KEYS:
  {
    DBUG_ASSERT(first_table == all_tables && first_table != 0);
    if (check_access(thd, INDEX_ACL, first_table->db,
                     &first_table->grant.privilege,
                     &first_table->grant.m_internal,
                     0, 0))
      goto error;
    res = mysql_preload_keys(thd, first_table);
    break;
  }
#ifdef HAVE_REPLICATION
  case SQLCOM_CHANGE_MASTER:
  {
    LEX_MASTER_INFO *lex_mi= &thd->lex->mi;
    Master_info *mi;
    bool new_master= 0;
    bool master_info_added;

    if (check_global_access(thd, SUPER_ACL))
      goto error;
    mysql_mutex_lock(&LOCK_active_mi);

    mi= master_info_index->get_master_info(&lex_mi->connection_name,
                                           Sql_condition::WARN_LEVEL_NOTE);

    if (mi == NULL)
    {
      /* New replication created */
      mi= new Master_info(&lex_mi->connection_name, relay_log_recovery); 
      if (!mi || mi->error())
      {
        delete mi;
        res= 1;
        mysql_mutex_unlock(&LOCK_active_mi);
        break;
      }
      new_master= 1;
    }

    res= change_master(thd, mi, &master_info_added);
    if (res && new_master)
    {
      /*
        If the new master was added by change_master(), remove it as it didn't
        work (this will free mi as well).

        If new master was not added, we still need to free mi.
      */
      if (master_info_added)
        master_info_index->remove_master_info(&lex_mi->connection_name);
      else
        delete mi;
    }
    else
    {
      mi->rpl_filter= get_or_create_rpl_filter(lex_mi->connection_name.str,
                                               lex_mi->connection_name.length);
    }

    mysql_mutex_unlock(&LOCK_active_mi);
    break;
  }
  case SQLCOM_SHOW_SLAVE_STAT:
  {
    /* Accept one of two privileges */
    if (check_global_access(thd, SUPER_ACL | REPL_CLIENT_ACL))
      goto error;
    mysql_mutex_lock(&LOCK_active_mi);

    if (lex->verbose)
      res= show_all_master_info(thd);
    else
    {
      LEX_MASTER_INFO *lex_mi= &thd->lex->mi;
      Master_info *mi;
      mi= master_info_index->get_master_info(&lex_mi->connection_name,
                                             Sql_condition::WARN_LEVEL_ERROR);
      if (mi != NULL)
      {
        res= show_master_info(thd, mi, 0);
      }
    }
    mysql_mutex_unlock(&LOCK_active_mi);
    break;
  }
  case SQLCOM_SHOW_MASTER_STAT:
  {
    /* Accept one of two privileges */
    if (check_global_access(thd, SUPER_ACL | REPL_CLIENT_ACL))
      goto error;
    res = show_binlog_info(thd);
    break;
  }

#endif /* HAVE_REPLICATION */
  case SQLCOM_SHOW_ENGINE_STATUS:
    {
      if (check_global_access(thd, PROCESS_ACL))
        goto error;
      res = ha_show_status(thd, lex->create_info.db_type, HA_ENGINE_STATUS);
      break;
    }
  case SQLCOM_SHOW_ENGINE_MUTEX:
    {
      if (check_global_access(thd, PROCESS_ACL))
        goto error;
      res = ha_show_status(thd, lex->create_info.db_type, HA_ENGINE_MUTEX);
      break;
    }
  case SQLCOM_CREATE_TABLE:
  {
    DBUG_ASSERT(first_table == all_tables && first_table != 0);
    bool link_to_local;
    TABLE_LIST *create_table= first_table;
    TABLE_LIST *select_tables= lex->create_last_non_select_table->next_global;

    /*
      Code below (especially in mysql_create_table() and select_create
      methods) may modify HA_CREATE_INFO structure in LEX, so we have to
      use a copy of this structure to make execution prepared statement-
      safe. A shallow copy is enough as this code won't modify any memory
      referenced from this structure.
    */
    HA_CREATE_INFO create_info(lex->create_info);
    /*
      We need to copy alter_info for the same reasons of re-execution
      safety, only in case of Alter_info we have to do (almost) a deep
      copy.
    */
    Alter_info alter_info(lex->alter_info, thd->mem_root);

    if (thd->is_fatal_error)
    {
      /* If out of memory when creating a copy of alter_info. */
      res= 1;
      goto end_with_restore_list;
    }

    if ((res= create_table_precheck(thd, select_tables, create_table)))
      goto end_with_restore_list;

    /* Might have been updated in create_table_precheck */
    create_info.alias= create_table->alias;

#ifdef HAVE_READLINK
    /* Fix names if symlinked tables */
    if (append_file_to_dir(thd, &create_info.data_file_name,
			   create_table->table_name) ||
	append_file_to_dir(thd, &create_info.index_file_name,
			   create_table->table_name))
      goto end_with_restore_list;
#endif
    /*
      If no engine type was given, work out the default now
      rather than at parse-time.
    */
    if (!(create_info.used_fields & HA_CREATE_USED_ENGINE))
      create_info.db_type= ha_default_handlerton(thd);
    /*
      If we are using SET CHARSET without DEFAULT, add an implicit
      DEFAULT to not confuse old users. (This may change).
    */
    if ((create_info.used_fields &
	 (HA_CREATE_USED_DEFAULT_CHARSET | HA_CREATE_USED_CHARSET)) ==
	HA_CREATE_USED_CHARSET)
    {
      create_info.used_fields&= ~HA_CREATE_USED_CHARSET;
      create_info.used_fields|= HA_CREATE_USED_DEFAULT_CHARSET;
      create_info.default_table_charset= create_info.table_charset;
      create_info.table_charset= 0;
    }

#ifdef WITH_PARTITION_STORAGE_ENGINE
    {
      partition_info *part_info= thd->lex->part_info;
      if (part_info && !(part_info= thd->lex->part_info->get_clone()))
      {
        res= -1;
        goto end_with_restore_list;
      }
      thd->work_part_info= part_info;
    }
#endif

    if (select_lex->item_list.elements)		// With select
    {
      select_result *result;

      /*
        CREATE TABLE...IGNORE/REPLACE SELECT... can be unsafe, unless
        ORDER BY PRIMARY KEY clause is used in SELECT statement. We therefore
        use row based logging if mixed or row based logging is available.
        TODO: Check if the order of the output of the select statement is
        deterministic. Waiting for BUG#42415
      */
      if(lex->ignore)
        lex->set_stmt_unsafe(LEX::BINLOG_STMT_UNSAFE_CREATE_IGNORE_SELECT);
      
      if(lex->duplicates == DUP_REPLACE)
        lex->set_stmt_unsafe(LEX::BINLOG_STMT_UNSAFE_CREATE_REPLACE_SELECT);

      /*
        If:
        a) we inside an SP and there was NAME_CONST substitution,
        b) binlogging is on (STMT mode),
        c) we log the SP as separate statements
        raise a warning, as it may cause problems
        (see 'NAME_CONST issues' in 'Binary Logging of Stored Programs')
       */
      if (thd->query_name_consts && 
          mysql_bin_log.is_open() &&
          WSREP_FORMAT(thd->variables.binlog_format) == BINLOG_FORMAT_STMT &&
          !mysql_bin_log.is_query_in_union(thd, thd->query_id))
      {
        List_iterator_fast<Item> it(select_lex->item_list);
        Item *item;
        uint splocal_refs= 0;
        /* Count SP local vars in the top-level SELECT list */
        while ((item= it++))
        {
          if (item->is_splocal())
            splocal_refs++;
        }
        /*
          If it differs from number of NAME_CONST substitution applied,
          we may have a SOME_FUNC(NAME_CONST()) in the SELECT list,
          that may cause a problem with binary log (see BUG#35383),
          raise a warning. 
        */
        if (splocal_refs != thd->query_name_consts)
          push_warning(thd, 
                       Sql_condition::WARN_LEVEL_WARN,
                       ER_UNKNOWN_ERROR,
"Invoked routine ran a statement that may cause problems with "
"binary log, see 'NAME_CONST issues' in 'Binary Logging of Stored Programs' "
"section of the manual.");
      }
      
      select_lex->options|= SELECT_NO_UNLOCK;
      unit->set_limit(select_lex);

      /*
        Disable non-empty MERGE tables with CREATE...SELECT. Too
        complicated. See Bug #26379. Empty MERGE tables are read-only
        and don't allow CREATE...SELECT anyway.
      */
      if (create_info.used_fields & HA_CREATE_USED_UNION)
      {
        my_error(ER_WRONG_OBJECT, MYF(0), create_table->db,
                 create_table->table_name, "BASE TABLE");
        res= 1;
        goto end_with_restore_list;
      }

      res= open_and_lock_tables(thd, lex->query_tables, TRUE, 0);
      if (res)
      {
        /* Got error or warning. Set res to 1 if error */
        if (!(res= thd->is_error()))
          my_ok(thd);                           // CREATE ... IF NOT EXISTS
      }
      else
      {
        /* The table already exists */
        if (create_table->table)
        {
          if (create_info.options & HA_LEX_CREATE_IF_NOT_EXISTS)
          {
            push_warning_printf(thd, Sql_condition::WARN_LEVEL_NOTE,
                                ER_TABLE_EXISTS_ERROR,
                                ER(ER_TABLE_EXISTS_ERROR),
                                create_info.alias);
            my_ok(thd);
          }
          else
          {
            my_error(ER_TABLE_EXISTS_ERROR, MYF(0), create_info.alias);
            res= 1;
          }
          goto end_with_restore_list;
        }

        /*
          Remove target table from main select and name resolution
          context. This can't be done earlier as it will break view merging in
          statements like "CREATE TABLE IF NOT EXISTS existing_view SELECT".
        */
        lex->unlink_first_table(&link_to_local);

        /* So that CREATE TEMPORARY TABLE gets to binlog at commit/rollback */
        if (create_info.tmp_table())
          thd->variables.option_bits|= OPTION_KEEP_LOG;

        /*
          select_create is currently not re-execution friendly and
          needs to be created for every execution of a PS/SP.
        */
        if ((result= new select_create(create_table,
                                       &create_info,
                                       &alter_info,
                                       select_lex->item_list,
                                       lex->duplicates,
                                       lex->ignore,
                                       select_tables)))
        {
          /*
            CREATE from SELECT give its SELECT_LEX for SELECT,
            and item_list belong to SELECT
          */
          res= handle_select(thd, lex, result, 0);
          delete result;
        }

        lex->link_first_table_back(create_table, link_to_local);
      }
    }
    else
    {
      /* So that CREATE TEMPORARY TABLE gets to binlog at commit/rollback */
      if (create_info.tmp_table())
        thd->variables.option_bits|= OPTION_KEEP_LOG;
      /* regular create */
      if (create_info.options & HA_LEX_CREATE_TABLE_LIKE)
      {
        /* CREATE TABLE ... LIKE ... */
        res= mysql_create_like_table(thd, create_table, select_tables,
                                     &create_info);
      }
      else
      {
#ifdef WITH_WSREP
        /* in STATEMENT format, we probably have to replicate also temporary
           tables, like mysql replication does
        */
        if (!thd->is_current_stmt_binlog_format_row() ||
	    !(create_info.options & HA_LEX_CREATE_TMP_TABLE))
          WSREP_TO_ISOLATION_BEGIN(create_table->db, create_table->table_name,
                                   NULL)
#endif /* WITH_WSREP */
        /* Regular CREATE TABLE */
        res= mysql_create_table(thd, create_table,
                                &create_info, &alter_info);
      }
      if (!res)
        my_ok(thd);
    }

end_with_restore_list:
    break;
  }
  case SQLCOM_CREATE_INDEX:
    /* Fall through */
  case SQLCOM_DROP_INDEX:
  /*
    CREATE INDEX and DROP INDEX are implemented by calling ALTER
    TABLE with proper arguments.

    In the future ALTER TABLE will notice that the request is to
    only add indexes and create these one by one for the existing
    table without having to do a full rebuild.
  */
  {
    /* Prepare stack copies to be re-execution safe */
    HA_CREATE_INFO create_info;
    Alter_info alter_info(lex->alter_info, thd->mem_root);

    if (thd->is_fatal_error) /* out of memory creating a copy of alter_info */
      goto error;

    DBUG_ASSERT(first_table == all_tables && first_table != 0);
    if (check_one_table_access(thd, INDEX_ACL, all_tables))
      goto error; /* purecov: inspected */
    WSREP_TO_ISOLATION_BEGIN(first_table->db, first_table->table_name, NULL)
    /*
      Currently CREATE INDEX or DROP INDEX cause a full table rebuild
      and thus classify as slow administrative statements just like
      ALTER TABLE.
    */
    thd->enable_slow_log= opt_log_slow_admin_statements;
    thd->query_plan_flags|= QPLAN_ADMIN;

    bzero((char*) &create_info, sizeof(create_info));
    create_info.db_type= 0;
    create_info.row_type= ROW_TYPE_NOT_USED;
    create_info.default_table_charset= thd->variables.collation_database;

    res= mysql_alter_table(thd, first_table->db, first_table->table_name,
                           &create_info, first_table, &alter_info,
                           0, (ORDER*) 0, 0);
    break;
  }
#ifdef HAVE_REPLICATION
  case SQLCOM_SLAVE_START:
  {
    LEX_MASTER_INFO* lex_mi= &thd->lex->mi;
    Master_info *mi;
    int load_error;

    load_error= rpl_load_gtid_slave_state(thd);

    mysql_mutex_lock(&LOCK_active_mi);

    if ((mi= (master_info_index->
              get_master_info(&lex_mi->connection_name,
                              Sql_condition::WARN_LEVEL_ERROR))))
    {
      if (load_error)
      {
        /*
          We cannot start a slave using GTID if we cannot load the GTID position
          from the mysql.gtid_slave_pos table. But we can allow non-GTID
          replication (useful eg. during upgrade).
        */
        if (mi->using_gtid != Master_info::USE_GTID_NO)
        {
          mysql_mutex_unlock(&LOCK_active_mi);
          break;
        }
        else
          thd->clear_error();
      }
      if (!start_slave(thd, mi, 1 /* net report*/))
        my_ok(thd);
    }
    mysql_mutex_unlock(&LOCK_active_mi);
    break;
  }
  case SQLCOM_SLAVE_STOP:
  {
    LEX_MASTER_INFO *lex_mi;
    Master_info *mi;
    /*
      If the client thread has locked tables, a deadlock is possible.
      Assume that
      - the client thread does LOCK TABLE t READ.
      - then the master updates t.
      - then the SQL slave thread wants to update t,
        so it waits for the client thread because t is locked by it.
    - then the client thread does SLAVE STOP.
      SLAVE STOP waits for the SQL slave thread to terminate its
      update t, which waits for the client thread because t is locked by it.
      To prevent that, refuse SLAVE STOP if the
      client thread has locked tables
    */
    if (thd->locked_tables_mode ||
        thd->in_active_multi_stmt_transaction() ||
        thd->global_read_lock.is_acquired())
    {
      my_message(ER_LOCK_OR_ACTIVE_TRANSACTION,
                 ER(ER_LOCK_OR_ACTIVE_TRANSACTION), MYF(0));
      goto error;
    }

    lex_mi= &thd->lex->mi;
    mysql_mutex_lock(&LOCK_active_mi);
    if ((mi= (master_info_index->
              get_master_info(&lex_mi->connection_name,
                              Sql_condition::WARN_LEVEL_ERROR))))
      if (!stop_slave(thd, mi, 1/* net report*/))
        my_ok(thd);
    mysql_mutex_unlock(&LOCK_active_mi);
    break;
  }
  case SQLCOM_SLAVE_ALL_START:
  {
    mysql_mutex_lock(&LOCK_active_mi);
    if (!master_info_index->start_all_slaves(thd))
      my_ok(thd);
    mysql_mutex_unlock(&LOCK_active_mi);
    break;
  }
  case SQLCOM_SLAVE_ALL_STOP:
  {
    if (thd->locked_tables_mode ||
        thd->in_active_multi_stmt_transaction() ||
        thd->global_read_lock.is_acquired())
    {
      my_message(ER_LOCK_OR_ACTIVE_TRANSACTION,
                 ER(ER_LOCK_OR_ACTIVE_TRANSACTION), MYF(0));
      goto error;
    }
    mysql_mutex_lock(&LOCK_active_mi);
    if (!master_info_index->stop_all_slaves(thd))
      my_ok(thd);      
    mysql_mutex_unlock(&LOCK_active_mi);
    break;
  }
#endif /* HAVE_REPLICATION */
  case SQLCOM_RENAME_TABLE:
  {
    WSREP_TO_ISOLATION_BEGIN(0, 0, first_table)
    if (execute_rename_table(thd, first_table, all_tables))
      goto error;
    break;
  }
#ifndef EMBEDDED_LIBRARY
  case SQLCOM_SHOW_BINLOGS:
#ifdef DONT_ALLOW_SHOW_COMMANDS
    my_message(ER_NOT_ALLOWED_COMMAND, ER(ER_NOT_ALLOWED_COMMAND),
               MYF(0)); /* purecov: inspected */
    goto error;
#else
    {
      if (check_global_access(thd, SUPER_ACL | REPL_CLIENT_ACL))
	goto error;
      res = show_binlogs(thd);
      break;
    }
#endif
#endif /* EMBEDDED_LIBRARY */
  case SQLCOM_SHOW_CREATE:
    DBUG_ASSERT(first_table == all_tables && first_table != 0);
#ifdef DONT_ALLOW_SHOW_COMMANDS
    my_message(ER_NOT_ALLOWED_COMMAND, ER(ER_NOT_ALLOWED_COMMAND),
               MYF(0)); /* purecov: inspected */
    goto error;
#else
    {
#ifdef WITH_WSREP
      if (WSREP_CLIENT(thd) && wsrep_causal_wait(thd)) goto error;
#endif /* WITH_WSREP */

     /*
        Access check:
        SHOW CREATE TABLE require any privileges on the table level (ie
        effecting all columns in the table).
        SHOW CREATE VIEW require the SHOW_VIEW and SELECT ACLs on the table
        level.
        NOTE: SHOW_VIEW ACL is checked when the view is created.
      */

      DBUG_PRINT("debug", ("lex->only_view: %d, table: %s.%s",
                           lex->only_view,
                           first_table->db, first_table->table_name));
      if (lex->only_view)
      {
        if (check_table_access(thd, SELECT_ACL, first_table, FALSE, 1, FALSE))
        {
          DBUG_PRINT("debug", ("check_table_access failed"));
          my_error(ER_TABLEACCESS_DENIED_ERROR, MYF(0),
                  "SHOW", thd->security_ctx->priv_user,
                  thd->security_ctx->host_or_ip, first_table->alias);
          goto error;
        }
        DBUG_PRINT("debug", ("check_table_access succeeded"));

        /* Ignore temporary tables if this is "SHOW CREATE VIEW" */
        first_table->open_type= OT_BASE_ONLY;

      }
      else
      {
        /*
          Temporary tables should be opened for SHOW CREATE TABLE, but not
          for SHOW CREATE VIEW.
        */
        if (open_temporary_tables(thd, all_tables))
          goto error;

        /*
          The fact that check_some_access() returned FALSE does not mean that
          access is granted. We need to check if first_table->grant.privilege
          contains any table-specific privilege.
        */
        DBUG_PRINT("debug", ("first_table->grant.privilege: %lx",
                             first_table->grant.privilege));
        if (check_some_access(thd, SHOW_CREATE_TABLE_ACLS, first_table) ||
            (first_table->grant.privilege & SHOW_CREATE_TABLE_ACLS) == 0)
        {
          my_error(ER_TABLEACCESS_DENIED_ERROR, MYF(0),
                  "SHOW", thd->security_ctx->priv_user,
                  thd->security_ctx->host_or_ip, first_table->alias);
          goto error;
        }
      }

      /* Access is granted. Execute the command.  */
      res= mysqld_show_create(thd, first_table);
      break;
    }
#endif
  case SQLCOM_CHECKSUM:
  {
    DBUG_ASSERT(first_table == all_tables && first_table != 0);
#ifdef WITH_WSREP
    if (WSREP_CLIENT(thd) && wsrep_causal_wait(thd)) goto error;
#endif /* WITH_WSREP */

    if (check_table_access(thd, SELECT_ACL, all_tables,
                           FALSE, UINT_MAX, FALSE))
      goto error; /* purecov: inspected */

    res = mysql_checksum_table(thd, first_table, &lex->check_opt);
    break;
  }
  case SQLCOM_UPDATE:
  {
    ha_rows found= 0, updated= 0;
    DBUG_ASSERT(first_table == all_tables && first_table != 0);
    if (update_precheck(thd, all_tables))
      break;

    /*
      UPDATE IGNORE can be unsafe. We therefore use row based
      logging if mixed or row based logging is available.
      TODO: Check if the order of the output of the select statement is
      deterministic. Waiting for BUG#42415
    */
    if (lex->ignore)
      lex->set_stmt_unsafe(LEX::BINLOG_STMT_UNSAFE_UPDATE_IGNORE);

    DBUG_ASSERT(select_lex->offset_limit == 0);
    unit->set_limit(select_lex);
    MYSQL_UPDATE_START(thd->query());
    res= (up_result= mysql_update(thd, all_tables,
                                  select_lex->item_list,
                                  lex->value_list,
                                  select_lex->where,
                                  select_lex->order_list.elements,
                                  select_lex->order_list.first,
                                  unit->select_limit_cnt,
                                  lex->duplicates, lex->ignore,
                                  &found, &updated));
    MYSQL_UPDATE_DONE(res, found, updated);
    /* mysql_update return 2 if we need to switch to multi-update */
    if (up_result != 2)
      break;
    /* Fall through */
  }
  case SQLCOM_UPDATE_MULTI:
  {
    DBUG_ASSERT(first_table == all_tables && first_table != 0);
    /* if we switched from normal update, rights are checked */
    if (up_result != 2)
    {
      if ((res= multi_update_precheck(thd, all_tables)))
        break;
    }
    else
      res= 0;

    res= mysql_multi_update_prepare(thd);

#ifdef HAVE_REPLICATION
    /* Check slave filtering rules */
    if (unlikely(thd->slave_thread && !have_table_map_for_update))
    {
      if (all_tables_not_ok(thd, all_tables))
      {
        if (res!= 0)
        {
          res= 0;             /* don't care of prev failure  */
          thd->clear_error(); /* filters are of highest prior */
        }
        /* we warn the slave SQL thread */
        my_error(ER_SLAVE_IGNORED_TABLE, MYF(0));
        break;
      }
      if (res)
        break;
    }
    else
    {
#endif /* HAVE_REPLICATION */
      if (res)
        break;
      if (opt_readonly &&
	  !(thd->security_ctx->master_access & SUPER_ACL) &&
	  some_non_temp_table_to_be_updated(thd, all_tables))
      {
	my_error(ER_OPTION_PREVENTS_STATEMENT, MYF(0), "--read-only");
	break;
      }
#ifdef HAVE_REPLICATION
    }  /* unlikely */
#endif
    {
      multi_update *result_obj;
      MYSQL_MULTI_UPDATE_START(thd->query());
      res= mysql_multi_update(thd, all_tables,
                              &select_lex->item_list,
                              &lex->value_list,
                              select_lex->where,
                              select_lex->options,
                              lex->duplicates,
                              lex->ignore,
                              unit,
                              select_lex,
                              &result_obj);
      if (result_obj)
      {
        MYSQL_MULTI_UPDATE_DONE(res, result_obj->num_found(),
                                result_obj->num_updated());
        res= FALSE; /* Ignore errors here */
        delete result_obj;
      }
      else
      {
        MYSQL_MULTI_UPDATE_DONE(1, 0, 0);
      }
    }
    break;
  }
  case SQLCOM_REPLACE:
#ifndef DBUG_OFF
    if (mysql_bin_log.is_open())
    {
      /*
        Generate an incident log event before writing the real event
        to the binary log.  We put this event is before the statement
        since that makes it simpler to check that the statement was
        not executed on the slave (since incidents usually stop the
        slave).

        Observe that any row events that are generated will be
        generated before.

        This is only for testing purposes and will not be present in a
        release build.
      */

      Incident incident= INCIDENT_NONE;
      DBUG_PRINT("debug", ("Just before generate_incident()"));
      DBUG_EXECUTE_IF("incident_database_resync_on_replace",
                      incident= INCIDENT_LOST_EVENTS;);
      if (incident)
      {
        Incident_log_event ev(thd, incident);
        (void) mysql_bin_log.write(&ev);        /* error is ignored */
        if (mysql_bin_log.rotate_and_purge(true))
        {
          res= 1;
          break;
        }
      }
      DBUG_PRINT("debug", ("Just after generate_incident()"));
    }
#endif
  case SQLCOM_INSERT:
  {
    DBUG_ASSERT(first_table == all_tables && first_table != 0);

    /*
      Since INSERT DELAYED doesn't support temporary tables, we could
      not pre-open temporary tables for SQLCOM_INSERT / SQLCOM_REPLACE.
      Open them here instead.
    */
    if (first_table->lock_type != TL_WRITE_DELAYED)
    {
      if ((res= open_temporary_tables(thd, all_tables)))
        break;
    }

    if ((res= insert_precheck(thd, all_tables)))
      break;

    MYSQL_INSERT_START(thd->query());
    res= mysql_insert(thd, all_tables, lex->field_list, lex->many_values,
		      lex->update_list, lex->value_list,
                      lex->duplicates, lex->ignore);
    MYSQL_INSERT_DONE(res, (ulong) thd->get_row_count_func());
    /*
      If we have inserted into a VIEW, and the base table has
      AUTO_INCREMENT column, but this column is not accessible through
      a view, then we should restore LAST_INSERT_ID to the value it
      had before the statement.
    */
    if (first_table->view && !first_table->contain_auto_increment)
      thd->first_successful_insert_id_in_cur_stmt=
        thd->first_successful_insert_id_in_prev_stmt;

#ifdef ENABLED_DEBUG_SYNC
    DBUG_EXECUTE_IF("after_mysql_insert",
                    {
                      const char act1[]=
                        "now "
                        "wait_for signal.continue";
                      const char act2[]=
                        "now "
                        "signal signal.continued";
                      DBUG_ASSERT(debug_sync_service);
                      DBUG_ASSERT(!debug_sync_set_action(thd,
                                                         STRING_WITH_LEN(act1)));
                      DBUG_ASSERT(!debug_sync_set_action(thd,
                                                         STRING_WITH_LEN(act2)));
                    };);
    DEBUG_SYNC(thd, "after_mysql_insert");
#endif
    break;
  }
  case SQLCOM_REPLACE_SELECT:
  case SQLCOM_INSERT_SELECT:
  {
    select_result *sel_result;
    bool explain= test(lex->describe);
    DBUG_ASSERT(first_table == all_tables && first_table != 0);
    if ((res= insert_precheck(thd, all_tables)))
      break;
#ifdef WITH_WSREP
    if (lex->sql_command == SQLCOM_INSERT_SELECT &&
	thd->wsrep_consistency_check == CONSISTENCY_CHECK_DECLARED)
    {
      thd->wsrep_consistency_check = CONSISTENCY_CHECK_RUNNING;
      WSREP_TO_ISOLATION_BEGIN(first_table->db, first_table->table_name, NULL);
    }

#endif
    /*
      INSERT...SELECT...ON DUPLICATE KEY UPDATE/REPLACE SELECT/
      INSERT...IGNORE...SELECT can be unsafe, unless ORDER BY PRIMARY KEY
      clause is used in SELECT statement. We therefore use row based
      logging if mixed or row based logging is available.
      TODO: Check if the order of the output of the select statement is
      deterministic. Waiting for BUG#42415
    */
    if (lex->sql_command == SQLCOM_INSERT_SELECT &&
        lex->duplicates == DUP_UPDATE)
      lex->set_stmt_unsafe(LEX::BINLOG_STMT_UNSAFE_INSERT_SELECT_UPDATE);

    if (lex->sql_command == SQLCOM_INSERT_SELECT && lex->ignore)
      lex->set_stmt_unsafe(LEX::BINLOG_STMT_UNSAFE_INSERT_IGNORE_SELECT);

    if (lex->sql_command == SQLCOM_REPLACE_SELECT)
      lex->set_stmt_unsafe(LEX::BINLOG_STMT_UNSAFE_REPLACE_SELECT);

    /* Fix lock for first table */
    if (first_table->lock_type == TL_WRITE_DELAYED)
      first_table->lock_type= TL_WRITE;

    /* Don't unlock tables until command is written to binary log */
    select_lex->options|= SELECT_NO_UNLOCK;

    unit->set_limit(select_lex);

    if (!(res= open_and_lock_tables(thd, all_tables, TRUE, 0)))
    {
      MYSQL_INSERT_SELECT_START(thd->query());
      /*
        Only the INSERT table should be merged. Other will be handled by
        select.
      */
      /* Skip first table, which is the table we are inserting in */
      TABLE_LIST *second_table= first_table->next_local;
      select_lex->table_list.first= second_table;
      select_lex->context.table_list= 
        select_lex->context.first_name_resolution_table= second_table;
      res= mysql_insert_select_prepare(thd);
      if (!res && (sel_result= new select_insert(first_table,
                                                 first_table->table,
                                                 &lex->field_list,
                                                 &lex->update_list,
                                                 &lex->value_list,
                                                 lex->duplicates,
                                                 lex->ignore)))
      {
	res= handle_select(thd, lex, sel_result, OPTION_SETUP_TABLES_DONE);
        /*
          Invalidate the table in the query cache if something changed
          after unlocking when changes become visible.
          TODO: this is workaround. right way will be move invalidating in
          the unlock procedure.
        */
        if (!res && first_table->lock_type ==  TL_WRITE_CONCURRENT_INSERT &&
            thd->lock)
        {
          /* INSERT ... SELECT should invalidate only the very first table */
          TABLE_LIST *save_table= first_table->next_local;
          first_table->next_local= 0;
          query_cache_invalidate3(thd, first_table, 1);
          first_table->next_local= save_table;
        }
        delete sel_result;
      }

      if (!res && explain)
        res= thd->lex->explain->send_explain(thd);

      /* revert changes for SP */
      MYSQL_INSERT_SELECT_DONE(res, (ulong) thd->get_row_count_func());
      select_lex->table_list.first= first_table;
    }
    /*
      If we have inserted into a VIEW, and the base table has
      AUTO_INCREMENT column, but this column is not accessible through
      a view, then we should restore LAST_INSERT_ID to the value it
      had before the statement.
    */
    if (first_table->view && !first_table->contain_auto_increment)
      thd->first_successful_insert_id_in_cur_stmt=
        thd->first_successful_insert_id_in_prev_stmt;

    break;
  }
  case SQLCOM_DELETE:
  {
    select_result *sel_result=lex->result;
    DBUG_ASSERT(first_table == all_tables && first_table != 0);
    if ((res= delete_precheck(thd, all_tables)))
      break;
    DBUG_ASSERT(select_lex->offset_limit == 0);
    unit->set_limit(select_lex);

    MYSQL_DELETE_START(thd->query());
    if (!(sel_result= lex->result) && !(sel_result= new select_send()))
      return 1;                       
    res = mysql_delete(thd, all_tables, 
                       select_lex->where, &select_lex->order_list,
                       unit->select_limit_cnt, select_lex->options,
                       sel_result);
    delete sel_result;
    MYSQL_DELETE_DONE(res, (ulong) thd->get_row_count_func());
    break;
  }
  case SQLCOM_DELETE_MULTI:
  {
    DBUG_ASSERT(first_table == all_tables && first_table != 0);
    TABLE_LIST *aux_tables= thd->lex->auxiliary_table_list.first;
    bool explain= test(lex->describe);
    multi_delete *result;

    if ((res= multi_delete_precheck(thd, all_tables)))
      break;

    /* condition will be TRUE on SP re-excuting */
    if (select_lex->item_list.elements != 0)
      select_lex->item_list.empty();
    if (add_item_to_list(thd, new Item_null()))
      goto error;

    THD_STAGE_INFO(thd, stage_init);
    if ((res= open_and_lock_tables(thd, all_tables, TRUE, 0)))
      break;

    MYSQL_MULTI_DELETE_START(thd->query());
    if ((res= mysql_multi_delete_prepare(thd)))
    {
      MYSQL_MULTI_DELETE_DONE(1, 0);
      goto error;
    }

    if (!thd->is_fatal_error)
    {
      result= new multi_delete(aux_tables, lex->table_count);
      if (result)
      {
        res= mysql_select(thd, &select_lex->ref_pointer_array,
                          select_lex->get_table_list(),
                          select_lex->with_wild,
                          select_lex->item_list,
                          select_lex->where,
                          0, (ORDER *)NULL, (ORDER *)NULL, (Item *)NULL,
                          (ORDER *)NULL,
                          (select_lex->options | thd->variables.option_bits |
                          SELECT_NO_JOIN_CACHE | SELECT_NO_UNLOCK |
                          OPTION_SETUP_TABLES_DONE) & ~OPTION_BUFFER_RESULT,
                          result, unit, select_lex);
        res|= thd->is_error();

        MYSQL_MULTI_DELETE_DONE(res, result->num_deleted());
        if (res)
          result->abort_result_set(); /* for both DELETE and EXPLAIN DELETE */
        else
        {
          if (explain)
            res= thd->lex->explain->send_explain(thd);
        }
        delete result;
      }
    }
    else
    {
      res= TRUE;                                // Error
      MYSQL_MULTI_DELETE_DONE(1, 0);
    }
    break;
  }
  case SQLCOM_DROP_TABLE:
  {
    DBUG_ASSERT(first_table == all_tables && first_table != 0);
    if (!lex->drop_temporary)
    {
      if (check_table_access(thd, DROP_ACL, all_tables, FALSE, UINT_MAX, FALSE))
	goto error;				/* purecov: inspected */
    }
    else
    {
      /* So that DROP TEMPORARY TABLE gets to binlog at commit/rollback */
      thd->variables.option_bits|= OPTION_KEEP_LOG;
    }
#ifdef WITH_WSREP
   for (TABLE_LIST *table= all_tables; table; table= table->next_global)
   {
     if (!lex->drop_temporary                       &&
	 (!thd->is_current_stmt_binlog_format_row() ||
	  !find_temporary_table(thd, table)))
     {
       WSREP_TO_ISOLATION_BEGIN(NULL, NULL, all_tables);
       break;
     }
   }
#endif /* WITH_WSREP */
    /* DDL and binlog write order are protected by metadata locks. */
    res= mysql_rm_table(thd, first_table, lex->check_exists,
			lex->drop_temporary);
  }
  break;
  case SQLCOM_SHOW_PROCESSLIST:
    if (!thd->security_ctx->priv_user[0] &&
        check_global_access(thd,PROCESS_ACL))
      break;
    mysqld_list_processes(thd,
			  (thd->security_ctx->master_access & PROCESS_ACL ?
                           NullS :
                           thd->security_ctx->priv_user),
                          lex->verbose);
    break;
  case SQLCOM_SHOW_AUTHORS:
    res= mysqld_show_authors(thd);
    break;
  case SQLCOM_SHOW_CONTRIBUTORS:
    res= mysqld_show_contributors(thd);
    break;
  case SQLCOM_SHOW_PRIVILEGES:
    res= mysqld_show_privileges(thd);
    break;
  case SQLCOM_SHOW_ENGINE_LOGS:
#ifdef DONT_ALLOW_SHOW_COMMANDS
    my_message(ER_NOT_ALLOWED_COMMAND, ER(ER_NOT_ALLOWED_COMMAND),
               MYF(0));	/* purecov: inspected */
    goto error;
#else
    {
      if (check_access(thd, FILE_ACL, any_db, NULL, NULL, 0, 0))
	goto error;
      res= ha_show_status(thd, lex->create_info.db_type, HA_ENGINE_LOGS);
      break;
    }
#endif
  case SQLCOM_CHANGE_DB:
  {
    LEX_STRING db_str= { (char *) select_lex->db, strlen(select_lex->db) };

    if (!mysql_change_db(thd, &db_str, FALSE))
      my_ok(thd);
    break;
  }

  case SQLCOM_LOAD:
  {
    DBUG_ASSERT(first_table == all_tables && first_table != 0);
    uint privilege= (lex->duplicates == DUP_REPLACE ?
		     INSERT_ACL | DELETE_ACL : INSERT_ACL) |
                    (lex->local_file ? 0 : FILE_ACL);

    if (lex->local_file)
    {
      if (!(thd->client_capabilities & CLIENT_LOCAL_FILES) ||
          !opt_local_infile)
      {
	my_message(ER_NOT_ALLOWED_COMMAND, ER(ER_NOT_ALLOWED_COMMAND), MYF(0));
	goto error;
      }
    }

    if (check_one_table_access(thd, privilege, all_tables))
      goto error;

    res= mysql_load(thd, lex->exchange, first_table, lex->field_list,
                    lex->update_list, lex->value_list, lex->duplicates,
                    lex->ignore, (bool) lex->local_file);
    break;
  }

  case SQLCOM_SET_OPTION:
  {
    List<set_var_base> *lex_var_list= &lex->var_list;

    if ((check_table_access(thd, SELECT_ACL, all_tables, FALSE, UINT_MAX, FALSE)
         || open_and_lock_tables(thd, all_tables, TRUE, 0)))
      goto error;
    if (!(res= sql_set_variables(thd, lex_var_list)))
    {
      /*
        If the previous command was a SET ONE_SHOT, we don't want to forget
        about the ONE_SHOT property of that SET. So we use a |= instead of = .
      */
      thd->one_shot_set|= lex->one_shot_set;
      my_ok(thd);
    }
    else
    {
      /*
        We encountered some sort of error, but no message was sent.
        Send something semi-generic here since we don't know which
        assignment in the list caused the error.
      */
      if (!thd->is_error())
        my_error(ER_WRONG_ARGUMENTS,MYF(0),"SET");
      goto error;
    }

    break;
  }

  case SQLCOM_UNLOCK_TABLES:
    /*
      It is critical for mysqldump --single-transaction --master-data that
      UNLOCK TABLES does not implicitely commit a connection which has only
      done FLUSH TABLES WITH READ LOCK + BEGIN. If this assumption becomes
      false, mysqldump will not work.
    */
    if (thd->variables.option_bits & OPTION_TABLE_LOCK)
    {
      res= trans_commit_implicit(thd);
      thd->locked_tables_list.unlock_locked_tables(thd);
      thd->mdl_context.release_transactional_locks();
      thd->variables.option_bits&= ~(OPTION_TABLE_LOCK);
    }
    if (thd->global_read_lock.is_acquired())
      thd->global_read_lock.unlock_global_read_lock(thd);
    if (res)
      goto error;
    my_ok(thd);
    break;
  case SQLCOM_LOCK_TABLES:
    /* We must end the transaction first, regardless of anything */
    res= trans_commit_implicit(thd);
    thd->locked_tables_list.unlock_locked_tables(thd);
    /* Release transactional metadata locks. */
    thd->mdl_context.release_transactional_locks();
    if (res)
      goto error;

    /*
      Here we have to pre-open temporary tables for LOCK TABLES.

      CF_PREOPEN_TMP_TABLES is not set for this SQL statement simply
      because LOCK TABLES calls close_thread_tables() as a first thing
      (it's called from unlock_locked_tables() above). So even if
      CF_PREOPEN_TMP_TABLES was set and the tables would be pre-opened
      in a usual way, they would have been closed.
    */
    if (open_temporary_tables(thd, all_tables))
      goto error;

    if (lock_tables_precheck(thd, all_tables))
      goto error;

    thd->variables.option_bits|= OPTION_TABLE_LOCK;

    res= lock_tables_open_and_lock_tables(thd, all_tables);

    if (res)
    {
      thd->variables.option_bits&= ~(OPTION_TABLE_LOCK);
    }
    else
    {
#ifdef HAVE_QUERY_CACHE
      if (thd->variables.query_cache_wlock_invalidate)
	query_cache.invalidate_locked_for_write(thd, first_table);
#endif /*HAVE_QUERY_CACHE*/
      my_ok(thd);
    }
    break;
  case SQLCOM_CREATE_DB:
  {
    /*
      As mysql_create_db() may modify HA_CREATE_INFO structure passed to
      it, we need to use a copy of LEX::create_info to make execution
      prepared statement- safe.
    */
    HA_CREATE_INFO create_info(lex->create_info);
    char *alias;
    if (!(alias=thd->strmake(lex->name.str, lex->name.length)) ||
        check_db_name(&lex->name))
    {
      my_error(ER_WRONG_DB_NAME, MYF(0), lex->name.str);
      break;
    }
    /*
      If in a slave thread :
      CREATE DATABASE DB was certainly not preceded by USE DB.
      For that reason, db_ok() in sql/slave.cc did not check the
      do_db/ignore_db. And as this query involves no tables, tables_ok()
      above was not called. So we have to check rules again here.
    */
#ifdef HAVE_REPLICATION
    if (thd->slave_thread && 
	(!rpl_filter->db_ok(lex->name.str) ||
	 !rpl_filter->db_ok_with_wild_table(lex->name.str)))
    {
      my_message(ER_SLAVE_IGNORED_TABLE, ER(ER_SLAVE_IGNORED_TABLE), MYF(0));
      break;
    }
#endif
    if (check_access(thd, CREATE_ACL, lex->name.str, NULL, NULL, 1, 0))
      break;
    WSREP_TO_ISOLATION_BEGIN(lex->name.str, NULL, NULL)
    res= mysql_create_db(thd,(lower_case_table_names == 2 ? alias :
                              lex->name.str), &create_info, 0);
    break;
  }
  case SQLCOM_DROP_DB:
  {
    if (check_db_name(&lex->name))
    {
      my_error(ER_WRONG_DB_NAME, MYF(0), lex->name.str);
      break;
    }
    /*
      If in a slave thread :
      DROP DATABASE DB may not be preceded by USE DB.
      For that reason, maybe db_ok() in sql/slave.cc did not check the 
      do_db/ignore_db. And as this query involves no tables, tables_ok()
      above was not called. So we have to check rules again here.
    */
#ifdef HAVE_REPLICATION
    if (thd->slave_thread && 
	(!rpl_filter->db_ok(lex->name.str) ||
	 !rpl_filter->db_ok_with_wild_table(lex->name.str)))
    {
      my_message(ER_SLAVE_IGNORED_TABLE, ER(ER_SLAVE_IGNORED_TABLE), MYF(0));
      break;
    }
#endif
    if (check_access(thd, DROP_ACL, lex->name.str, NULL, NULL, 1, 0))
      break;
    WSREP_TO_ISOLATION_BEGIN(lex->name.str, NULL, NULL)
    res= mysql_rm_db(thd, lex->name.str, lex->check_exists, 0);
    break;
  }
  case SQLCOM_ALTER_DB_UPGRADE:
  {
    LEX_STRING *db= & lex->name;
#ifdef HAVE_REPLICATION
    if (thd->slave_thread && 
       (!rpl_filter->db_ok(db->str) ||
        !rpl_filter->db_ok_with_wild_table(db->str)))
    {
      res= 1;
      my_message(ER_SLAVE_IGNORED_TABLE, ER(ER_SLAVE_IGNORED_TABLE), MYF(0));
      break;
    }
#endif
    if (check_db_name(db))
    {
      my_error(ER_WRONG_DB_NAME, MYF(0), db->str);
      break;
    }
    if (check_access(thd, ALTER_ACL, db->str, NULL, NULL, 1, 0) ||
        check_access(thd, DROP_ACL, db->str, NULL, NULL, 1, 0) ||
        check_access(thd, CREATE_ACL, db->str, NULL, NULL, 1, 0))
    {
      res= 1;
      break;
    }
    WSREP_TO_ISOLATION_BEGIN(db->str, NULL, NULL)
    res= mysql_upgrade_db(thd, db);
    if (!res)
      my_ok(thd);
    break;
  }
  case SQLCOM_ALTER_DB:
  {
    LEX_STRING *db= &lex->name;
    HA_CREATE_INFO create_info(lex->create_info);
    if (check_db_name(db))
    {
      my_error(ER_WRONG_DB_NAME, MYF(0), db->str);
      break;
    }
    /*
      If in a slave thread :
      ALTER DATABASE DB may not be preceded by USE DB.
      For that reason, maybe db_ok() in sql/slave.cc did not check the
      do_db/ignore_db. And as this query involves no tables, tables_ok()
      above was not called. So we have to check rules again here.
    */
#ifdef HAVE_REPLICATION
    if (thd->slave_thread &&
	(!rpl_filter->db_ok(db->str) ||
	 !rpl_filter->db_ok_with_wild_table(db->str)))
    {
      my_message(ER_SLAVE_IGNORED_TABLE, ER(ER_SLAVE_IGNORED_TABLE), MYF(0));
      break;
    }
#endif
    if (check_access(thd, ALTER_ACL, db->str, NULL, NULL, 1, 0))
      break;
    WSREP_TO_ISOLATION_BEGIN(db->str, NULL, NULL)
    res= mysql_alter_db(thd, db->str, &create_info);
    break;
  }
  case SQLCOM_SHOW_CREATE_DB:
  {
    DBUG_EXECUTE_IF("4x_server_emul",
                    my_error(ER_UNKNOWN_ERROR, MYF(0)); goto error;);
    if (check_db_name(&lex->name))
    {
      my_error(ER_WRONG_DB_NAME, MYF(0), lex->name.str);
      break;
    }
    res= mysqld_show_create_db(thd, lex->name.str, &lex->create_info);
    break;
  }
  case SQLCOM_CREATE_EVENT:
  case SQLCOM_ALTER_EVENT:
  #ifdef HAVE_EVENT_SCHEDULER
  do
  {
    DBUG_ASSERT(lex->event_parse_data);
    if (lex->table_or_sp_used())
    {
      my_error(ER_NOT_SUPPORTED_YET, MYF(0), "Usage of subqueries or stored "
               "function calls as part of this statement");
      break;
    }

    res= sp_process_definer(thd);
    if (res)
      break;

    WSREP_TO_ISOLATION_BEGIN(WSREP_MYSQL_DB, NULL, NULL)
    switch (lex->sql_command) {
    case SQLCOM_CREATE_EVENT:
    {
      bool if_not_exists= (lex->create_info.options &
                           HA_LEX_CREATE_IF_NOT_EXISTS);
      res= Events::create_event(thd, lex->event_parse_data, if_not_exists);
      break;
    }
    case SQLCOM_ALTER_EVENT:
      res= Events::update_event(thd, lex->event_parse_data,
                                lex->spname ? &lex->spname->m_db : NULL,
                                lex->spname ? &lex->spname->m_name : NULL);
      break;
    default:
      DBUG_ASSERT(0);
    }
    DBUG_PRINT("info",("DDL error code=%d", res));
    if (!res)
      my_ok(thd);

  } while (0);
  /* Don't do it, if we are inside a SP */
  if (!thd->spcont)
  {
    delete lex->sphead;
    lex->sphead= NULL;
  }
  /* lex->unit.cleanup() is called outside, no need to call it here */
  break;
  case SQLCOM_SHOW_CREATE_EVENT:
    res= Events::show_create_event(thd, lex->spname->m_db,
                                   lex->spname->m_name);
    break;
  case SQLCOM_DROP_EVENT:
    WSREP_TO_ISOLATION_BEGIN(WSREP_MYSQL_DB, NULL, NULL)
    if (!(res= Events::drop_event(thd,
                                  lex->spname->m_db, lex->spname->m_name,
                                  lex->check_exists)))
      my_ok(thd);
    break;
#else
    my_error(ER_NOT_SUPPORTED_YET,MYF(0),"embedded server");
    break;
#endif
  case SQLCOM_CREATE_FUNCTION:                  // UDF function
  {
    if (check_access(thd, INSERT_ACL, "mysql", NULL, NULL, 1, 0))
      break;
#ifdef HAVE_DLOPEN
    WSREP_TO_ISOLATION_BEGIN(WSREP_MYSQL_DB, NULL, NULL)
    if (!(res = mysql_create_function(thd, &lex->udf)))
      my_ok(thd);
#else
    my_error(ER_CANT_OPEN_LIBRARY, MYF(0), lex->udf.dl, 0, "feature disabled");
    res= TRUE;
#endif
    break;
  }
#ifndef NO_EMBEDDED_ACCESS_CHECKS
  case SQLCOM_CREATE_USER:
  case SQLCOM_CREATE_ROLE:
  {
    if (check_access(thd, INSERT_ACL, "mysql", NULL, NULL, 1, 1) &&
        check_global_access(thd,CREATE_USER_ACL))
      break;
    WSREP_TO_ISOLATION_BEGIN(WSREP_MYSQL_DB, NULL, NULL)
    /* Conditionally writes to binlog */
    if (!(res= mysql_create_user(thd, lex->users_list,
                                 lex->sql_command == SQLCOM_CREATE_ROLE)))
      my_ok(thd);
    break;
  }
  case SQLCOM_DROP_USER:
  case SQLCOM_DROP_ROLE:
  {
    if (check_access(thd, DELETE_ACL, "mysql", NULL, NULL, 1, 1) &&
        check_global_access(thd,CREATE_USER_ACL))
      break;
    /* Conditionally writes to binlog */
<<<<<<< HEAD
    WSREP_TO_ISOLATION_BEGIN(WSREP_MYSQL_DB, NULL, NULL)
    if (!(res= mysql_drop_user(thd, lex->users_list)))
=======
    if (!(res= mysql_drop_user(thd, lex->users_list,
                               lex->sql_command == SQLCOM_DROP_ROLE)))
>>>>>>> 26f56089
      my_ok(thd);
    break;
  }
  case SQLCOM_RENAME_USER:
  {
    if (check_access(thd, UPDATE_ACL, "mysql", NULL, NULL, 1, 1) &&
        check_global_access(thd,CREATE_USER_ACL))
      break;
    /* Conditionally writes to binlog */
    WSREP_TO_ISOLATION_BEGIN(WSREP_MYSQL_DB, NULL, NULL)
    if (!(res= mysql_rename_user(thd, lex->users_list)))
      my_ok(thd);
    break;
  }
  case SQLCOM_REVOKE_ALL:
  {
    if (check_access(thd, UPDATE_ACL, "mysql", NULL, NULL, 1, 1) &&
        check_global_access(thd,CREATE_USER_ACL))
      break;

    /* Conditionally writes to binlog */
    WSREP_TO_ISOLATION_BEGIN(WSREP_MYSQL_DB, NULL, NULL)
    if (!(res = mysql_revoke_all(thd, lex->users_list)))
      my_ok(thd);
    break;
  }
  case SQLCOM_REVOKE:
  case SQLCOM_GRANT:
  {
    if (lex->type != TYPE_ENUM_PROXY &&
        check_access(thd, lex->grant | lex->grant_tot_col | GRANT_ACL,
                     first_table ?  first_table->db : select_lex->db,
                     first_table ? &first_table->grant.privilege : NULL,
                     first_table ? &first_table->grant.m_internal : NULL,
                     first_table ? 0 : 1, 0))
      goto error;

    /* Replicate current user as grantor */
    thd->binlog_invoker(false);

    if (thd->security_ctx->user)              // If not replication
    {
      LEX_USER *user;
      bool first_user= TRUE;

      List_iterator <LEX_USER> user_list(lex->users_list);
      while ((user= user_list++))
      {
        if (specialflag & SPECIAL_NO_RESOLVE &&
            hostname_requires_resolving(user->host.str))
          push_warning_printf(thd, Sql_condition::WARN_LEVEL_WARN,
                              ER_WARN_HOSTNAME_WONT_WORK,
                              ER(ER_WARN_HOSTNAME_WONT_WORK));

        /*
          GRANT/REVOKE PROXY has the target user as a first entry in the list. 
         */
        if (lex->type == TYPE_ENUM_PROXY && first_user)
        {
          if (!(user= get_current_user(thd, user)) || !user->host.str)
            goto error;

          first_user= FALSE;
          if (acl_check_proxy_grant_access (thd, user->host.str, user->user.str,
                                        lex->grant & GRANT_ACL))
            goto error;
        } 
        else if (user->password.str)
        {
          // Are we trying to change a password of another user?
          const char *hostname= user->host.str, *username=user->user.str;
          bool userok;
          if (username == current_user.str)
          {
            username= thd->security_ctx->priv_user;
            hostname= thd->security_ctx->priv_host;
            userok= true;
          }
          else
          {
            if (!hostname)
              hostname= host_not_specified.str;
            userok= is_acl_user(hostname, username);
          }

          if (userok && check_change_password (thd, hostname, username, 
                                               user->password.str, 
                                               user->password.length))
            goto error;
        }
      }
    }
    if (first_table)
    {
      if (lex->type == TYPE_ENUM_PROCEDURE ||
          lex->type == TYPE_ENUM_FUNCTION)
      {
        uint grants= lex->all_privileges 
		   ? (PROC_ACLS & ~GRANT_ACL) | (lex->grant & GRANT_ACL)
		   : lex->grant;
        if (check_grant_routine(thd, grants | GRANT_ACL, all_tables,
                                lex->type == TYPE_ENUM_PROCEDURE, 0))
	  goto error;
        /* Conditionally writes to binlog */
        WSREP_TO_ISOLATION_BEGIN(WSREP_MYSQL_DB, NULL, NULL)
        res= mysql_routine_grant(thd, all_tables,
                                 lex->type == TYPE_ENUM_PROCEDURE, 
                                 lex->users_list, grants,
                                 lex->sql_command == SQLCOM_REVOKE, TRUE);
        if (!res)
          my_ok(thd);
      }
      else
      {
	if (check_grant(thd,(lex->grant | lex->grant_tot_col | GRANT_ACL),
                        all_tables, FALSE, UINT_MAX, FALSE))
	  goto error;
        /* Conditionally writes to binlog */
        WSREP_TO_ISOLATION_BEGIN(WSREP_MYSQL_DB, NULL, NULL)
        res= mysql_table_grant(thd, all_tables, lex->users_list,
			       lex->columns, lex->grant,
			       lex->sql_command == SQLCOM_REVOKE);
      }
    }
    else
    {
      if (lex->columns.elements || (lex->type && lex->type != TYPE_ENUM_PROXY))
      {
	my_message(ER_ILLEGAL_GRANT_FOR_TABLE, ER(ER_ILLEGAL_GRANT_FOR_TABLE),
                   MYF(0));
        goto error;
      }
      else
      {
          WSREP_TO_ISOLATION_BEGIN(WSREP_MYSQL_DB, NULL, NULL)
        /* Conditionally writes to binlog */
        res= mysql_grant(thd, select_lex->db, lex->users_list, lex->grant,
                         lex->sql_command == SQLCOM_REVOKE,
                         lex->type == TYPE_ENUM_PROXY);
      }
      if (!res)
      {
	if (lex->sql_command == SQLCOM_GRANT)
	{
	  List_iterator <LEX_USER> str_list(lex->users_list);
	  LEX_USER *user, *tmp_user;
	  while ((tmp_user=str_list++))
          {
            if (!(user= get_current_user(thd, tmp_user)))
              goto error;
	    reset_mqh(user, 0);
          }
	}
      }
    }
    break;
  }
  case SQLCOM_REVOKE_ROLE:
  case SQLCOM_GRANT_ROLE:
  {
    if (!(res= mysql_grant_role(thd, lex->users_list,
                                lex->sql_command != SQLCOM_GRANT_ROLE)))
      my_ok(thd);
    break;
  }
#endif /*!NO_EMBEDDED_ACCESS_CHECKS*/
  case SQLCOM_RESET:
    /*
      RESET commands are never written to the binary log, so we have to
      initialize this variable because RESET shares the same code as FLUSH
    */
    lex->no_write_to_binlog= 1;
  case SQLCOM_FLUSH:
  {
    int write_to_binlog;
    if (check_global_access(thd,RELOAD_ACL))
      goto error;

    if (first_table && lex->type & REFRESH_READ_LOCK)
    {
      /* Check table-level privileges. */
      if (check_table_access(thd, LOCK_TABLES_ACL | SELECT_ACL, all_tables,
                             FALSE, UINT_MAX, FALSE))
        goto error;
      if (flush_tables_with_read_lock(thd, all_tables))
        goto error;
      my_ok(thd);
      break;
    }

    /*
      reload_acl_and_cache() will tell us if we are allowed to write to the
      binlog or not.
    */
    if (!reload_acl_and_cache(thd, lex->type, first_table, &write_to_binlog))
    {
      /*
        We WANT to write and we CAN write.
        ! we write after unlocking the table.
      */
      /*
        Presumably, RESET and binlog writing doesn't require synchronization
      */

      if (write_to_binlog > 0)  // we should write
      { 
        if (!lex->no_write_to_binlog)
          res= write_bin_log(thd, FALSE, thd->query(), thd->query_length());
      } else if (write_to_binlog < 0) 
      {
        /* 
           We should not write, but rather report error because 
           reload_acl_and_cache binlog interactions failed 
         */
        res= 1;
      } 

      if (!res)
        my_ok(thd);
    } 
    
    break;
  }
  case SQLCOM_KILL:
  {
    if (lex->table_or_sp_used())
    {
      my_error(ER_NOT_SUPPORTED_YET, MYF(0), "Usage of subqueries or stored "
               "function calls as part of this statement");
      break;
    }

    if (lex->kill_type == KILL_TYPE_ID || lex->kill_type == KILL_TYPE_QUERY)
    {
      Item *it= (Item *)lex->value_list.head();
      if ((!it->fixed && it->fix_fields(lex->thd, &it)) || it->check_cols(1))
      {
        my_message(ER_SET_CONSTANTS_ONLY, ER(ER_SET_CONSTANTS_ONLY),
                   MYF(0));
        goto error;
      }
      sql_kill(thd, it->val_int(), lex->kill_signal, lex->kill_type);
    }
    else
      sql_kill_user(thd, get_current_user(thd, lex->users_list.head()),
                    lex->kill_signal);
    break;
  }
  case SQLCOM_SHUTDOWN:
#ifndef EMBEDDED_LIBRARY
    if (check_global_access(thd,SHUTDOWN_ACL))
      goto error;
    kill_mysql();
    my_ok(thd);
#else
    my_error(ER_NOT_SUPPORTED_YET, MYF(0), "embedded server");
#endif
    break;

#ifndef NO_EMBEDDED_ACCESS_CHECKS
  case SQLCOM_SHOW_GRANTS:
  {
    LEX_USER *grant_user= lex->grant_user;
    if (!grant_user)
      goto error;

    if (grant_user->user.str &&
        !strcmp(thd->security_ctx->priv_user, grant_user->user.str))
      grant_user->user= current_user;

    if (grant_user->user.str == current_user.str ||
        grant_user->user.str == current_role.str ||
        grant_user->user.str == current_user_and_current_role.str ||
        !check_access(thd, SELECT_ACL, "mysql", NULL, NULL, 1, 0))
    {
      res = mysql_show_grants(thd, grant_user);
    }
    break;
  }
#endif
  case SQLCOM_HA_OPEN:
    DBUG_ASSERT(first_table == all_tables && first_table != 0);
    if (check_table_access(thd, SELECT_ACL, all_tables, FALSE, UINT_MAX, FALSE))
      goto error;
    /* Close temporary tables which were pre-opened for privilege checking. */
    close_thread_tables(thd);
    all_tables->table= NULL;
    res= mysql_ha_open(thd, first_table, 0);
    break;
  case SQLCOM_HA_CLOSE:
    DBUG_ASSERT(first_table == all_tables && first_table != 0);
    res= mysql_ha_close(thd, first_table);
    break;
  case SQLCOM_HA_READ:
    DBUG_ASSERT(first_table == all_tables && first_table != 0);
    /*
      There is no need to check for table permissions here, because
      if a user has no permissions to read a table, he won't be
      able to open it (with SQLCOM_HA_OPEN) in the first place.
    */
    unit->set_limit(select_lex);
#ifdef WITH_WSREP
    { char* tmp_info= NULL;
      if (WSREP(thd)) tmp_info = (char *)thd_proc_info(thd, "mysql_ha_read()");
#endif /* WITH_WSREP */
    res= mysql_ha_read(thd, first_table, lex->ha_read_mode, lex->ident.str,
                       lex->insert_list, lex->ha_rkey_mode, select_lex->where,
                       unit->select_limit_cnt, unit->offset_limit_cnt);
#ifdef WITH_WSREP
      if (WSREP(thd)) thd_proc_info(thd, tmp_info);
    }
#endif /* WITH_WSREP */
    break;

  case SQLCOM_BEGIN:
    DBUG_PRINT("info", ("Executing SQLCOM_BEGIN  thd: %p", thd));
    if (trans_begin(thd, lex->start_transaction_opt))
    {
      thd->mdl_context.release_transactional_locks();
      WSREP_DEBUG("BEGIN failed, MDL released: %lu", thd->thread_id);
      goto error;
    }
    my_ok(thd);
    break;
  case SQLCOM_COMMIT:
  {
    DBUG_ASSERT(thd->lock == NULL ||
                thd->locked_tables_mode == LTM_LOCK_TABLES);
    bool tx_chain= (lex->tx_chain == TVL_YES ||
                    (thd->variables.completion_type == 1 &&
                     lex->tx_chain != TVL_NO));
    bool tx_release= (lex->tx_release == TVL_YES ||
                      (thd->variables.completion_type == 2 &&
                       lex->tx_release != TVL_NO));
    if (trans_commit(thd))
    {
      thd->mdl_context.release_transactional_locks();
      WSREP_DEBUG("COMMIT failed, MDL released: %lu", thd->thread_id);
      goto error;
    }
    thd->mdl_context.release_transactional_locks();
    /* Begin transaction with the same isolation level. */
    if (tx_chain)
    {
      if (trans_begin(thd))
        goto error;
    }
    else
    {
      /* Reset the isolation level and access mode if no chaining transaction.*/
      thd->tx_isolation= (enum_tx_isolation) thd->variables.tx_isolation;
      thd->tx_read_only= thd->variables.tx_read_only;
    }
    /* Disconnect the current client connection. */
    if (tx_release)
    {
      thd->killed= KILL_CONNECTION;
      thd->print_aborted_warning(3, "RELEASE");
    }
#ifdef WITH_WSREP
    if (WSREP(thd)) {

      if (thd->wsrep_conflict_state == NO_CONFLICT ||
	  thd->wsrep_conflict_state == REPLAYING)
      {
	my_ok(thd);
      }
    } else {
#endif /* WITH_WSREP */
    my_ok(thd);
#ifdef WITH_WSREP
    }
#endif /* WITH_WSREP */
    break;
  }
  case SQLCOM_ROLLBACK:
  {
    DBUG_ASSERT(thd->lock == NULL ||
                thd->locked_tables_mode == LTM_LOCK_TABLES);
    bool tx_chain= (lex->tx_chain == TVL_YES ||
                    (thd->variables.completion_type == 1 &&
                     lex->tx_chain != TVL_NO));
    bool tx_release= (lex->tx_release == TVL_YES ||
                      (thd->variables.completion_type == 2 &&
                       lex->tx_release != TVL_NO));
    if (trans_rollback(thd))
    {
      thd->mdl_context.release_transactional_locks();
      WSREP_DEBUG("rollback failed, MDL released: %lu", thd->thread_id);
      goto error;
    }
    thd->mdl_context.release_transactional_locks();
    /* Begin transaction with the same isolation level. */
    if (tx_chain)
    {
      if (trans_begin(thd))
        goto error;
    }
    else
    {
      /* Reset the isolation level and access mode if no chaining transaction.*/
      thd->tx_isolation= (enum_tx_isolation) thd->variables.tx_isolation;
      thd->tx_read_only= thd->variables.tx_read_only;
    }
    /* Disconnect the current client connection. */
    if (tx_release)
      thd->killed= KILL_CONNECTION;
#ifdef WITH_WSREP
    if (WSREP(thd)) {
      if (thd->wsrep_conflict_state == NO_CONFLICT) {
	my_ok(thd);
      }
    } else {
#endif /* WITH_WSREP */
  my_ok(thd);
#ifdef WITH_WSREP
    }
#endif /* WITH_WSREP */
   break;
  }
  case SQLCOM_RELEASE_SAVEPOINT:
    if (trans_release_savepoint(thd, lex->ident))
      goto error;
    my_ok(thd);
    break;
  case SQLCOM_ROLLBACK_TO_SAVEPOINT:
    if (trans_rollback_to_savepoint(thd, lex->ident))
      goto error;
    my_ok(thd);
    break;
  case SQLCOM_SAVEPOINT:
    if (trans_savepoint(thd, lex->ident))
      goto error;
    my_ok(thd);
    break;
  case SQLCOM_CREATE_PROCEDURE:
  case SQLCOM_CREATE_SPFUNCTION:
  {
    uint namelen;
    char *name;
    int sp_result= SP_INTERNAL_ERROR;

    DBUG_ASSERT(lex->sphead != 0);
    DBUG_ASSERT(lex->sphead->m_db.str); /* Must be initialized in the parser */
    /*
      Verify that the database name is allowed, optionally
      lowercase it.
    */
    if (check_db_name(&lex->sphead->m_db))
    {
      my_error(ER_WRONG_DB_NAME, MYF(0), lex->sphead->m_db.str);
      goto create_sp_error;
    }

    /*
      Check that a database directory with this name
      exists. Design note: This won't work on virtual databases
      like information_schema.
    */
    if (check_db_dir_existence(lex->sphead->m_db.str))
    {
      my_error(ER_BAD_DB_ERROR, MYF(0), lex->sphead->m_db.str);
      goto create_sp_error;
    }

    if (check_access(thd, CREATE_PROC_ACL, lex->sphead->m_db.str,
                     NULL, NULL, 0, 0))
      goto create_sp_error;

    name= lex->sphead->name(&namelen);
#ifdef HAVE_DLOPEN
    if (lex->sphead->m_type == TYPE_ENUM_FUNCTION)
    {
      udf_func *udf = find_udf(name, namelen);

      if (udf)
      {
        my_error(ER_UDF_EXISTS, MYF(0), name);
        goto create_sp_error;
      }
    }
#endif

    if (sp_process_definer(thd))
      goto create_sp_error;

    WSREP_TO_ISOLATION_BEGIN(WSREP_MYSQL_DB, NULL, NULL)
    res= (sp_result= sp_create_routine(thd, lex->sphead->m_type, lex->sphead));
    switch (sp_result) {
    case SP_OK: {
#ifndef NO_EMBEDDED_ACCESS_CHECKS
      /* only add privileges if really neccessary */

      Security_context security_context;
      bool restore_backup_context= false;
      Security_context *backup= NULL;
      LEX_USER *definer= thd->lex->definer;
      /*
        We're going to issue an implicit GRANT statement so we close all
        open tables. We have to keep metadata locks as this ensures that
        this statement is atomic against concurent FLUSH TABLES WITH READ
        LOCK. Deadlocks which can arise due to fact that this implicit
        statement takes metadata locks should be detected by a deadlock
        detector in MDL subsystem and reported as errors.

        No need to commit/rollback statement transaction, it's not started.

        TODO: Long-term we should either ensure that implicit GRANT statement
              is written into binary log as a separate statement or make both
              creation of routine and implicit GRANT parts of one fully atomic
              statement.
      */
      DBUG_ASSERT(thd->transaction.stmt.is_empty());
      close_thread_tables(thd);
      /*
        Check if the definer exists on slave, 
        then use definer privilege to insert routine privileges to mysql.procs_priv.

        For current user of SQL thread has GLOBAL_ACL privilege, 
        which doesn't any check routine privileges, 
        so no routine privilege record  will insert into mysql.procs_priv.
      */
      if (thd->slave_thread && is_acl_user(definer->host.str, definer->user.str))
      {
        security_context.change_security_context(thd, 
                                                 &thd->lex->definer->user,
                                                 &thd->lex->definer->host,
                                                 &thd->lex->sphead->m_db,
                                                 &backup);
        restore_backup_context= true;
      }

      if (sp_automatic_privileges && !opt_noacl &&
          check_routine_access(thd, DEFAULT_CREATE_PROC_ACLS,
                               lex->sphead->m_db.str, name,
                               lex->sql_command == SQLCOM_CREATE_PROCEDURE, 1))
      {
        if (sp_grant_privileges(thd, lex->sphead->m_db.str, name,
                                lex->sql_command == SQLCOM_CREATE_PROCEDURE))
          push_warning(thd, Sql_condition::WARN_LEVEL_WARN,
                       ER_PROC_AUTO_GRANT_FAIL, ER(ER_PROC_AUTO_GRANT_FAIL));
        thd->clear_error();
      }

      /*
        Restore current user with GLOBAL_ACL privilege of SQL thread
      */ 
      if (restore_backup_context)
      {
        DBUG_ASSERT(thd->slave_thread == 1);
        thd->security_ctx->restore_security_context(thd, backup);
      }

#endif
    break;
    }
    case SP_WRITE_ROW_FAILED:
      my_error(ER_SP_ALREADY_EXISTS, MYF(0), SP_TYPE_STRING(lex), name);
    break;
    case SP_BAD_IDENTIFIER:
      my_error(ER_TOO_LONG_IDENT, MYF(0), name);
    break;
    case SP_BODY_TOO_LONG:
      my_error(ER_TOO_LONG_BODY, MYF(0), name);
    break;
    case SP_FLD_STORE_FAILED:
      my_error(ER_CANT_CREATE_SROUTINE, MYF(0), name);
      break;
    default:
      my_error(ER_SP_STORE_FAILED, MYF(0), SP_TYPE_STRING(lex), name);
    break;
    } /* end switch */

    /*
      Capture all errors within this CASE and
      clean up the environment.
    */
create_sp_error:
    if (sp_result != SP_OK )
      goto error;
    my_ok(thd);
    break; /* break super switch */
  } /* end case group bracket */
  case SQLCOM_CALL:
    {
      sp_head *sp;
      /*
        This will cache all SP and SF and open and lock all tables
        required for execution.
      */
      if (check_table_access(thd, SELECT_ACL, all_tables, FALSE,
                             UINT_MAX, FALSE) ||
          open_and_lock_tables(thd, all_tables, TRUE, 0))
       goto error;

      /*
        By this moment all needed SPs should be in cache so no need to look 
        into DB. 
      */
      if (!(sp= sp_find_routine(thd, TYPE_ENUM_PROCEDURE, lex->spname,
                                &thd->sp_proc_cache, TRUE)))
      {
	my_error(ER_SP_DOES_NOT_EXIST, MYF(0), "PROCEDURE",
                 lex->spname->m_qname.str);
	goto error;
      }
      else
      {
	ha_rows select_limit;
        /* bits that should be cleared in thd->server_status */
	uint bits_to_be_cleared= 0;
        /*
          Check that the stored procedure doesn't contain Dynamic SQL
          and doesn't return result sets: such stored procedures can't
          be called from a function or trigger.
        */
        if (thd->in_sub_stmt)
        {
          const char *where= (thd->in_sub_stmt & SUB_STMT_TRIGGER ?
                              "trigger" : "function");
          if (sp->is_not_allowed_in_function(where))
            goto error;
        }

	if (sp->m_flags & sp_head::MULTI_RESULTS)
	{
	  if (! (thd->client_capabilities & CLIENT_MULTI_RESULTS))
	  {
            /*
              The client does not support multiple result sets being sent
              back
            */
	    my_error(ER_SP_BADSELECT, MYF(0), sp->m_qname.str);
	    goto error;
	  }
          /*
            If SERVER_MORE_RESULTS_EXISTS is not set,
            then remember that it should be cleared
          */
	  bits_to_be_cleared= (~thd->server_status &
                               SERVER_MORE_RESULTS_EXISTS);
	  thd->server_status|= SERVER_MORE_RESULTS_EXISTS;
	}

	if (check_routine_access(thd, EXECUTE_ACL,
				 sp->m_db.str, sp->m_name.str, TRUE, FALSE))
	{
	  goto error;
	}
	select_limit= thd->variables.select_limit;
	thd->variables.select_limit= HA_POS_ERROR;

        /* 
          We never write CALL statements into binlog:
           - If the mode is non-prelocked, each statement will be logged
             separately.
           - If the mode is prelocked, the invoking statement will care
             about writing into binlog.
          So just execute the statement.
        */
	res= sp->execute_procedure(thd, &lex->value_list);

	thd->variables.select_limit= select_limit;

        thd->server_status&= ~bits_to_be_cleared;

	if (!res)
        {
          my_ok(thd, (thd->get_row_count_func() < 0) ? 0 : thd->get_row_count_func());
        }
	else
        {
          DBUG_ASSERT(thd->is_error() || thd->killed);
	  goto error;		// Substatement should already have sent error
        }
      }
      break;
    }
  case SQLCOM_ALTER_PROCEDURE:
  case SQLCOM_ALTER_FUNCTION:
    {
      int sp_result;
      enum stored_procedure_type type;
      type= (lex->sql_command == SQLCOM_ALTER_PROCEDURE ?
                 TYPE_ENUM_PROCEDURE : TYPE_ENUM_FUNCTION);

      if (check_routine_access(thd, ALTER_PROC_ACL, lex->spname->m_db.str,
                               lex->spname->m_name.str,
                               lex->sql_command == SQLCOM_ALTER_PROCEDURE, 0))
        goto error;

      /*
        Note that if you implement the capability of ALTER FUNCTION to
        alter the body of the function, this command should be made to
        follow the restrictions that log-bin-trust-function-creators=0
        already puts on CREATE FUNCTION.
      */
      /* Conditionally writes to binlog */
      WSREP_TO_ISOLATION_BEGIN(WSREP_MYSQL_DB, NULL, NULL)
      sp_result= sp_update_routine(thd, type, lex->spname, &lex->sp_chistics);
      switch (sp_result)
      {
      case SP_OK:
	my_ok(thd);
	break;
      case SP_KEY_NOT_FOUND:
	my_error(ER_SP_DOES_NOT_EXIST, MYF(0),
                 SP_COM_STRING(lex), lex->spname->m_qname.str);
	goto error;
      default:
	my_error(ER_SP_CANT_ALTER, MYF(0),
                 SP_COM_STRING(lex), lex->spname->m_qname.str);
	goto error;
      }
      break;
    }
  case SQLCOM_DROP_PROCEDURE:
  case SQLCOM_DROP_FUNCTION:
    {
#ifdef HAVE_DLOPEN
      if (lex->sql_command == SQLCOM_DROP_FUNCTION &&
          ! lex->spname->m_explicit_name)
      {
        /* DROP FUNCTION <non qualified name> */
        udf_func *udf = find_udf(lex->spname->m_name.str,
                                 lex->spname->m_name.length);
        if (udf)
        {
          if (check_access(thd, DELETE_ACL, "mysql", NULL, NULL, 1, 0))
            goto error;

          if (!(res = mysql_drop_function(thd, &lex->spname->m_name)))
          {
            my_ok(thd);
            break;
          }
          my_error(ER_SP_DROP_FAILED, MYF(0),
                   "FUNCTION (UDF)", lex->spname->m_name.str);
          goto error;
        }

        if (lex->spname->m_db.str == NULL)
        {
          if (lex->check_exists)
          {
            push_warning_printf(thd, Sql_condition::WARN_LEVEL_NOTE,
                                ER_SP_DOES_NOT_EXIST, ER(ER_SP_DOES_NOT_EXIST),
                                "FUNCTION (UDF)", lex->spname->m_name.str);
            res= FALSE;
            my_ok(thd);
            break;
          }
          my_error(ER_SP_DOES_NOT_EXIST, MYF(0),
                   "FUNCTION (UDF)", lex->spname->m_name.str);
          goto error;
        }
        /* Fall thought to test for a stored function */
      }
#endif

      int sp_result;
      enum stored_procedure_type type;
      type= (lex->sql_command == SQLCOM_DROP_PROCEDURE ?
                 TYPE_ENUM_PROCEDURE : TYPE_ENUM_FUNCTION);
      char *db= lex->spname->m_db.str;
      char *name= lex->spname->m_name.str;

      if (check_routine_access(thd, ALTER_PROC_ACL, db, name,
                               lex->sql_command == SQLCOM_DROP_PROCEDURE, 0))
        goto error;
      WSREP_TO_ISOLATION_BEGIN(WSREP_MYSQL_DB, NULL, NULL)

      /* Conditionally writes to binlog */
      sp_result= sp_drop_routine(thd, type, lex->spname);

#ifndef NO_EMBEDDED_ACCESS_CHECKS
      /*
        We're going to issue an implicit REVOKE statement so we close all
        open tables. We have to keep metadata locks as this ensures that
        this statement is atomic against concurent FLUSH TABLES WITH READ
        LOCK. Deadlocks which can arise due to fact that this implicit
        statement takes metadata locks should be detected by a deadlock
        detector in MDL subsystem and reported as errors.

        No need to commit/rollback statement transaction, it's not started.

        TODO: Long-term we should either ensure that implicit REVOKE statement
              is written into binary log as a separate statement or make both
              dropping of routine and implicit REVOKE parts of one fully atomic
              statement.
      */
      DBUG_ASSERT(thd->transaction.stmt.is_empty());
      close_thread_tables(thd);

      if (sp_result != SP_KEY_NOT_FOUND &&
          sp_automatic_privileges && !opt_noacl &&
          sp_revoke_privileges(thd, db, name,
                               lex->sql_command == SQLCOM_DROP_PROCEDURE))
      {
        push_warning(thd, Sql_condition::WARN_LEVEL_WARN,
                     ER_PROC_AUTO_REVOKE_FAIL,
                     ER(ER_PROC_AUTO_REVOKE_FAIL));
        /* If this happens, an error should have been reported. */
        goto error;
      }
#endif

      res= sp_result;
      switch (sp_result) {
      case SP_OK:
	my_ok(thd);
	break;
      case SP_KEY_NOT_FOUND:
	if (lex->check_exists)
	{
          res= write_bin_log(thd, TRUE, thd->query(), thd->query_length());
	  push_warning_printf(thd, Sql_condition::WARN_LEVEL_NOTE,
			      ER_SP_DOES_NOT_EXIST, ER(ER_SP_DOES_NOT_EXIST),
                              SP_COM_STRING(lex), lex->spname->m_qname.str);
          if (!res)
            my_ok(thd);
	  break;
	}
	my_error(ER_SP_DOES_NOT_EXIST, MYF(0),
                 SP_COM_STRING(lex), lex->spname->m_qname.str);
	goto error;
      default:
	my_error(ER_SP_DROP_FAILED, MYF(0),
                 SP_COM_STRING(lex), lex->spname->m_qname.str);
	goto error;
      }
      break;
    }
  case SQLCOM_SHOW_CREATE_PROC:
    {
      if (sp_show_create_routine(thd, TYPE_ENUM_PROCEDURE, lex->spname))
        goto error;
      break;
    }
  case SQLCOM_SHOW_CREATE_FUNC:
    {
      if (sp_show_create_routine(thd, TYPE_ENUM_FUNCTION, lex->spname))
	goto error;
      break;
    }
  case SQLCOM_SHOW_PROC_CODE:
  case SQLCOM_SHOW_FUNC_CODE:
    {
#ifndef DBUG_OFF
      sp_head *sp;
      stored_procedure_type type= (lex->sql_command == SQLCOM_SHOW_PROC_CODE ?
                 TYPE_ENUM_PROCEDURE : TYPE_ENUM_FUNCTION);

      if (sp_cache_routine(thd, type, lex->spname, FALSE, &sp))
        goto error;
      if (!sp || sp->show_routine_code(thd))
      {
        /* We don't distinguish between errors for now */
        my_error(ER_SP_DOES_NOT_EXIST, MYF(0),
                 SP_COM_STRING(lex), lex->spname->m_name.str);
        goto error;
      }
      break;
#else
      my_error(ER_FEATURE_DISABLED, MYF(0),
               "SHOW PROCEDURE|FUNCTION CODE", "--with-debug");
      goto error;
#endif // ifndef DBUG_OFF
    }
  case SQLCOM_SHOW_CREATE_TRIGGER:
    {
      if (lex->spname->m_name.length > NAME_LEN)
      {
        my_error(ER_TOO_LONG_IDENT, MYF(0), lex->spname->m_name.str);
        goto error;
      }

      if (show_create_trigger(thd, lex->spname))
        goto error; /* Error has been already logged. */

      break;
    }
  case SQLCOM_CREATE_VIEW:
    {
      /*
        Note: SQLCOM_CREATE_VIEW also handles 'ALTER VIEW' commands
        as specified through the thd->lex->create_view_mode flag.
      */
      WSREP_TO_ISOLATION_BEGIN(WSREP_MYSQL_DB, NULL, NULL)
      res= mysql_create_view(thd, first_table, thd->lex->create_view_mode);
      break;
    }
  case SQLCOM_DROP_VIEW:
    {
      if (check_table_access(thd, DROP_ACL, all_tables, FALSE, UINT_MAX, FALSE))
        goto error;
      /* Conditionally writes to binlog. */
      WSREP_TO_ISOLATION_BEGIN(WSREP_MYSQL_DB, NULL, NULL)
      res= mysql_drop_view(thd, first_table, thd->lex->drop_mode);
      break;
    }
  case SQLCOM_CREATE_TRIGGER:
  {
    /* Conditionally writes to binlog. */
    WSREP_TO_ISOLATION_BEGIN(WSREP_MYSQL_DB, NULL, NULL)
    res= mysql_create_or_drop_trigger(thd, all_tables, 1);

    break;
  }
  case SQLCOM_DROP_TRIGGER:
  {
    /* Conditionally writes to binlog. */
    WSREP_TO_ISOLATION_BEGIN(WSREP_MYSQL_DB, NULL, NULL)
    res= mysql_create_or_drop_trigger(thd, all_tables, 0);
    break;
  }
  case SQLCOM_XA_START:
    if (trans_xa_start(thd))
      goto error;
    my_ok(thd);
    break;
  case SQLCOM_XA_END:
    if (trans_xa_end(thd))
      goto error;
    my_ok(thd);
    break;
  case SQLCOM_XA_PREPARE:
    if (trans_xa_prepare(thd))
      goto error;
    my_ok(thd);
    break;
  case SQLCOM_XA_COMMIT:
    if (trans_xa_commit(thd))
    {
      thd->mdl_context.release_transactional_locks();
      WSREP_DEBUG("XA commit failed, MDL released: %lu", thd->thread_id);
      goto error;
    }
    thd->mdl_context.release_transactional_locks();
    /*
      We've just done a commit, reset transaction
      isolation level and access mode to the session default.
    */
    thd->tx_isolation= (enum_tx_isolation) thd->variables.tx_isolation;
    thd->tx_read_only= thd->variables.tx_read_only;
    my_ok(thd);
    break;
  case SQLCOM_XA_ROLLBACK:
    if (trans_xa_rollback(thd))
    {
      thd->mdl_context.release_transactional_locks();
      WSREP_DEBUG("XA rollback failed, MDL released: %lu", thd->thread_id);
      goto error;
    }
    thd->mdl_context.release_transactional_locks();
    /*
      We've just done a rollback, reset transaction
      isolation level and access mode to the session default.
    */
    thd->tx_isolation= (enum_tx_isolation) thd->variables.tx_isolation;
    thd->tx_read_only= thd->variables.tx_read_only;
    my_ok(thd);
    break;
  case SQLCOM_XA_RECOVER:
    res= mysql_xa_recover(thd);
    break;
  case SQLCOM_ALTER_TABLESPACE:
    if (check_global_access(thd, CREATE_TABLESPACE_ACL))
      break;
    if (!(res= mysql_alter_tablespace(thd, lex->alter_tablespace_info)))
      my_ok(thd);
    break;
  case SQLCOM_INSTALL_PLUGIN:
    WSREP_TO_ISOLATION_BEGIN(WSREP_MYSQL_DB, NULL, NULL)
    if (! (res= mysql_install_plugin(thd, &thd->lex->comment,
                                     &thd->lex->ident)))
      my_ok(thd);
    break;
  case SQLCOM_UNINSTALL_PLUGIN:
    WSREP_TO_ISOLATION_BEGIN(WSREP_MYSQL_DB, NULL, NULL)
    if (! (res= mysql_uninstall_plugin(thd, &thd->lex->comment,
                                       &thd->lex->ident)))
      my_ok(thd);
    break;
  case SQLCOM_BINLOG_BASE64_EVENT:
  {
#ifndef EMBEDDED_LIBRARY
    mysql_client_binlog_statement(thd);
#else /* EMBEDDED_LIBRARY */
    my_error(ER_OPTION_PREVENTS_STATEMENT, MYF(0), "embedded");
#endif /* EMBEDDED_LIBRARY */
    break;
  }
  case SQLCOM_CREATE_SERVER:
  {
    int error;
    LEX *lex= thd->lex;
    DBUG_PRINT("info", ("case SQLCOM_CREATE_SERVER"));

    if (check_global_access(thd, SUPER_ACL))
      break;

    if ((error= create_server(thd, &lex->server_options)))
    {
      DBUG_PRINT("info", ("problem creating server <%s>",
                          lex->server_options.server_name));
      my_error(error, MYF(0), lex->server_options.server_name);
      break;
    }
    my_ok(thd, 1);
    break;
  }
  case SQLCOM_ALTER_SERVER:
  {
    int error;
    LEX *lex= thd->lex;
    DBUG_PRINT("info", ("case SQLCOM_ALTER_SERVER"));

    if (check_global_access(thd, SUPER_ACL))
      break;

    if ((error= alter_server(thd, &lex->server_options)))
    {
      DBUG_PRINT("info", ("problem altering server <%s>",
                          lex->server_options.server_name));
      my_error(error, MYF(0), lex->server_options.server_name);
      break;
    }
    my_ok(thd, 1);
    break;
  }
  case SQLCOM_DROP_SERVER:
  {
    int err_code;
    LEX *lex= thd->lex;
    DBUG_PRINT("info", ("case SQLCOM_DROP_SERVER"));

    if (check_global_access(thd, SUPER_ACL))
      break;

    if ((err_code= drop_server(thd, &lex->server_options)))
    {
      if (! lex->check_exists && err_code == ER_FOREIGN_SERVER_DOESNT_EXIST)
      {
        DBUG_PRINT("info", ("problem dropping server %s",
                            lex->server_options.server_name));
        my_error(err_code, MYF(0), lex->server_options.server_name);
      }
      else
      {
        my_ok(thd, 0);
      }
      break;
    }
    my_ok(thd, 1);
    break;
  }
  case SQLCOM_ANALYZE:
  case SQLCOM_CHECK:
  case SQLCOM_OPTIMIZE:
  case SQLCOM_REPAIR:
  case SQLCOM_TRUNCATE:
  case SQLCOM_ALTER_TABLE:
      thd->query_plan_flags|= QPLAN_ADMIN;
      DBUG_ASSERT(first_table == all_tables && first_table != 0);
    /* fall through */
  case SQLCOM_SIGNAL:
  case SQLCOM_RESIGNAL:
  case SQLCOM_GET_DIAGNOSTICS:
    DBUG_ASSERT(lex->m_sql_cmd != NULL);
    res= lex->m_sql_cmd->execute(thd);
    break;
  default:

#ifndef EMBEDDED_LIBRARY
    DBUG_ASSERT(0);                             /* Impossible */
#endif
    my_ok(thd);
    break;
  }
  THD_STAGE_INFO(thd, stage_query_end);
  thd->update_stats();

  /*
    Binlog-related cleanup:
    Reset system variables temporarily modified by SET ONE SHOT.

    Exception: If this is a SET, do nothing. This is to allow
    mysqlbinlog to print many SET commands (in this case we want the
    charset temp setting to live until the real query). This is also
    needed so that SET CHARACTER_SET_CLIENT... does not cancel itself
    immediately.
  */
  if (thd->one_shot_set && lex->sql_command != SQLCOM_SET_OPTION)
    reset_one_shot_variables(thd);

  goto finish;

error:
  res= TRUE;

finish:

  DBUG_ASSERT(!thd->in_active_multi_stmt_transaction() ||
               thd->in_multi_stmt_transaction_mode());


  if (! thd->in_sub_stmt)
  {
    if (thd->killed != NOT_KILLED)
    {
      /* report error issued during command execution */
      if (thd->killed_errno())
      {
        /* If we already sent 'ok', we can ignore any kill query statements */
        if (! thd->get_stmt_da()->is_set())
          thd->send_kill_message();
      }
      if (thd->killed < KILL_CONNECTION)
      {
        thd->reset_killed();
        thd->mysys_var->abort= 0;
      }
    }
    if (thd->is_error() || (thd->variables.option_bits & OPTION_MASTER_SQL_ERROR))
      trans_rollback_stmt(thd);
    else
    {
      /* If commit fails, we should be able to reset the OK status. */
      thd->get_stmt_da()->set_overwrite_status(true);
      trans_commit_stmt(thd);
      thd->get_stmt_da()->set_overwrite_status(false);
    }
#ifdef WITH_ARIA_STORAGE_ENGINE
    ha_maria::implicit_commit(thd, FALSE);
#endif
  }
  lex->unit.cleanup();

  /* Free tables */
  THD_STAGE_INFO(thd, stage_closing_tables);
  close_thread_tables(thd);
#ifdef WITH_WSREP
  thd->wsrep_consistency_check= NO_CONSISTENCY_CHECK;
#endif /* WITH_WSREP */

#ifndef DBUG_OFF
  if (lex->sql_command != SQLCOM_SET_OPTION && ! thd->in_sub_stmt)
    DEBUG_SYNC(thd, "execute_command_after_close_tables");
#endif
  if (!(sql_command_flags[lex->sql_command] &
        (CF_CAN_GENERATE_ROW_EVENTS | CF_FORCE_ORIGINAL_BINLOG_FORMAT |
         CF_STATUS_COMMAND)))
    thd->set_binlog_format(orig_binlog_format,
                           orig_current_stmt_binlog_format);

  if (stmt_causes_implicit_commit(thd, CF_IMPLICIT_COMMIT_END))
  {
    /* No transaction control allowed in sub-statements. */
    DBUG_ASSERT(! thd->in_sub_stmt);
    /* If commit fails, we should be able to reset the OK status. */
    thd->get_stmt_da()->set_overwrite_status(true);
    /* Commit the normal transaction if one is active. */
    trans_commit_implicit(thd);
    thd->get_stmt_da()->set_overwrite_status(false);
    thd->mdl_context.release_transactional_locks();
  }
  else if (! thd->in_sub_stmt && ! thd->in_multi_stmt_transaction_mode())
  {
    /*
      - If inside a multi-statement transaction,
      defer the release of metadata locks until the current
      transaction is either committed or rolled back. This prevents
      other statements from modifying the table for the entire
      duration of this transaction.  This provides commit ordering
      and guarantees serializability across multiple transactions.
      - If in autocommit mode, or outside a transactional context,
      automatically release metadata locks of the current statement.
    */
    thd->mdl_context.release_transactional_locks();
  }
  else if (! thd->in_sub_stmt)
  {
    thd->mdl_context.release_statement_locks();
  }
  WSREP_TO_ISOLATION_END;

#ifdef WITH_WSREP
  /*
    Force release of transactional locks if not in active MST and wsrep is on.
  */
  if (WSREP(thd) &&
      ! thd->in_sub_stmt &&
      ! thd->in_active_multi_stmt_transaction() &&
      thd->mdl_context.has_transactional_locks())
  {
    WSREP_DEBUG("Forcing release of transactional locks for thd %lu",
               thd->thread_id);
    thd->mdl_context.release_transactional_locks();
  }
#endif /* WITH_WSREP */

  DBUG_RETURN(res || thd->is_error());
}


static bool execute_sqlcom_select(THD *thd, TABLE_LIST *all_tables)
{
  LEX	*lex= thd->lex;
  select_result *result=lex->result;
  bool res;
  /* assign global limit variable if limit is not given */
  {
    SELECT_LEX *param= lex->unit.global_parameters;
    if (!param->explicit_limit)
      param->select_limit=
        new Item_int((ulonglong) thd->variables.select_limit);
  }
  if (!(res= open_and_lock_tables(thd, all_tables, TRUE, 0)))
  {
    if (lex->describe)
    {
      /*
        We always use select_send for EXPLAIN, even if it's an EXPLAIN
        for SELECT ... INTO OUTFILE: a user application should be able
        to prepend EXPLAIN to any query and receive output for it,
        even if the query itself redirects the output.
      */
      if (!(result= new select_send()))
        return 1;                               /* purecov: inspected */
      thd->send_explain_fields(result);
        
      /*
        This will call optimize() for all parts of query. The query plan is
        printed out below.
      */
      res= mysql_explain_union(thd, &thd->lex->unit, result);
      
      /* Print EXPLAIN only if we don't have an error */
      if (!res)
      {
        /* 
          Do like the original select_describe did: remove OFFSET from the
          top-level LIMIT
        */        
        result->reset_offset_limit(); 
        thd->lex->explain->print_explain(result, thd->lex->describe);
        if (lex->describe & DESCRIBE_EXTENDED)
        {
          char buff[1024];
          String str(buff,(uint32) sizeof(buff), system_charset_info);
          str.length(0);
          /*
            The warnings system requires input in utf8, @see
            mysqld_show_warnings().
          */
          thd->lex->unit.print(&str, QT_TO_SYSTEM_CHARSET);
          push_warning(thd, Sql_condition::WARN_LEVEL_NOTE,
                       ER_YES, str.c_ptr_safe());
        }
      }

      if (res)
        result->abort_result_set();
      else
        result->send_eof();
      delete result;
    }
    else
    {
      if (!result && !(result= new select_send()))
        return 1;                               /* purecov: inspected */
      query_cache_store_query(thd, all_tables);
      res= handle_select(thd, lex, result, 0);
      if (result != lex->result)
        delete result;
    }
  }
  /* Count number of empty select queries */
  if (!thd->get_sent_row_count())
    status_var_increment(thd->status_var.empty_queries);
<<<<<<< HEAD
  status_var_add(thd->status_var.rows_sent, thd->get_sent_row_count());
#ifdef WITH_WSREP
    if (lex->sql_command == SQLCOM_SHOW_STATUS) wsrep_free_status(thd);
#endif /* WITH_WSREP */
=======
  else
    status_var_add(thd->status_var.rows_sent, thd->get_sent_row_count());
>>>>>>> 26f56089
  return res;
}


static bool execute_show_status(THD *thd, TABLE_LIST *all_tables)
{
  bool res;
  system_status_var old_status_var= thd->status_var;
  thd->initial_status_var= &old_status_var;
  if (!(res= check_table_access(thd, SELECT_ACL, all_tables, FALSE,
                                UINT_MAX, FALSE)))
    res= execute_sqlcom_select(thd, all_tables);
  /* Don't log SHOW STATUS commands to slow query log */
  thd->server_status&= ~(SERVER_QUERY_NO_INDEX_USED |
                         SERVER_QUERY_NO_GOOD_INDEX_USED);
  /*
    restore status variables, as we don't want 'show status' to cause
    changes
  */
  mysql_mutex_lock(&LOCK_status);
  add_diff_to_status(&global_status_var, &thd->status_var,
                     &old_status_var);
  memcpy(&thd->status_var, &old_status_var,
         offsetof(STATUS_VAR, last_cleared_system_status_var));
  mysql_mutex_unlock(&LOCK_status);
  return res;
}


static bool execute_rename_table(THD *thd, TABLE_LIST *first_table,
                                 TABLE_LIST *all_tables)
{
  DBUG_ASSERT(first_table == all_tables && first_table != 0);
  TABLE_LIST *table;
  for (table= first_table; table; table= table->next_local->next_local)
  {
    if (check_access(thd, ALTER_ACL | DROP_ACL, table->db,
                     &table->grant.privilege,
                     &table->grant.m_internal,
                     0, 0) ||
        check_access(thd, INSERT_ACL | CREATE_ACL, table->next_local->db,
                     &table->next_local->grant.privilege,
                     &table->next_local->grant.m_internal,
                     0, 0))
      return 1;
    TABLE_LIST old_list, new_list;
    /*
      we do not need initialize old_list and new_list because we will
      come table[0] and table->next[0] there
    */
    old_list= table[0];
    new_list= table->next_local[0];
    if (check_grant(thd, ALTER_ACL | DROP_ACL, &old_list, FALSE, 1, FALSE) ||
       (!test_all_bits(table->next_local->grant.privilege,
                       INSERT_ACL | CREATE_ACL) &&
        check_grant(thd, INSERT_ACL | CREATE_ACL, &new_list, FALSE, 1,
                    FALSE)))
      return 1;
  }

  return mysql_rename_tables(thd, first_table, 0);
}


/**
  @brief Compare requested privileges with the privileges acquired from the
    User- and Db-tables.
  @param thd          Thread handler
  @param want_access  The requested access privileges.
  @param db           A pointer to the Db name.
  @param[out] save_priv A pointer to the granted privileges will be stored.
  @param grant_internal_info A pointer to the internal grant cache.
  @param dont_check_global_grants True if no global grants are checked.
  @param no_error     True if no errors should be sent to the client.

  'save_priv' is used to save the User-table (global) and Db-table grants for
  the supplied db name. Note that we don't store db level grants if the global
  grants is enough to satisfy the request AND the global grants contains a
  SELECT grant.

  For internal databases (INFORMATION_SCHEMA, PERFORMANCE_SCHEMA),
  additional rules apply, see ACL_internal_schema_access.

  @see check_grant

  @return Status of denial of access by exclusive ACLs.
    @retval FALSE Access can't exclusively be denied by Db- and User-table
      access unless Column- and Table-grants are checked too.
    @retval TRUE Access denied.
*/

bool
check_access(THD *thd, ulong want_access, const char *db, ulong *save_priv,
             GRANT_INTERNAL_INFO *grant_internal_info,
             bool dont_check_global_grants, bool no_errors)
{
#ifdef NO_EMBEDDED_ACCESS_CHECKS
  if (save_priv)
    *save_priv= GLOBAL_ACLS;
  return false;
#else
  Security_context *sctx= thd->security_ctx;
  ulong db_access;

  /*
    GRANT command:
    In case of database level grant the database name may be a pattern,
    in case of table|column level grant the database name can not be a pattern.
    We use 'dont_check_global_grants' as a flag to determine
    if it's database level grant command
    (see SQLCOM_GRANT case, mysql_execute_command() function) and
    set db_is_pattern according to 'dont_check_global_grants' value.
  */
  bool  db_is_pattern= ((want_access & GRANT_ACL) && dont_check_global_grants);
  ulong dummy;
  DBUG_ENTER("check_access");
  DBUG_PRINT("enter",("db: %s  want_access: %lu  master_access: %lu",
                      db ? db : "", want_access, sctx->master_access));

  if (save_priv)
    *save_priv=0;
  else
  {
    save_priv= &dummy;
    dummy= 0;
  }

  THD_STAGE_INFO(thd, stage_checking_permissions);
  if ((!db || !db[0]) && !thd->db && !dont_check_global_grants)
  {
    DBUG_PRINT("error",("No database"));
    if (!no_errors)
      my_message(ER_NO_DB_ERROR, ER(ER_NO_DB_ERROR),
                 MYF(0));                       /* purecov: tested */
    DBUG_RETURN(TRUE);				/* purecov: tested */
  }

  if ((db != NULL) && (db != any_db))
  {
    /*
      Check if this is reserved database, like information schema or
      performance schema
    */
    const ACL_internal_schema_access *access;
    access= get_cached_schema_access(grant_internal_info, db);
    if (access)
    {
      switch (access->check(want_access, save_priv))
      {
      case ACL_INTERNAL_ACCESS_GRANTED:
        /*
          All the privileges requested have been granted internally.
          [out] *save_privileges= Internal privileges.
        */
        DBUG_RETURN(FALSE);
      case ACL_INTERNAL_ACCESS_DENIED:
        if (! no_errors)
        {
          status_var_increment(thd->status_var.access_denied_errors);
          my_error(ER_DBACCESS_DENIED_ERROR, MYF(0),
                   sctx->priv_user, sctx->priv_host, db);
        }
        DBUG_RETURN(TRUE);
      case ACL_INTERNAL_ACCESS_CHECK_GRANT:
        /*
          Only some of the privilege requested have been granted internally,
          proceed with the remaining bits of the request (want_access).
        */
        want_access&= ~(*save_priv);
        break;
      }
    }
  }

  if ((sctx->master_access & want_access) == want_access)
  {
    /*
      1. If we don't have a global SELECT privilege, we have to get the
      database specific access rights to be able to handle queries of type
      UPDATE t1 SET a=1 WHERE b > 0
      2. Change db access if it isn't current db which is being addressed
    */
    if (!(sctx->master_access & SELECT_ACL))
    {
      if (db && (!thd->db || db_is_pattern || strcmp(db, thd->db)))
      {
        db_access= acl_get(sctx->host, sctx->ip, sctx->priv_user, db,
                           db_is_pattern);
        if (sctx->priv_role[0])
          db_access|= acl_get("", "", sctx->priv_role, db, db_is_pattern);
      }
      else
      {
        /* get access for current db */
        db_access= sctx->db_access;
      }
      /*
        The effective privileges are the union of the global privileges
        and the intersection of db- and host-privileges,
        plus the internal privileges.
      */
      *save_priv|= sctx->master_access | db_access;
    }
    else
      *save_priv|= sctx->master_access;
    DBUG_RETURN(FALSE);
  }
  if (((want_access & ~sctx->master_access) & ~DB_ACLS) ||
      (! db && dont_check_global_grants))
  {						// We can never grant this
    DBUG_PRINT("error",("No possible access"));
    if (!no_errors)
    {
      status_var_increment(thd->status_var.access_denied_errors);
      my_error(access_denied_error_code(thd->password), MYF(0),
               sctx->priv_user,
               sctx->priv_host,
               (thd->password ?
                ER(ER_YES) :
                ER(ER_NO)));                    /* purecov: tested */
    }
    DBUG_RETURN(TRUE);				/* purecov: tested */
  }

  if (db == any_db)
  {
    /*
      Access granted; Allow select on *any* db.
      [out] *save_privileges= 0
    */
    DBUG_RETURN(FALSE);
  }

  if (db && (!thd->db || db_is_pattern || strcmp(db,thd->db)))
  {
    db_access= acl_get(sctx->host, sctx->ip, sctx->priv_user, db,
                       db_is_pattern);
    if (sctx->priv_role[0])
    {
      db_access|= acl_get("", "", sctx->priv_role, db, db_is_pattern);
    }
  }
  else
    db_access= sctx->db_access;
  DBUG_PRINT("info",("db_access: %lu  want_access: %lu",
                     db_access, want_access));

  /*
    Save the union of User-table and the intersection between Db-table and
    Host-table privileges, with the already saved internal privileges.
  */
  db_access= (db_access | sctx->master_access);
  *save_priv|= db_access;

  /*
    We need to investigate column- and table access if all requested privileges
    belongs to the bit set of .
  */
  bool need_table_or_column_check=
    (want_access & (TABLE_ACLS | PROC_ACLS | db_access)) == want_access;

  /*
    Grant access if the requested access is in the intersection of
    host- and db-privileges (as retrieved from the acl cache),
    also grant access if all the requested privileges are in the union of
    TABLES_ACLS and PROC_ACLS; see check_grant.
  */
  if ( (db_access & want_access) == want_access ||
      (!dont_check_global_grants &&
       need_table_or_column_check))
  {
    /*
       Ok; but need to check table- and column privileges.
       [out] *save_privileges is (User-priv | (Db-priv & Host-priv) | Internal-priv)
    */
    DBUG_RETURN(FALSE);
  }

  /*
    Access is denied;
    [out] *save_privileges is (User-priv | (Db-priv & Host-priv) | Internal-priv)
  */
  DBUG_PRINT("error",("Access denied"));
  if (!no_errors)
  {
    status_var_increment(thd->status_var.access_denied_errors);
    my_error(ER_DBACCESS_DENIED_ERROR, MYF(0),
             sctx->priv_user, sctx->priv_host,
             (db ? db : (thd->db ?
                         thd->db :
                         "unknown")));
  }
  DBUG_RETURN(TRUE);
#endif // NO_EMBEDDED_ACCESS_CHECKS
}


#ifndef NO_EMBEDDED_ACCESS_CHECKS
/**
  Check grants for commands which work only with one table.

  @param thd                    Thread handler
  @param privilege              requested privilege
  @param all_tables             global table list of query
  @param no_errors              FALSE/TRUE - report/don't report error to
                            the client (using my_error() call).

  @retval
    0   OK
  @retval
    1   access denied, error is sent to client
*/

bool check_single_table_access(THD *thd, ulong privilege, 
                               TABLE_LIST *all_tables, bool no_errors)
{
  Security_context * backup_ctx= thd->security_ctx;

  /* we need to switch to the saved context (if any) */
  if (all_tables->security_ctx)
    thd->security_ctx= all_tables->security_ctx;

  const char *db_name;
  if ((all_tables->view || all_tables->field_translation) &&
      !all_tables->schema_table)
    db_name= all_tables->view_db.str;
  else
    db_name= all_tables->db;

  if (check_access(thd, privilege, db_name,
                   &all_tables->grant.privilege,
                   &all_tables->grant.m_internal,
                   0, no_errors))
    goto deny;

  /* Show only 1 table for check_grant */
  if (!(all_tables->belong_to_view &&
        (thd->lex->sql_command == SQLCOM_SHOW_FIELDS)) &&
      check_grant(thd, privilege, all_tables, FALSE, 1, no_errors))
    goto deny;

  thd->security_ctx= backup_ctx;
  return 0;

deny:
  thd->security_ctx= backup_ctx;
  return 1;
}

/**
  Check grants for commands which work only with one table and all other
  tables belonging to subselects or implicitly opened tables.

  @param thd			Thread handler
  @param privilege		requested privilege
  @param all_tables		global table list of query

  @retval
    0   OK
  @retval
    1   access denied, error is sent to client
*/

bool check_one_table_access(THD *thd, ulong privilege, TABLE_LIST *all_tables)
{
  if (check_single_table_access (thd,privilege,all_tables, FALSE))
    return 1;

  /* Check rights on tables of subselects and implictly opened tables */
  TABLE_LIST *subselects_tables, *view= all_tables->view ? all_tables : 0;
  if ((subselects_tables= all_tables->next_global))
  {
    /*
      Access rights asked for the first table of a view should be the same
      as for the view
    */
    if (view && subselects_tables->belong_to_view == view)
    {
      if (check_single_table_access (thd, privilege, subselects_tables, FALSE))
        return 1;
      subselects_tables= subselects_tables->next_global;
    }
    if (subselects_tables &&
        (check_table_access(thd, SELECT_ACL, subselects_tables, FALSE,
                            UINT_MAX, FALSE)))
      return 1;
  }
  return 0;
}


static bool check_show_access(THD *thd, TABLE_LIST *table)
{
  /*
    This is a SHOW command using an INFORMATION_SCHEMA table.
    check_access() has not been called for 'table',
    and SELECT is currently always granted on the I_S, so we automatically
    grant SELECT on table here, to bypass a call to check_access().
    Note that not calling check_access(table) is an optimization,
    which needs to be revisited if the INFORMATION_SCHEMA does
    not always automatically grant SELECT but use the grant tables.
    See Bug#38837 need a way to disable information_schema for security
  */
  table->grant.privilege= SELECT_ACL;

  switch (get_schema_table_idx(table->schema_table)) {
  case SCH_SCHEMATA:
    return (specialflag & SPECIAL_SKIP_SHOW_DB) &&
      check_global_access(thd, SHOW_DB_ACL);

  case SCH_TABLE_NAMES:
  case SCH_TABLES:
  case SCH_VIEWS:
  case SCH_TRIGGERS:
  case SCH_EVENTS:
  {
    const char *dst_db_name= table->schema_select_lex->db;

    DBUG_ASSERT(dst_db_name);

    if (check_access(thd, SELECT_ACL, dst_db_name,
                     &thd->col_access, NULL, FALSE, FALSE))
      return TRUE;

    if (!thd->col_access && check_grant_db(thd, dst_db_name))
    {
      status_var_increment(thd->status_var.access_denied_errors);
      my_error(ER_DBACCESS_DENIED_ERROR, MYF(0),
               thd->security_ctx->priv_user,
               thd->security_ctx->priv_host,
               dst_db_name);
      return TRUE;
    }

    return FALSE;
  }

  case SCH_COLUMNS:
  case SCH_STATISTICS:
  {
    TABLE_LIST *dst_table;
    dst_table= table->schema_select_lex->table_list.first;

    DBUG_ASSERT(dst_table);

    /*
      Open temporary tables to be able to detect them during privilege check.
    */
    if (open_temporary_tables(thd, dst_table))
      return TRUE;

    if (check_access(thd, SELECT_ACL, dst_table->db,
                     &dst_table->grant.privilege,
                     &dst_table->grant.m_internal,
                     FALSE, FALSE))
          return TRUE; /* Access denied */

    /*
      Check_grant will grant access if there is any column privileges on
      all of the tables thanks to the fourth parameter (bool show_table).
    */
    if (check_grant(thd, SELECT_ACL, dst_table, TRUE, UINT_MAX, FALSE))
      return TRUE; /* Access denied */

    close_thread_tables(thd);
    dst_table->table= NULL;

    /* Access granted */
    return FALSE;
  }
  default:
    break;
  }

  return FALSE;
}



/**
  @brief Check if the requested privileges exists in either User-, Host- or
    Db-tables.
  @param thd          Thread context
  @param want_access  Privileges requested
  @param tables       List of tables to be compared against
  @param no_errors    Don't report error to the client (using my_error() call).
  @param any_combination_of_privileges_will_do TRUE if any privileges on any
    column combination is enough.
  @param number       Only the first 'number' tables in the linked list are
                      relevant.

  The suppled table list contains cached privileges. This functions calls the
  help functions check_access and check_grant to verify the first three steps
  in the privileges check queue:
  1. Global privileges
  2. OR (db privileges AND host privileges)
  3. OR table privileges
  4. OR column privileges (not checked by this function!)
  5. OR routine privileges (not checked by this function!)

  @see check_access
  @see check_grant

  @note This functions assumes that table list used and
  thd->lex->query_tables_own_last value correspond to each other
  (the latter should be either 0 or point to next_global member
  of one of elements of this table list).

  @return
    @retval FALSE OK
    @retval TRUE  Access denied; But column or routine privileges might need to
      be checked also.
*/

bool
check_table_access(THD *thd, ulong requirements,TABLE_LIST *tables,
		   bool any_combination_of_privileges_will_do,
                   uint number, bool no_errors)
{
  TABLE_LIST *org_tables= tables;
  TABLE_LIST *first_not_own_table= thd->lex->first_not_own_table();
  Security_context *sctx= thd->security_ctx, *backup_ctx= thd->security_ctx;
  uint i= 0;
  /*
    The check that first_not_own_table is not reached is for the case when
    the given table list refers to the list for prelocking (contains tables
    of other queries). For simple queries first_not_own_table is 0.
  */
  for (; i < number && tables != first_not_own_table && tables;
       tables= tables->next_global, i++)
  {
    ulong want_access= requirements;
    if (tables->security_ctx)
      sctx= tables->security_ctx;
    else
      sctx= backup_ctx;

    /*
       Register access for view underlying table.
       Remove SHOW_VIEW_ACL, because it will be checked during making view
     */
    tables->grant.orig_want_privilege= (want_access & ~SHOW_VIEW_ACL);

    if (tables->schema_table_reformed)
    {
      if (check_show_access(thd, tables))
        goto deny;
      continue;
    }

    DBUG_PRINT("info", ("derived: %d  view: %d", tables->derived != 0,
                        tables->view != 0));

    if (tables->is_anonymous_derived_table())
      continue;

    thd->security_ctx= sctx;

    if (check_access(thd, want_access, tables->get_db_name(),
                     &tables->grant.privilege,
                     &tables->grant.m_internal,
                     0, no_errors))
      goto deny;
  }
  thd->security_ctx= backup_ctx;
  return check_grant(thd,requirements,org_tables,
                     any_combination_of_privileges_will_do,
                     number, no_errors);
deny:
  thd->security_ctx= backup_ctx;
  return TRUE;
}


bool
check_routine_access(THD *thd, ulong want_access,char *db, char *name,
		     bool is_proc, bool no_errors)
{
  TABLE_LIST tables[1];
  
  bzero((char *)tables, sizeof(TABLE_LIST));
  tables->db= db;
  tables->table_name= tables->alias= name;
  
  /*
    The following test is just a shortcut for check_access() (to avoid
    calculating db_access) under the assumption that it's common to
    give persons global right to execute all stored SP (but not
    necessary to create them).
    Note that this effectively bypasses the ACL_internal_schema_access checks
    that are implemented for the INFORMATION_SCHEMA and PERFORMANCE_SCHEMA,
    which are located in check_access().
    Since the I_S and P_S do not contain routines, this bypass is ok,
    as long as this code path is not abused to create routines.
    The assert enforce that.
  */
  DBUG_ASSERT((want_access & CREATE_PROC_ACL) == 0);
  if ((thd->security_ctx->master_access & want_access) == want_access)
    tables->grant.privilege= want_access;
  else if (check_access(thd, want_access, db,
                        &tables->grant.privilege,
                        &tables->grant.m_internal,
                        0, no_errors))
    return TRUE;
  
  return check_grant_routine(thd, want_access, tables, is_proc, no_errors);
}


/**
  Check if the routine has any of the routine privileges.

  @param thd	       Thread handler
  @param db           Database name
  @param name         Routine name

  @retval
    0            ok
  @retval
    1            error
*/

bool check_some_routine_access(THD *thd, const char *db, const char *name,
                               bool is_proc)
{
  ulong save_priv;
  /*
    The following test is just a shortcut for check_access() (to avoid
    calculating db_access)
    Note that this effectively bypasses the ACL_internal_schema_access checks
    that are implemented for the INFORMATION_SCHEMA and PERFORMANCE_SCHEMA,
    which are located in check_access().
    Since the I_S and P_S do not contain routines, this bypass is ok,
    as it only opens SHOW_PROC_ACLS.
  */
  if (thd->security_ctx->master_access & SHOW_PROC_ACLS)
    return FALSE;
  if (!check_access(thd, SHOW_PROC_ACLS, db, &save_priv, NULL, 0, 1) ||
      (save_priv & SHOW_PROC_ACLS))
    return FALSE;
  return check_routine_level_acl(thd, db, name, is_proc);
}


/*
  Check if the given table has any of the asked privileges

  @param thd		 Thread handler
  @param want_access	 Bitmap of possible privileges to check for

  @retval
    0  ok
  @retval
    1  error
*/

bool check_some_access(THD *thd, ulong want_access, TABLE_LIST *table)
{
  ulong access;
  DBUG_ENTER("check_some_access");

  /* This loop will work as long as we have less than 32 privileges */
  for (access= 1; access < want_access ; access<<= 1)
  {
    if (access & want_access)
    {
      if (!check_access(thd, access, table->db,
                        &table->grant.privilege,
                        &table->grant.m_internal,
                        0, 1) &&
           !check_grant(thd, access, table, FALSE, 1, TRUE))
        DBUG_RETURN(0);
    }
  }
  DBUG_PRINT("exit",("no matching access rights"));
  DBUG_RETURN(1);
}

#endif /*NO_EMBEDDED_ACCESS_CHECKS*/


/**
  check for global access and give descriptive error message if it fails.

  @param thd			Thread handler
  @param want_access		Use should have any of these global rights

  @warning
    One gets access right if one has ANY of the rights in want_access.
    This is useful as one in most cases only need one global right,
    but in some case we want to check if the user has SUPER or
    REPL_CLIENT_ACL rights.

  @retval
    0	ok
  @retval
    1	Access denied.  In this case an error is sent to the client
*/

bool check_global_access(THD *thd, ulong want_access, bool no_errors)
{
#ifndef NO_EMBEDDED_ACCESS_CHECKS
  char command[128];
  if ((thd->security_ctx->master_access & want_access))
    return 0;
  if (!no_errors)
  {
    get_privilege_desc(command, sizeof(command), want_access);
    my_error(ER_SPECIFIC_ACCESS_DENIED_ERROR, MYF(0), command);
  }
  status_var_increment(thd->status_var.access_denied_errors);
  return 1;
#else
  return 0;
#endif
}

/****************************************************************************
	Check stack size; Send error if there isn't enough stack to continue
****************************************************************************/


#if STACK_DIRECTION < 0
#define used_stack(A,B) (long) (A - B)
#else
#define used_stack(A,B) (long) (B - A)
#endif

#ifndef DBUG_OFF
long max_stack_used;
#endif

/**
  @note
  Note: The 'buf' parameter is necessary, even if it is unused here.
  - fix_fields functions has a "dummy" buffer large enough for the
    corresponding exec. (Thus we only have to check in fix_fields.)
  - Passing to check_stack_overrun() prevents the compiler from removing it.
*/
bool check_stack_overrun(THD *thd, long margin,
			 uchar *buf __attribute__((unused)))
{
  long stack_used;
  DBUG_ASSERT(thd == current_thd);
  if ((stack_used=used_stack(thd->thread_stack,(char*) &stack_used)) >=
      (long) (my_thread_stack_size - margin))
  {
    /*
      Do not use stack for the message buffer to ensure correct
      behaviour in cases we have close to no stack left.
    */
    char* ebuff= new char[MYSQL_ERRMSG_SIZE];
    if (ebuff) {
      my_snprintf(ebuff, MYSQL_ERRMSG_SIZE, ER(ER_STACK_OVERRUN_NEED_MORE),
                  stack_used, my_thread_stack_size, margin);
      my_message(ER_STACK_OVERRUN_NEED_MORE, ebuff, MYF(ME_FATALERROR));
      delete [] ebuff;
    }
    return 1;
  }
#ifndef DBUG_OFF
  max_stack_used= MY_MAX(max_stack_used, stack_used);
#endif
  return 0;
}


#define MY_YACC_INIT 1000			// Start with big alloc
#define MY_YACC_MAX  32000			// Because of 'short'

bool my_yyoverflow(short **yyss, YYSTYPE **yyvs, ulong *yystacksize)
{
  Yacc_state *state= & current_thd->m_parser_state->m_yacc;
  ulong old_info=0;
  DBUG_ASSERT(state);
  if ((uint) *yystacksize >= MY_YACC_MAX)
    return 1;
  if (!state->yacc_yyvs)
    old_info= *yystacksize;
  *yystacksize= set_zone((*yystacksize)*2,MY_YACC_INIT,MY_YACC_MAX);
  if (!(state->yacc_yyvs= (uchar*)
        my_realloc(state->yacc_yyvs,
                   *yystacksize*sizeof(**yyvs),
                   MYF(MY_ALLOW_ZERO_PTR | MY_FREE_ON_ERROR))) ||
      !(state->yacc_yyss= (uchar*)
        my_realloc(state->yacc_yyss,
                   *yystacksize*sizeof(**yyss),
                   MYF(MY_ALLOW_ZERO_PTR | MY_FREE_ON_ERROR))))
    return 1;
  if (old_info)
  {
    /*
      Only copy the old stack on the first call to my_yyoverflow(),
      when replacing a static stack (YYINITDEPTH) by a dynamic stack.
      For subsequent calls, my_realloc already did preserve the old stack.
    */
    memcpy(state->yacc_yyss, *yyss, old_info*sizeof(**yyss));
    memcpy(state->yacc_yyvs, *yyvs, old_info*sizeof(**yyvs));
  }
  *yyss= (short*) state->yacc_yyss;
  *yyvs= (YYSTYPE*) state->yacc_yyvs;
  return 0;
}


/**
  Reset the part of THD responsible for the state of command
  processing.

  This needs to be called before execution of every statement
  (prepared or conventional).  It is not called by substatements of
  routines.

  @todo Remove mysql_reset_thd_for_next_command and only use the
  member function.

  @todo Call it after we use THD for queries, not before.
*/
void mysql_reset_thd_for_next_command(THD *thd)
{
  thd->reset_for_next_command();
}

void THD::reset_for_next_command()
{
  THD *thd= this;
  DBUG_ENTER("THD::reset_for_next_command");
  DBUG_ASSERT(!thd->spcont); /* not for substatements of routines */
  DBUG_ASSERT(! thd->in_sub_stmt);
  thd->free_list= 0;
  thd->select_number= 1;
  /*
    Those two lines below are theoretically unneeded as
    THD::cleanup_after_query() should take care of this already.
  */
  thd->auto_inc_intervals_in_cur_stmt_for_binlog.empty();
  thd->stmt_depends_on_first_successful_insert_id_in_prev_stmt= 0;

#ifdef WITH_WSREP
  /*
    Autoinc variables should be adjusted only for locally executed
    transactions. Appliers and replayers are either processing ROW
    events or get autoinc variable values from Query_log_event.
  */
  if (WSREP(thd) && thd->wsrep_exec_mode == LOCAL_STATE) {
    if (wsrep_auto_increment_control)
    {
      if (thd->variables.auto_increment_offset !=
	  global_system_variables.auto_increment_offset)
	thd->variables.auto_increment_offset=
	  global_system_variables.auto_increment_offset;
      if (thd->variables.auto_increment_increment !=
	  global_system_variables.auto_increment_increment)
	thd->variables.auto_increment_increment=
	  global_system_variables.auto_increment_increment;
    }
  }
#endif /* WITH_WSREP */
  thd->query_start_used= 0;
  thd->query_start_sec_part_used= 0;
  thd->is_fatal_error= thd->time_zone_used= 0;
  /*
    Clear the status flag that are expected to be cleared at the
    beginning of each SQL statement.
  */
  thd->server_status&= ~SERVER_STATUS_CLEAR_SET;
  /*
    If in autocommit mode and not in a transaction, reset
    OPTION_STATUS_NO_TRANS_UPDATE | OPTION_KEEP_LOG to not get warnings
    in ha_rollback_trans() about some tables couldn't be rolled back.
  */
  if (!thd->in_multi_stmt_transaction_mode())
  {
    thd->variables.option_bits&= ~OPTION_KEEP_LOG;
    thd->transaction.all.modified_non_trans_table= FALSE;
  }
  DBUG_ASSERT(thd->security_ctx== &thd->main_security_ctx);
  thd->thread_specific_used= FALSE;

  if (opt_bin_log)
  {
    reset_dynamic(&thd->user_var_events);
    thd->user_var_events_alloc= thd->mem_root;
  }
  thd->clear_error();
  thd->get_stmt_da()->reset_diagnostics_area();
  thd->get_stmt_da()->reset_for_next_command();
  thd->rand_used= 0;
  thd->m_sent_row_count= thd->m_examined_row_count= 0;
  thd->accessed_rows_and_keys= 0;

  thd->query_plan_flags= QPLAN_INIT;
  thd->query_plan_fsort_passes= 0;

  thd->reset_current_stmt_binlog_format_row();
  thd->binlog_unsafe_warning_flags= 0;

  DBUG_PRINT("debug",
             ("is_current_stmt_binlog_format_row(): %d",
              thd->is_current_stmt_binlog_format_row()));

  DBUG_VOID_RETURN;
}


/**
  Resets the lex->current_select object.
  @note It is assumed that lex->current_select != NULL

  This function is a wrapper around select_lex->init_select() with an added
  check for the special situation when using INTO OUTFILE and LOAD DATA.
*/

void
mysql_init_select(LEX *lex)
{
  SELECT_LEX *select_lex= lex->current_select;
  select_lex->init_select();
  lex->wild= 0;
  if (select_lex == &lex->select_lex)
  {
    DBUG_ASSERT(lex->result == 0);
    lex->exchange= 0;
  }
}


/**
  Used to allocate a new SELECT_LEX object on the current thd mem_root and
  link it into the relevant lists.

  This function is always followed by mysql_init_select.

  @see mysql_init_select

  @retval TRUE An error occurred
  @retval FALSE The new SELECT_LEX was successfully allocated.
*/

bool
mysql_new_select(LEX *lex, bool move_down)
{
  SELECT_LEX *select_lex;
  THD *thd= lex->thd;
  DBUG_ENTER("mysql_new_select");

  if (!(select_lex= new (thd->mem_root) SELECT_LEX()))
    DBUG_RETURN(1);
  select_lex->select_number= ++thd->select_number;
  select_lex->parent_lex= lex; /* Used in init_query. */
  select_lex->init_query();
  select_lex->init_select();
  lex->nest_level++;
  if (lex->nest_level > (int) MAX_SELECT_NESTING)
  {
    my_error(ER_TOO_HIGH_LEVEL_OF_NESTING_FOR_SELECT, MYF(0));
    DBUG_RETURN(1);
  }
  select_lex->nest_level= lex->nest_level;
  select_lex->nest_level_base= &thd->lex->unit;
  if (move_down)
  {
    SELECT_LEX_UNIT *unit;
    lex->subqueries= TRUE;
    /* first select_lex of subselect or derived table */
    if (!(unit= new (thd->mem_root) SELECT_LEX_UNIT()))
      DBUG_RETURN(1);

    unit->init_query();
    unit->init_select();
    unit->thd= thd;
    unit->include_down(lex->current_select);
    unit->link_next= 0;
    unit->link_prev= 0;
    unit->return_to= lex->current_select;
    select_lex->include_down(unit);
    /*
      By default we assume that it is usual subselect and we have outer name
      resolution context, if no we will assign it to 0 later
    */
    select_lex->context.outer_context= &select_lex->outer_select()->context;
  }
  else
  {
    if (lex->current_select->order_list.first && !lex->current_select->braces)
    {
      my_error(ER_WRONG_USAGE, MYF(0), "UNION", "ORDER BY");
      DBUG_RETURN(1);
    }
    select_lex->include_neighbour(lex->current_select);
    SELECT_LEX_UNIT *unit= select_lex->master_unit();                              
    if (!unit->fake_select_lex && unit->add_fake_select_lex(lex->thd))
      DBUG_RETURN(1);
    select_lex->context.outer_context= 
                unit->first_select()->context.outer_context;
  }

  select_lex->master_unit()->global_parameters= select_lex;
  select_lex->include_global((st_select_lex_node**)&lex->all_selects_list);
  lex->current_select= select_lex;
  /*
    in subquery is SELECT query and we allow resolution of names in SELECT
    list
  */
  select_lex->context.resolve_in_select_list= TRUE;
  DBUG_RETURN(0);
}

/**
  Create a select to return the same output as 'SELECT @@var_name'.

  Used for SHOW COUNT(*) [ WARNINGS | ERROR].

  This will crash with a core dump if the variable doesn't exists.

  @param var_name		Variable name
*/

void create_select_for_variable(const char *var_name)
{
  THD *thd;
  LEX *lex;
  LEX_STRING tmp, null_lex_string;
  Item *var;
  char buff[MAX_SYS_VAR_LENGTH*2+4+8], *end;
  DBUG_ENTER("create_select_for_variable");

  thd= current_thd;
  lex= thd->lex;
  mysql_init_select(lex);
  lex->sql_command= SQLCOM_SELECT;
  tmp.str= (char*) var_name;
  tmp.length=strlen(var_name);
  bzero((char*) &null_lex_string.str, sizeof(null_lex_string));
  /*
    We set the name of Item to @@session.var_name because that then is used
    as the column name in the output.
  */
  if ((var= get_system_var(thd, OPT_SESSION, tmp, null_lex_string)))
  {
    end= strxmov(buff, "@@session.", var_name, NullS);
    var->set_name(buff, end-buff, system_charset_info);
    add_item_to_list(thd, var);
  }
  DBUG_VOID_RETURN;
}


void mysql_init_multi_delete(LEX *lex)
{
  lex->sql_command=  SQLCOM_DELETE_MULTI;
  mysql_init_select(lex);
  lex->select_lex.select_limit= 0;
  lex->unit.select_limit_cnt= HA_POS_ERROR;
  lex->select_lex.table_list.save_and_clear(&lex->auxiliary_table_list);
  lex->query_tables= 0;
  lex->query_tables_last= &lex->query_tables;
}

#ifdef WITH_WSREP
static void wsrep_mysql_parse(THD *thd, char *rawbuf, uint length,
                 Parser_state *parser_state)
{
  bool is_autocommit= 
    !thd->in_multi_stmt_transaction_mode()                  &&
    thd->wsrep_conflict_state == NO_CONFLICT                &&
    !thd->wsrep_applier                                     &&
    wsrep_read_only_option(thd, thd->lex->query_tables);

  do
  {
    if (thd->wsrep_conflict_state== RETRY_AUTOCOMMIT)
    {
      thd->wsrep_conflict_state= NO_CONFLICT;
      /* Performance Schema Interface instrumentation, begin */
      thd->m_statement_psi= MYSQL_REFINE_STATEMENT(thd->m_statement_psi,
	      com_statement_info[thd->get_command()].m_key);
      MYSQL_SET_STATEMENT_TEXT(thd->m_statement_psi, thd->query(),
	                       thd->query_length());
    }
    mysql_parse(thd, rawbuf, length, parser_state);

    if (WSREP(thd)) {
      /* wsrep BF abort in query exec phase */
      mysql_mutex_lock(&thd->LOCK_wsrep_thd);
      if (thd->wsrep_conflict_state == MUST_ABORT) {
        wsrep_client_rollback(thd);

        WSREP_DEBUG("abort in exec query state, avoiding autocommit");
      }

      if (thd->wsrep_conflict_state== MUST_REPLAY) 
      {
        wsrep_replay_transaction(thd);
      }

      /* setting error code for BF aborted trxs */
      if (thd->wsrep_conflict_state == ABORTED ||
          thd->wsrep_conflict_state == CERT_FAILURE)
      {
        mysql_reset_thd_for_next_command(thd, opt_userstat_running);
        thd->killed= NOT_KILLED;
        if (is_autocommit                           &&
            thd->lex->sql_command != SQLCOM_SELECT  &&
            (thd->wsrep_retry_counter < thd->variables.wsrep_retry_autocommit))
        {
          WSREP_DEBUG("wsrep retrying AC query: %s", 
                      (thd->query()) ? thd->query() : "void");

	  /* Performance Schema Interface instrumentation, end */
	  MYSQL_END_STATEMENT(thd->m_statement_psi, thd->get_stmt_da());
	  thd->m_statement_psi= NULL;
          close_thread_tables(thd);

          thd->wsrep_conflict_state= RETRY_AUTOCOMMIT;
          thd->wsrep_retry_counter++;            // grow
          wsrep_copy_query(thd);
          thd->set_time();
          parser_state->reset(rawbuf, length);
        }
        else
        {
          WSREP_DEBUG("%s, thd: %lu is_AC: %d, retry: %lu - %lu SQL: %s", 
                      (thd->wsrep_conflict_state == ABORTED) ? 
                      "BF Aborted" : "cert failure",
                      thd->thread_id, is_autocommit, thd->wsrep_retry_counter, 
                      thd->variables.wsrep_retry_autocommit, thd->query());
          my_error(ER_LOCK_DEADLOCK, MYF(0), "wsrep aborted transaction");
          thd->killed= NOT_KILLED;
          thd->wsrep_conflict_state= NO_CONFLICT;
          if (thd->wsrep_conflict_state != REPLAYING)
            thd->wsrep_retry_counter= 0;             //  reset
        }
      }
      else
      {
        set_if_smaller(thd->wsrep_retry_counter, 0); // reset; eventually ok
      }
      mysql_mutex_unlock(&thd->LOCK_wsrep_thd);
    }
  }  while (thd->wsrep_conflict_state== RETRY_AUTOCOMMIT);

  if (thd->wsrep_retry_query)
  {
    WSREP_DEBUG("releasing retry_query: conf %d sent %d kill %d  errno %d SQL %s",
                thd->wsrep_conflict_state,
	    thd->get_stmt_da()->is_sent(),
                thd->killed,
	    thd->get_stmt_da()->is_error() ? thd->get_stmt_da()->sql_errno() : 0,
                thd->wsrep_retry_query);
    my_free(thd->wsrep_retry_query);
    thd->wsrep_retry_query      = NULL;
    thd->wsrep_retry_query_len  = 0;
    thd->wsrep_retry_command    = COM_CONNECT;
  }
}
#endif /* WITH_WSREP */

/*
  When you modify mysql_parse(), you may need to mofify
  mysql_test_parse_for_slave() in this same file.
*/

/**
  Parse a query.

  @param       thd     Current thread
  @param       rawbuf  Begining of the query text
  @param       length  Length of the query text
  @param[out]  found_semicolon For multi queries, position of the character of
                               the next query in the query text.
*/

void mysql_parse(THD *thd, char *rawbuf, uint length,
                 Parser_state *parser_state)
{
  int error __attribute__((unused));
  DBUG_ENTER("mysql_parse");
  DBUG_EXECUTE_IF("parser_debug", turn_parser_debug_on(););

  /*
    Warning.
    The purpose of query_cache_send_result_to_client() is to lookup the
    query in the query cache first, to avoid parsing and executing it.
    So, the natural implementation would be to:
    - first, call query_cache_send_result_to_client,
    - second, if caching failed, initialise the lexical and syntactic parser.
    The problem is that the query cache depends on a clean initialization
    of (among others) lex->safe_to_cache_query and thd->server_status,
    which are reset respectively in
    - lex_start()
    - mysql_reset_thd_for_next_command()
    So, initializing the lexical analyser *before* using the query cache
    is required for the cache to work properly.
    FIXME: cleanup the dependencies in the code to simplify this.
  */
  lex_start(thd);
  mysql_reset_thd_for_next_command(thd);

  if (query_cache_send_result_to_client(thd, rawbuf, length) <= 0)
  {
    LEX *lex= thd->lex;

    bool err= parse_sql(thd, parser_state, NULL, true);

    if (!err)
    {
      thd->m_statement_psi=
        MYSQL_REFINE_STATEMENT(thd->m_statement_psi,
                               sql_statement_info[thd->lex->sql_command].
                               m_key);

#ifndef NO_EMBEDDED_ACCESS_CHECKS
      if (mqh_used && thd->user_connect &&
	  check_mqh(thd, lex->sql_command))
      {
	thd->net.error = 0;
      }
      else
#endif
      {
	if (! thd->is_error())
	{
          const char *found_semicolon= parser_state->m_lip.found_semicolon;
          /*
            Binlog logs a string starting from thd->query and having length
            thd->query_length; so we set thd->query_length correctly (to not
            log several statements in one event, when we executed only first).
            We set it to not see the ';' (otherwise it would get into binlog
            and Query_log_event::print() would give ';;' output).
            This also helps display only the current query in SHOW
            PROCESSLIST.
            Note that we don't need LOCK_thread_count to modify query_length.
          */
          if (found_semicolon && (ulong) (found_semicolon - thd->query()))
            thd->set_query_inner(thd->query(),
                                 (uint32) (found_semicolon -
                                           thd->query() - 1),
                                 thd->charset());
          /* Actually execute the query */
          if (found_semicolon)
          {
            lex->safe_to_cache_query= 0;
            thd->server_status|= SERVER_MORE_RESULTS_EXISTS;
          }
          lex->set_trg_event_type_for_tables();
          MYSQL_QUERY_EXEC_START(thd->query(),
                                 thd->thread_id,
                                 (char *) (thd->db ? thd->db : ""),
                                 &thd->security_ctx->priv_user[0],
                                 (char *) thd->security_ctx->host_or_ip,
                                 0);

          error= mysql_execute_command(thd);
          MYSQL_QUERY_EXEC_DONE(error);
	}
      }
    }
    else
    {
      /* Instrument this broken statement as "statement/sql/error" */
      thd->m_statement_psi=
        MYSQL_REFINE_STATEMENT(thd->m_statement_psi,
                               sql_statement_info[SQLCOM_END].m_key);
      DBUG_ASSERT(thd->is_error());
      DBUG_PRINT("info",("Command aborted. Fatal_error: %d",
			 thd->is_fatal_error));

      query_cache_abort(&thd->query_cache_tls);
    }
    THD_STAGE_INFO(thd, stage_freeing_items);
    sp_cache_enforce_limit(thd->sp_proc_cache, stored_program_cache_size);
    sp_cache_enforce_limit(thd->sp_func_cache, stored_program_cache_size);
    thd->end_statement();
    thd->cleanup_after_query();
    DBUG_ASSERT(thd->change_list.is_empty());
  }
  else
  {
    /* Update statistics for getting the query from the cache */
    thd->lex->sql_command= SQLCOM_SELECT;
    thd->m_statement_psi=
      MYSQL_REFINE_STATEMENT(thd->m_statement_psi,
                             sql_statement_info[SQLCOM_SELECT].m_key);
    status_var_increment(thd->status_var.com_stat[SQLCOM_SELECT]);
    thd->update_stats();
  }
  DBUG_VOID_RETURN;
}


#ifdef HAVE_REPLICATION
/*
  Usable by the replication SQL thread only: just parse a query to know if it
  can be ignored because of replicate-*-table rules.

  @retval
    0	cannot be ignored
  @retval
    1	can be ignored
*/

bool mysql_test_parse_for_slave(THD *thd, char *rawbuf, uint length)
{
  LEX *lex= thd->lex;
  bool error= 0;
  DBUG_ENTER("mysql_test_parse_for_slave");

  Parser_state parser_state;
  if (!(error= parser_state.init(thd, rawbuf, length)))
  {
    lex_start(thd);
    mysql_reset_thd_for_next_command(thd);

    if (!parse_sql(thd, & parser_state, NULL, true) &&
        all_tables_not_ok(thd, lex->select_lex.table_list.first))
      error= 1;                  /* Ignore question */
    thd->end_statement();
  }
  thd->cleanup_after_query();
  DBUG_RETURN(error);
}
#endif



/**
  Store field definition for create.

  @return
    Return 0 if ok
*/

bool add_field_to_list(THD *thd, LEX_STRING *field_name, enum_field_types type,
		       char *length, char *decimals,
		       uint type_modifier,
		       Item *default_value, Item *on_update_value,
                       LEX_STRING *comment,
		       char *change,
                       List<String> *interval_list, CHARSET_INFO *cs,
		       uint uint_geom_type,
		       Virtual_column_info *vcol_info,
                       engine_option_value *create_options)
{
  register Create_field *new_field;
  LEX  *lex= thd->lex;
  uint8 datetime_precision= length ? atoi(length) : 0;
  DBUG_ENTER("add_field_to_list");

  if (check_string_char_length(field_name, "", NAME_CHAR_LEN,
                               system_charset_info, 1))
  {
    my_error(ER_TOO_LONG_IDENT, MYF(0), field_name->str); /* purecov: inspected */
    DBUG_RETURN(1);				/* purecov: inspected */
  }
  if (type_modifier & PRI_KEY_FLAG)
  {
    Key *key;
    lex->col_list.push_back(new Key_part_spec(*field_name, 0));
    key= new Key(Key::PRIMARY, null_lex_str,
                      &default_key_create_info,
                      0, lex->col_list, NULL, lex->check_exists);
    lex->alter_info.key_list.push_back(key);
    lex->col_list.empty();
  }
  if (type_modifier & (UNIQUE_FLAG | UNIQUE_KEY_FLAG))
  {
    Key *key;
    lex->col_list.push_back(new Key_part_spec(*field_name, 0));
    key= new Key(Key::UNIQUE, null_lex_str,
                 &default_key_create_info, 0,
                 lex->col_list, NULL, lex->check_exists);
    lex->alter_info.key_list.push_back(key);
    lex->col_list.empty();
  }

  if (default_value)
  {
    /* 
      Default value should be literal => basic constants =>
      no need fix_fields()
      
      We allow only one function as part of default value - 
      NOW() as default for TIMESTAMP and DATETIME type.
    */
    if (default_value->type() == Item::FUNC_ITEM && 
        (static_cast<Item_func*>(default_value)->functype() !=
         Item_func::NOW_FUNC ||
         (mysql_type_to_time_type(type) != MYSQL_TIMESTAMP_DATETIME) ||
         default_value->decimals < datetime_precision))
    {
      my_error(ER_INVALID_DEFAULT, MYF(0), field_name->str);
      DBUG_RETURN(1);
    }
    else if (default_value->type() == Item::NULL_ITEM)
    {
      default_value= 0;
      if ((type_modifier & (NOT_NULL_FLAG | AUTO_INCREMENT_FLAG)) ==
	  NOT_NULL_FLAG)
      {
	my_error(ER_INVALID_DEFAULT, MYF(0), field_name->str);
	DBUG_RETURN(1);
      }
    }
    else if (type_modifier & AUTO_INCREMENT_FLAG)
    {
      my_error(ER_INVALID_DEFAULT, MYF(0), field_name->str);
      DBUG_RETURN(1);
    }
  }

  if (on_update_value &&
      (mysql_type_to_time_type(type) != MYSQL_TIMESTAMP_DATETIME ||
       on_update_value->decimals < datetime_precision))
  {
    my_error(ER_INVALID_ON_UPDATE, MYF(0), field_name->str);
    DBUG_RETURN(1);
  }

  if (!(new_field= new Create_field()) ||
      new_field->init(thd, field_name->str, type, length, decimals, type_modifier,
                      default_value, on_update_value, comment, change,
                      interval_list, cs, uint_geom_type, vcol_info,
                      create_options, lex->check_exists))
    DBUG_RETURN(1);

  lex->alter_info.create_list.push_back(new_field);
  lex->last_field=new_field;
  DBUG_RETURN(0);
}


/** Store position for column in ALTER TABLE .. ADD column. */

void store_position_for_column(const char *name)
{
  current_thd->lex->last_field->after=(char*) (name);
}

bool
add_proc_to_list(THD* thd, Item *item)
{
  ORDER *order;
  Item	**item_ptr;

  if (!(order = (ORDER *) thd->alloc(sizeof(ORDER)+sizeof(Item*))))
    return 1;
  item_ptr = (Item**) (order+1);
  *item_ptr= item;
  order->item=item_ptr;
  order->free_me=0;
  thd->lex->proc_list.link_in_list(order, &order->next);
  return 0;
}


/**
  save order by and tables in own lists.
*/

bool add_to_list(THD *thd, SQL_I_List<ORDER> &list, Item *item,bool asc)
{
  ORDER *order;
  DBUG_ENTER("add_to_list");
  if (!(order = (ORDER *) thd->alloc(sizeof(ORDER))))
    DBUG_RETURN(1);
  order->item_ptr= item;
  order->item= &order->item_ptr;
  order->asc = asc;
  order->free_me=0;
  order->used=0;
  order->counter_used= 0;
  list.link_in_list(order, &order->next);
  DBUG_RETURN(0);
}


/**
  Add a table to list of used tables.

  @param table		Table to add
  @param alias		alias for table (or null if no alias)
  @param table_options	A set of the following bits:
                         - TL_OPTION_UPDATING : Table will be updated
                         - TL_OPTION_FORCE_INDEX : Force usage of index
                         - TL_OPTION_ALIAS : an alias in multi table DELETE
  @param lock_type	How table should be locked
  @param mdl_type       Type of metadata lock to acquire on the table.
  @param use_index	List of indexed used in USE INDEX
  @param ignore_index	List of indexed used in IGNORE INDEX

  @retval
      0		Error
  @retval
    \#	Pointer to TABLE_LIST element added to the total table list
*/

TABLE_LIST *st_select_lex::add_table_to_list(THD *thd,
					     Table_ident *table,
					     LEX_STRING *alias,
					     ulong table_options,
					     thr_lock_type lock_type,
					     enum_mdl_type mdl_type,
					     List<Index_hint> *index_hints_arg,
                                             List<String> *partition_names,
                                             LEX_STRING *option)
{
  register TABLE_LIST *ptr;
  TABLE_LIST *previous_table_ref; /* The table preceding the current one. */
  char *alias_str;
  LEX *lex= thd->lex;
  DBUG_ENTER("add_table_to_list");
  LINT_INIT(previous_table_ref);

  if (!table)
    DBUG_RETURN(0);				// End of memory
  alias_str= alias ? alias->str : table->table.str;
  if (!test(table_options & TL_OPTION_ALIAS) && 
      check_table_name(table->table.str, table->table.length, FALSE))
  {
    my_error(ER_WRONG_TABLE_NAME, MYF(0), table->table.str);
    DBUG_RETURN(0);
  }

  if (table->is_derived_table() == FALSE && table->db.str &&
      check_db_name(&table->db))
  {
    my_error(ER_WRONG_DB_NAME, MYF(0), table->db.str);
    DBUG_RETURN(0);
  }

  if (!alias)					/* Alias is case sensitive */
  {
    if (table->sel)
    {
      my_message(ER_DERIVED_MUST_HAVE_ALIAS,
                 ER(ER_DERIVED_MUST_HAVE_ALIAS), MYF(0));
      DBUG_RETURN(0);
    }
    if (!(alias_str= (char*) thd->memdup(alias_str,table->table.length+1)))
      DBUG_RETURN(0);
  }
  if (!(ptr = (TABLE_LIST *) thd->calloc(sizeof(TABLE_LIST))))
    DBUG_RETURN(0);				/* purecov: inspected */
  if (table->db.str)
  {
    ptr->is_fqtn= TRUE;
    ptr->db= table->db.str;
    ptr->db_length= table->db.length;
  }
  else if (lex->copy_db_to(&ptr->db, &ptr->db_length))
    DBUG_RETURN(0);
  else
    ptr->is_fqtn= FALSE;

  ptr->alias= alias_str;
  ptr->is_alias= alias ? TRUE : FALSE;
  if (lower_case_table_names && table->table.length)
    table->table.length= my_casedn_str(files_charset_info, table->table.str);
  ptr->table_name=table->table.str;
  ptr->table_name_length=table->table.length;
  ptr->lock_type=   lock_type;
  ptr->updating=    test(table_options & TL_OPTION_UPDATING);
  /* TODO: remove TL_OPTION_FORCE_INDEX as it looks like it's not used */
  ptr->force_index= test(table_options & TL_OPTION_FORCE_INDEX);
  ptr->ignore_leaves= test(table_options & TL_OPTION_IGNORE_LEAVES);
  ptr->derived=	    table->sel;
  if (!ptr->derived && is_infoschema_db(ptr->db, ptr->db_length))
  {
    ST_SCHEMA_TABLE *schema_table;
    if (ptr->updating &&
        /* Special cases which are processed by commands itself */
        lex->sql_command != SQLCOM_CHECK &&
        lex->sql_command != SQLCOM_CHECKSUM)
    {
      my_error(ER_DBACCESS_DENIED_ERROR, MYF(0),
               thd->security_ctx->priv_user,
               thd->security_ctx->priv_host,
               INFORMATION_SCHEMA_NAME.str);
      DBUG_RETURN(0);
    }
    schema_table= find_schema_table(thd, ptr->table_name);
    if (!schema_table ||
        (schema_table->hidden && 
         ((sql_command_flags[lex->sql_command] & CF_STATUS_COMMAND) == 0 || 
          /*
            this check is used for show columns|keys from I_S hidden table
          */
          lex->sql_command == SQLCOM_SHOW_FIELDS ||
          lex->sql_command == SQLCOM_SHOW_KEYS)))
    {
      my_error(ER_UNKNOWN_TABLE, MYF(0),
               ptr->table_name, INFORMATION_SCHEMA_NAME.str);
      DBUG_RETURN(0);
    }
    ptr->schema_table_name= ptr->table_name;
    ptr->schema_table= schema_table;
  }
  ptr->select_lex=  lex->current_select;
  ptr->cacheable_table= 1;
  ptr->index_hints= index_hints_arg;
  ptr->option= option ? option->str : 0;
  /* check that used name is unique */
  if (lock_type != TL_IGNORE)
  {
    TABLE_LIST *first_table= table_list.first;
    if (lex->sql_command == SQLCOM_CREATE_VIEW)
      first_table= first_table ? first_table->next_local : NULL;
    for (TABLE_LIST *tables= first_table ;
	 tables ;
	 tables=tables->next_local)
    {
      if (!my_strcasecmp(table_alias_charset, alias_str, tables->alias) &&
	  !strcmp(ptr->db, tables->db))
      {
	my_error(ER_NONUNIQ_TABLE, MYF(0), alias_str); /* purecov: tested */
	DBUG_RETURN(0);				/* purecov: tested */
      }
    }
  }
  /* Store the table reference preceding the current one. */
  if (table_list.elements > 0)
  {
    /*
      table_list.next points to the last inserted TABLE_LIST->next_local'
      element
      We don't use the offsetof() macro here to avoid warnings from gcc
    */
    previous_table_ref= (TABLE_LIST*) ((char*) table_list.next -
                                       ((char*) &(ptr->next_local) -
                                        (char*) ptr));
    /*
      Set next_name_resolution_table of the previous table reference to point
      to the current table reference. In effect the list
      TABLE_LIST::next_name_resolution_table coincides with
      TABLE_LIST::next_local. Later this may be changed in
      store_top_level_join_columns() for NATURAL/USING joins.
    */
    previous_table_ref->next_name_resolution_table= ptr;
  }

  /*
    Link the current table reference in a local list (list for current select).
    Notice that as a side effect here we set the next_local field of the
    previous table reference to 'ptr'. Here we also add one element to the
    list 'table_list'.
  */
  table_list.link_in_list(ptr, &ptr->next_local);
  ptr->next_name_resolution_table= NULL;
#ifdef WITH_PARTITION_STORAGE_ENGINE
  ptr->partition_names= partition_names;
#endif /* WITH_PARTITION_STORAGE_ENGINE */
  /* Link table in global list (all used tables) */
  lex->add_to_query_tables(ptr);

  // Pure table aliases do not need to be locked:
  if (!test(table_options & TL_OPTION_ALIAS))
  {
    ptr->mdl_request.init(MDL_key::TABLE, ptr->db, ptr->table_name, mdl_type,
                          MDL_TRANSACTION);
  }
  DBUG_RETURN(ptr);
}


/**
  Initialize a new table list for a nested join.

    The function initializes a structure of the TABLE_LIST type
    for a nested join. It sets up its nested join list as empty.
    The created structure is added to the front of the current
    join list in the st_select_lex object. Then the function
    changes the current nest level for joins to refer to the newly
    created empty list after having saved the info on the old level
    in the initialized structure.

  @param thd         current thread

  @retval
    0   if success
  @retval
    1   otherwise
*/

bool st_select_lex::init_nested_join(THD *thd)
{
  TABLE_LIST *ptr;
  NESTED_JOIN *nested_join;
  DBUG_ENTER("init_nested_join");

  if (!(ptr= (TABLE_LIST*) thd->calloc(ALIGN_SIZE(sizeof(TABLE_LIST))+
                                       sizeof(NESTED_JOIN))))
    DBUG_RETURN(1);
  nested_join= ptr->nested_join=
    ((NESTED_JOIN*) ((uchar*) ptr + ALIGN_SIZE(sizeof(TABLE_LIST))));

  join_list->push_front(ptr);
  ptr->embedding= embedding;
  ptr->join_list= join_list;
  ptr->alias= (char*) "(nested_join)";
  embedding= ptr;
  join_list= &nested_join->join_list;
  join_list->empty();
  DBUG_RETURN(0);
}


/**
  End a nested join table list.

    The function returns to the previous join nest level.
    If the current level contains only one member, the function
    moves it one level up, eliminating the nest.

  @param thd         current thread

  @return
    - Pointer to TABLE_LIST element added to the total table list, if success
    - 0, otherwise
*/

TABLE_LIST *st_select_lex::end_nested_join(THD *thd)
{
  TABLE_LIST *ptr;
  NESTED_JOIN *nested_join;
  DBUG_ENTER("end_nested_join");

  DBUG_ASSERT(embedding);
  ptr= embedding;
  join_list= ptr->join_list;
  embedding= ptr->embedding;
  nested_join= ptr->nested_join;
  if (nested_join->join_list.elements == 1)
  {
    TABLE_LIST *embedded= nested_join->join_list.head();
    join_list->pop();
    embedded->join_list= join_list;
    embedded->embedding= embedding;
    join_list->push_front(embedded);
    ptr= embedded;
    embedded->lifted= 1;
  }
  else if (nested_join->join_list.elements == 0)
  {
    join_list->pop();
    ptr= 0;                                     // return value
  }
  DBUG_RETURN(ptr);
}


/**
  Nest last join operation.

    The function nest last join operation as if it was enclosed in braces.

  @param thd         current thread

  @retval
    0  Error
  @retval
    \#  Pointer to TABLE_LIST element created for the new nested join
*/

TABLE_LIST *st_select_lex::nest_last_join(THD *thd)
{
  TABLE_LIST *ptr;
  NESTED_JOIN *nested_join;
  List<TABLE_LIST> *embedded_list;
  DBUG_ENTER("nest_last_join");

  if (!(ptr= (TABLE_LIST*) thd->calloc(ALIGN_SIZE(sizeof(TABLE_LIST))+
                                       sizeof(NESTED_JOIN))))
    DBUG_RETURN(0);
  nested_join= ptr->nested_join=
    ((NESTED_JOIN*) ((uchar*) ptr + ALIGN_SIZE(sizeof(TABLE_LIST))));

  ptr->embedding= embedding;
  ptr->join_list= join_list;
  ptr->alias= (char*) "(nest_last_join)";
  embedded_list= &nested_join->join_list;
  embedded_list->empty();

  for (uint i=0; i < 2; i++)
  {
    TABLE_LIST *table= join_list->pop();
    if (!table)
      DBUG_RETURN(NULL);
    table->join_list= embedded_list;
    table->embedding= ptr;
    embedded_list->push_back(table);
    if (table->natural_join)
    {
      ptr->is_natural_join= TRUE;
      /*
        If this is a JOIN ... USING, move the list of joined fields to the
        table reference that describes the join.
      */
      if (prev_join_using)
        ptr->join_using_fields= prev_join_using;
    }
  }
  join_list->push_front(ptr);
  nested_join->used_tables= nested_join->not_null_tables= (table_map) 0;
  DBUG_RETURN(ptr);
}


/**
  Add a table to the current join list.

    The function puts a table in front of the current join list
    of st_select_lex object.
    Thus, joined tables are put into this list in the reverse order
    (the most outer join operation follows first).

  @param table       the table to add

  @return
    None
*/

void st_select_lex::add_joined_table(TABLE_LIST *table)
{
  DBUG_ENTER("add_joined_table");
  join_list->push_front(table);
  table->join_list= join_list;
  table->embedding= embedding;
  DBUG_VOID_RETURN;
}


/**
  Convert a right join into equivalent left join.

    The function takes the current join list t[0],t[1] ... and
    effectively converts it into the list t[1],t[0] ...
    Although the outer_join flag for the new nested table contains
    JOIN_TYPE_RIGHT, it will be handled as the inner table of a left join
    operation.

  EXAMPLES
  @verbatim
    SELECT * FROM t1 RIGHT JOIN t2 ON on_expr =>
      SELECT * FROM t2 LEFT JOIN t1 ON on_expr

    SELECT * FROM t1,t2 RIGHT JOIN t3 ON on_expr =>
      SELECT * FROM t1,t3 LEFT JOIN t2 ON on_expr

    SELECT * FROM t1,t2 RIGHT JOIN (t3,t4) ON on_expr =>
      SELECT * FROM t1,(t3,t4) LEFT JOIN t2 ON on_expr

    SELECT * FROM t1 LEFT JOIN t2 ON on_expr1 RIGHT JOIN t3  ON on_expr2 =>
      SELECT * FROM t3 LEFT JOIN (t1 LEFT JOIN t2 ON on_expr2) ON on_expr1
   @endverbatim

  @param thd         current thread

  @return
    - Pointer to the table representing the inner table, if success
    - 0, otherwise
*/

TABLE_LIST *st_select_lex::convert_right_join()
{
  TABLE_LIST *tab2= join_list->pop();
  TABLE_LIST *tab1= join_list->pop();
  DBUG_ENTER("convert_right_join");

  join_list->push_front(tab2);
  join_list->push_front(tab1);
  tab1->outer_join|= JOIN_TYPE_RIGHT;

  DBUG_RETURN(tab1);
}

/**
  Set lock for all tables in current select level.

  @param lock_type			Lock to set for tables

  @note
    If lock is a write lock, then tables->updating is set 1
    This is to get tables_ok to know that the table is updated by the
    query
*/

void st_select_lex::set_lock_for_tables(thr_lock_type lock_type)
{
  bool for_update= lock_type >= TL_READ_NO_INSERT;
  DBUG_ENTER("set_lock_for_tables");
  DBUG_PRINT("enter", ("lock_type: %d  for_update: %d", lock_type,
		       for_update));
  for (TABLE_LIST *tables= table_list.first;
       tables;
       tables= tables->next_local)
  {
    tables->lock_type= lock_type;
    tables->updating=  for_update;
    tables->mdl_request.set_type((lock_type >= TL_WRITE_ALLOW_WRITE) ?
                                 MDL_SHARED_WRITE : MDL_SHARED_READ);
  }
  DBUG_VOID_RETURN;
}


/**
  Create a fake SELECT_LEX for a unit.

    The method create a fake SELECT_LEX object for a unit.
    This object is created for any union construct containing a union
    operation and also for any single select union construct of the form
    @verbatim
    (SELECT ... ORDER BY order_list [LIMIT n]) ORDER BY ... 
    @endvarbatim
    or of the form
    @varbatim
    (SELECT ... ORDER BY LIMIT n) ORDER BY ...
    @endvarbatim
  
  @param thd_arg		   thread handle

  @note
    The object is used to retrieve rows from the temporary table
    where the result on the union is obtained.

  @retval
    1     on failure to create the object
  @retval
    0     on success
*/

bool st_select_lex_unit::add_fake_select_lex(THD *thd_arg)
{
  SELECT_LEX *first_sl= first_select();
  DBUG_ENTER("add_fake_select_lex");
  DBUG_ASSERT(!fake_select_lex);

  if (!(fake_select_lex= new (thd_arg->mem_root) SELECT_LEX()))
      DBUG_RETURN(1);
  fake_select_lex->include_standalone(this, 
                                      (SELECT_LEX_NODE**)&fake_select_lex);
  fake_select_lex->select_number= INT_MAX;
  fake_select_lex->parent_lex= thd_arg->lex; /* Used in init_query. */
  fake_select_lex->make_empty_select();
  fake_select_lex->linkage= GLOBAL_OPTIONS_TYPE;
  fake_select_lex->select_limit= 0;

  fake_select_lex->context.outer_context=first_sl->context.outer_context;
  /* allow item list resolving in fake select for ORDER BY */
  fake_select_lex->context.resolve_in_select_list= TRUE;
  fake_select_lex->context.select_lex= fake_select_lex;

  if (!is_union())
  {
    /* 
      This works only for 
      (SELECT ... ORDER BY list [LIMIT n]) ORDER BY order_list [LIMIT m],
      (SELECT ... LIMIT n) ORDER BY order_list [LIMIT m]
      just before the parser starts processing order_list
    */ 
    global_parameters= fake_select_lex;
    fake_select_lex->no_table_names_allowed= 1;
    thd_arg->lex->current_select= fake_select_lex;
  }
  thd_arg->lex->pop_context();
  DBUG_RETURN(0);
}


/**
  Push a new name resolution context for a JOIN ... ON clause to the
  context stack of a query block.

    Create a new name resolution context for a JOIN ... ON clause,
    set the first and last leaves of the list of table references
    to be used for name resolution, and push the newly created
    context to the stack of contexts of the query.

  @param thd       pointer to current thread
  @param left_op   left  operand of the JOIN
  @param right_op  rigth operand of the JOIN

  @retval
    FALSE  if all is OK
  @retval
    TRUE   if a memory allocation error occured
*/

bool
push_new_name_resolution_context(THD *thd,
                                 TABLE_LIST *left_op, TABLE_LIST *right_op)
{
  Name_resolution_context *on_context;
  if (!(on_context= new (thd->mem_root) Name_resolution_context))
    return TRUE;
  on_context->init();
  on_context->first_name_resolution_table=
    left_op->first_leaf_for_name_resolution();
  on_context->last_name_resolution_table=
    right_op->last_leaf_for_name_resolution();
  return thd->lex->push_context(on_context);
}


/**
  Fix condition which contains only field (f turns to  f <> 0 )

  @param cond            The condition to fix

  @return fixed condition
*/

Item *normalize_cond(Item *cond)
{
  if (cond)
  {
    Item::Type type= cond->type();
    if (type == Item::FIELD_ITEM || type == Item::REF_ITEM)
    {
      cond= new Item_func_ne(cond, new Item_int(0));
    }
  }
  return cond;
}


/**
  Add an ON condition to the second operand of a JOIN ... ON.

    Add an ON condition to the right operand of a JOIN ... ON clause.

  @param b     the second operand of a JOIN ... ON
  @param expr  the condition to be added to the ON clause

  @retval
    FALSE  if there was some error
  @retval
    TRUE   if all is OK
*/

void add_join_on(TABLE_LIST *b, Item *expr)
{
  if (expr)
  {
    expr= normalize_cond(expr);
    if (!b->on_expr)
      b->on_expr= expr;
    else
    {
      /*
        If called from the parser, this happens if you have both a
        right and left join. If called later, it happens if we add more
        than one condition to the ON clause.
      */
      b->on_expr= new Item_cond_and(b->on_expr,expr);
    }
    b->on_expr->top_level_item();
  }
}


/**
  Mark that there is a NATURAL JOIN or JOIN ... USING between two
  tables.

    This function marks that table b should be joined with a either via
    a NATURAL JOIN or via JOIN ... USING. Both join types are special
    cases of each other, so we treat them together. The function
    setup_conds() creates a list of equal condition between all fields
    of the same name for NATURAL JOIN or the fields in 'using_fields'
    for JOIN ... USING. The list of equality conditions is stored
    either in b->on_expr, or in JOIN::conds, depending on whether there
    was an outer join.

  EXAMPLE
  @verbatim
    SELECT * FROM t1 NATURAL LEFT JOIN t2
     <=>
    SELECT * FROM t1 LEFT JOIN t2 ON (t1.i=t2.i and t1.j=t2.j ... )

    SELECT * FROM t1 NATURAL JOIN t2 WHERE <some_cond>
     <=>
    SELECT * FROM t1, t2 WHERE (t1.i=t2.i and t1.j=t2.j and <some_cond>)

    SELECT * FROM t1 JOIN t2 USING(j) WHERE <some_cond>
     <=>
    SELECT * FROM t1, t2 WHERE (t1.j=t2.j and <some_cond>)
   @endverbatim

  @param a		  Left join argument
  @param b		  Right join argument
  @param using_fields    Field names from USING clause
*/

void add_join_natural(TABLE_LIST *a, TABLE_LIST *b, List<String> *using_fields,
                      SELECT_LEX *lex)
{
  b->natural_join= a;
  lex->prev_join_using= using_fields;
}


/**
  Find a thread by id and return it, locking it LOCK_thd_data

  @param id  Identifier of the thread we're looking for
  @param query_id If true, search by query_id instead of thread_id

  @return NULL    - not found
          pointer - thread found, and its LOCK_thd_data is locked.
*/

THD *find_thread_by_id(longlong id, bool query_id)
{
  THD *tmp;
  mysql_mutex_lock(&LOCK_thread_count); // For unlink from list
  I_List_iterator<THD> it(threads);
  while ((tmp=it++))
  {
    if (tmp->get_command() == COM_DAEMON)
      continue;
    if (id == (query_id ? tmp->query_id : (longlong) tmp->thread_id))
    {
      mysql_mutex_lock(&tmp->LOCK_thd_data);    // Lock from delete
      break;
    }
  }
  mysql_mutex_unlock(&LOCK_thread_count);
  return tmp;
}


/**
  kill one thread.

  @param thd			Thread class
  @param id                     Thread id or query id
  @param kill_signal            Should it kill the query or the connection
  @param type                   Type of id: thread id or query id

  @note
    This is written such that we have a short lock on LOCK_thread_count
*/

uint
kill_one_thread(THD *thd, longlong id, killed_state kill_signal, killed_type type)
{
  THD *tmp;
  uint error= (type == KILL_TYPE_QUERY ? ER_NO_SUCH_QUERY : ER_NO_SUCH_THREAD);
  DBUG_ENTER("kill_one_thread");
  DBUG_PRINT("enter", ("id: %lld  signal: %u", id, (uint) kill_signal));

  if (id && (tmp= find_thread_by_id(id, type == KILL_TYPE_QUERY)))
  {
    /*
      If we're SUPER, we can KILL anything, including system-threads.
      No further checks.

      KILLer: thd->security_ctx->user could in theory be NULL while
      we're still in "unauthenticated" state. This is a theoretical
      case (the code suggests this could happen, so we play it safe).

      KILLee: tmp->security_ctx->user will be NULL for system threads.
      We need to check so Jane Random User doesn't crash the server
      when trying to kill a) system threads or b) unauthenticated users'
      threads (Bug#43748).

      If user of both killer and killee are non-NULL, proceed with
      slayage if both are string-equal.

      It's ok to also kill DELAYED threads with KILL_CONNECTION instead of
      KILL_SYSTEM_THREAD; The difference is that KILL_CONNECTION may be
      faster and do a harder kill than KILL_SYSTEM_THREAD;
    */

#ifdef WITH_WSREP
    if (((thd->security_ctx->master_access & SUPER_ACL) ||
        thd->security_ctx->user_matches(tmp->security_ctx)) &&
        !wsrep_thd_is_brute_force((void *)tmp))
#else
    if ((thd->security_ctx->master_access & SUPER_ACL) ||
        thd->security_ctx->user_matches(tmp->security_ctx))
#endif /* WITH_WSREP */
    {
      tmp->awake(kill_signal);
      error=0;
    }
    else
      error=ER_KILL_DENIED_ERROR;
    mysql_mutex_unlock(&tmp->LOCK_thd_data);
  }
  DBUG_PRINT("exit", ("%d", error));
  DBUG_RETURN(error);
}


/**
  kill all threads from one user

  @param thd			Thread class
  @param user_name		User name for threads we should kill
  @param only_kill_query        Should it kill the query or the connection

  @note
    This is written such that we have a short lock on LOCK_thread_count

    If we can't kill all threads because of security issues, no threads
    are killed.
*/

static uint kill_threads_for_user(THD *thd, LEX_USER *user,
                                  killed_state kill_signal, ha_rows *rows)
{
  THD *tmp;
  List<THD> threads_to_kill;
  DBUG_ENTER("kill_threads_for_user");

  *rows= 0;

  if (thd->is_fatal_error)                       // If we run out of memory
    DBUG_RETURN(ER_OUT_OF_RESOURCES);

  DBUG_PRINT("enter", ("user: %s  signal: %u", user->user.str,
                       (uint) kill_signal));

  mysql_mutex_lock(&LOCK_thread_count); // For unlink from list
  I_List_iterator<THD> it(threads);
  while ((tmp=it++))
  {
    if (tmp->get_command() == COM_DAEMON)
      continue;
    /*
      Check that hostname (if given) and user name matches.

      host.str[0] == '%' means that host name was not given. See sql_yacc.yy
    */
    if (((user->host.str[0] == '%' && !user->host.str[1]) ||
         !strcmp(tmp->security_ctx->host, user->host.str)) &&
        !strcmp(tmp->security_ctx->user, user->user.str))
    {
      if (!(thd->security_ctx->master_access & SUPER_ACL) &&
          !thd->security_ctx->user_matches(tmp->security_ctx))
      {
        mysql_mutex_unlock(&LOCK_thread_count);
        DBUG_RETURN(ER_KILL_DENIED_ERROR);
      }
      if (!threads_to_kill.push_back(tmp, thd->mem_root))
        mysql_mutex_lock(&tmp->LOCK_thd_data); // Lock from delete
    }
  }
  mysql_mutex_unlock(&LOCK_thread_count);
  if (!threads_to_kill.is_empty())
  {
    List_iterator_fast<THD> it(threads_to_kill);
    THD *next_ptr;
    THD *ptr= it++;
    do
    {
      ptr->awake(kill_signal);
      /*
        Careful here: The list nodes are allocated on the memroots of the
        THDs to be awakened.
        But those THDs may be terminated and deleted as soon as we release
        LOCK_thd_data, which will make the list nodes invalid.
        Since the operation "it++" dereferences the "next" pointer of the
        previous list node, we need to do this while holding LOCK_thd_data.
      */
      next_ptr= it++;
      mysql_mutex_unlock(&ptr->LOCK_thd_data);
      (*rows)++;
    } while ((ptr= next_ptr));
  }
  DBUG_RETURN(0);
}


/**
  kills a thread and sends response.

  @param thd                    Thread class
  @param id                     Thread id or query id
  @param state                  Should it kill the query or the connection
  @param type                   Type of id: thread id or query id
*/

static
void sql_kill(THD *thd, longlong id, killed_state state, killed_type type)
{
  uint error;
  if (!(error= kill_one_thread(thd, id, state, type)))
  {
    if ((!thd->killed))
      my_ok(thd);
    else
      my_error(killed_errno(thd->killed), MYF(0), id);
  }
  else
    my_error(error, MYF(0), id);
}


static
void sql_kill_user(THD *thd, LEX_USER *user, killed_state state)
{
  uint error;
  ha_rows rows;
  if (!(error= kill_threads_for_user(thd, user, state, &rows)))
    my_ok(thd, rows);
  else
  {
    /*
      This is probably ER_OUT_OF_RESOURCES, but in the future we may
      want to write the name of the user we tried to kill
    */
    my_error(error, MYF(0), user->host.str, user->user.str);
  }
}


/** If pointer is not a null pointer, append filename to it. */

bool append_file_to_dir(THD *thd, const char **filename_ptr,
                        const char *table_name)
{
  char buff[FN_REFLEN],*ptr, *end;
  if (!*filename_ptr)
    return 0;					// nothing to do

  /* Check that the filename is not too long and it's a hard path */
  if (strlen(*filename_ptr)+strlen(table_name) >= FN_REFLEN-1 ||
      !test_if_hard_path(*filename_ptr))
  {
    my_error(ER_WRONG_TABLE_NAME, MYF(0), *filename_ptr);
    return 1;
  }
  /* Fix is using unix filename format on dos */
  strmov(buff,*filename_ptr);
  end=convert_dirname(buff, *filename_ptr, NullS);
  if (!(ptr= (char*) thd->alloc((size_t) (end-buff) + strlen(table_name)+1)))
    return 1;					// End of memory
  *filename_ptr=ptr;
  strxmov(ptr,buff,table_name,NullS);
  return 0;
}


/**
  Check if the select is a simple select (not an union).

  @retval
    0	ok
  @retval
    1	error	; In this case the error messege is sent to the client
*/

bool check_simple_select()
{
  THD *thd= current_thd;
  LEX *lex= thd->lex;
  if (lex->current_select != &lex->select_lex)
  {
    char command[80];
    Lex_input_stream *lip= & thd->m_parser_state->m_lip;
    strmake(command, lip->yylval->symbol.str,
	    MY_MIN(lip->yylval->symbol.length, sizeof(command)-1));
    my_error(ER_CANT_USE_OPTION_HERE, MYF(0), command);
    return 1;
  }
  return 0;
}


Comp_creator *comp_eq_creator(bool invert)
{
  return invert?(Comp_creator *)&ne_creator:(Comp_creator *)&eq_creator;
}


Comp_creator *comp_ge_creator(bool invert)
{
  return invert?(Comp_creator *)&lt_creator:(Comp_creator *)&ge_creator;
}


Comp_creator *comp_gt_creator(bool invert)
{
  return invert?(Comp_creator *)&le_creator:(Comp_creator *)&gt_creator;
}


Comp_creator *comp_le_creator(bool invert)
{
  return invert?(Comp_creator *)&gt_creator:(Comp_creator *)&le_creator;
}


Comp_creator *comp_lt_creator(bool invert)
{
  return invert?(Comp_creator *)&ge_creator:(Comp_creator *)&lt_creator;
}


Comp_creator *comp_ne_creator(bool invert)
{
  return invert?(Comp_creator *)&eq_creator:(Comp_creator *)&ne_creator;
}


/**
  Construct ALL/ANY/SOME subquery Item.

  @param left_expr   pointer to left expression
  @param cmp         compare function creator
  @param all         true if we create ALL subquery
  @param select_lex  pointer on parsed subquery structure

  @return
    constructed Item (or 0 if out of memory)
*/
Item * all_any_subquery_creator(Item *left_expr,
				chooser_compare_func_creator cmp,
				bool all,
				SELECT_LEX *select_lex)
{
  if ((cmp == &comp_eq_creator) && !all)       //  = ANY <=> IN
    return new Item_in_subselect(left_expr, select_lex);

  if ((cmp == &comp_ne_creator) && all)        // <> ALL <=> NOT IN
    return new Item_func_not(new Item_in_subselect(left_expr, select_lex));

  Item_allany_subselect *it=
    new Item_allany_subselect(left_expr, cmp, select_lex, all);
  if (all)
    return it->upper_item= new Item_func_not_all(it);	/* ALL */

  return it->upper_item= new Item_func_nop_all(it);      /* ANY/SOME */
}


/**
  Multi update query pre-check.

  @param thd		Thread handler
  @param tables	Global/local table list (have to be the same)

  @retval
    FALSE OK
  @retval
    TRUE  Error
*/

bool multi_update_precheck(THD *thd, TABLE_LIST *tables)
{
  const char *msg= 0;
  TABLE_LIST *table;
  LEX *lex= thd->lex;
  SELECT_LEX *select_lex= &lex->select_lex;
  DBUG_ENTER("multi_update_precheck");

  if (select_lex->item_list.elements != lex->value_list.elements)
  {
    my_message(ER_WRONG_VALUE_COUNT, ER(ER_WRONG_VALUE_COUNT), MYF(0));
    DBUG_RETURN(TRUE);
  }
  /*
    Ensure that we have UPDATE or SELECT privilege for each table
    The exact privilege is checked in mysql_multi_update()
  */
  for (table= tables; table; table= table->next_local)
  {
    if (table->derived)
      table->grant.privilege= SELECT_ACL;
    else if ((check_access(thd, UPDATE_ACL, table->db,
                           &table->grant.privilege,
                           &table->grant.m_internal,
                           0, 1) ||
              check_grant(thd, UPDATE_ACL, table, FALSE, 1, TRUE)) &&
             (check_access(thd, SELECT_ACL, table->db,
                           &table->grant.privilege,
                           &table->grant.m_internal,
                           0, 0) ||
              check_grant(thd, SELECT_ACL, table, FALSE, 1, FALSE)))
      DBUG_RETURN(TRUE);

    table->table_in_first_from_clause= 1;
  }
  /*
    Is there tables of subqueries?
  */
  if (&lex->select_lex != lex->all_selects_list)
  {
    DBUG_PRINT("info",("Checking sub query list"));
    for (table= tables; table; table= table->next_global)
    {
      if (!table->table_in_first_from_clause)
      {
	if (check_access(thd, SELECT_ACL, table->db,
                         &table->grant.privilege,
                         &table->grant.m_internal,
                         0, 0) ||
	    check_grant(thd, SELECT_ACL, table, FALSE, 1, FALSE))
	  DBUG_RETURN(TRUE);
      }
    }
  }

  if (select_lex->order_list.elements)
    msg= "ORDER BY";
  else if (select_lex->select_limit)
    msg= "LIMIT";
  if (msg)
  {
    my_error(ER_WRONG_USAGE, MYF(0), "UPDATE", msg);
    DBUG_RETURN(TRUE);
  }
  DBUG_RETURN(FALSE);
}

/**
  Multi delete query pre-check.

  @param thd			Thread handler
  @param tables		Global/local table list

  @retval
    FALSE OK
  @retval
    TRUE  error
*/

bool multi_delete_precheck(THD *thd, TABLE_LIST *tables)
{
  SELECT_LEX *select_lex= &thd->lex->select_lex;
  TABLE_LIST *aux_tables= thd->lex->auxiliary_table_list.first;
  TABLE_LIST **save_query_tables_own_last= thd->lex->query_tables_own_last;
  DBUG_ENTER("multi_delete_precheck");

  /*
    Temporary tables are pre-opened in 'tables' list only. Here we need to
    initialize TABLE instances in 'aux_tables' list.
  */
  for (TABLE_LIST *tl= aux_tables; tl; tl= tl->next_global)
  {
    if (tl->table)
      continue;

    if (tl->correspondent_table)
      tl->table= tl->correspondent_table->table;
  }

  /* sql_yacc guarantees that tables and aux_tables are not zero */
  DBUG_ASSERT(aux_tables != 0);
  if (check_table_access(thd, SELECT_ACL, tables, FALSE, UINT_MAX, FALSE))
    DBUG_RETURN(TRUE);

  /*
    Since aux_tables list is not part of LEX::query_tables list we
    have to juggle with LEX::query_tables_own_last value to be able
    call check_table_access() safely.
  */
  thd->lex->query_tables_own_last= 0;
  if (check_table_access(thd, DELETE_ACL, aux_tables, FALSE, UINT_MAX, FALSE))
  {
    thd->lex->query_tables_own_last= save_query_tables_own_last;
    DBUG_RETURN(TRUE);
  }
  thd->lex->query_tables_own_last= save_query_tables_own_last;

  if ((thd->variables.option_bits & OPTION_SAFE_UPDATES) && !select_lex->where)
  {
    my_message(ER_UPDATE_WITHOUT_KEY_IN_SAFE_MODE,
               ER(ER_UPDATE_WITHOUT_KEY_IN_SAFE_MODE), MYF(0));
    DBUG_RETURN(TRUE);
  }
  DBUG_RETURN(FALSE);
}


/*
  Given a table in the source list, find a correspondent table in the
  table references list.

  @param lex Pointer to LEX representing multi-delete.
  @param src Source table to match.
  @param ref Table references list.

  @remark The source table list (tables listed before the FROM clause
  or tables listed in the FROM clause before the USING clause) may
  contain table names or aliases that must match unambiguously one,
  and only one, table in the target table list (table references list,
  after FROM/USING clause).

  @return Matching table, NULL otherwise.
*/

static TABLE_LIST *multi_delete_table_match(LEX *lex, TABLE_LIST *tbl,
                                            TABLE_LIST *tables)
{
  TABLE_LIST *match= NULL;
  DBUG_ENTER("multi_delete_table_match");

  for (TABLE_LIST *elem= tables; elem; elem= elem->next_local)
  {
    int cmp;

    if (tbl->is_fqtn && elem->is_alias)
      continue; /* no match */
    if (tbl->is_fqtn && elem->is_fqtn)
      cmp= my_strcasecmp(table_alias_charset, tbl->table_name, elem->table_name) ||
           strcmp(tbl->db, elem->db);
    else if (elem->is_alias)
      cmp= my_strcasecmp(table_alias_charset, tbl->alias, elem->alias);
    else
      cmp= my_strcasecmp(table_alias_charset, tbl->table_name, elem->table_name) ||
           strcmp(tbl->db, elem->db);

    if (cmp)
      continue;

    if (match)
    {
      my_error(ER_NONUNIQ_TABLE, MYF(0), elem->alias);
      DBUG_RETURN(NULL);
    }

    match= elem;
  }

  if (!match)
    my_error(ER_UNKNOWN_TABLE, MYF(0), tbl->table_name, "MULTI DELETE");

  DBUG_RETURN(match);
}


/**
  Link tables in auxilary table list of multi-delete with corresponding
  elements in main table list, and set proper locks for them.

  @param lex   pointer to LEX representing multi-delete

  @retval
    FALSE   success
  @retval
    TRUE    error
*/

bool multi_delete_set_locks_and_link_aux_tables(LEX *lex)
{
  TABLE_LIST *tables= lex->select_lex.table_list.first;
  TABLE_LIST *target_tbl;
  DBUG_ENTER("multi_delete_set_locks_and_link_aux_tables");

  lex->table_count= 0;

  for (target_tbl= lex->auxiliary_table_list.first;
       target_tbl; target_tbl= target_tbl->next_local)
  {
    lex->table_count++;
    /* All tables in aux_tables must be found in FROM PART */
    TABLE_LIST *walk= multi_delete_table_match(lex, target_tbl, tables);
    if (!walk)
      DBUG_RETURN(TRUE);
    if (!walk->derived)
    {
      target_tbl->table_name= walk->table_name;
      target_tbl->table_name_length= walk->table_name_length;
    }
    walk->updating= target_tbl->updating;
    walk->lock_type= target_tbl->lock_type;
    /* We can assume that tables to be deleted from are locked for write. */
    DBUG_ASSERT(walk->lock_type >= TL_WRITE_ALLOW_WRITE);
    walk->mdl_request.set_type(MDL_SHARED_WRITE);
    target_tbl->correspondent_table= walk;	// Remember corresponding table
  }
  DBUG_RETURN(FALSE);
}


/**
  simple UPDATE query pre-check.

  @param thd		Thread handler
  @param tables	Global table list

  @retval
    FALSE OK
  @retval
    TRUE  Error
*/

bool update_precheck(THD *thd, TABLE_LIST *tables)
{
  DBUG_ENTER("update_precheck");
  if (thd->lex->select_lex.item_list.elements != thd->lex->value_list.elements)
  {
    my_message(ER_WRONG_VALUE_COUNT, ER(ER_WRONG_VALUE_COUNT), MYF(0));
    DBUG_RETURN(TRUE);
  }
  DBUG_RETURN(check_one_table_access(thd, UPDATE_ACL, tables));
}


/**
  simple DELETE query pre-check.

  @param thd		Thread handler
  @param tables	Global table list

  @retval
    FALSE  OK
  @retval
    TRUE   error
*/

bool delete_precheck(THD *thd, TABLE_LIST *tables)
{
  DBUG_ENTER("delete_precheck");
  if (check_one_table_access(thd, DELETE_ACL, tables))
    DBUG_RETURN(TRUE);
  /* Set privilege for the WHERE clause */
  tables->grant.want_privilege=(SELECT_ACL & ~tables->grant.privilege);
  DBUG_RETURN(FALSE);
}


/**
  simple INSERT query pre-check.

  @param thd		Thread handler
  @param tables	Global table list

  @retval
    FALSE  OK
  @retval
    TRUE   error
*/

bool insert_precheck(THD *thd, TABLE_LIST *tables)
{
  LEX *lex= thd->lex;
  DBUG_ENTER("insert_precheck");

  /*
    Check that we have modify privileges for the first table and
    select privileges for the rest
  */
  ulong privilege= (INSERT_ACL |
                    (lex->duplicates == DUP_REPLACE ? DELETE_ACL : 0) |
                    (lex->value_list.elements ? UPDATE_ACL : 0));

  if (check_one_table_access(thd, privilege, tables))
    DBUG_RETURN(TRUE);

  if (lex->update_list.elements != lex->value_list.elements)
  {
    my_message(ER_WRONG_VALUE_COUNT, ER(ER_WRONG_VALUE_COUNT), MYF(0));
    DBUG_RETURN(TRUE);
  }
  DBUG_RETURN(FALSE);
}


/**
   Set proper open mode and table type for element representing target table
   of CREATE TABLE statement, also adjust statement table list if necessary.
*/

void create_table_set_open_action_and_adjust_tables(LEX *lex)
{
  TABLE_LIST *create_table= lex->query_tables;

  if (lex->create_info.tmp_table())
    create_table->open_type= OT_TEMPORARY_ONLY;
  else
    create_table->open_type= OT_BASE_ONLY;

  if (!lex->select_lex.item_list.elements)
  {
    /*
      Avoid opening and locking target table for ordinary CREATE TABLE
      or CREATE TABLE LIKE for write (unlike in CREATE ... SELECT we
      won't do any insertions in it anyway). Not doing this causes
      problems when running CREATE TABLE IF NOT EXISTS for already
      existing log table.
    */
    create_table->lock_type= TL_READ;
  }
}


/**
  CREATE TABLE query pre-check.

  @param thd			Thread handler
  @param tables		Global table list
  @param create_table	        Table which will be created

  @retval
    FALSE   OK
  @retval
    TRUE   Error
*/

bool create_table_precheck(THD *thd, TABLE_LIST *tables,
                           TABLE_LIST *create_table)
{
  LEX *lex= thd->lex;
  SELECT_LEX *select_lex= &lex->select_lex;
  ulong want_priv;
  bool error= TRUE;                                 // Error message is given
  DBUG_ENTER("create_table_precheck");

  /*
    Require CREATE [TEMPORARY] privilege on new table; for
    CREATE TABLE ... SELECT, also require INSERT.
  */

  want_priv= lex->create_info.tmp_table() ?  CREATE_TMP_ACL :
             (CREATE_ACL | (select_lex->item_list.elements ? INSERT_ACL : 0));

  if (check_access(thd, want_priv, create_table->db,
                   &create_table->grant.privilege,
                   &create_table->grant.m_internal,
                   0, 0))
    goto err;

  /* If it is a merge table, check privileges for merge children. */
  if (lex->create_info.merge_list.first)
  {
    /*
      The user must have (SELECT_ACL | UPDATE_ACL | DELETE_ACL) on the
      underlying base tables, even if there are temporary tables with the same
      names.

      From user's point of view, it might look as if the user must have these
      privileges on temporary tables to create a merge table over them. This is
      one of two cases when a set of privileges is required for operations on
      temporary tables (see also CREATE TABLE).

      The reason for this behavior stems from the following facts:

        - For merge tables, the underlying table privileges are checked only
          at CREATE TABLE / ALTER TABLE time.

          In other words, once a merge table is created, the privileges of
          the underlying tables can be revoked, but the user will still have
          access to the merge table (provided that the user has privileges on
          the merge table itself). 

        - Temporary tables shadow base tables.

          I.e. there might be temporary and base tables with the same name, and
          the temporary table takes the precedence in all operations.

        - For temporary MERGE tables we do not track if their child tables are
          base or temporary. As result we can't guarantee that privilege check
          which was done in presence of temporary child will stay relevant later
          as this temporary table might be removed.

      If SELECT_ACL | UPDATE_ACL | DELETE_ACL privileges were not checked for
      the underlying *base* tables, it would create a security breach as in
      Bug#12771903.
    */

    if (check_table_access(thd, SELECT_ACL | UPDATE_ACL | DELETE_ACL,
                           lex->create_info.merge_list.first,
                           FALSE, UINT_MAX, FALSE))
      goto err;
  }

  if (want_priv != CREATE_TMP_ACL &&
      check_grant(thd, want_priv, create_table, FALSE, 1, FALSE))
    goto err;

  if (select_lex->item_list.elements)
  {
    /* Check permissions for used tables in CREATE TABLE ... SELECT */
    if (tables && check_table_access(thd, SELECT_ACL, tables, FALSE,
                                     UINT_MAX, FALSE))
      goto err;
  }
  else if (lex->create_info.options & HA_LEX_CREATE_TABLE_LIKE)
  {
    if (check_table_access(thd, SELECT_ACL, tables, FALSE, UINT_MAX, FALSE))
      goto err;
  }
  error= FALSE;

err:
  DBUG_RETURN(error);
}


/**
  Check privileges for LOCK TABLES statement.

  @param thd     Thread context.
  @param tables  List of tables to be locked.

  @retval FALSE - Success.
  @retval TRUE  - Failure.
*/

static bool lock_tables_precheck(THD *thd, TABLE_LIST *tables)
{
  TABLE_LIST *first_not_own_table= thd->lex->first_not_own_table();

  for (TABLE_LIST *table= tables; table != first_not_own_table && table;
       table= table->next_global)
  {
    if (is_temporary_table(table))
      continue;

    if (check_table_access(thd, LOCK_TABLES_ACL | SELECT_ACL, table,
                           FALSE, 1, FALSE))
      return TRUE;
  }

  return FALSE;
}


/**
  negate given expression.

  @param thd  thread handler
  @param expr expression for negation

  @return
    negated expression
*/

Item *negate_expression(THD *thd, Item *expr)
{
  Item *negated;
  if (expr->type() == Item::FUNC_ITEM &&
      ((Item_func *) expr)->functype() == Item_func::NOT_FUNC)
  {
    /* it is NOT(NOT( ... )) */
    Item *arg= ((Item_func *) expr)->arguments()[0];
    enum_parsing_place place= thd->lex->current_select->parsing_place;
    if (arg->is_bool_func() || place == IN_WHERE || place == IN_HAVING)
      return arg;
    /*
      if it is not boolean function then we have to emulate value of
      not(not(a)), it will be a != 0
    */
    return new Item_func_ne(arg, new Item_int((char*) "0", 0, 1));
  }

  if ((negated= expr->neg_transformer(thd)) != 0)
    return negated;
  return new Item_func_not(expr);
}

/**
  Set the specified definer to the default value, which is the
  current user in the thread.
 
  @param[in]  thd       thread handler
  @param[out] definer   definer
*/
 
void get_default_definer(THD *thd, LEX_USER *definer, bool role)
{
  const Security_context *sctx= thd->security_ctx;

  if (role)
  {
    definer->user.str= const_cast<char*>(sctx->priv_role);
    definer->host= empty_lex_str;
  }
  else
  {
    definer->user.str= const_cast<char*>(sctx->priv_user);
    definer->host.str= const_cast<char*>(sctx->priv_host);
    definer->host.length= strlen(definer->host.str);
  }
  definer->user.length= strlen(definer->user.str);

  definer->password= null_lex_str;
  definer->plugin= empty_lex_str;
  definer->auth= empty_lex_str;
}


/**
  Create default definer for the specified THD.

  @param[in] thd         thread handler

  @return
    - On success, return a valid pointer to the created and initialized
    LEX_USER, which contains definer information.
    - On error, return 0.
*/

LEX_USER *create_default_definer(THD *thd, bool role)
{
  LEX_USER *definer;

  if (! (definer= (LEX_USER*) thd->alloc(sizeof(LEX_USER))))
    return 0;

  thd->get_definer(definer, role);

  if (role && definer->user.length == 0)
  {
    my_error(ER_MALFORMED_DEFINER, MYF(0));
    return 0;
  }
  else
    return definer;
}


/**
  Create definer with the given user and host names.

  @param[in] thd          thread handler
  @param[in] user_name    user name
  @param[in] host_name    host name

  @return
    - On success, return a valid pointer to the created and initialized
    LEX_USER, which contains definer information.
    - On error, return 0.
*/

LEX_USER *create_definer(THD *thd, LEX_STRING *user_name, LEX_STRING *host_name)
{
  LEX_USER *definer;

  /* Create and initialize. */

  if (! (definer= (LEX_USER*) thd->alloc(sizeof(LEX_USER))))
    return 0;

  definer->user= *user_name;
  definer->host= *host_name;
  definer->password.str= NULL;
  definer->password.length= 0;

  return definer;
}

/**
  Check that byte length of a string does not exceed some limit.

  @param str         string to be checked
  @param err_msg     error message to be displayed if the string is too long
  @param max_length  max length

  @retval
    FALSE   the passed string is not longer than max_length
  @retval
    TRUE    the passed string is longer than max_length

  NOTE
    The function is not used in existing code but can be useful later?
*/

bool check_string_byte_length(LEX_STRING *str, const char *err_msg,
                              uint max_byte_length)
{
  if (str->length <= max_byte_length)
    return FALSE;

  my_error(ER_WRONG_STRING_LENGTH, MYF(0), str->str, err_msg, max_byte_length);

  return TRUE;
}


/*
  Check that char length of a string does not exceed some limit.

  SYNOPSIS
  check_string_char_length()
      str              string to be checked
      err_msg          error message to be displayed if the string is too long
      max_char_length  max length in symbols
      cs               string charset

  RETURN
    FALSE   the passed string is not longer than max_char_length
    TRUE    the passed string is longer than max_char_length
*/


bool check_string_char_length(LEX_STRING *str, const char *err_msg,
                              uint max_char_length, CHARSET_INFO *cs,
                              bool no_error)
{
  int well_formed_error;
  uint res= cs->cset->well_formed_len(cs, str->str, str->str + str->length,
                                      max_char_length, &well_formed_error);

  if (!well_formed_error &&  str->length == res)
    return FALSE;

  if (!no_error)
  {
    ErrConvString err(str->str, str->length, cs);
    my_error(ER_WRONG_STRING_LENGTH, MYF(0), err.ptr(), err_msg, max_char_length);
  }
  return TRUE;
}

C_MODE_START

/*
  Check if path does not contain mysql data home directory

  SYNOPSIS
    test_if_data_home_dir()
    dir                     directory

  RETURN VALUES
    0	ok
    1	error ;  Given path contains data directory
*/

int test_if_data_home_dir(const char *dir)
{
  char path[FN_REFLEN];
  int dir_len;
  DBUG_ENTER("test_if_data_home_dir");

  if (!dir)
    DBUG_RETURN(0);

  /*
    data_file_name and index_file_name include the table name without
    extension. Mostly this does not refer to an existing file. When
    comparing data_file_name or index_file_name against the data
    directory, we try to resolve all symbolic links. On some systems,
    we use realpath(3) for the resolution. This returns ENOENT if the
    resolved path does not refer to an existing file. my_realpath()
    does then copy the requested path verbatim, without symlink
    resolution. Thereafter the comparison can fail even if the
    requested path is within the data directory. E.g. if symlinks to
    another file system are used. To make realpath(3) return the
    resolved path, we strip the table name and compare the directory
    path only. If the directory doesn't exist either, table creation
    will fail anyway.
  */

  (void) fn_format(path, dir, "", "",
                   (MY_RETURN_REAL_PATH|MY_RESOLVE_SYMLINKS));
  dir_len= strlen(path);
  if (mysql_unpacked_real_data_home_len<= dir_len)
  {
    if (dir_len > mysql_unpacked_real_data_home_len &&
        path[mysql_unpacked_real_data_home_len] != FN_LIBCHAR)
      DBUG_RETURN(0);

    if (lower_case_file_system)
    {
      if (!my_strnncoll(default_charset_info, (const uchar*) path,
                        mysql_unpacked_real_data_home_len,
                        (const uchar*) mysql_unpacked_real_data_home,
                        mysql_unpacked_real_data_home_len))
      {
        DBUG_PRINT("error", ("Path is part of mysql_real_data_home"));
        DBUG_RETURN(1);
      }
    }
    else if (!memcmp(path, mysql_unpacked_real_data_home,
                     mysql_unpacked_real_data_home_len))
    {
      DBUG_PRINT("error", ("Path is part of mysql_real_data_home"));
      DBUG_RETURN(1);
    }
  }
  DBUG_RETURN(0);
}

C_MODE_END


int error_if_data_home_dir(const char *path, const char *what)
{
  size_t dirlen;
  char   dirpath[FN_REFLEN];
  if (path)
  {
    dirname_part(dirpath, path, &dirlen);
    if (test_if_data_home_dir(dirpath))
    {
      my_error(ER_WRONG_ARGUMENTS, MYF(0), what);
      return 1;
    }
  }
  return 0;
}

/**
  Check that host name string is valid.

  @param[in] str string to be checked

  @return             Operation status
    @retval  FALSE    host name is ok
    @retval  TRUE     host name string is longer than max_length or
                      has invalid symbols
*/

bool check_host_name(LEX_STRING *str)
{
  const char *name= str->str;
  const char *end= str->str + str->length;
  if (check_string_byte_length(str, ER(ER_HOSTNAME), HOSTNAME_LENGTH))
    return TRUE;

  while (name != end)
  {
    if (*name == '@')
    {
      my_printf_error(ER_UNKNOWN_ERROR, 
                      "Malformed hostname (illegal symbol: '%c')", MYF(0),
                      *name);
      return TRUE;
    }
    name++;
  }
  return FALSE;
}


extern int MYSQLparse(THD *thd); // from sql_yacc.cc


/**
  This is a wrapper of MYSQLparse(). All the code should call parse_sql()
  instead of MYSQLparse().

  @param thd Thread context.
  @param parser_state Parser state.
  @param creation_ctx Object creation context.

  @return Error status.
    @retval FALSE on success.
    @retval TRUE on parsing error.
*/

bool parse_sql(THD *thd, Parser_state *parser_state,
               Object_creation_ctx *creation_ctx, bool do_pfs_digest)
{
  bool ret_value;
  DBUG_ENTER("parse_sql");
  DBUG_ASSERT(thd->m_parser_state == NULL);
  DBUG_ASSERT(thd->lex->m_sql_cmd == NULL);

  MYSQL_QUERY_PARSE_START(thd->query());
  /* Backup creation context. */

  Object_creation_ctx *backup_ctx= NULL;

  if (creation_ctx)
    backup_ctx= creation_ctx->set_n_backup(thd);

  /* Set parser state. */

  thd->m_parser_state= parser_state;

#ifdef HAVE_PSI_STATEMENT_DIGEST_INTERFACE
  /* Start Digest */
  thd->m_parser_state->m_lip.m_digest_psi=
    MYSQL_DIGEST_START(do_pfs_digest ? thd->m_statement_psi : NULL);
#endif

  /* Parse the query. */

  bool mysql_parse_status= MYSQLparse(thd) != 0;

  /*
    Check that if MYSQLparse() failed either thd->is_error() is set, or an
    internal error handler is set.

    The assert will not catch a situation where parsing fails without an
    error reported if an error handler exists. The problem is that the
    error handler might have intercepted the error, so thd->is_error() is
    not set. However, there is no way to be 100% sure here (the error
    handler might be for other errors than parsing one).
  */

  DBUG_ASSERT(!mysql_parse_status ||
              thd->is_error() ||
              thd->get_internal_handler());

  /* Reset parser state. */

  thd->m_parser_state= NULL;

  /* Restore creation context. */

  if (creation_ctx)
    creation_ctx->restore_env(thd, backup_ctx);

  /* That's it. */

  ret_value= mysql_parse_status || thd->is_fatal_error;
  MYSQL_QUERY_PARSE_DONE(ret_value);
  DBUG_RETURN(ret_value);
}

/**
  @} (end of group Runtime_Environment)
*/



/**
  Check and merge "CHARACTER SET cs [ COLLATE cl ]" clause

  @param cs character set pointer.
  @param cl collation pointer.

  Check if collation "cl" is applicable to character set "cs".

  If "cl" is NULL (e.g. when COLLATE clause is not specified),
  then simply "cs" is returned.
  
  @return Error status.
    @retval NULL, if "cl" is not applicable to "cs".
    @retval pointer to merged CHARSET_INFO on success.
*/


CHARSET_INFO*
merge_charset_and_collation(CHARSET_INFO *cs, CHARSET_INFO *cl)
{
  if (cl)
  {
    if (!my_charset_same(cs, cl))
    {
      my_error(ER_COLLATION_CHARSET_MISMATCH, MYF(0), cl->name, cs->csname);
      return NULL;
    }
    return cl;
  }
  return cs;
}<|MERGE_RESOLUTION|>--- conflicted
+++ resolved
@@ -1076,7 +1076,6 @@
   DBUG_ASSERT(packet_length);
   DBUG_ASSERT(!thd->apc_target.is_enabled());
   return_value= dispatch_command(command, thd, packet+1, (uint) (packet_length-1));
-<<<<<<< HEAD
 #ifdef WITH_WSREP
   if (WSREP(thd)) {
     while (thd->wsrep_conflict_state== RETRY_AUTOCOMMIT)
@@ -1094,10 +1093,8 @@
     thd->wsrep_retry_command    = COM_CONNECT;
   }
 #endif /* WITH_WSREP */
-=======
   DBUG_ASSERT(!thd->apc_target.is_enabled());
 
->>>>>>> 26f56089
 out:
   /* The statement instrumentation must be closed in all cases. */
   DBUG_ASSERT(thd->m_statement_psi == NULL);
@@ -4362,13 +4359,9 @@
         check_global_access(thd,CREATE_USER_ACL))
       break;
     /* Conditionally writes to binlog */
-<<<<<<< HEAD
     WSREP_TO_ISOLATION_BEGIN(WSREP_MYSQL_DB, NULL, NULL)
-    if (!(res= mysql_drop_user(thd, lex->users_list)))
-=======
     if (!(res= mysql_drop_user(thd, lex->users_list,
                                lex->sql_command == SQLCOM_DROP_ROLE)))
->>>>>>> 26f56089
       my_ok(thd);
     break;
   }
@@ -5650,15 +5643,11 @@
   /* Count number of empty select queries */
   if (!thd->get_sent_row_count())
     status_var_increment(thd->status_var.empty_queries);
-<<<<<<< HEAD
-  status_var_add(thd->status_var.rows_sent, thd->get_sent_row_count());
+  else
+    status_var_add(thd->status_var.rows_sent, thd->get_sent_row_count());
 #ifdef WITH_WSREP
     if (lex->sql_command == SQLCOM_SHOW_STATUS) wsrep_free_status(thd);
 #endif /* WITH_WSREP */
-=======
-  else
-    status_var_add(thd->status_var.rows_sent, thd->get_sent_row_count());
->>>>>>> 26f56089
   return res;
 }
 
@@ -6759,7 +6748,7 @@
       if (thd->wsrep_conflict_state == ABORTED ||
           thd->wsrep_conflict_state == CERT_FAILURE)
       {
-        mysql_reset_thd_for_next_command(thd, opt_userstat_running);
+        mysql_reset_thd_for_next_command(thd);
         thd->killed= NOT_KILLED;
         if (is_autocommit                           &&
             thd->lex->sql_command != SQLCOM_SELECT  &&
