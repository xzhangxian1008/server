--- conflicted
+++ resolved
@@ -4777,7 +4777,6 @@
 
   if (! table_no) // mysql.user table
   {
-<<<<<<< HEAD
     /*
       The 'user' table has an unique index on (host, user).
       Thus, we can handle everything with a single index access.
@@ -4805,17 +4804,6 @@
         table->file->print_error(error, MYF(0));
         result= -1;
       }
-=======
-    if (!(acl_user= check_acl_user(user_name, &counter)))
-    {
-      result= -1;
-      continue;
-    }
-    if ((acl_user->access & ~0))
-    {
-      result= -1;
-      continue;
->>>>>>> 5ae8a3e8
     }
     else
     {
@@ -4835,15 +4823,11 @@
     */
     if ((error= table->file->ha_rnd_init(1)))
     {
-<<<<<<< HEAD
       table->file->print_error(error, MYF(0));
-=======
->>>>>>> 5ae8a3e8
       result= -1;
     }
     else
     {
-<<<<<<< HEAD
 #ifdef EXTRA_DEBUG
       DBUG_PRINT("info",("scan table: '%s'  search: '%s'@'%s'",
                          table->s->table_name, user_str, host_str));
@@ -4880,33 +4864,6 @@
         /* If search is requested, we do not need to search further. */
         if (! drop && ! user_to)
           break ;
-=======
-      result= -1;
-      continue;
-    }
-
-    tables[0].table->field[0]->store(user_name->host.str,(uint)
-				     user_name->host.length,
-				     system_charset_info);
-    tables[0].table->field[1]->store(user_name->user.str,(uint)
-				     user_name->user.length,
-				     system_charset_info);
-    tables[0].table->file->extra(HA_EXTRA_RETRIEVE_ALL_COLS);
-    if (!tables[0].table->file->index_read_idx(tables[0].table->record[0],0,
-					       (byte*) tables[0].table->
-					       field[0]->ptr,
-					       tables[0].table->
-					       key_info[0].key_length,
-					       HA_READ_KEY_EXACT))
-    {
-      int error;
-      if ((error = tables[0].table->file->delete_row(tables[0].table->
-						     record[0])))
-      {
-	tables[0].table->file->print_error(error, MYF(0));
-	result= -1;
-	goto end;
->>>>>>> 5ae8a3e8
       }
       (void) table->file->ha_rnd_end();
       DBUG_PRINT("info",("scan result: %d", result));
@@ -4992,7 +4949,6 @@
   /* Loop over all elements. */
   for (idx= 0; idx < elements; idx++)
   {
-<<<<<<< HEAD
     /*
       Get a pointer to the element.
     */
@@ -5008,13 +4964,6 @@
       user= acl_db->user;
       host= acl_db->host.hostname;
       break;
-=======
-    if (!check_acl_user(lex_user, &counter))
-    {
-      result= -1;
-      continue;
-    }
->>>>>>> 5ae8a3e8
 
     case 2:
       grant_name= (GRANT_NAME*) hash_element(&column_priv_hash, idx);
@@ -5464,8 +5413,6 @@
     }  
     if (!find_acl_user(lex_user->host.str, lex_user->user.str, TRUE))
     {
-      sql_print_error("REVOKE ALL PRIVILEGES, GRANT: User '%s'@'%s' does not "
-                      "exists", lex_user->user.str, lex_user->host.str);
       result= -1;
       continue;
     }
