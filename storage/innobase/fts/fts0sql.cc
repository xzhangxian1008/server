/*****************************************************************************

<<<<<<< HEAD
Copyright (c) 2007, 2016, Oracle and/or its affiliates. All Rights Reserved.
=======
Copyright (c) 2007, 2013, Oracle and/or its affiliates. All Rights Reserved.
Copyright (c) 2019, MariaDB Corporation.
>>>>>>> 3e8cab51

This program is free software; you can redistribute it and/or modify it under
the terms of the GNU General Public License as published by the Free Software
Foundation; version 2 of the License.

This program is distributed in the hope that it will be useful, but WITHOUT
ANY WARRANTY; without even the implied warranty of MERCHANTABILITY or FITNESS
FOR A PARTICULAR PURPOSE. See the GNU General Public License for more details.

You should have received a copy of the GNU General Public License along with
this program; if not, write to the Free Software Foundation, Inc.,
51 Franklin Street, Suite 500, Boston, MA 02110-1335 USA

*****************************************************************************/

/**************************************************//**
@file fts/fts0sql.cc
Full Text Search functionality.

Created 2007-03-27 Sunny Bains
*******************************************************/

#include "que0que.h"
#include "trx0roll.h"
#include "pars0pars.h"
#include "dict0dict.h"
#include "fts0types.h"
#include "fts0priv.h"

<<<<<<< HEAD
=======
#ifndef UNIV_NONINL
#include "fts0types.ic"
#include "fts0vlc.ic"
#endif

>>>>>>> 3e8cab51
/** SQL statements for creating the ancillary FTS tables. */

/** Preamble to all SQL statements. */
static const char* fts_sql_begin=
	"PROCEDURE P() IS\n";

/** Postamble to non-committing SQL statements. */
static const char* fts_sql_end=
	"\n"
	"END;\n";

/******************************************************************//**
Get the table id.
@return number of bytes written */
int
fts_get_table_id(
/*=============*/
	const fts_table_t*
			fts_table,	/*!< in: FTS Auxiliary table */
	char*		table_id)	/*!< out: table id, must be at least
					FTS_AUX_MIN_TABLE_ID_LENGTH bytes
					long */
{
	int		len;
	bool		hex_name = DICT_TF2_FLAG_IS_SET(fts_table->table,
						DICT_TF2_FTS_AUX_HEX_NAME);

	ut_a(fts_table->table != NULL);

	switch (fts_table->type) {
	case FTS_COMMON_TABLE:
		len = fts_write_object_id(fts_table->table_id, table_id,
					  hex_name);
		break;

	case FTS_INDEX_TABLE:

		len = fts_write_object_id(fts_table->table_id, table_id,
					  hex_name);

		table_id[len] = '_';
		++len;
		table_id += len;

		len += fts_write_object_id(fts_table->index_id, table_id,
					   hex_name);
		break;

	default:
		ut_error;
	}

	ut_a(len >= 16);
	ut_a(len < FTS_AUX_MIN_TABLE_ID_LENGTH);

	return(len);
}

<<<<<<< HEAD
/******************************************************************//**
Construct the prefix name of an FTS table.
@return own: table name, must be freed with ut_free() */
char*
fts_get_table_name_prefix(
/*======================*/
	const fts_table_t*
			fts_table)	/*!< in: Auxiliary table type */
=======
/** Construct the name of an internal FTS table for the given table.
@param[in]	fts_table	metadata on fulltext-indexed table
@param[in]	dict_locked	whether dict_sys->mutex is being held
@return	the prefix, must be freed with ut_free() */
UNIV_INTERN char* fts_get_table_name_prefix(const fts_table_t* fts_table)
>>>>>>> 3e8cab51
{
	char		table_id[FTS_AUX_MIN_TABLE_ID_LENGTH];
<<<<<<< HEAD

	slash = static_cast<const char*>(
		memchr(fts_table->parent, '/', strlen(fts_table->parent)));

	if (slash) {
		/* Print up to and including the separator. */
		dbname_len = static_cast<int>(slash - fts_table->parent) + 1;
	}

	len = fts_get_table_id(fts_table, table_id);

	prefix_name_len = dbname_len + 4 + len + 1;

	prefix_name = static_cast<char*>(ut_malloc_nokey(prefix_name_len));

	len = sprintf(prefix_name, "%.*sFTS_%s",
		      dbname_len, fts_table->parent, table_id);

	ut_a(len > 0);
	ut_a(len == prefix_name_len - 1);

	return(prefix_name);
}

/******************************************************************//**
Construct the name of an ancillary FTS table for the given table.
Caller must allocate enough memory(usually size of MAX_FULL_NAME_LEN)
for param 'table_name'. */
void
fts_get_table_name(
/*===============*/
	const fts_table_t*	fts_table,
					/*!< in: Auxiliary table type */
	char*			table_name)
					/*!< in/out: aux table name */
{
	int		len;
	char*		prefix_name;

	prefix_name = fts_get_table_name_prefix(fts_table);

	len = sprintf(table_name, "%s_%s", prefix_name, fts_table->suffix);

	ut_a(len > 0);
	ut_a(strlen(prefix_name) + 1 + strlen(fts_table->suffix)
	     == static_cast<uint>(len));

	ut_free(prefix_name);
=======
	const size_t table_id_len = size_t(fts_get_table_id(fts_table,
							    table_id)) + 1;
	mutex_enter(&dict_sys->mutex);
	const char* slash = strchr(fts_table->table->name, '/');
	ut_ad(slash);
	/* Include the separator as well. */
	const size_t dbname_len = (slash - fts_table->table->name) + 1;
	ut_ad(dbname_len > 1);
	const size_t prefix_name_len = dbname_len + 4 + table_id_len;
	char* prefix_name = static_cast<char*>(ut_malloc(prefix_name_len));
	memcpy(prefix_name, fts_table->table->name, dbname_len);
	mutex_exit(&dict_sys->mutex);
	memcpy(prefix_name + dbname_len, "FTS_", 4);
	memcpy(prefix_name + dbname_len + 4, table_id, table_id_len);
	return prefix_name;
}

/** Construct the name of an internal FTS table for the given table.
@param[in]	fts_table	metadata on fulltext-indexed table
@param[out]	table_name	a name up to MAX_FULL_NAME_LEN
@param[in]	dict_locked	whether dict_sys->mutex is being held */
UNIV_INTERN
void fts_get_table_name(const fts_table_t* fts_table, char* table_name,
			bool dict_locked)
{
	if (!dict_locked) {
		mutex_enter(&dict_sys->mutex);
	}
	ut_ad(mutex_own(&dict_sys->mutex));
	const char* slash = strchr(fts_table->table->name, '/');
	ut_ad(slash);
	/* Include the separator as well. */
	const size_t dbname_len = (slash - fts_table->table->name) + 1;
	ut_ad(dbname_len > 1);
	memcpy(table_name, fts_table->table->name, dbname_len);
	if (!dict_locked) {
		mutex_exit(&dict_sys->mutex);
	}
	memcpy(table_name += dbname_len, "FTS_", 4);
	table_name += 4;
	table_name += fts_get_table_id(fts_table, table_name);
	*table_name++ = '_';
	strcpy(table_name, fts_table->suffix);
>>>>>>> 3e8cab51
}

/******************************************************************//**
Parse an SQL string.
@return query graph */
que_t*
fts_parse_sql(
/*==========*/
	fts_table_t*	fts_table,	/*!< in: FTS auxiliarry table info */
	pars_info_t*	info,		/*!< in: info struct, or NULL */
	const char*	sql)		/*!< in: SQL string to evaluate */
{
	char*		str;
	que_t*		graph;
	ibool		dict_locked;

	str = ut_str3cat(fts_sql_begin, sql, fts_sql_end);

	dict_locked = (fts_table && fts_table->table->fts
		       && (fts_table->table->fts->fts_status
			   & TABLE_DICT_LOCKED));

	if (!dict_locked) {
		ut_ad(!mutex_own(&dict_sys->mutex));

		/* The InnoDB SQL parser is not re-entrant. */
		mutex_enter(&dict_sys->mutex);
	}

	graph = pars_sql(info, str);
	ut_a(graph);

	if (!dict_locked) {
		mutex_exit(&dict_sys->mutex);
	}

	ut_free(str);

	return(graph);
}

/******************************************************************//**
Parse an SQL string.
@return query graph */
que_t*
fts_parse_sql_no_dict_lock(
/*=======================*/
	fts_table_t*	fts_table,	/*!< in: FTS aux table info */
	pars_info_t*	info,		/*!< in: info struct, or NULL */
	const char*	sql)		/*!< in: SQL string to evaluate */
{
	char*		str;
	que_t*		graph;

	ut_ad(mutex_own(&dict_sys->mutex));
<<<<<<< HEAD
#endif

	str = ut_str3cat(fts_sql_begin, sql, fts_sql_end);
=======
>>>>>>> 3e8cab51

	str = ut_str3cat(fts_sql_begin, sql, fts_sql_end);

	graph = pars_sql(info, str);
	ut_a(graph);

	ut_free(str);

	return(graph);
}

/******************************************************************//**
Evaluate an SQL query graph.
@return DB_SUCCESS or error code */
dberr_t
fts_eval_sql(
/*=========*/
	trx_t*		trx,		/*!< in: transaction */
	que_t*		graph)		/*!< in: Query graph to evaluate */
{
	que_thr_t*	thr;

	graph->trx = trx;
	graph->fork_type = QUE_FORK_MYSQL_INTERFACE;

	ut_a(thr = que_fork_start_command(graph));

	que_run_threads(thr);

	return(trx->error_state);
}

/******************************************************************//**
Construct the column specification part of the SQL string for selecting the
indexed FTS columns for the given table. Adds the necessary bound
ids to the given 'info' and returns the SQL string. Examples:

One indexed column named "text":

 "$sel0",
 info/ids: sel0 -> "text"

Two indexed columns named "subject" and "content":

 "$sel0, $sel1",
 info/ids: sel0 -> "subject", sel1 -> "content",
@return heap-allocated WHERE string */
const char*
fts_get_select_columns_str(
/*=======================*/
	dict_index_t*   index,		/*!< in: index */
	pars_info_t*    info,		/*!< in/out: parser info */
	mem_heap_t*     heap)		/*!< in: memory heap */
{
	ulint		i;
	const char*	str = "";

	for (i = 0; i < index->n_user_defined_cols; i++) {
		char*           sel_str;

		dict_field_t*   field = dict_index_get_nth_field(index, i);

		sel_str = mem_heap_printf(heap, "sel%lu", (ulong) i);

		/* Set copy_name to TRUE since it's dynamic. */
		pars_info_bind_id(info, TRUE, sel_str, field->name);

		str = mem_heap_printf(
			heap, "%s%s$%s", str, (*str) ? ", " : "", sel_str);
	}

	return(str);
}

/******************************************************************//**
Commit a transaction.
@return DB_SUCCESS or error code */
dberr_t
fts_sql_commit(
/*===========*/
	trx_t*		trx)		/*!< in: transaction */
{
	dberr_t	error;

	error = trx_commit_for_mysql(trx);

	/* Commit should always succeed */
	ut_a(error == DB_SUCCESS);

	return(DB_SUCCESS);
}

/******************************************************************//**
Rollback a transaction.
@return DB_SUCCESS or error code */
dberr_t
fts_sql_rollback(
/*=============*/
	trx_t*		trx)		/*!< in: transaction */
{
	return(trx_rollback_to_savepoint(trx, NULL));
}<|MERGE_RESOLUTION|>--- conflicted
+++ resolved
@@ -1,11 +1,7 @@
 /*****************************************************************************
 
-<<<<<<< HEAD
 Copyright (c) 2007, 2016, Oracle and/or its affiliates. All Rights Reserved.
-=======
-Copyright (c) 2007, 2013, Oracle and/or its affiliates. All Rights Reserved.
 Copyright (c) 2019, MariaDB Corporation.
->>>>>>> 3e8cab51
 
 This program is free software; you can redistribute it and/or modify it under
 the terms of the GNU General Public License as published by the Free Software
@@ -35,14 +31,6 @@
 #include "fts0types.h"
 #include "fts0priv.h"
 
-<<<<<<< HEAD
-=======
-#ifndef UNIV_NONINL
-#include "fts0types.ic"
-#include "fts0vlc.ic"
-#endif
-
->>>>>>> 3e8cab51
 /** SQL statements for creating the ancillary FTS tables. */
 
 /** Preamble to all SQL statements. */
@@ -101,85 +89,23 @@
 	return(len);
 }
 
-<<<<<<< HEAD
-/******************************************************************//**
-Construct the prefix name of an FTS table.
-@return own: table name, must be freed with ut_free() */
-char*
-fts_get_table_name_prefix(
-/*======================*/
-	const fts_table_t*
-			fts_table)	/*!< in: Auxiliary table type */
-=======
 /** Construct the name of an internal FTS table for the given table.
 @param[in]	fts_table	metadata on fulltext-indexed table
 @param[in]	dict_locked	whether dict_sys->mutex is being held
 @return	the prefix, must be freed with ut_free() */
-UNIV_INTERN char* fts_get_table_name_prefix(const fts_table_t* fts_table)
->>>>>>> 3e8cab51
+char* fts_get_table_name_prefix(const fts_table_t* fts_table)
 {
 	char		table_id[FTS_AUX_MIN_TABLE_ID_LENGTH];
-<<<<<<< HEAD
-
-	slash = static_cast<const char*>(
-		memchr(fts_table->parent, '/', strlen(fts_table->parent)));
-
-	if (slash) {
-		/* Print up to and including the separator. */
-		dbname_len = static_cast<int>(slash - fts_table->parent) + 1;
-	}
-
-	len = fts_get_table_id(fts_table, table_id);
-
-	prefix_name_len = dbname_len + 4 + len + 1;
-
-	prefix_name = static_cast<char*>(ut_malloc_nokey(prefix_name_len));
-
-	len = sprintf(prefix_name, "%.*sFTS_%s",
-		      dbname_len, fts_table->parent, table_id);
-
-	ut_a(len > 0);
-	ut_a(len == prefix_name_len - 1);
-
-	return(prefix_name);
-}
-
-/******************************************************************//**
-Construct the name of an ancillary FTS table for the given table.
-Caller must allocate enough memory(usually size of MAX_FULL_NAME_LEN)
-for param 'table_name'. */
-void
-fts_get_table_name(
-/*===============*/
-	const fts_table_t*	fts_table,
-					/*!< in: Auxiliary table type */
-	char*			table_name)
-					/*!< in/out: aux table name */
-{
-	int		len;
-	char*		prefix_name;
-
-	prefix_name = fts_get_table_name_prefix(fts_table);
-
-	len = sprintf(table_name, "%s_%s", prefix_name, fts_table->suffix);
-
-	ut_a(len > 0);
-	ut_a(strlen(prefix_name) + 1 + strlen(fts_table->suffix)
-	     == static_cast<uint>(len));
-
-	ut_free(prefix_name);
-=======
 	const size_t table_id_len = size_t(fts_get_table_id(fts_table,
 							    table_id)) + 1;
 	mutex_enter(&dict_sys->mutex);
-	const char* slash = strchr(fts_table->table->name, '/');
-	ut_ad(slash);
 	/* Include the separator as well. */
-	const size_t dbname_len = (slash - fts_table->table->name) + 1;
+	const size_t dbname_len = fts_table->table->name.dblen() + 1;
 	ut_ad(dbname_len > 1);
 	const size_t prefix_name_len = dbname_len + 4 + table_id_len;
-	char* prefix_name = static_cast<char*>(ut_malloc(prefix_name_len));
-	memcpy(prefix_name, fts_table->table->name, dbname_len);
+	char* prefix_name = static_cast<char*>(
+		ut_malloc_nokey(prefix_name_len));
+	memcpy(prefix_name, fts_table->table->name.m_name, dbname_len);
 	mutex_exit(&dict_sys->mutex);
 	memcpy(prefix_name + dbname_len, "FTS_", 4);
 	memcpy(prefix_name + dbname_len + 4, table_id, table_id_len);
@@ -190,7 +116,6 @@
 @param[in]	fts_table	metadata on fulltext-indexed table
 @param[out]	table_name	a name up to MAX_FULL_NAME_LEN
 @param[in]	dict_locked	whether dict_sys->mutex is being held */
-UNIV_INTERN
 void fts_get_table_name(const fts_table_t* fts_table, char* table_name,
 			bool dict_locked)
 {
@@ -198,12 +123,10 @@
 		mutex_enter(&dict_sys->mutex);
 	}
 	ut_ad(mutex_own(&dict_sys->mutex));
-	const char* slash = strchr(fts_table->table->name, '/');
-	ut_ad(slash);
 	/* Include the separator as well. */
-	const size_t dbname_len = (slash - fts_table->table->name) + 1;
+	const size_t dbname_len = fts_table->table->name.dblen() + 1;
 	ut_ad(dbname_len > 1);
-	memcpy(table_name, fts_table->table->name, dbname_len);
+	memcpy(table_name, fts_table->table->name.m_name, dbname_len);
 	if (!dict_locked) {
 		mutex_exit(&dict_sys->mutex);
 	}
@@ -212,7 +135,6 @@
 	table_name += fts_get_table_id(fts_table, table_name);
 	*table_name++ = '_';
 	strcpy(table_name, fts_table->suffix);
->>>>>>> 3e8cab51
 }
 
 /******************************************************************//**
@@ -268,12 +190,6 @@
 	que_t*		graph;
 
 	ut_ad(mutex_own(&dict_sys->mutex));
-<<<<<<< HEAD
-#endif
-
-	str = ut_str3cat(fts_sql_begin, sql, fts_sql_end);
-=======
->>>>>>> 3e8cab51
 
 	str = ut_str3cat(fts_sql_begin, sql, fts_sql_end);
 
