--- conflicted
+++ resolved
@@ -1,6 +1,6 @@
 /*****************************************************************************
 
-Copyright (c) 1994, 2009, Innobase Oy. All Rights Reserved.
+Copyright (c) 1994, 2011, Oracle and/or its affiliates. All Rights Reserved.
 
 This program is free software; you can redistribute it and/or modify it under
 the terms of the GNU General Public License as published by the Free Software
@@ -419,28 +419,38 @@
 	return(page_rec_is_infimum_low(page_offset(rec)));
 }
 
-<<<<<<< HEAD
+/************************************************************//**
+Returns the nth record of the record list.
+This is the inverse function of page_rec_get_n_recs_before().
+@return	nth record */
+UNIV_INLINE
+rec_t*
+page_rec_get_nth(
+/*=============*/
+	page_t*	page,	/*!< in: page */
+	ulint	nth)	/*!< in: nth record */
+{
+	return((rec_t*) page_rec_get_nth_const(page, nth));
+}
+
 #ifndef UNIV_HOTBACKUP
-/*************************************************************//**
-=======
-/*****************************************************************
+/************************************************************//**
 Returns the middle record of the records on the page. If there is an
 even number of records in the list, returns the first record of the
-upper half-list. */
+upper half-list.
+@return	middle record */
 UNIV_INLINE
 rec_t*
 page_get_middle_rec(
 /*================*/
-			/* out: middle record */
-	page_t*	page)	/* in: page */
-{
-	ulint	middle = (page_get_n_recs(page) + 2) / 2;
+	page_t*	page)	/*!< in: page */
+{
+	ulint	middle = (page_get_n_recs(page) + PAGE_HEAP_NO_USER_LOW) / 2;
 
 	return(page_rec_get_nth(page, middle));
 }
 
-/*****************************************************************
->>>>>>> 417a2679
+/*************************************************************//**
 Compares a data tuple to a physical record. Differs from the function
 cmp_dtuple_rec_with_match in the way that the record must reside on an
 index page, and also page infimum and supremum records can be given in
