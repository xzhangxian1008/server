'\" t
.\"
<<<<<<< HEAD
.TH "\FBMYSQLADMIN\FR" "1" "14/12/2015" "MariaDB 10\&.1" "MariaDB Database System"
=======
.TH "\FBMYSQLADMIN\FR" "1" "28 December 2017" "MariaDB 10\&.0" "MariaDB Database System"
>>>>>>> 51e4650e
.\" -----------------------------------------------------------------
.\" * set default formatting
.\" -----------------------------------------------------------------
.\" disable hyphenation
.nh
.\" disable justification (adjust text to left margin only)
.ad l
.\" -----------------------------------------------------------------
.\" * MAIN CONTENT STARTS HERE *
.\" -----------------------------------------------------------------
.\" mysqladmin
.\" administration: server
.\" server administration
.SH "NAME"
mysqladmin \- client for administering a MariaB server
.SH "SYNOPSIS"
.HP \w'\fBmysqladmin\ [\fR\fB\fIoptions\fR\fR\fB]\ \fR\fB\fIcommand\fR\fR\fB\ [\fR\fB\fIcommand\-arg\fR\fR\fB]\ [\fR\fB\fIcommand\fR\fR\fB\ [\fR\fB\fIcommand\-arg\fR\fR\fB]]\ \&.\&.\&.\fR\ 'u
\fBmysqladmin [\fR\fB\fIoptions\fR\fR\fB] \fR\fB\fIcommand\fR\fR\fB [\fR\fB\fIcommand\-arg\fR\fR\fB] [\fR\fB\fIcommand\fR\fR\fB [\fR\fB\fIcommand\-arg\fR\fR\fB]] \&.\&.\&.\fR
.SH "DESCRIPTION"
.PP
\fBmysqladmin\fR
is a client for performing administrative operations\&. You can use it to check the server\'s configuration and current status, to create and drop databases, and more\&.
.PP
Invoke
\fBmysqladmin\fR
like this:
.sp
.if n \{\
.RS 4
.\}
.nf
shell> \fBmysqladmin [\fR\fB\fIoptions\fR\fR\fB] \fR\fB\fIcommand\fR\fR\fB [\fR\fB\fIcommand\-arg\fR\fR\fB] [\fR\fB\fIcommand\fR\fR\fB [\fR\fB\fIcommand\-arg\fR\fR\fB]] \&.\&.\&.\fR
.fi
.if n \{\
.RE
.\}
.PP
\fBmysqladmin\fR
supports the following commands\&. Some of the commands take an argument following the command name\&.
.sp
.RS 4
.ie n \{\
\h'-04'\(bu\h'+03'\c
.\}
.el \{\
.sp -1
.IP \(bu 2.3
.\}
create \fIdb_name\fR
.sp
Create a new database named
\fIdb_name\fR\&.
.RE
.sp
.RS 4
.ie n \{\
\h'-04'\(bu\h'+03'\c
.\}
.el \{\
.sp -1
.IP \(bu 2.3
.\}
debug
.sp
Tell the server to write debug information to the error log\&.
.sp
This also includes information about the Event Scheduler\&.
.RE
.sp
.RS 4
.ie n \{\
\h'-04'\(bu\h'+03'\c
.\}
.el \{\
.sp -1
.IP \(bu 2.3
.\}
drop \fIdb_name\fR
.sp
Delete the database named
\fIdb_name\fR
and all its tables\&.
.RE
.sp
.RS 4
.ie n \{\
\h'-04'\(bu\h'+03'\c
.\}
.el \{\
.sp -1
.IP \(bu 2.3
.\}
extended\-status
.sp
Display the server status variables and their values\&.
.RE
.sp
.RS 4
.ie n \{\
\h'-04'\(bu\h'+03'\c
.\}
.el \{\
.sp -1
.IP \(bu 2.3
.\}
flush\-all\-statistics
.sp
Flush all statistics tables\&.
.RE
.sp
.RS 4
.ie n \{\
\h'-04'\(bu\h'+03'\c
.\}
.el \{\
.sp -1
.IP \(bu 2.3
.\}
flush\-all\-status
.sp
Flush all status and statistics\&.
.RE
.sp
.RS 4
.ie n \{\
\h'-04'\(bu\h'+03'\c
.\}
.el \{\
.sp -1
.IP \(bu 2.3
.\}
flush\-binary\-log
.sp
Flush the binary log\&.
.RE
.sp
.RS 4
.ie n \{\
\h'-04'\(bu\h'+03'\c
.\}
.el \{\
.sp -1
.IP \(bu 2.3
.\}
flush\-client\-statistics
.sp
Flush client statistics\&.
.RE
.sp
.RS 4
.ie n \{\
\h'-04'\(bu\h'+03'\c
.\}
.el \{\
.sp -1
.IP \(bu 2.3
.\}
flush\-engine\-log
.sp
Flush engine log\&.
.RE
.sp
.RS 4
.ie n \{\
\h'-04'\(bu\h'+03'\c
.\}
.el \{\
.sp -1
.IP \(bu 2.3
.\}
flush\-error\-log
.sp
Flush error log\&.
.RE
.sp
.RS 4
.ie n \{\
\h'-04'\(bu\h'+03'\c
.\}
.el \{\
.sp -1
.IP \(bu 2.3
.\}
flush\-general\-log
.sp
Flush general query log\&.
.RE
.sp
.RS 4
.ie n \{\
\h'-04'\(bu\h'+03'\c
.\}
.el \{\
.sp -1
.IP \(bu 2.3
.\}
flush\-hosts
.sp
Flush all information in the host cache\&.
.RE
.sp
.RS 4
.ie n \{\
\h'-04'\(bu\h'+03'\c
.\}
.el \{\
.sp -1
.IP \(bu 2.3
.\}
flush\-index\-statistics
.sp
Flush index statistics\&.
.RE
.sp
.RS 4
.ie n \{\
\h'-04'\(bu\h'+03'\c
.\}
.el \{\
.sp -1
.IP \(bu 2.3
.\}
flush\-logs
.sp
Flush all logs\&.
.RE
.sp
.RS 4
.ie n \{\
\h'-04'\(bu\h'+03'\c
.\}
.el \{\
.sp -1
.IP \(bu 2.3
.\}
flush\-privileges
.sp
Reload the grant tables (same as
reload)\&.
.RE
.sp
.RS 4
.ie n \{\
\h'-04'\(bu\h'+03'\c
.\}
.el \{\
.sp -1
.IP \(bu 2.3
.\}
flush\-relay\-log
.sp
Flush relay log\&.
.RE
.sp
.RS 4
.ie n \{\
\h'-04'\(bu\h'+03'\c
.\}
.el \{\
.sp -1
.IP \(bu 2.3
.\}
flush\-slow\-log
.sp
Flush slow query log\&.
.RE
.sp
.RS 4
.ie n \{\
\h'-04'\(bu\h'+03'\c
.\}
.el \{\
.sp -1
.IP \(bu 2.3
.\}
flush\-status
.sp
Clear status variables\&.
.RE
.sp
.RS 4
.ie n \{\
\h'-04'\(bu\h'+03'\c
.\}
.el \{\
.sp -1
.IP \(bu 2.3
.\}
flush\-table\-statistics
.sp
Flush table statistics\&.
.RE
.sp
.RS 4
.ie n \{\
\h'-04'\(bu\h'+03'\c
.\}
.el \{\
.sp -1
.IP \(bu 2.3
.\}
flush\-tables
.sp
Flush all tables\&.
.RE
.sp
.RS 4
.ie n \{\
\h'-04'\(bu\h'+03'\c
.\}
.el \{\
.sp -1
.IP \(bu 2.3
.\}
flush\-threads
.sp
Flush the thread cache\&.
.RE
.sp
.RS 4
.ie n \{\
\h'-04'\(bu\h'+03'\c
.\}
.el \{\
.sp -1
.IP \(bu 2.3
.\}
flush\-user\-resources
.sp
Flush user resources\&.
.RE
.sp
.RS 4
.ie n \{\
\h'-04'\(bu\h'+03'\c
.\}
.el \{\
.sp -1
.IP \(bu 2.3
.\}
kill \fIid\fR,\fIid\fR,\&.\&.\&.
.sp
Kill server threads\&. If multiple thread ID values are given, there must be no spaces in the list\&.
.RE
.sp
.RS 4
.ie n \{\
\h'-04'\(bu\h'+03'\c
.\}
.el \{\
.sp -1
.IP \(bu 2.3
.\}
old\-password \fInew\-password\fR
.sp
This is like the
password
command but stores the password using the old (pre MySQL 4\&.1) password\-hashing format\&.
.RE
.sp
.RS 4
.ie n \{\
\h'-04'\(bu\h'+03'\c
.\}
.el \{\
.sp -1
.IP \(bu 2.3
.\}
password \fInew\-password\fR
.sp
Set a new password\&. This changes the password to
\fInew\-password\fR
for the account that you use with
\fBmysqladmin\fR
for connecting to the server\&. Thus, the next time you invoke
\fBmysqladmin\fR
(or any other client program) using the same account, you will need to specify the new password\&.
.sp
If the
\fInew\-password\fR
value contains spaces or other characters that are special to your command interpreter, you need to enclose it within quotes\&. On Windows, be sure to use double quotes rather than single quotes; single quotes are not stripped from the password, but rather are interpreted as part of the password\&. For example:
.sp
.if n \{\
.RS 4
.\}
.nf
shell> \fBmysqladmin password "my new password"\fR
.fi
.if n \{\
.RE
.\}
.if n \{\
.sp
.\}
.RS 4
.it 1 an-trap
.nr an-no-space-flag 1
.nr an-break-flag 1
.br
.ps +1
\fBCaution\fR
.ps -1
.br
Do not use this command used if the server was started with the
\fB\-\-skip\-grant\-tables\fR
option\&. No password change will be applied\&. This is true even if you precede the
password
command with
flush\-privileges
on the same command line to re\-enable the grant tables because the flush operation occurs after you connect\&. However, you can use
\fBmysqladmin flush\-privileges\fR
to re\-enable the grant table and then use a separate
\fBmysqladmin password\fR
command to change the password\&.
.sp .5v
.RE
.RE
.sp
.RS 4
.ie n \{\
\h'-04'\(bu\h'+03'\c
.\}
.el \{\
.sp -1
.IP \(bu 2.3
.\}
ping
.sp
Check whether the server is alive\&. The return status from
\fBmysqladmin\fR
is 0 if the server is running, 1 if it is not\&. This is 0 even in case of an error such as
Access denied, because this means that the server is running but refused the connection, which is different from the server not running\&.
.RE
.sp
.RS 4
.ie n \{\
\h'-04'\(bu\h'+03'\c
.\}
.el \{\
.sp -1
.IP \(bu 2.3
.\}
processlist
.sp
Show a list of active server threads\&. This is like the output of the
SHOW PROCESSLIST
statement\&. If the
\fB\-\-verbose\fR
option is given, the output is like that of
SHOW FULL PROCESSLIST\&.
.RE
.sp
.RS 4
.ie n \{\
\h'-04'\(bu\h'+03'\c
.\}
.el \{\
.sp -1
.IP \(bu 2.3
.\}
reload
.sp
Reload the grant tables\&.
.RE
.sp
.RS 4
.ie n \{\
\h'-04'\(bu\h'+03'\c
.\}
.el \{\
.sp -1
.IP \(bu 2.3
.\}
refresh
.sp
Flush all tables and close and open log files\&.
.RE
.sp
.RS 4
.ie n \{\
\h'-04'\(bu\h'+03'\c
.\}
.el \{\
.sp -1
.IP \(bu 2.3
.\}
shutdown
.sp
Stop the server\&.
.RE
.sp
.RS 4
.ie n \{\
\h'-04'\(bu\h'+03'\c
.\}
.el \{\
.sp -1
.IP \(bu 2.3
.\}
start\-all\-slaves
.sp
Start all slaves\&.
.RE
.sp
.RS 4
.ie n \{\
\h'-04'\(bu\h'+03'\c
.\}
.el \{\
.sp -1
.IP \(bu 2.3
.\}
start\-slave
.sp
Start replication on a slave server\&.
.RE
.sp
.RS 4
.ie n \{\
\h'-04'\(bu\h'+03'\c
.\}
.el \{\
.sp -1
.IP \(bu 2.3
.\}
status
.sp
Display a short server status message\&.
.RE
.sp
.RS 4
.ie n \{\
\h'-04'\(bu\h'+03'\c
.\}
.el \{\
.sp -1
.IP \(bu 2.3
.\}
stop\-all\-slaves
.sp
Stop all slaves\&.
.RE
.sp
.RS 4
.ie n \{\
\h'-04'\(bu\h'+03'\c
.\}
.el \{\
.sp -1
.IP \(bu 2.3
.\}
stop\-slave
.sp
Stop replication on a slave server\&.
.RE
.sp
.RS 4
.ie n \{\
\h'-04'\(bu\h'+03'\c
.\}
.el \{\
.sp -1
.IP \(bu 2.3
.\}
variables
.sp
Display the server system variables and their values\&.
.RE
.sp
.RS 4
.ie n \{\
\h'-04'\(bu\h'+03'\c
.\}
.el \{\
.sp -1
.IP \(bu 2.3
.\}
version
.sp
Display version information from the server\&.
.RE
.PP
All commands can be shortened to any unique prefix\&. For example:
.sp
.if n \{\
.RS 4
.\}
.nf
shell> \fBmysqladmin proc stat\fR
+\-\-\-\-+\-\-\-\-\-\-\-+\-\-\-\-\-\-\-\-\-\-\-+\-\-\-\-+\-\-\-\-\-\-\-\-\-+\-\-\-\-\-\-+\-\-\-\-\-\-\-+\-\-\-\-\-\-\-\-\-\-\-\-\-\-\-\-\-\-+
| Id | User  | Host      | db | Command | Time | State | Info             |
+\-\-\-\-+\-\-\-\-\-\-\-+\-\-\-\-\-\-\-\-\-\-\-+\-\-\-\-+\-\-\-\-\-\-\-\-\-+\-\-\-\-\-\-+\-\-\-\-\-\-\-+\-\-\-\-\-\-\-\-\-\-\-\-\-\-\-\-\-\-+
| 51 | monty | localhost |    | Query   | 0    |       | show processlist |
+\-\-\-\-+\-\-\-\-\-\-\-+\-\-\-\-\-\-\-\-\-\-\-+\-\-\-\-+\-\-\-\-\-\-\-\-\-+\-\-\-\-\-\-+\-\-\-\-\-\-\-+\-\-\-\-\-\-\-\-\-\-\-\-\-\-\-\-\-\-+
Uptime: 1473624  Threads: 1  Questions: 39487
Slow queries: 0  Opens: 541  Flush tables: 1
Open tables: 19  Queries per second avg: 0\&.0268
.fi
.if n \{\
.RE
.\}
.sp
.\" status command: results
.PP
The
\fBmysqladmin status\fR
command result displays the following values:
.sp
.RS 4
.ie n \{\
\h'-04'\(bu\h'+03'\c
.\}
.el \{\
.sp -1
.IP \(bu 2.3
.\}
.\" uptime
Uptime
.sp
The number of seconds the MariaDB server has been running\&.
.RE
.sp
.RS 4
.ie n \{\
\h'-04'\(bu\h'+03'\c
.\}
.el \{\
.sp -1
.IP \(bu 2.3
.\}
.\" threads
Threads
.sp
The number of active threads (clients)\&.
.RE
.sp
.RS 4
.ie n \{\
\h'-04'\(bu\h'+03'\c
.\}
.el \{\
.sp -1
.IP \(bu 2.3
.\}
.\" questions
Questions
.sp
The number of questions (queries) from clients since the server was started\&.
.RE
.sp
.RS 4
.ie n \{\
\h'-04'\(bu\h'+03'\c
.\}
.el \{\
.sp -1
.IP \(bu 2.3
.\}
.\" slow queries
Slow queries
.sp
The number of queries that have taken more than
long_query_time
seconds\&.
.RE
.sp
.RS 4
.ie n \{\
\h'-04'\(bu\h'+03'\c
.\}
.el \{\
.sp -1
.IP \(bu 2.3
.\}
.\" opens
Opens
.sp
The number of tables the server has opened\&.
.RE
.sp
.RS 4
.ie n \{\
\h'-04'\(bu\h'+03'\c
.\}
.el \{\
.sp -1
.IP \(bu 2.3
.\}
.\" flush tables
.\" tables: flush
Flush tables
.sp
The number of
flush\-*,
refresh, and
reload
commands the server has executed\&.
.RE
.sp
.RS 4
.ie n \{\
\h'-04'\(bu\h'+03'\c
.\}
.el \{\
.sp -1
.IP \(bu 2.3
.\}
.\" open tables
Open tables
.sp
The number of tables that currently are open\&.
.RE
.sp
.RS 4
.ie n \{\
\h'-04'\(bu\h'+03'\c
.\}
.el \{\
.sp -1
.IP \(bu 2.3
.\}
.\" memory use
Memory in use
.sp
The amount of memory allocated directly by
\fBmysqld\fR\&. This value is displayed only when MariaDB has been compiled with
\fB\-\-with\-debug=full\fR\&.
.RE
.sp
.RS 4
.ie n \{\
\h'-04'\(bu\h'+03'\c
.\}
.el \{\
.sp -1
.IP \(bu 2.3
.\}
.\" maximum memory used
Maximum memory used
.sp
The maximum amount of memory allocated directly by
\fBmysqld\fR\&. This value is displayed only when MariaDB has been compiled with
\fB\-\-with\-debug=full\fR\&.
.RE
.PP
If you execute
\fBmysqladmin shutdown\fR
when connecting to a local server using a Unix socket file,
\fBmysqladmin\fR
waits until the server\'s process ID file has been removed, to ensure that the server has stopped properly\&.
.\" mysqladmin command options
.\" command options: mysqladmin
.\" options: command-line: mysqladmin
.\" startup parameters: mysqladmin
.PP
\fBmysqladmin\fR
supports the following options, which can be specified on the command line or in the
[mysqladmin]
and
[client]
option file groups\&.
.sp
.RS 4
.ie n \{\
\h'-04'\(bu\h'+03'\c
.\}
.el \{\
.sp -1
.IP \(bu 2.3
.\}
.\" mysqladmin: help option
.\" help option: mysqladmin
\fB\-\-help\fR,
\fB\-?\fR
.sp
Display help and exit\&.
.RE
.sp
.RS 4
.ie n \{\
\h'-04'\(bu\h'+03'\c
.\}
.el \{\
.sp -1
.IP \(bu 2.3
.\}
.\" mysqladmin: character-sets-dir option
.\" character-sets-dir option: mysqladmin
\fB\-\-character\-sets\-dir=\fR\fB\fIpath\fR\fR
.sp
The directory where character sets are installed\&.
.RE
.sp
.RS 4
.ie n \{\
\h'-04'\(bu\h'+03'\c
.\}
.el \{\
.sp -1
.IP \(bu 2.3
.\}
.\" mysqladmin: compress option
.\" compress option: mysqladmin
\fB\-\-compress\fR,
\fB\-C\fR
.sp
Compress all information sent between the client and the server if both support compression\&.
.RE
.sp
.RS 4
.ie n \{\
\h'-04'\(bu\h'+03'\c
.\}
.el \{\
.sp -1
.IP \(bu 2.3
.\}
.\" mysqladmin: connect-timeout option
.\" connect-timeout option: mysqladmin
\fB\-\-connect-timeout=\fR\fB\fItimeout\fR\fR
.sp
Equivalent to \fB\-\-connect_timeout\fR, see the end of this section\&.
.RE
.sp
.RS 4
.ie n \{\
\h'-04'\(bu\h'+03'\c
.\}
.el \{\
.sp -1
.IP \(bu 2.3
.\}
.\" mysqladmin: count option
.\" count option: mysqladmin
\fB\-\-count=\fR\fB\fIN\fR\fR,
\fB\-c \fR\fB\fIN\fR\fR
.sp
The number of iterations to make for repeated command execution if the
\fB\-\-sleep\fR
option is given\&.
.RE
.sp
.RS 4
.ie n \{\
\h'-04'\(bu\h'+03'\c
.\}
.el \{\
.sp -1
.IP \(bu 2.3
.\}
.\" mysqladmin: debug option
.\" debug option: mysqladmin
\fB\-\-debug[=\fR\fB\fIdebug_options\fR\fR\fB]\fR,
\fB\-# [\fR\fB\fIdebug_options\fR\fR\fB]\fR
.sp
Write a debugging log\&. A typical
\fIdebug_options\fR
string is
\'d:t:o,\fIfile_name\fR\'\&. The default is
\'d:t:o,/tmp/mysqladmin\&.trace\'\&.
.RE
.sp
.RS 4
.ie n \{\
\h'-04'\(bu\h'+03'\c
.\}
.el \{\
.sp -1
.IP \(bu 2.3
.\}
.\" mysqladmin: debug-check option
.\" debug-check option: mysqladmin
\fB\-\-debug\-check\fR
.sp
Check memory and open file usage at exit.\&.
.RE
.sp
.RS 4
.ie n \{\
\h'-04'\(bu\h'+03'\c
.\}
.el \{\
.sp -1
.IP \(bu 2.3
.\}
.\" mysqladmin: debug-info option
.\" debug-info option: mysqladmin
\fB\-\-debug\-info\fR
.sp
Print debugging information and memory and CPU usage statistics when the program exits\&.
.RE
.sp
.RS 4
.ie n \{\
\h'-04'\(bu\h'+03'\c
.\}
.el \{\
.sp -1
.IP \(bu 2.3
.\}
.\" mysqladmin: default-auth option
.\" default-auth option: mysqladmin
\fB\-\-default\-auth\fR
.sp
Default authentication client-side plugin to use\&.
.RE
.sp
.RS 4
.ie n \{\
\h'-04'\(bu\h'+03'\c
.\}
.el \{\
.sp -1
.IP \(bu 2.3
.\}
.\" mysqladmin: default-character-set option
.\" default-character-set option: mysqladmin
\fB\-\-default\-character\-set=\fR\fB\fIcharset_name\fR\fR
.sp
Use
\fIcharset_name\fR
as the default character set\&.
.RE
.sp
.RS 4
.ie n \{\
\h'-04'\(bu\h'+03'\c
.\}
.el \{\
.sp -1
.IP \(bu 2.3
.\}
.\" mysqladmin: defaults-extra-file option
.\" defaults-extra-file option: mysqladmin
\fB\-\-defaults\-extra\-file=\fR\fB\fIfilename\fR\fR
.sp
Set \fB\fIfilename\fR\fR as the file to read default options from after the global defaults files has been read\&.
Must be given as first option\&.
.RE
.sp
.RS 4
.ie n \{\
\h'-04'\(bu\h'+03'\c
.\}
.el \{\
.sp -1
.IP \(bu 2.3
.\}
.\" mysqladmin: defaults-file option
.\" defaults-file option: mysqladmin
\fB\-\-defaults\-file=\fR\fB\fIfilename\fR\fR
.sp
Set \fB\fIfilename\fR\fR as the file to read default options from, override global defaults files\&. Must be given as first option\&.
.RE
.sp
.RS 4
.ie n \{\
\h'-04'\(bu\h'+03'\c
.\}
.el \{\
.sp -1
.IP \(bu 2.3
.\}
.\" mysqladmin: force option
.\" force option: mysqladmin
\fB\-\-force\fR,
\fB\-f\fR
.sp
Do not ask for confirmation for the
drop \fIdb_name\fR
command\&. With multiple commands, continue even if an error occurs\&.
.RE
.sp
.RS 4
.ie n \{\
\h'-04'\(bu\h'+03'\c
.\}
.el \{\
.sp -1
.IP \(bu 2.3
.\}
.\" mysqladmin: host option
.\" host option: mysqladmin
\fB\-\-host=\fR\fB\fIhost_name\fR\fR,
\fB\-h \fR\fB\fIhost_name\fR\fR
.sp
Connect to the MariaDB server on the given host\&.
.RE
.sp
.RS 4
.ie n \{\
\h'-04'\(bu\h'+03'\c
.\}
.el \{\
.sp -1
.IP \(bu 2.3
.\}
.\" mysqladmin: local option
.\" local option: mysqladmin
\fB\-\-local\fR,
\fB\-l\fR
.sp
<<<<<<< HEAD
Suppress the SQL command(s) from being written to the binary log by enabling sql_log_bin=0 for the session\&.
=======
Suppress the SQL command(s) from being written to the binary log by using FLUSH LOCAL or enabling sql_log_bin=0 for the session\&.
>>>>>>> 51e4650e
.RE
.sp
.RS 4
.ie n \{\
\h'-04'\(bu\h'+03'\c
.\}
.\" mysqladmin: no-beep option
.\" no-beep option: mysqladmin
\fB\-\-no\-beep\fR,
\fB\-b\fR
.sp
Suppress the warning beep that is emitted by default for errors such as a failure to connect to the server\&.
.RE
.sp
.RS 4
.ie n \{\
\h'-04'\(bu\h'+03'\c
.\}
.el \{\
.sp -1
.IP \(bu 2.3
.\}
.\" mysqladmin: no-defaults option
.\" no-defaults option: mysqladmin
\fB\-\-no\-defaults\fR
.sp
Do not read default options from any option file\&. This must be given as the first argument\&.
.RE
.sp
.RS 4
.ie n \{\
\h'-04'\(bu\h'+03'\c
.\}
.el \{\
.sp -1
.IP \(bu 2.3
.\}
.\" mysqladmin: password option
.\" password option: mysqladmin
\fB\-\-password[=\fR\fB\fIpassword\fR\fR\fB]\fR,
\fB\-p[\fR\fB\fIpassword\fR\fR\fB]\fR
.sp
The password to use when connecting to the server\&. If you use the short option form (\fB\-p\fR), you
\fIcannot\fR
have a space between the option and the password\&. If you omit the
\fIpassword\fR
value following the
\fB\-\-password\fR
or
\fB\-p\fR
option on the command line,
\fBmysqladmin\fR
prompts for one\&.
.sp
Specifying a password on the command line should be considered insecure\&.
.RE
.sp
.RS 4
.ie n \{\
\h'-04'\(bu\h'+03'\c
.\}
.el \{\
.sp -1
.IP \(bu 2.3
.\}
.\" mysqladmin: pipe option
.\" pipe option: mysqladmin
\fB\-\-pipe\fR,
\fB\-W\fR
.sp
On Windows, connect to the server via a named pipe\&. This option applies only if the server supports named\-pipe connections\&.
.RE
.sp
.RS 4
.ie n \{\
\h'-04'\(bu\h'+03'\c
.\}
.el \{\
.sp -1
.IP \(bu 2.3
.\}
.\" mysqladmin: port option
.\" port option: mysqladmin
\fB\-\-port=\fR\fB\fIport_num\fR\fR,
\fB\-P \fR\fB\fIport_num\fR\fR
.sp
The TCP/IP port number to use for the connection or 0 for default to, 
in order of preference, my.cnf, $MYSQL_TCP_PORT, /etc/services, built-in default (3306)\&.
.RE
.sp
.RS 4
.ie n \{\
\h'-04'\(bu\h'+03'\c
.\}
.el \{\
.sp -1
.IP \(bu 2.3
.\}
.\" mysqladmin: print-defaults option
.\" print-defaults option: mysqladmin
\fB\-\-print\-defaults\fR
.sp
Print the program argument list and exit\&. This must be given as the first argument\&.
.RE
.sp
.RS 4
.ie n \{\
\h'-04'\(bu\h'+03'\c
.\}
.el \{\
.sp -1
.IP \(bu 2.3
.\}
.\" mysqladmin: protocol option
.\" protocol option: mysqladmin
\fB\-\-protocol={TCP|SOCKET|PIPE|MEMORY}\fR
.sp
The connection protocol to use for connecting to the server\&. It is useful when the other connection parameters normally would cause a protocol to be used other than the one you want\&.
.RE
.sp
.RS 4
.ie n \{\
\h'-04'\(bu\h'+03'\c
.\}
.el \{\
.sp -1
.IP \(bu 2.3
.\}
.\" mysqladmin: relative option
.\" relative option: mysqladmin
\fB\-\-relative\fR,
\fB\-r\fR
.sp
Show the difference between the current and previous values when used with the
\fB\-\-sleep\fR
option\&. Currently, this option works only with the
extended\-status
command\&.
.RE
.sp
.RS 4
.ie n \{\
\h'-04'\(bu\h'+03'\c
.\}
.el \{\
.sp -1
.IP \(bu 2.3
.\}
.\" mysqladmin: shutdown-timeout option
.\" shutdown-timeout option: mysqladmin
\fB\-\-shutdown\-timeout\fR\fB\fItimeout\fR\fR
.sp
Equivalent of \fB\-\-shutdown_timeout\fR, see the end of this section\&.
.RE
.sp
.RS 4
.ie n \{\
\h'-04'\(bu\h'+03'\c
.\}
.el \{\
.sp -1
.IP \(bu 2.3
.\}
.\" mysqladmin: silent option
.\" silent option: mysqladmin
\fB\-\-silent\fR,
\fB\-s\fR
.sp
Exit silently if a connection to the server cannot be established\&.
.RE
.sp
.RS 4
.ie n \{\
\h'-04'\(bu\h'+03'\c
.\}
.el \{\
.sp -1
.IP \(bu 2.3
.\}
.\" mysqladmin: sleep option
.\" sleep option: mysqladmin
\fB\-\-sleep=\fR\fB\fIdelay\fR\fR,
\fB\-i \fR\fB\fIdelay\fR\fR
.sp
Execute commands repeatedly, sleeping for
\fIdelay\fR
seconds in between\&. The
\fB\-\-count\fR
option determines the number of iterations\&. If
\fB\-\-count\fR
is not given,
\fBmysqladmin\fR
executes commands indefinitely until interrupted\&.
.RE
.sp
.RS 4
.ie n \{\
\h'-04'\(bu\h'+03'\c
.\}
.el \{\
.sp -1
.IP \(bu 2.3
.\}
.\" mysqladmin: socket option
.\" socket option: mysqladmin
\fB\-\-socket=\fR\fB\fIpath\fR\fR,
\fB\-S \fR\fB\fIpath\fR\fR
.sp
For connections to
localhost, the Unix socket file to use, or, on Windows, the name of the named pipe to use\&.
.RE
.sp
.RS 4
.ie n \{\
\h'-04'\(bu\h'+03'\c
.\}
.el \{\
.sp -1
.IP \(bu 2.3
.\}
.\" mysqladmin: SSL options
.\" SSL options: mysqladmin
\fB\-\-ssl\fR
.sp
Enable SSL for connection (automatically enabled with other flags). Disable with 
\fB\-\-skip-ssl\fR\&.
.RE
.sp
.RS 4
.ie n \{\
\h'-04'\(bu\h'+03'\c
.\}
.el \{\
.sp -1
.IP \(bu 2.3
.\}
.\" mysqladmin: SSL CA option
.\" SSL CA option: mysqladmin
\fB\-\-ssl\-ca=\fIname\fR
.sp
CA file in PEM format (check OpenSSL docs, implies
\fB\-\-ssl\fR)\&.
.RE
.sp
.RS 4
.ie n \{\
\h'-04'\(bu\h'+03'\c
.\}
.el \{\
.sp -1
.IP \(bu 2.3
.\}
.\" mysqladmin: SSL CA Path option
.\" SSL CA Path option: mysqladmin
\fB\-\-ssl\-capath=\fIname\fR
.sp
CA directory (check OpenSSL docs, implies
\fB\-\-ssl\fR)\&.
.RE
.sp
.RS 4
.ie n \{\
\h'-04'\(bu\h'+03'\c
.\}
.el \{\
.sp -1
.IP \(bu 2.3
.\}
.\" mysqladmin: SSL Cert option
.\" SSL Cert option: mysqladmin
\fB\-\-ssl\-cert=\fIname\fR
.sp
X509 cert in PEM format (check OpenSSL docs, implies
\fB\-\-ssl\fR)\&.
.RE
.sp
.RS 4
.ie n \{\
\h'-04'\(bu\h'+03'\c
.\}
.el \{\
.sp -1
.IP \(bu 2.3
.\}
.\" mysqladmin: SSL Cipher option
.\" SSL Cipher option: mysqladmin
\fB\-\-ssl\-cipher=\fIname\fR
.sp
SSL cipher to use (check OpenSSL docs, implies
\fB\-\-ssl\fR)\&.
.RE
.sp
.RS 4
.ie n \{\
\h'-04'\(bu\h'+03'\c
.\}
.el \{\
.sp -1
.IP \(bu 2.3
.\}
.\" mysqladmin: SSL Key option
.\" SSL Key option: mysqladmin
\fB\-\-ssl\-key=\fIname\fR
.sp
X509 key in PEM format (check OpenSSL docs, implies
\fB\-\-ssl\fR)\&.
.RE
.sp
.RS 4
.ie n \{\
\h'-04'\(bu\h'+03'\c
.\}
.el \{\
.sp -1
.IP \(bu 2.3
.\}
.\" mysqladmin: SSL Crl option
.\" SSL CRL option: mysqladmin
\fB\-\-ssl\-crl=\fIname\fR
.sp
Certificate revocation list (check OpenSSL docs, implies
\fB\-\-ssl\fR)\&.
.RE
.sp
.RS 4
.ie n \{\
\h'-04'\(bu\h'+03'\c
.\}
.el \{\
.sp -1
.IP \(bu 2.3
.\}
.\" mysqladmin: SSL Crlpath option
.\" SSL Crlpath option: mysqladmin
\fB\-\-ssl\-crlpath=\fIname\fR
.sp
Certificate revocation list path (check OpenSSL docs, implies
\fB\-\-ssl\fR)\&.
.RE
.sp
.RS 4
.ie n \{\
\h'-04'\(bu\h'+03'\c
.\}
.el \{\
.sp -1
.IP \(bu 2.3
.\}
.\" mysqladmin: SSL Verify Server Cert option
.\" SSL Verify Server Cert option: mysqladmin
\fB\-\-ssl\-verify\-server\-cert\fR
.sp
Verify server's "Common Name" in its cert against hostname used when connecting. This option is disabled by default\&.
.RE
.sp
.RS 4
.ie n \{\
\h'-04'\(bu\h'+03'\c
.\}
.el \{\
.sp -1
.IP \(bu 2.3
.\}
.\" mysqladmin: user option
.\" user option: mysqladmin
\fB\-\-user=\fR\fB\fIuser_name\fR\fR,
\fB\-u \fR\fB\fIuser_name\fR\fR
.sp
The MariaDB user name to use when connecting to the server\&.
.RE
.sp
.RS 4
.ie n \{\
\h'-04'\(bu\h'+03'\c
.\}
.el \{\
.sp -1
.IP \(bu 2.3
.\}
.\" mysqladmin: verbose option
.\" verbose option: mysqladmin
\fB\-\-verbose\fR,
\fB\-v\fR
.sp
Verbose mode\&. Print more information about what the program does\&.
.RE
.sp
.RS 4
.ie n \{\
\h'-04'\(bu\h'+03'\c
.\}
.el \{\
.sp -1
.IP \(bu 2.3
.\}
.\" mysqladmin: version option
.\" version option: mysqladmin
\fB\-\-version\fR,
\fB\-V\fR
.sp
Display version information and exit\&.
.RE
.sp
.RS 4
.ie n \{\
\h'-04'\(bu\h'+03'\c
.\}
.el \{\
.sp -1
.IP \(bu 2.3
.\}
.\" mysqladmin: vertical option
.\" vertical option: mysqladmin
\fB\-\-vertical\fR,
\fB\-E\fR
.sp
Print output vertically\&. This is similar to
\fB\-\-relative\fR, but prints output vertically\&.
.RE
.sp
.RS 4
.ie n \{\
\h'-04'\(bu\h'+03'\c
.\}
.el \{\
.sp -1
.IP \(bu 2.3
.\}
.\" mysqladmin: wait option
.\" wait option: mysqladmin
\fB\-\-wait[=\fR\fB\fIcount\fR\fR\fB]\fR,
\fB\-w[\fR\fB\fIcount\fR\fR\fB]\fR
.sp
If the connection cannot be established, wait and retry instead of aborting\&. If a
\fIcount\fR
value is given, it indicates the number of times to retry\&. The default is one time\&.
.RE
.PP
You can also set the following variables by using
\fB\-\-\fR\fB\fIvar_name\fR\fR\fB=\fR\fB\fIvalue\fR\fR
.sp
.RS 4
.ie n \{\
\h'-04'\(bu\h'+03'\c
.\}
.el \{\
.sp -1
.IP \(bu 2.3
.\}
.\" connect_timeout variable
.\" timeout: connect_timeout variable
connect_timeout
.sp
The maximum number of seconds before connection timeout\&. The default value is 43200 (12 hours)\&.
.RE
.sp
.RS 4
.ie n \{\
\h'-04'\(bu\h'+03'\c
.\}
.el \{\
.sp -1
.IP \(bu 2.3
.\}
.\" shutdown_timeout variable
.\" timeout: shutdown_timeout variable
shutdown_timeout
.sp
The maximum number of seconds to wait for server shutdown\&. The default value is 3600 (1 hour)\&.
.RE
.SH "COPYRIGHT"
.br
.PP
Copyright 2007-2008 MySQL AB, 2008-2010 Sun Microsystems, Inc., 2010-2015 MariaDB Foundation
.PP
This documentation is free software; you can redistribute it and/or modify it only under the terms of the GNU General Public License as published by the Free Software Foundation; version 2 of the License.
.PP
This documentation is distributed in the hope that it will be useful, but WITHOUT ANY WARRANTY; without even the implied warranty of MERCHANTABILITY or FITNESS FOR A PARTICULAR PURPOSE. See the GNU General Public License for more details.
.PP
You should have received a copy of the GNU General Public License along with the program; if not, write to the Free Software Foundation, Inc., 51 Franklin Street, Fifth Floor, Boston, MA 02110-1301 USA or see http://www.gnu.org/licenses/.
.sp
.SH "SEE ALSO"
For more information, please refer to the MariaDB Knowledge Base, available online at https://mariadb.com/kb/
.SH AUTHOR
MariaDB Foundation (http://www.mariadb.org/).<|MERGE_RESOLUTION|>--- conflicted
+++ resolved
@@ -1,10 +1,6 @@
 '\" t
 .\"
-<<<<<<< HEAD
-.TH "\FBMYSQLADMIN\FR" "1" "14/12/2015" "MariaDB 10\&.1" "MariaDB Database System"
-=======
-.TH "\FBMYSQLADMIN\FR" "1" "28 December 2017" "MariaDB 10\&.0" "MariaDB Database System"
->>>>>>> 51e4650e
+.TH "\FBMYSQLADMIN\FR" "1" "28 December 2017" "MariaDB 10\&.1" "MariaDB Database System"
 .\" -----------------------------------------------------------------
 .\" * set default formatting
 .\" -----------------------------------------------------------------
@@ -1007,11 +1003,7 @@
 \fB\-\-local\fR,
 \fB\-l\fR
 .sp
-<<<<<<< HEAD
-Suppress the SQL command(s) from being written to the binary log by enabling sql_log_bin=0 for the session\&.
-=======
 Suppress the SQL command(s) from being written to the binary log by using FLUSH LOCAL or enabling sql_log_bin=0 for the session\&.
->>>>>>> 51e4650e
 .RE
 .sp
 .RS 4
