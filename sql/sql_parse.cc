/* Copyright (C) 2000-2003 MySQL AB

   This program is free software; you can redistribute it and/or modify
   it under the terms of the GNU General Public License as published by
   the Free Software Foundation; either version 2 of the License, or
   (at your option) any later version.

   This program is distributed in the hope that it will be useful,
   but WITHOUT ANY WARRANTY; without even the implied warranty of
   MERCHANTABILITY or FITNESS FOR A PARTICULAR PURPOSE.  See the
   GNU General Public License for more details.

   You should have received a copy of the GNU General Public License
   along with this program; if not, write to the Free Software
   Foundation, Inc., 59 Temple Place, Suite 330, Boston, MA  02111-1307  USA */

#include "mysql_priv.h"
#include "sql_acl.h"
#include "sql_repl.h"
#include "repl_failsafe.h"
#include <m_ctype.h>
#include <myisam.h>
#include <my_dir.h>

#ifdef HAVE_INNOBASE_DB
#include "ha_innodb.h"
#endif

#ifdef HAVE_OPENSSL
/*
  Without SSL the handshake consists of one packet. This packet
  has both client capabilites and scrambled password.
  With SSL the handshake might consist of two packets. If the first
  packet (client capabilities) has CLIENT_SSL flag set, we have to
  switch to SSL and read the second packet. The scrambled password
  is in the second packet and client_capabilites field will be ignored.
  Maybe it is better to accept flags other than CLIENT_SSL from the
  second packet?
*/
#define SSL_HANDSHAKE_SIZE      2
#define NORMAL_HANDSHAKE_SIZE   6
#define MIN_HANDSHAKE_SIZE      2
#else
#define MIN_HANDSHAKE_SIZE      6
#endif /* HAVE_OPENSSL */

#define MEM_ROOT_BLOCK_SIZE       8192
#define MEM_ROOT_PREALLOC         8192
#define TRANS_MEM_ROOT_BLOCK_SIZE 4096
#define TRANS_MEM_ROOT_PREALLOC   4096

extern int yyparse(void *thd);
extern "C" pthread_mutex_t THR_LOCK_keycache;
#ifdef SOLARIS
extern "C" int gethostname(char *name, int namelen);
#endif

static int check_for_max_user_connections(THD *thd, USER_CONN *uc);
static void decrease_user_connections(USER_CONN *uc);
static bool check_db_used(THD *thd,TABLE_LIST *tables);
static bool check_merge_table_access(THD *thd, char *db, TABLE_LIST *tables);
static void remove_escape(char *name);
static void refresh_status(void);
static bool append_file_to_dir(THD *thd, char **filename_ptr,
			       char *table_name);

const char *any_db="*any*";	// Special symbol for check_access

const char *command_name[]={
  "Sleep", "Quit", "Init DB", "Query", "Field List", "Create DB",
  "Drop DB", "Refresh", "Shutdown", "Statistics", "Processlist",
  "Connect","Kill","Debug","Ping","Time","Delayed_insert","Change user",
  "Binlog Dump","Table Dump",  "Connect Out", "Register Slave",
  "Prepare", "Prepare Execute", "Long Data", "Close stmt",
  "Error"					// Last command number
};

static char empty_c_string[1]= {0};		// Used for not defined 'db'

#ifdef __WIN__
static void  test_signal(int sig_ptr)
{
#if !defined( DBUG_OFF)
  MessageBox(NULL,"Test signal","DBUG",MB_OK);
#endif
#if defined(OS2)
  fprintf(stderr, "Test signal %d\n", sig_ptr);
  fflush(stderr);
#endif
}
static void init_signals(void)
{
  int signals[7] = {SIGINT,SIGILL,SIGFPE,SIGSEGV,SIGTERM,SIGBREAK,SIGABRT } ;
  for (int i=0 ; i < 7 ; i++)
    signal( signals[i], test_signal) ;
}
#endif

static void unlock_locked_tables(THD *thd)
{
  if (thd->locked_tables)
  {
    thd->lock=thd->locked_tables;
    thd->locked_tables=0;			// Will be automaticly closed
    close_thread_tables(thd);			// Free tables
  }
}

static bool end_active_trans(THD *thd)
{
  int error=0;
  if (thd->options & (OPTION_NOT_AUTOCOMMIT | OPTION_BEGIN |
		      OPTION_TABLE_LOCK))
  {
    thd->options&= ~(ulong) (OPTION_BEGIN | OPTION_STATUS_NO_TRANS_UPDATE);
    thd->server_status&= ~SERVER_STATUS_IN_TRANS;
    if (ha_commit(thd))
      error=1;
  }
  return error;
}


static HASH hash_user_connections;
extern  pthread_mutex_t LOCK_user_conn;

static int get_or_create_user_conn(THD *thd, const char *user,
				   const char *host,
				   USER_RESOURCES *mqh)
{
  int return_val=0;
  uint temp_len, user_len, host_len;
  char temp_user[USERNAME_LENGTH+HOSTNAME_LENGTH+2];
  struct  user_conn *uc;

  DBUG_ASSERT(user != 0);
  DBUG_ASSERT(host != 0);

  user_len=strlen(user);
  host_len=strlen(host);
  temp_len= (strmov(strmov(temp_user, user)+1, host) - temp_user)+1;
  (void) pthread_mutex_lock(&LOCK_user_conn);
  if (!(uc = (struct  user_conn *) hash_search(&hash_user_connections,
					       (byte*) temp_user, temp_len)))
  {
    /* First connection for user; Create a user connection object */
    if (!(uc= ((struct user_conn*)
	       my_malloc(sizeof(struct user_conn) + temp_len+1,
			 MYF(MY_WME)))))
    {
      send_error(thd, 0, NullS);		// Out of memory
      return_val=1;
      goto end;
    }
    uc->user=(char*) (uc+1);
    memcpy(uc->user,temp_user,temp_len+1);
    uc->user_len= user_len;
    uc->host=uc->user + uc->user_len +  1;
    uc->len = temp_len;
    uc->connections = 1;
    uc->questions=uc->updates=uc->conn_per_hour=0;
    uc->user_resources=*mqh;
    if (max_user_connections && mqh->connections > max_user_connections)
      uc->user_resources.connections = max_user_connections;
    uc->intime=thd->thr_create_time;
    if (hash_insert(&hash_user_connections, (byte*) uc))
    {
      my_free((char*) uc,0);
      send_error(thd, 0, NullS);		// Out of memory
      return_val=1;
      goto end;
    }
  }
  thd->user_connect=uc;
end:
  (void) pthread_mutex_unlock(&LOCK_user_conn);
  return return_val;

}


/*
  Check if user is ok

  SYNOPSIS
    check_user()
    thd			Thread handle
    command		Command for connection (for log)
    user		Name of user trying to connect
    passwd		Scrambled password sent from client
    db			Database to connect to
    check_count		If set to 1, don't allow too many connection
    simple_connect	If 1 then client is of old type and we should connect
			using the old method (no challange)
    do_send_error	Set to 1 if we should send error to user
    prepared_scramble	Buffer to store hash password of new connection
    had_password	Set to 1 if the user gave a password
    cur_priv_version	Check flag to know if someone flushed the privileges
			since last code
    hint_user	        Pointer used by acl_getroot() to remmeber user for
			next call

  RETURN
    0		ok
		thd->user, thd->master_access, thd->priv_user, thd->db and
		thd->db_access are updated
    1		Access denied;  Error sent to client
    -1		If do_send_error == 1:  Failed connect, error sent to client
		If do_send_error == 0:	Prepare for stage of connect
*/

static int check_user(THD *thd,enum_server_command command, const char *user,
		       const char *passwd, const char *db, bool check_count,
                       bool simple_connect, bool do_send_error, 
                       char *prepared_scramble, bool had_password,
                       uint *cur_priv_version, ACL_USER** hint_user)
{
  thd->db=0;
  thd->db_length=0;
  USER_RESOURCES ur;
  DBUG_ENTER("check_user");

  /* We shall avoid dupplicate user allocations here */
  if (!thd->user && !(thd->user = my_strdup(user, MYF(0))))
  {
    send_error(thd,ER_OUT_OF_RESOURCES);
    DBUG_RETURN(1);
  }
  thd->master_access=acl_getroot(thd, thd->host, thd->ip, thd->user,
				 passwd, thd->scramble, &thd->priv_user,
				 (protocol_version == 9 ||
				  !(thd->client_capabilities &
				    CLIENT_LONG_PASSWORD)),
				 &ur,prepared_scramble,
				 cur_priv_version,hint_user);

  DBUG_PRINT("info",
	     ("Capabilities: %d  packet_length: %ld  Host: '%s'  User: '%s'  Using password: %s  Access: %u  db: '%s'",
	      thd->client_capabilities, thd->max_client_packet_length,
	      thd->host_or_ip, thd->priv_user,
	      had_password ? "yes": "no",
	      thd->master_access, thd->db ? thd->db : "*none*"));

  /*
    In case we're going to retry we should not send error message at this
    point
  */
  if (thd->master_access & NO_ACCESS)
  {
    if (do_send_error || !had_password || !*hint_user)
    {
      DBUG_PRINT("info",("Access denied"));
      /*
	Old client should get nicer error message if password version is
	not supported
      */
      if (simple_connect && *hint_user && (*hint_user)->pversion)
      {
        net_printf(thd, ER_NOT_SUPPORTED_AUTH_MODE);
        mysql_log.write(thd,COM_CONNECT,ER(ER_NOT_SUPPORTED_AUTH_MODE));
      }
      else
      {
        net_printf(thd, ER_ACCESS_DENIED_ERROR,
      	         thd->user,
	         thd->host_or_ip,
	         had_password ? ER(ER_YES) : ER(ER_NO));
        mysql_log.write(thd,COM_CONNECT,ER(ER_ACCESS_DENIED_ERROR),
	              thd->user,
                      thd->host_or_ip,
	              had_password ? ER(ER_YES) : ER(ER_NO));
      }                
      DBUG_RETURN(1);			// Error already given
    }
    DBUG_PRINT("info",("Prepare for second part of handshake"));
    DBUG_RETURN(-1);			// no report error in special handshake
  }

  if (check_count)
  {
    VOID(pthread_mutex_lock(&LOCK_thread_count));
    bool tmp=(thread_count - delayed_insert_threads >= max_connections &&
	      !(thd->master_access & SUPER_ACL));
    VOID(pthread_mutex_unlock(&LOCK_thread_count));
    if (tmp)
    {						// Too many connections
      send_error(thd, ER_CON_COUNT_ERROR);
      DBUG_RETURN(1);
    }
  }
  mysql_log.write(thd,command,
		  (thd->priv_user == thd->user ?
		   (char*) "%s@%s on %s" :
		   (char*) "%s@%s as anonymous on %s"),
		  user,
		  thd->host_or_ip,
		  db ? db : (char*) "");
  thd->db_access=0;
  /* Don't allow user to connect if he has done too many queries */
  if ((ur.questions || ur.updates || ur.connections) &&
      get_or_create_user_conn(thd,user,thd->host_or_ip,&ur))
    DBUG_RETURN(1);
  if (thd->user_connect && thd->user_connect->user_resources.connections &&
      check_for_max_user_connections(thd, thd->user_connect))
    DBUG_RETURN(1);

  if (db && db[0])
  {
    int error= test(mysql_change_db(thd,db));
    if (error && thd->user_connect)
      decrease_user_connections(thd->user_connect);
    DBUG_RETURN(error);
  }
  send_ok(thd);					// Ready to handle questions
  DBUG_RETURN(0);				// ok
}


/*
  Check for maximum allowable user connections, if the mysqld server is
  started with corresponding variable that is greater then 0.
*/

extern "C" byte *get_key_conn(user_conn *buff, uint *length,
			      my_bool not_used __attribute__((unused)))
{
  *length=buff->len;
  return (byte*) buff->user;
}

extern "C" void free_user(struct user_conn *uc)
{
  my_free((char*) uc,MYF(0));
}

void init_max_user_conn(void)
{
  (void) hash_init(&hash_user_connections,system_charset_info,max_connections,
		   0,0,
		   (hash_get_key) get_key_conn, (hash_free_key) free_user,
		   0);
}


static int check_for_max_user_connections(THD *thd, USER_CONN *uc)
{
  int error=0;
  DBUG_ENTER("check_for_max_user_connections");

  if (max_user_connections &&
      (max_user_connections <=  (uint) uc->connections))
  {
    net_printf(thd,ER_TOO_MANY_USER_CONNECTIONS, uc->user);
    error=1;
    goto end;
  }
  uc->connections++;
  if (uc->user_resources.connections &&
      uc->conn_per_hour++ >= uc->user_resources.connections)
  {
    net_printf(thd, ER_USER_LIMIT_REACHED, uc->user,
	       "max_connections",
	       (long) uc->user_resources.connections);
    error=1;
  }
end:
  DBUG_RETURN(error);
}


static void decrease_user_connections(USER_CONN *uc)
{
  DBUG_ENTER("decrease_user_connections");
  if ((uc->connections && !--uc->connections) && !mqh_used)
  {
    /* Last connection for user; Delete it */
    (void) pthread_mutex_lock(&LOCK_user_conn);
    (void) hash_delete(&hash_user_connections,(byte*) uc);
    (void) pthread_mutex_unlock(&LOCK_user_conn);
  }
  DBUG_VOID_RETURN;
}


void free_max_user_conn(void)
{
  hash_free(&hash_user_connections);
}


/*
  Mark all commands that somehow changes a table
  This is used to check number of updates / hour
*/

char  uc_update_queries[SQLCOM_END];

void init_update_queries(void)
{
  uc_update_queries[SQLCOM_CREATE_TABLE]=1;
  uc_update_queries[SQLCOM_CREATE_INDEX]=1;
  uc_update_queries[SQLCOM_ALTER_TABLE]=1;
  uc_update_queries[SQLCOM_UPDATE]=1;
  uc_update_queries[SQLCOM_INSERT]=1;
  uc_update_queries[SQLCOM_INSERT_SELECT]=1;
  uc_update_queries[SQLCOM_DELETE]=1;
  uc_update_queries[SQLCOM_TRUNCATE]=1;
  uc_update_queries[SQLCOM_DROP_TABLE]=1;
  uc_update_queries[SQLCOM_LOAD]=1;
  uc_update_queries[SQLCOM_CREATE_DB]=1;
  uc_update_queries[SQLCOM_DROP_DB]=1;
  uc_update_queries[SQLCOM_REPLACE]=1;
  uc_update_queries[SQLCOM_REPLACE_SELECT]=1;
  uc_update_queries[SQLCOM_RENAME_TABLE]=1;
  uc_update_queries[SQLCOM_BACKUP_TABLE]=1;
  uc_update_queries[SQLCOM_RESTORE_TABLE]=1;
  uc_update_queries[SQLCOM_DELETE_MULTI]=1;
  uc_update_queries[SQLCOM_DROP_INDEX]=1;
  uc_update_queries[SQLCOM_UPDATE_MULTI]=1;
}

bool is_update_query(enum enum_sql_command command)
{
  return uc_update_queries[command];
}

/*
  Check if maximum queries per hour limit has been reached
  returns 0 if OK.

  In theory we would need a mutex in the USER_CONN structure for this to
  be 100 % safe, but as the worst scenario is that we would miss counting
  a couple of queries, this isn't critical.
*/


static bool check_mqh(THD *thd, uint check_command)
{
  bool error=0;
  time_t check_time = thd->start_time ?  thd->start_time : time(NULL);
  USER_CONN *uc=thd->user_connect;
  DBUG_ENTER("check_mqh");
  DBUG_ASSERT(uc != 0);

  /* If more than a hour since last check, reset resource checking */
  if (check_time  - uc->intime >= 3600)
  {
    (void) pthread_mutex_lock(&LOCK_user_conn);
    uc->questions=1;
    uc->updates=0;
    uc->conn_per_hour=0;
    uc->intime=check_time;
    (void) pthread_mutex_unlock(&LOCK_user_conn);
  }
  /* Check that we have not done too many questions / hour */
  if (uc->user_resources.questions &&
      uc->questions++ >= uc->user_resources.questions)
  {
    net_printf(thd, ER_USER_LIMIT_REACHED, uc->user, "max_questions",
	       (long) uc->user_resources.questions);
    error=1;
    goto end;
  }
  if (check_command < (uint) SQLCOM_END)
  {
    /* Check that we have not done too many updates / hour */
    if (uc->user_resources.updates && uc_update_queries[check_command] &&
	uc->updates++ >= uc->user_resources.updates)
    {
      net_printf(thd, ER_USER_LIMIT_REACHED, uc->user, "max_updates",
		 (long) uc->user_resources.updates);
      error=1;
      goto end;
    }
  }
end:
  DBUG_RETURN(error);
}


static void reset_mqh(THD *thd, LEX_USER *lu, bool get_them= 0)
{

  (void) pthread_mutex_lock(&LOCK_user_conn);
  if (lu)  // for GRANT
  {
    USER_CONN *uc;
    uint temp_len=lu->user.length+lu->host.length+2;
    char temp_user[USERNAME_LENGTH+HOSTNAME_LENGTH+2];

    memcpy(temp_user,lu->user.str,lu->user.length);
    memcpy(temp_user+lu->user.length+1,lu->host.str,lu->host.length);
    temp_user[lu->user.length]='\0'; temp_user[temp_len-1]=0;
    if ((uc = (struct  user_conn *) hash_search(&hash_user_connections,
						(byte*) temp_user, temp_len)))
    {
      uc->questions=0;
      get_mqh(temp_user,&temp_user[lu->user.length+1],uc);
      uc->updates=0;
      uc->conn_per_hour=0;
    }
  }
  else // for FLUSH PRIVILEGES and FLUSH USER_RESOURCES
  {
    for (uint idx=0;idx < hash_user_connections.records; idx++)
    {
      USER_CONN *uc=(struct user_conn *) hash_element(&hash_user_connections, idx);
      if (get_them)
	get_mqh(uc->user,uc->host,uc);
      uc->questions=0;
      uc->updates=0;
      uc->conn_per_hour=0;
    }
  }
  (void) pthread_mutex_unlock(&LOCK_user_conn);
}


/*
  Check connnectionn and get priviliges

  SYNOPSIS
    check_connections
    thd		Thread handle

  RETURN
    0	ok
    -1	Error, which is sent to user
    > 0	 Error code (not sent to user)
*/

#ifndef EMBEDDED_LIBRARY  
static int
check_connections(THD *thd)
{
  int res;
  uint connect_errors=0;
  uint cur_priv_version;
  bool using_password;
  NET *net= &thd->net;
  char *end, *user, *passwd, *db;
  char prepared_scramble[SCRAMBLE41_LENGTH+4];  /* Buffer for scramble&hash */
  ACL_USER* cached_user=NULL; /* Initialise to NULL for first stage */
  DBUG_PRINT("info",("New connection received on %s",
		     vio_description(net->vio)));

  /* Remove warning from valgrind.  TODO:  Fix it in password.c */
  bzero((char*) &prepared_scramble[0], sizeof(prepared_scramble));
  if (!thd->host)                           // If TCP/IP connection
  {
    char ip[30];

    if (vio_peer_addr(net->vio,ip))
      return (ER_BAD_HOST_ERROR);
    if (!(thd->ip = my_strdup(ip,MYF(0))))
      return (ER_OUT_OF_RESOURCES);
    thd->host_or_ip=thd->ip;
#if !defined(HAVE_SYS_UN_H) || defined(HAVE_mit_thread)
    /* Fast local hostname resolve for Win32 */
    if (!strcmp(thd->ip,"127.0.0.1"))
      thd->host=(char*) localhost;
    else
#endif
    {
      if (!(specialflag & SPECIAL_NO_RESOLVE))
      {
	vio_in_addr(net->vio,&thd->remote.sin_addr);
	thd->host=ip_to_hostname(&thd->remote.sin_addr,&connect_errors);
	/* Cut very long hostnames to avoid possible overflows */
	if (thd->host)
	  thd->host[min(strlen(thd->host), HOSTNAME_LENGTH)]= 0;
	if (connect_errors > max_connect_errors)
	  return(ER_HOST_IS_BLOCKED);
      }
    }
    DBUG_PRINT("info",("Host: %s  ip: %s",
		       thd->host ? thd->host : "unknown host",
		       thd->ip ? thd->ip : "unknown ip"));
    if (acl_check_host(thd->host,thd->ip))
      return(ER_HOST_NOT_PRIVILEGED);
  }
  else /* Hostname given means that the connection was on a socket */
  {
    DBUG_PRINT("info",("Host: %s",thd->host));
    thd->host_or_ip=thd->host;
    thd->ip=0;
    bzero((char*) &thd->remote,sizeof(struct sockaddr));
  }
  /* Ensure that wrong hostnames doesn't cause buffer overflows */
  vio_keepalive(net->vio, TRUE);

  ulong pkt_len=0;
  {
    /* buff[] needs to big enough to hold the server_version variable */
    char buff[SERVER_VERSION_LENGTH + SCRAMBLE_LENGTH+64];
    int client_flags = (CLIENT_LONG_FLAG | CLIENT_CONNECT_WITH_DB |
			CLIENT_PROTOCOL_41 | CLIENT_SECURE_CONNECTION);

    if (opt_using_transactions)
      client_flags|=CLIENT_TRANSACTIONS;
#ifdef HAVE_COMPRESS
    client_flags |= CLIENT_COMPRESS;
#endif /* HAVE_COMPRESS */
#ifdef HAVE_OPENSSL
    if (ssl_acceptor_fd)
      client_flags |= CLIENT_SSL;       /* Wow, SSL is avalaible! */
#endif /* HAVE_OPENSSL */

    end=strnmov(buff,server_version,SERVER_VERSION_LENGTH)+1;
    int4store((uchar*) end,thd->thread_id);
    end+=4;
    memcpy(end,thd->scramble,SCRAMBLE_LENGTH+1);
    end+=SCRAMBLE_LENGTH +1;
    int2store(end,client_flags);
    end[2]=(char) MY_CHARSET_CURRENT;
    int2store(end+3,thd->server_status);
    bzero(end+5,13);
    end+=18;

    // At this point we write connection message and read reply
    if (net_write_command(net,(uchar) protocol_version, "", 0, buff,
			  (uint) (end-buff)) ||
	(pkt_len= my_net_read(net)) == packet_error ||
	pkt_len < MIN_HANDSHAKE_SIZE)
    {
      inc_host_errors(&thd->remote.sin_addr);
      return(ER_HANDSHAKE_ERROR);
    }
  }
#ifdef _CUSTOMCONFIG_
#include "_cust_sql_parse.h"
#endif
  if (connect_errors)
    reset_host_errors(&thd->remote.sin_addr);
  if (thd->packet.alloc(thd->variables.net_buffer_length))
    return(ER_OUT_OF_RESOURCES);

  thd->client_capabilities=uint2korr(net->read_pos);
  if (thd->client_capabilities & CLIENT_PROTOCOL_41)
  {
    thd->client_capabilities|= ((ulong) uint2korr(net->read_pos+2)) << 16;
    thd->max_client_packet_length= uint4korr(net->read_pos+4);
    end= (char*) net->read_pos+8;
  }
  else
  {
    thd->max_client_packet_length= uint3korr(net->read_pos+2);
    end= (char*) net->read_pos+5;
  }

  if (thd->client_capabilities & CLIENT_IGNORE_SPACE)
    thd->variables.sql_mode|= MODE_IGNORE_SPACE;
#ifdef HAVE_OPENSSL
  DBUG_PRINT("info", ("client capabilities: %d", thd->client_capabilities));
  if (thd->client_capabilities & CLIENT_SSL)
  {
    /* Do the SSL layering. */
    DBUG_PRINT("info", ("IO layer change in progress..."));
    if (sslaccept(ssl_acceptor_fd, net->vio, thd->variables.net_wait_timeout))
    {
      DBUG_PRINT("error", ("Failed to read user information (pkt_len= %lu)",
			   pkt_len));
      inc_host_errors(&thd->remote.sin_addr);
      return(ER_HANDSHAKE_ERROR);
    }
    DBUG_PRINT("info", ("Reading user information over SSL layer"));
    if ((pkt_len=my_net_read(net)) == packet_error ||
	pkt_len < NORMAL_HANDSHAKE_SIZE)
    {
      DBUG_PRINT("error", ("Failed to read user information (pkt_len= %lu)",
			   pkt_len));
      inc_host_errors(&thd->remote.sin_addr);
      return(ER_HANDSHAKE_ERROR);
    }
  }
#endif

  if (end >= (char*) net->read_pos+ pkt_len +2)
  {
    inc_host_errors(&thd->remote.sin_addr);
    return(ER_HANDSHAKE_ERROR);
  }

  user=   end;
  passwd= strend(user)+1;
  db=0;
  using_password= test(passwd[0]);
  if (thd->client_capabilities & CLIENT_CONNECT_WITH_DB)
    db=strend(passwd)+1;

  /* We can get only old hash at this point */
  if (using_password && strlen(passwd) != SCRAMBLE_LENGTH)
    return ER_HANDSHAKE_ERROR;

  if (thd->client_capabilities & CLIENT_INTERACTIVE)
    thd->variables.net_wait_timeout= thd->variables.net_interactive_timeout;
  if ((thd->client_capabilities & CLIENT_TRANSACTIONS) &&
      opt_using_transactions)
    net->return_status= &thd->server_status;
  net->read_timeout=(uint) thd->variables.net_read_timeout;

  /* Simple connect only for old clients. New clients always use secure auth */
  bool simple_connect=(!(thd->client_capabilities & CLIENT_SECURE_CONNECTION));

  /* Check user permissions. If password failure we'll get scramble back */
  if ((res=check_user(thd, COM_CONNECT, user, passwd, db, 1, simple_connect,
		      simple_connect, prepared_scramble, using_password,
		      &cur_priv_version,
		      &cached_user)) < 0)
  {
    /* Store current used and database as they are erased with next packet */
    char tmp_user[USERNAME_LENGTH+1];
    char tmp_db[NAME_LEN+1];

    /* If the client is old we just have to return error */
    if (simple_connect)
      return -1;

    DBUG_PRINT("info",("password challenge"));

    tmp_user[0]= tmp_db[0]= 0;
    if (user)
      strmake(tmp_user,user,USERNAME_LENGTH);
    if (db)
      strmake(tmp_db,db,NAME_LEN);

    /* Write hash and encrypted scramble to client */
    if (my_net_write(net,prepared_scramble,SCRAMBLE41_LENGTH+4) ||
        net_flush(net))
    {
      inc_host_errors(&thd->remote.sin_addr);
      return ER_HANDSHAKE_ERROR;
    }
    /* Reading packet back */
    if ((pkt_len= my_net_read(net)) == packet_error)
    {
      inc_host_errors(&thd->remote.sin_addr);
      return ER_HANDSHAKE_ERROR;
    }
    /* We have to get very specific packet size  */
    if (pkt_len != SCRAMBLE41_LENGTH)
    {
      inc_host_errors(&thd->remote.sin_addr);
      return ER_HANDSHAKE_ERROR;
    }
    /* Final attempt to check the user based on reply */
    if (check_user(thd,COM_CONNECT, tmp_user, (char*)net->read_pos,
		   tmp_db, 1, 0, 1, prepared_scramble, using_password,
		   &cur_priv_version,
		   &cached_user))
      return -1;
  }
  else if (res)
    return -1;					// Error sent from check_user()
  thd->password=using_password;
  return 0;
}


pthread_handler_decl(handle_one_connection,arg)
{
  THD *thd=(THD*) arg;
  uint launch_time  =
    (uint) ((thd->thr_create_time = time(NULL)) - thd->connect_time);
  if (launch_time >= slow_launch_time)
    statistic_increment(slow_launch_threads,&LOCK_status );

  pthread_detach_this_thread();

#if !defined( __WIN__) && !defined(OS2)	// Win32 calls this in pthread_create
  // The following calls needs to be done before we call DBUG_ macros
  if (!(test_flags & TEST_NO_THREADS) & my_thread_init())
  {
    close_connection(&thd->net,ER_OUT_OF_RESOURCES);
    statistic_increment(aborted_connects,&LOCK_status);
    end_thread(thd,0);
    return 0;
  }
#endif

  /*
    handle_one_connection() is the only way a thread would start
    and would always be on top of the stack, therefore, the thread
    stack always starts at the address of the first local variable
    of handle_one_connection, which is thd. We need to know the
    start of the stack so that we could check for stack overruns.
  */
  DBUG_PRINT("info", ("handle_one_connection called by thread %d\n",
		      thd->thread_id));
  // now that we've called my_thread_init(), it is safe to call DBUG_*

#if defined(__WIN__)
  init_signals();				// IRENA; testing ?
#elif !defined(OS2) && !defined(__NETWARE__)
  sigset_t set;
  VOID(sigemptyset(&set));			// Get mask in use
  VOID(pthread_sigmask(SIG_UNBLOCK,&set,&thd->block_signals));
#endif
  if (thd->store_globals())
  {
    close_connection(&thd->net,ER_OUT_OF_RESOURCES);
    statistic_increment(aborted_connects,&LOCK_status);
    end_thread(thd,0);
    return 0;
  }

  do
  {
    int error;
    NET *net= &thd->net;
    thd->thread_stack= (char*) &thd;

    if ((error=check_connections(thd)))
    {						// Wrong permissions
      if (error > 0)
	net_printf(thd,error,thd->host_or_ip);
#ifdef __NT__
      if (vio_type(net->vio) == VIO_TYPE_NAMEDPIPE)
	my_sleep(1000);				/* must wait after eof() */
#endif
      statistic_increment(aborted_connects,&LOCK_status);
      goto end_thread;
    }
#ifdef __NETWARE__
    netware_reg_user(thd->ip, thd->user, "MySQL");
#endif
    if (thd->variables.max_join_size == HA_POS_ERROR)
      thd->options |= OPTION_BIG_SELECTS;
    if (thd->client_capabilities & CLIENT_COMPRESS)
      net->compress=1;				// Use compression

    thd->proc_info=0;				// Remove 'login'
    thd->command=COM_SLEEP;
    thd->version=refresh_version;
    thd->set_time();
    init_sql_alloc(&thd->mem_root, MEM_ROOT_BLOCK_SIZE, MEM_ROOT_PREALLOC);
    init_sql_alloc(&thd->transaction.mem_root,
		   TRANS_MEM_ROOT_BLOCK_SIZE, TRANS_MEM_ROOT_PREALLOC);
    while (!net->error && net->vio != 0 && !thd->killed)
    {
      if (do_command(thd))
	break;
    }
    if (thd->user_connect)
      decrease_user_connections(thd->user_connect);
    free_root(&thd->mem_root,MYF(0));
    if (net->error && net->vio != 0 && net->report_error)
    {
      if (!thd->killed && thd->variables.log_warnings)
	sql_print_error(ER(ER_NEW_ABORTING_CONNECTION),
			thd->thread_id,(thd->db ? thd->db : "unconnected"),
			thd->user ? thd->user : "unauthenticated",
			thd->host_or_ip,
			(net->last_errno ? ER(net->last_errno) :
			 ER(ER_UNKNOWN_ERROR)));
      send_error(thd,net->last_errno,NullS);
      statistic_increment(aborted_threads,&LOCK_status);
    }

end_thread:
    close_connection(net);
    end_thread(thd,1);
    /*
      If end_thread returns, we are either running with --one-thread
      or this thread has been schedule to handle the next query
    */
    thd= current_thd;
  } while (!(test_flags & TEST_NO_THREADS));
  /* The following is only executed if we are not using --one-thread */
  return(0);					/* purecov: deadcode */
}

/*
  Execute commands from bootstrap_file.
  Used when creating the initial grant tables
*/

extern "C" pthread_handler_decl(handle_bootstrap,arg)
{
  THD *thd=(THD*) arg;
  FILE *file=bootstrap_file;
  char *buff;

  /* The following must be called before DBUG_ENTER */
  if (my_thread_init() || thd->store_globals())
  {
    close_connection(&thd->net,ER_OUT_OF_RESOURCES);
    thd->fatal_error();
    goto end;
  }
  DBUG_ENTER("handle_bootstrap");

  pthread_detach_this_thread();
  thd->thread_stack= (char*) &thd;
#if !defined(__WIN__) && !defined(OS2) && !defined(__NETWARE__)
  sigset_t set;
  VOID(sigemptyset(&set));			// Get mask in use
  VOID(pthread_sigmask(SIG_UNBLOCK,&set,&thd->block_signals));
#endif

  if (thd->variables.max_join_size == HA_POS_ERROR)
    thd->options |= OPTION_BIG_SELECTS;

  thd->proc_info=0;
  thd->version=refresh_version;
  thd->priv_user=thd->user=(char*) my_strdup("boot", MYF(MY_WME));

  buff= (char*) thd->net.buff;
  init_sql_alloc(&thd->mem_root, MEM_ROOT_BLOCK_SIZE, MEM_ROOT_PREALLOC);
  init_sql_alloc(&thd->transaction.mem_root,
		 TRANS_MEM_ROOT_BLOCK_SIZE, TRANS_MEM_ROOT_PREALLOC);
  while (fgets(buff, thd->net.max_packet, file))
  {
    uint length=(uint) strlen(buff);
    while (length && (my_isspace(system_charset_info, buff[length-1]) ||
           buff[length-1] == ';'))
      length--;
    buff[length]=0;
    thd->current_tablenr=0;
    thd->query_length=length;
    thd->query= thd->memdup_w_gap(buff, length+1, thd->db_length+1);
    thd->query[length] = '\0';
    thd->query_id=query_id++;
    if (mqh_used && thd->user_connect && check_mqh(thd, SQLCOM_END))
    {
      thd->net.error = 0;
      close_thread_tables(thd);			// Free tables
      free_root(&thd->mem_root,MYF(MY_KEEP_PREALLOC));
      break;
    }
    mysql_parse(thd,thd->query,length);
    close_thread_tables(thd);			// Free tables
    if (thd->is_fatal_error)
      break;
    free_root(&thd->mem_root,MYF(MY_KEEP_PREALLOC));
    free_root(&thd->transaction.mem_root,MYF(MY_KEEP_PREALLOC));
  }

  /* thd->fatal_error should be set in case something went wrong */
end:
  (void) pthread_mutex_lock(&LOCK_thread_count);
  thread_count--;
  (void) pthread_mutex_unlock(&LOCK_thread_count);
  (void) pthread_cond_broadcast(&COND_thread_count);
  my_thread_end();
  pthread_exit(0);
  DBUG_RETURN(0);				// Never reached
}

#endif /* EMBEDDED_LIBRARY */

    /* This works because items are allocated with sql_alloc() */

void free_items(Item *item)
{
  for (; item ; item=item->next)
    delete item;
}

int mysql_table_dump(THD* thd, char* db, char* tbl_name, int fd)
{
  TABLE* table;
  TABLE_LIST* table_list;
  int error = 0;
  DBUG_ENTER("mysql_table_dump");
  db = (db && db[0]) ? db : thd->db;
  if (!(table_list = (TABLE_LIST*) thd->calloc(sizeof(TABLE_LIST))))
    DBUG_RETURN(1); // out of memory
  table_list->db = db;
  table_list->real_name = table_list->alias = tbl_name;
  table_list->lock_type = TL_READ_NO_INSERT;
  table_list->next = 0;

  if (!db || check_db_name(db))
  {
    net_printf(thd,ER_WRONG_DB_NAME, db ? db : "NULL");
    goto err;
  }
  if (lower_case_table_names)
    my_casedn_str(files_charset_info, tbl_name);
  remove_escape(table_list->real_name);

  if (!(table=open_ltable(thd, table_list, TL_READ_NO_INSERT)))
    DBUG_RETURN(1);

  if (check_access(thd, SELECT_ACL, db, &table_list->grant.privilege))
    goto err;
  if (grant_option && check_grant(thd, SELECT_ACL, table_list))
    goto err;

  thd->free_list = 0;
  thd->query_length=(uint) strlen(tbl_name);
  thd->query = tbl_name;
  if ((error = mysqld_dump_create_info(thd, table, -1)))
  {
    my_error(ER_GET_ERRNO, MYF(0), my_errno);
    goto err;
  }
  net_flush(&thd->net);
  if ((error= table->file->dump(thd,fd)))
    my_error(ER_GET_ERRNO, MYF(0));

err:
  close_thread_tables(thd);
  DBUG_RETURN(error);
}


	/* Execute one command from socket (query or simple command) */

#ifndef EMBEDDED_LIBRARY
bool do_command(THD *thd)
{
  char *packet;
  uint old_timeout;
  ulong packet_length;
  NET *net;
  enum enum_server_command command;
  DBUG_ENTER("do_command");

  net= &thd->net;
  thd->current_tablenr=0;

  packet=0;
  old_timeout=net->read_timeout;
  // Wait max for 8 hours
  net->read_timeout=(uint) thd->variables.net_wait_timeout;
  thd->clear_error();				// Clear error message

  net_new_transaction(net);
  if ((packet_length=my_net_read(net)) == packet_error)
  {
    DBUG_PRINT("info",("Got error %d reading command from socket %s",
		       net->error,
		       vio_description(net->vio)));
    /* Check if we can continue without closing the connection */
    if (net->error != 3)
      DBUG_RETURN(TRUE);			// We have to close it.
    send_error(thd,net->last_errno,NullS);
    net->error= 0;
    DBUG_RETURN(FALSE);
  }
  else
  {
    packet=(char*) net->read_pos;
    command = (enum enum_server_command) (uchar) packet[0];
    if (command >= COM_END)
      command= COM_END;				// Wrong command
    DBUG_PRINT("info",("Command on %s = %d (%s)",
		       vio_description(net->vio), command,
		       command_name[command]));
  }
  net->read_timeout=old_timeout;		// restore it
  DBUG_RETURN(dispatch_command(command,thd, packet+1, (uint) packet_length));
}
#endif  /* EMBEDDED_LIBRARY */


bool dispatch_command(enum enum_server_command command, THD *thd,
		      char* packet, uint packet_length)
{
  NET *net= &thd->net;
  bool error= 0;
  /*
    Commands which will always take a long time should be marked with
    this so that they will not get logged to the slow query log
  */
  bool slow_command=FALSE;
  DBUG_ENTER("dispatch_command");

  thd->command=command;
  thd->set_time();
  VOID(pthread_mutex_lock(&LOCK_thread_count));
  thd->query_id=query_id;
  if (command != COM_STATISTICS && command != COM_PING)
    query_id++;
  thread_running++;
  VOID(pthread_mutex_unlock(&LOCK_thread_count));

  thd->lex.select_lex.options=0;		// We store status here
  switch (command) {
  case COM_INIT_DB:
    statistic_increment(com_stat[SQLCOM_CHANGE_DB],&LOCK_status);
    if (!mysql_change_db(thd,packet))
      mysql_log.write(thd,command,"%s",thd->db);
    break;
#ifndef EMBEDDED_LIBRARY
  case COM_REGISTER_SLAVE:
  {
    if (!register_slave(thd, (uchar*)packet, packet_length))
      send_ok(thd);
    break;
  }
#endif
  case COM_TABLE_DUMP:
    {
      statistic_increment(com_other, &LOCK_status);
      slow_command = TRUE;
      uint db_len = *(uchar*)packet;
      uint tbl_len = *(uchar*)(packet + db_len + 1);
      char* db = thd->alloc(db_len + tbl_len + 2);
      memcpy(db, packet + 1, db_len);
      char* tbl_name = db + db_len;
      *tbl_name++ = 0;
      memcpy(tbl_name, packet + db_len + 2, tbl_len);
      tbl_name[tbl_len] = 0;
      if (mysql_table_dump(thd, db, tbl_name, -1))
	send_error(thd); // dump to NET
      break;
    }
#ifndef EMBEDDED_LIBRARY
  case COM_CHANGE_USER:
  {
    thd->change_user();
    thd->clear_error();			// If errors from rollback

    statistic_increment(com_other,&LOCK_status);
    char *user=   (char*) packet;
    char *passwd= strend(user)+1;
    char *db=     strend(passwd)+1;

    /* Save user and privileges */
    uint save_master_access=thd->master_access;
    uint save_db_access=    thd->db_access;
    uint save_db_length=    thd->db_length;
    char *save_user=	    thd->user;
    thd->user=NULL; /* Needed for check_user to allocate new user */
    char *save_priv_user=   thd->priv_user;
    char *save_db=	    thd->db;
    USER_CONN *save_uc=     thd->user_connect;
    bool simple_connect;
    bool using_password;
    char prepared_scramble[SCRAMBLE41_LENGTH+4];/* Buffer for scramble,hash */
    char tmp_user[USERNAME_LENGTH+1];
    char tmp_db[NAME_LEN+1];
    ACL_USER* cached_user     ;                 /* Cached user */
    uint cur_priv_version;                      /* Cached grant version */
    int res;
    ulong pkt_len= 0;				/* Length of reply packet */

    bzero((char*) prepared_scramble, sizeof(prepared_scramble));
    /* Small check for incomming packet */

    if ((uint) ((uchar*) db - net->read_pos) > packet_length)
      goto restore_user_err;

    /* Now we shall basically perform authentication again */

     /* We can get only old hash at this point */
    if (passwd[0] && strlen(passwd)!=SCRAMBLE_LENGTH)
      goto restore_user_err;

    cached_user= NULL;

    /* Simple connect only for old clients. New clients always use sec. auth*/
    simple_connect=(!(thd->client_capabilities & CLIENT_SECURE_CONNECTION));

    /* Store information if we used password. passwd will be dammaged */
    using_password=test(passwd[0]);

    if (simple_connect) /* Restore scramble for old clients */
      memcpy(thd->scramble,thd->old_scramble,9);

    /*
      Check user permissions. If password failure we'll get scramble back
      Do not retry if we already have sent error (result>0)
    */
    if ((res=check_user(thd,COM_CHANGE_USER, user, passwd, db, 0,
			simple_connect, simple_connect, prepared_scramble,
			using_password, &cur_priv_version, &cached_user)) < 0)
    {
      /* If the client is old we just have to have auth failure */
      if (simple_connect)
        goto restore_user;			/* Error is already reported */

      /* Store current used and database as they are erased with next packet */
      tmp_user[0]= tmp_db[0]= 0;
      if (user)
        strmake(tmp_user,user,USERNAME_LENGTH);
      if (db)
        strmake(tmp_db,db,NAME_LEN);

      /* Write hash and encrypted scramble to client */
      if (my_net_write(net,prepared_scramble,SCRAMBLE41_LENGTH+4) ||
          net_flush(net))
        goto restore_user_err;

      /* Reading packet back */
      if ((pkt_len=my_net_read(net)) == packet_error)
        goto restore_user_err;

      /* We have to get very specific packet size  */
      if (pkt_len != SCRAMBLE41_LENGTH)
        goto restore_user;

      /* Final attempt to check the user based on reply */
      if (check_user(thd,COM_CHANGE_USER, tmp_user, (char*) net->read_pos,
		     tmp_db, 0, 0, 1, prepared_scramble, using_password,
		     &cur_priv_version, &cached_user))
        goto restore_user;
    }
    else if (res)
      goto restore_user;

    /* Finally we've authenticated new user */
    if (max_connections && save_uc)
      decrease_user_connections(save_uc);
    x_free((gptr) save_db);
    x_free((gptr) save_user);
    thd->password=using_password;
    break;

    /* Bad luck  we shall restore old user */
restore_user_err:
    send_error(thd, ER_UNKNOWN_COM_ERROR);

restore_user:
    x_free(thd->user);
    thd->master_access=save_master_access;
    thd->db_access=save_db_access;
    thd->db=save_db;
    thd->db_length=save_db_length;
    thd->user=save_user;
    thd->priv_user=save_priv_user;
    break;
  }
#endif /* EMBEDDED_LIBRARY */
  case COM_EXECUTE:
  {
    mysql_stmt_execute(thd, packet);
    break;
  }
  case COM_LONG_DATA:
  {
    mysql_stmt_get_longdata(thd, packet, packet_length);
    break;
  }
  case COM_PREPARE:
  {
    mysql_stmt_prepare(thd, packet, packet_length);
    break;
  }
  case COM_CLOSE_STMT:
  {
    mysql_stmt_free(thd, packet);
    break;
  }
  case COM_QUERY:
  {
    if (alloc_query(thd, packet, packet_length))
      break;					// fatal error is set
    mysql_log.write(thd,command,"%s",thd->query);
    DBUG_PRINT("query",("%-.4096s",thd->query));
    mysql_parse(thd,thd->query, thd->query_length);

    while (!thd->killed && !thd->is_fatal_error && thd->lex.found_colon)
    {
      char *packet= thd->lex.found_colon;
      /* 
        Multiple queries exits, execute them individually
      */
      if (thd->lock || thd->open_tables || thd->derived_tables)
        close_thread_tables(thd);		

      ulong length= thd->query_length-(ulong)(thd->lex.found_colon-thd->query);
      
      /* Remove garbage at start of query */
      while (my_isspace(system_charset_info, *packet) && length > 0)
      {
        packet++;
        length--;
      }
      thd->query_length= length;
      thd->query= packet;
      VOID(pthread_mutex_lock(&LOCK_thread_count));
      thd->query_id= query_id++;
      VOID(pthread_mutex_unlock(&LOCK_thread_count));
      mysql_parse(thd, packet, length);
    }

    if (!(specialflag & SPECIAL_NO_PRIOR))
      my_pthread_setprio(pthread_self(),WAIT_PRIOR);
    DBUG_PRINT("info",("query ready"));
    break;
  }
  case COM_FIELD_LIST:				// This isn't actually needed
#ifdef DONT_ALLOW_SHOW_COMMANDS
    send_error(thd,ER_NOT_ALLOWED_COMMAND);	/* purecov: inspected */
    break;
#else
  {
    char *fields;
    TABLE_LIST table_list;
    statistic_increment(com_stat[SQLCOM_SHOW_FIELDS],&LOCK_status);
    bzero((char*) &table_list,sizeof(table_list));
    if (!(table_list.db=thd->db))
    {
      send_error(thd,ER_NO_DB_ERROR);
      break;
    }
    thd->free_list=0;
    table_list.alias= table_list.real_name= thd->strdup(packet);
    packet=strend(packet)+1;
    // command not cachable => no gap for data base name
    if (!(thd->query=fields=thd->memdup(packet,thd->query_length+1)))
      break;
    mysql_log.write(thd,command,"%s %s",table_list.real_name,fields);
    if (lower_case_table_names)
      my_casedn_str(files_charset_info, table_list.real_name);
    remove_escape(table_list.real_name);	// This can't have wildcards

    if (check_access(thd,SELECT_ACL,table_list.db,&thd->col_access))
      break;
    table_list.grant.privilege=thd->col_access;
    if (grant_option && check_grant(thd,SELECT_ACL,&table_list,2))
      break;
    mysqld_list_fields(thd,&table_list,fields);
    free_items(thd->free_list);
    break;
  }
#endif
  case COM_QUIT:
    /* We don't calculate statistics for this command */
    mysql_log.write(thd,command,NullS);
    net->error=0;				// Don't give 'abort' message
    error=TRUE;					// End server
    break;

  case COM_CREATE_DB:				// QQ: To be removed
    {
      statistic_increment(com_stat[SQLCOM_CREATE_DB],&LOCK_status);
      char *db=thd->strdup(packet);
      // null test to handle EOM
      if (!db || !strip_sp(db) || check_db_name(db))
      {
	net_printf(thd,ER_WRONG_DB_NAME, db ? db : "NULL");
	break;
      }
      if (check_access(thd,CREATE_ACL,db,0,1))
	break;
      mysql_log.write(thd,command,packet);
      mysql_create_db(thd,db,0,0);
      break;
    }
  case COM_DROP_DB:				// QQ: To be removed
    {
      statistic_increment(com_stat[SQLCOM_DROP_DB],&LOCK_status);
      char *db=thd->strdup(packet);
      // null test to handle EOM
      if (!db || !strip_sp(db) || check_db_name(db))
      {
	net_printf(thd,ER_WRONG_DB_NAME, db ? db : "NULL");
	break;
      }
      if (check_access(thd,DROP_ACL,db,0,1))
	break;
      if (thd->locked_tables || thd->active_transaction())
      {
	send_error(thd,ER_LOCK_OR_ACTIVE_TRANSACTION);
	break;
      }
      mysql_log.write(thd,command,db);
      mysql_rm_db(thd,db,0,0);
      break;
    }
#ifndef EMBEDDED_LIBRARY
  case COM_BINLOG_DUMP:
    {
      statistic_increment(com_other,&LOCK_status);
      slow_command = TRUE;
      if (check_global_access(thd, REPL_SLAVE_ACL))
	break;
      mysql_log.write(thd,command, 0);

      ulong pos;
      ushort flags;
      uint32 slave_server_id;
      /* TODO: The following has to be changed to an 8 byte integer */
      pos = uint4korr(packet);
      flags = uint2korr(packet + 4);
      thd->server_id=0; /* avoid suicide */
      kill_zombie_dump_threads(slave_server_id = uint4korr(packet+6));
      thd->server_id = slave_server_id;
      mysql_binlog_send(thd, thd->strdup(packet + 10), (my_off_t) pos, flags);
      unregister_slave(thd,1,1);
      // fake COM_QUIT -- if we get here, the thread needs to terminate
      error = TRUE;
      net->error = 0;
      break;
    }
#endif
  case COM_REFRESH:
    {
      statistic_increment(com_stat[SQLCOM_FLUSH],&LOCK_status);
      ulong options= (ulong) (uchar) packet[0];
      if (check_global_access(thd,RELOAD_ACL))
	break;
      mysql_log.write(thd,command,NullS);
      /* error sending is deferred to reload_acl_and_cache */
      reload_acl_and_cache(thd, options, (TABLE_LIST*) 0) ;
      break;
    }
#ifndef EMBEDDED_LIBRARY
  case COM_SHUTDOWN:
    statistic_increment(com_other,&LOCK_status);
    if (check_global_access(thd,SHUTDOWN_ACL))
      break; /* purecov: inspected */
    DBUG_PRINT("quit",("Got shutdown command"));
    mysql_log.write(thd,command,NullS);
    send_eof(thd);
#ifdef __WIN__
    sleep(1);					// must wait after eof()
#endif
#ifndef OS2
    send_eof(thd);				// This is for 'quit request'
#endif
    close_connection(net);
    close_thread_tables(thd);			// Free before kill
    free_root(&thd->mem_root,MYF(0));
    free_root(&thd->transaction.mem_root,MYF(0));
    kill_mysql();
    error=TRUE;
    break;
#endif
#ifndef EMBEDDED_LIBRARY
  case COM_STATISTICS:
  {
    mysql_log.write(thd,command,NullS);
    statistic_increment(com_stat[SQLCOM_SHOW_STATUS],&LOCK_status);
    char buff[200];
    ulong uptime = (ulong) (thd->start_time - start_time);
    sprintf((char*) buff,
	    "Uptime: %ld  Threads: %d  Questions: %lu  Slow queries: %ld  Opens: %ld  Flush tables: %ld  Open tables: %u  Queries per second avg: %.3f",
	    uptime,
	    (int) thread_count,thd->query_id,long_query_count,
	    opened_tables,refresh_version, cached_tables(),
	    uptime ? (float)thd->query_id/(float)uptime : 0);
#ifdef SAFEMALLOC
    if (lCurMemory)				// Using SAFEMALLOC
      sprintf(strend(buff), "  Memory in use: %ldK  Max memory used: %ldK",
	      (lCurMemory+1023L)/1024L,(lMaxMemory+1023L)/1024L);
 #endif
    VOID(my_net_write(net, buff,(uint) strlen(buff)));
    VOID(net_flush(net));
    break;
  }
#endif
  case COM_PING:
    statistic_increment(com_other,&LOCK_status);
    send_ok(thd);				// Tell client we are alive
    break;
  case COM_PROCESS_INFO:
    statistic_increment(com_stat[SQLCOM_SHOW_PROCESSLIST],&LOCK_status);
    if (!thd->priv_user[0] && check_global_access(thd,PROCESS_ACL))
      break;
    mysql_log.write(thd,command,NullS);
    mysqld_list_processes(thd,thd->master_access & PROCESS_ACL ? NullS :
			  thd->priv_user,0);
    break;
  case COM_PROCESS_KILL:
  {
    statistic_increment(com_stat[SQLCOM_KILL],&LOCK_status);
    ulong id=(ulong) uint4korr(packet);
    kill_one_thread(thd,id);
    break;
  }
  case COM_DEBUG:
    statistic_increment(com_other,&LOCK_status);
    if (check_global_access(thd, SUPER_ACL))
      break;					/* purecov: inspected */
    mysql_print_status(thd);
    mysql_log.write(thd,command,NullS);
    send_eof(thd);
    break;
  case COM_SLEEP:
  case COM_CONNECT:				// Impossible here
  case COM_TIME:				// Impossible from client
  case COM_DELAYED_INSERT:
  case COM_END:
  default:
    send_error(thd, ER_UNKNOWN_COM_ERROR);
    break;
  }
  if (thd->lock || thd->open_tables || thd->derived_tables)
  {
    thd->proc_info="closing tables";
    close_thread_tables(thd);			/* Free tables */
  }

  if (thd->is_fatal_error)
    send_error(thd,0);				// End of memory ?

  time_t start_of_query=thd->start_time;
  thd->end_time();				// Set start time

  /* If not reading from backup and if the query took too long */
  if (!slow_command && !thd->user_time) // do not log 'slow_command' queries
  {
    thd->proc_info="logging slow query";

    if ((ulong) (thd->start_time - thd->time_after_lock) >
	thd->variables.long_query_time ||
	((thd->lex.select_lex.options &
	  (QUERY_NO_INDEX_USED | QUERY_NO_GOOD_INDEX_USED)) &&
	 (specialflag & SPECIAL_LONG_LOG_FORMAT)))
    {
      long_query_count++;
      mysql_slow_log.write(thd, thd->query, thd->query_length, start_of_query);
    }
  }
  thd->proc_info="cleaning up";
  VOID(pthread_mutex_lock(&LOCK_thread_count)); // For process list
  thd->proc_info=0;
  thd->command=COM_SLEEP;
  thd->query=0;
  thread_running--;
  VOID(pthread_mutex_unlock(&LOCK_thread_count));
  thd->packet.shrink(thd->variables.net_buffer_length);	// Reclaim some memory
  free_root(&thd->mem_root,MYF(MY_KEEP_PREALLOC));
  DBUG_RETURN(error);
}


/*
  Read query from packet and store in thd->query
  Used in COM_QUERY and COM_PREPARE

  DESCRIPTION
    Sets the following THD variables:
      query
      query_length

  RETURN VALUES
    0	ok
    1	error;  In this case thd->fatal_error is set
*/

bool alloc_query(THD *thd, char *packet, ulong packet_length)
{
  packet_length--;				// Remove end null
  /* Remove garbage at start and end of query */
  while (my_isspace(system_charset_info,packet[0]) && packet_length > 0)
  {
    packet++;
    packet_length--;
  }
  char *pos=packet+packet_length;		// Point at end null
  while (packet_length > 0 &&
	 (pos[-1] == ';' || my_isspace(system_charset_info,pos[-1])))
  {
    pos--;
    packet_length--;
  }
  /* We must allocate some extra memory for query cache */
  if (!(thd->query= (char*) thd->memdup_w_gap((gptr) (packet),
					      packet_length,
					      thd->db_length+2)))
    return 1;
  thd->query[packet_length]=0;
  thd->query_length= packet_length;
  thd->packet.shrink(thd->variables.net_buffer_length);// Reclaim some memory

  if (!(specialflag & SPECIAL_NO_PRIOR))
    my_pthread_setprio(pthread_self(),QUERY_PRIOR);
  return 0;
}

/****************************************************************************
** mysql_execute_command
** Execute command saved in thd and current_lex->sql_command
****************************************************************************/

void
mysql_execute_command(THD *thd)
{
  int	res= 0;
  LEX	*lex= &thd->lex;
  TABLE_LIST *tables= (TABLE_LIST*) lex->select_lex.table_list.first;
  SELECT_LEX *select_lex= &lex->select_lex;
  SELECT_LEX_UNIT *unit= &lex->unit;
  DBUG_ENTER("mysql_execute_command");

  /*
    Reset warning count for each query that uses tables
    A better approach would be to reset this for any commands
    that is not a SHOW command or a select that only access local
    variables, but for now this is probably good enough.
  */
  if (tables || &lex->select_lex != lex->all_selects_list)
    mysql_reset_errors(thd);
  /*
    Save old warning count to be able to send to client how many warnings we
    got
  */
  thd->old_total_warn_count= thd->total_warn_count;

#ifndef EMBEDDED_LIBRARY
  if (thd->slave_thread)
  {
    /*
      Skip if we are in the slave thread, some table rules have been
      given and the table list says the query should not be replicated
    */
    if (table_rules_on && tables && !tables_ok(thd,tables))
      DBUG_VOID_RETURN;
#ifndef TO_BE_DELETED
    /*
       This is a workaround to deal with the shortcoming in 3.23.44-3.23.46
       masters in RELEASE_LOCK() logging. We re-write SELECT RELEASE_LOCK()
       as DO RELEASE_LOCK()
    */
    if (lex->sql_command == SQLCOM_SELECT)
    {
      lex->sql_command = SQLCOM_DO;
      lex->insert_list = &select_lex->item_list;
    }
#endif
  }
#endif /* EMBEDDED_LIBRARY */
  /*
    TODO: make derived tables processing 'inside' SELECT processing.
    TODO: solve problem with depended derived tables in subselects
  */
  if (lex->derived_tables)
  {
    for (SELECT_LEX *sl= lex->all_selects_list;
	 sl;
	 sl= sl->next_select_in_list())
    {
      for (TABLE_LIST *cursor= sl->get_table_list();
	   cursor;
	   cursor= cursor->next)
      {
	if (cursor->derived && (res=mysql_derived(thd, lex,
						  cursor->derived,
						  cursor)))
	{
	  if (res < 0 || thd->net.report_error)
	    send_error(thd,thd->killed ? ER_SERVER_SHUTDOWN : 0);
	  DBUG_VOID_RETURN;
	}
      }
    }
  }
  if ((&lex->select_lex != lex->all_selects_list &&
       lex->unit.create_total_list(thd, lex, &tables, 0)) 
#ifdef HAVE_REPLICATION
      ||
      (table_rules_on && tables && thd->slave_thread &&
       !tables_ok(thd,tables))
#endif
      )
    DBUG_VOID_RETURN;

  statistic_increment(com_stat[lex->sql_command],&LOCK_status);
  switch (lex->sql_command) {
  case SQLCOM_SELECT:
  {
    select_result *result=lex->result;
    if (tables)
    {
      res=check_table_access(thd,
			     lex->exchange ? SELECT_ACL | FILE_ACL :
			     SELECT_ACL,
			     tables);
    }
    else
      res=check_access(thd, lex->exchange ? SELECT_ACL | FILE_ACL : SELECT_ACL,
		       any_db);
    if (res)
    {
      res=0;
      break;					// Error message is given
    }

    unit->offset_limit_cnt= (ha_rows) unit->global_parameters->offset_limit;
    unit->select_limit_cnt= (ha_rows) (unit->global_parameters->select_limit+
      unit->global_parameters->offset_limit);
    if (unit->select_limit_cnt <
	(ha_rows) unit->global_parameters->select_limit)
      unit->select_limit_cnt= HA_POS_ERROR;		// no limit
    if (unit->select_limit_cnt == HA_POS_ERROR)
      select_lex->options&= ~OPTION_FOUND_ROWS;

    if (!(res=open_and_lock_tables(thd,tables)))
    {
      if (lex->describe)
      {
	if (!(result= new select_send()))
	{
	  send_error(thd, ER_OUT_OF_RESOURCES);
	  DBUG_VOID_RETURN;
	}
	else
	  thd->send_explain_fields(result);
	fix_tables_pointers(lex->all_selects_list);
	res= mysql_explain_union(thd, &thd->lex.unit, result);
	MYSQL_LOCK *save_lock= thd->lock;
	thd->lock= (MYSQL_LOCK *)0;
	result->send_eof();
	thd->lock= save_lock;
      }
      else
      {
	if (!result)
	{
	  if (!(result=new select_send()))
	  {
	    res= -1;
#ifdef DELETE_ITEMS
	    delete select_lex->having;
	    delete select_lex->where;
#endif
	    break;
	  }
	}
	query_cache_store_query(thd, tables);
	res=handle_select(thd, lex, result);
      }
    }
    break;
  }
  case SQLCOM_DO:
    if (tables && ((res= check_table_access(thd, SELECT_ACL, tables)) ||
		   (res= open_and_lock_tables(thd,tables))))
	break;

    fix_tables_pointers(lex->all_selects_list);
    res= mysql_do(thd, *lex->insert_list);
    if (thd->net.report_error)
      res= -1;
    break;

  case SQLCOM_EMPTY_QUERY:
    send_ok(thd);
    break;

  case SQLCOM_HELP:
    res= mysqld_help(thd,lex->help_arg);
    break;

#ifndef EMBEDDED_LIBRARY
  case SQLCOM_PURGE:
  {
    if (check_global_access(thd, SUPER_ACL))
      goto error;
    res = purge_master_logs(thd, lex->to_log);
    break;
  }
#endif

  case SQLCOM_SHOW_WARNS:
  {
    res= mysqld_show_warnings(thd, (ulong)
			      ((1L << (uint) MYSQL_ERROR::WARN_LEVEL_NOTE) |
			       (1L << (uint) MYSQL_ERROR::WARN_LEVEL_WARN) |
			       (1L << (uint) MYSQL_ERROR::WARN_LEVEL_ERROR)
			       ));
    break;
  }
  case SQLCOM_SHOW_ERRORS:
  {
    res= mysqld_show_warnings(thd, (ulong)
			      (1L << (uint) MYSQL_ERROR::WARN_LEVEL_ERROR));
    break;
  }
  case SQLCOM_SHOW_NEW_MASTER:
  {
    if (check_global_access(thd, REPL_SLAVE_ACL))
      goto error;
#ifndef WORKING_NEW_MASTER
    net_printf(thd, ER_NOT_SUPPORTED_YET, "SHOW NEW MASTER");
    res= 1;
#else
    res = show_new_master(thd);
#endif
    break;
  }

#ifndef EMBEDDED_LIBRARY
  case SQLCOM_SHOW_SLAVE_HOSTS:
  {
    if (check_global_access(thd, REPL_SLAVE_ACL))
      goto error;
    res = show_slave_hosts(thd);
    break;
  }
  case SQLCOM_SHOW_BINLOG_EVENTS:
  {
    if (check_global_access(thd, REPL_SLAVE_ACL))
      goto error;
    res = show_binlog_events(thd);
    break;
  }
#endif

  case SQLCOM_BACKUP_TABLE:
  {
    if (check_db_used(thd,tables) ||
	check_table_access(thd,SELECT_ACL, tables) ||
	check_global_access(thd, FILE_ACL))
      goto error; /* purecov: inspected */
    res = mysql_backup_table(thd, tables);

    break;
  }
  case SQLCOM_RESTORE_TABLE:
  {
    if (check_db_used(thd,tables) ||
	check_table_access(thd, INSERT_ACL, tables) ||
	check_global_access(thd, FILE_ACL))
      goto error; /* purecov: inspected */
    res = mysql_restore_table(thd, tables);
    break;
  }

#ifndef EMBEDDED_LIBRARY
  case SQLCOM_CHANGE_MASTER:
  {
    if (check_global_access(thd, SUPER_ACL))
      goto error;
    LOCK_ACTIVE_MI;
    res = change_master(thd,active_mi);
    UNLOCK_ACTIVE_MI;
    break;
  }
  case SQLCOM_SHOW_SLAVE_STAT:
  {
    if (check_global_access(thd, SUPER_ACL))
      goto error;
    LOCK_ACTIVE_MI;
    res = show_master_info(thd,active_mi);
    UNLOCK_ACTIVE_MI;
    break;
  }
  case SQLCOM_SHOW_MASTER_STAT:
  {
    if (check_global_access(thd, SUPER_ACL))
      goto error;
    res = show_binlog_info(thd);
    break;
  }

  case SQLCOM_LOAD_MASTER_DATA: // sync with master
    if (check_global_access(thd, SUPER_ACL))
      goto error;
    if (end_active_trans(thd))
      res= -1;
    else
      res = load_master_data(thd);
    break;
#endif /* EMBEDDED_LIBRARY */

#ifdef HAVE_INNOBASE_DB
  case SQLCOM_SHOW_INNODB_STATUS:
    {
      if (check_global_access(thd, SUPER_ACL))
	goto error;
      res = innodb_show_status(thd);
      break;
    }
#endif

#ifndef EMBEDDED_LIBRARY
  case SQLCOM_LOAD_MASTER_TABLE:
  {
    if (!tables->db)
      tables->db=thd->db;
    if (check_access(thd,CREATE_ACL,tables->db,&tables->grant.privilege))
      goto error;				/* purecov: inspected */
    if (grant_option)
    {
      /* Check that the first table has CREATE privilege */
      TABLE_LIST *tmp_table_list=tables->next;
      tables->next=0;
      bool error=check_grant(thd,CREATE_ACL,tables);
      tables->next=tmp_table_list;
      if (error)
	goto error;
    }
    if (strlen(tables->real_name) > NAME_LEN)
    {
      net_printf(thd,ER_WRONG_TABLE_NAME,tables->real_name);
      break;
    }
    LOCK_ACTIVE_MI;
    // fetch_master_table will send the error to the client on failure
    if (!fetch_master_table(thd, tables->db, tables->real_name,
			    active_mi, 0))
    {
      send_ok(thd);
    }
    UNLOCK_ACTIVE_MI;
    break;
  }
#endif /* EMBEDDED_LIBRARY */

  case SQLCOM_CREATE_TABLE:
  {
    ulong want_priv= ((lex->create_info.options & HA_LEX_CREATE_TMP_TABLE) ?
		      CREATE_TMP_ACL : CREATE_ACL);
    if (!tables->db)
      tables->db=thd->db;
    if (check_access(thd,want_priv,tables->db,&tables->grant.privilege) ||
	check_merge_table_access(thd, tables->db,
				 (TABLE_LIST *)
				 lex->create_info.merge_list.first))
      goto error;				/* purecov: inspected */
    if (grant_option && want_priv != CREATE_TMP_ACL)
    {
      /* Check that the first table has CREATE privilege */
      TABLE_LIST *tmp_table_list=tables->next;
      tables->next=0;
      bool error=check_grant(thd, want_priv, tables);
      tables->next=tmp_table_list;
      if (error)
	goto error;
    }
    if (strlen(tables->real_name) > NAME_LEN)
    {
      net_printf(thd, ER_WRONG_TABLE_NAME, tables->alias);
      res=0;
      break;
    }
#ifndef HAVE_READLINK
    lex->create_info.data_file_name=lex->create_info.index_file_name=0;
#else
    /* Fix names if symlinked tables */
    if (append_file_to_dir(thd, &lex->create_info.data_file_name,
			   tables->real_name) ||
	append_file_to_dir(thd,&lex->create_info.index_file_name,
			   tables->real_name))
    {
      res=-1;
      break;
    }
#endif
    if (select_lex->item_list.elements)		// With select
    {
      select_result *result;

      if (!(lex->create_info.options & HA_LEX_CREATE_TMP_TABLE) &&
	  find_real_table_in_list(tables->next, tables->db, tables->real_name))
      {
	net_printf(thd,ER_UPDATE_TABLE_USED,tables->real_name);
	DBUG_VOID_RETURN;
      }
      if (tables->next)
      {
	if (check_table_access(thd, SELECT_ACL, tables->next))
	  goto error;				// Error message is given
      }
      unit->offset_limit_cnt= select_lex->offset_limit;
      unit->select_limit_cnt= select_lex->select_limit+
	select_lex->offset_limit;
      if (unit->select_limit_cnt < select_lex->select_limit)
	unit->select_limit_cnt= HA_POS_ERROR;		// No limit

      /* Skip first table, which is the table we are creating */
      lex->select_lex.table_list.first=
	(byte*) (((TABLE_LIST *) lex->select_lex.table_list.first)->next);
      if (!(res=open_and_lock_tables(thd,tables->next)))
      {
        if ((result=new select_create(tables->db ? tables->db : thd->db,
                                      tables->real_name, &lex->create_info,
                                      lex->create_list,
                                      lex->key_list,
                                      select_lex->item_list,lex->duplicates)))
          res=handle_select(thd, lex, result);
	else
	  res= -1;
      }
    }
    else // regular create
    {
      if (lex->name)
        res= mysql_create_like_table(thd, tables, &lex->create_info, 
                                     (Table_ident *)lex->name); 
      else
        res= mysql_create_table(thd,tables->db ? tables->db : thd->db,
			         tables->real_name, &lex->create_info,
			         lex->create_list,
			         lex->key_list,0,0,0); // do logging
      if (!res)
	send_ok(thd);
    }
    break;
  }
  case SQLCOM_CREATE_INDEX:
    if (!tables->db)
      tables->db=thd->db;
    if (check_access(thd,INDEX_ACL,tables->db,&tables->grant.privilege))
      goto error; /* purecov: inspected */
    if (grant_option && check_grant(thd,INDEX_ACL,tables))
      goto error;
    if (end_active_trans(thd))
      res= -1;
    else
      res = mysql_create_index(thd, tables, lex->key_list);
    break;

#ifndef EMBEDDED_LIBRARY
  case SQLCOM_SLAVE_START:
  {
    LOCK_ACTIVE_MI;
    start_slave(thd,active_mi,1 /* net report*/);
    UNLOCK_ACTIVE_MI;
    break;
  }
  case SQLCOM_SLAVE_STOP:
  /*
    If the client thread has locked tables, a deadlock is possible.
    Assume that
    - the client thread does LOCK TABLE t READ.
    - then the master updates t.
    - then the SQL slave thread wants to update t,
      so it waits for the client thread because t is locked by it.
    - then the client thread does SLAVE STOP.
      SLAVE STOP waits for the SQL slave thread to terminate its
      update t, which waits for the client thread because t is locked by it.
    To prevent that, refuse SLAVE STOP if the
    client thread has locked tables
  */
  if (thd->locked_tables || thd->active_transaction())
  {
    send_error(thd,ER_LOCK_OR_ACTIVE_TRANSACTION);
    break;
  }
  {
    LOCK_ACTIVE_MI;
    stop_slave(thd,active_mi,1/* net report*/);
    UNLOCK_ACTIVE_MI;
    break;
  }
#endif

  case SQLCOM_ALTER_TABLE:
#if defined(DONT_ALLOW_SHOW_COMMANDS)
    send_error(thd,ER_NOT_ALLOWED_COMMAND); /* purecov: inspected */
    break;
#else
    {
      ulong priv=0;
      if (lex->name && (!lex->name[0] || strlen(lex->name) > NAME_LEN))
      {
	net_printf(thd,ER_WRONG_TABLE_NAME,lex->name);
	res=0;
	break;
      }
      if (!tables->db)
	tables->db=thd->db;
      if (!select_lex->db)
	select_lex->db=tables->db;
      if (check_access(thd,ALTER_ACL,tables->db,&tables->grant.privilege) ||
	  check_access(thd,INSERT_ACL | CREATE_ACL,select_lex->db,&priv) ||
	  check_merge_table_access(thd, tables->db,
				   (TABLE_LIST *)
				   lex->create_info.merge_list.first))
	goto error;				/* purecov: inspected */
      if (!tables->db)
	tables->db=thd->db;
      if (grant_option)
      {
	if (check_grant(thd,ALTER_ACL,tables))
	  goto error;
	if (lex->name && !test_all_bits(priv,INSERT_ACL | CREATE_ACL))
	{					// Rename of table
	  TABLE_LIST tmp_table;
	  bzero((char*) &tmp_table,sizeof(tmp_table));
	  tmp_table.real_name=lex->name;
	  tmp_table.db=select_lex->db;
	  tmp_table.grant.privilege=priv;
	  if (check_grant(thd,INSERT_ACL | CREATE_ACL,tables))
	    goto error;
	}
      }
      /* Don't yet allow changing of symlinks with ALTER TABLE */
      lex->create_info.data_file_name=lex->create_info.index_file_name=0;
      /* ALTER TABLE ends previous transaction */
      if (end_active_trans(thd))
	res= -1;
      else
      {
	res= mysql_alter_table(thd, select_lex->db, lex->name,
			       &lex->create_info,
			       tables, lex->create_list,
			       lex->key_list, lex->drop_list, lex->alter_list,
			       select_lex->order_list.elements,
                               (ORDER *) select_lex->order_list.first,
			       lex->drop_primary, lex->duplicates,
			       lex->alter_keys_onoff, lex->simple_alter);
      }
      break;
    }
#endif
  case SQLCOM_RENAME_TABLE:
  {
    TABLE_LIST *table;
    if (check_db_used(thd,tables))
      goto error;
    for (table=tables ; table ; table=table->next->next)
    {
      if (check_access(thd, ALTER_ACL | DROP_ACL, table->db,
		       &table->grant.privilege) ||
	  check_access(thd, INSERT_ACL | CREATE_ACL, table->next->db,
		       &table->next->grant.privilege))
	goto error;
      if (grant_option)
      {
	TABLE_LIST old_list,new_list;
	old_list=table[0];
	new_list=table->next[0];
	old_list.next=new_list.next=0;
	if (check_grant(thd,ALTER_ACL,&old_list) ||
	    (!test_all_bits(table->next->grant.privilege,
			    INSERT_ACL | CREATE_ACL) &&
	     check_grant(thd,INSERT_ACL | CREATE_ACL, &new_list)))
	  goto error;
      }
    }
    query_cache_invalidate3(thd, tables, 0);
    if (end_active_trans(thd))
      res= -1;
    else if (mysql_rename_tables(thd,tables))
      res= -1;
    break;
  }
#ifndef EMBEDDED_LIBRARY
  case SQLCOM_SHOW_BINLOGS:
#ifdef DONT_ALLOW_SHOW_COMMANDS
    send_error(thd,ER_NOT_ALLOWED_COMMAND); /* purecov: inspected */
    DBUG_VOID_RETURN;
#else
    {
      if (check_global_access(thd, SUPER_ACL))
	goto error;
      res = show_binlogs(thd);
      break;
    }
#endif
#endif /* EMBEDDED_LIBRARY */
  case SQLCOM_SHOW_CREATE:
#ifdef DONT_ALLOW_SHOW_COMMANDS
    send_error(thd,ER_NOT_ALLOWED_COMMAND); /* purecov: inspected */
    DBUG_VOID_RETURN;
#else
    {
      if (check_db_used(thd, tables) ||
	  check_access(thd, SELECT_ACL | EXTRA_ACL, tables->db,
		       &tables->grant.privilege))
	goto error;
      res = mysqld_show_create(thd, tables);
      break;
    }
#endif
  case SQLCOM_REPAIR:
  {
    if (check_db_used(thd,tables) ||
	check_table_access(thd,SELECT_ACL | INSERT_ACL, tables))
      goto error; /* purecov: inspected */
    res = mysql_repair_table(thd, tables, &lex->check_opt);
    break;
  }
  case SQLCOM_CHECK:
  {
    if (check_db_used(thd,tables) ||
	check_table_access(thd, SELECT_ACL | EXTRA_ACL , tables))
      goto error; /* purecov: inspected */
    res = mysql_check_table(thd, tables, &lex->check_opt);
    break;
  }
  case SQLCOM_ANALYZE:
  {
    if (check_db_used(thd,tables) ||
	check_table_access(thd,SELECT_ACL | INSERT_ACL, tables))
      goto error; /* purecov: inspected */
    res = mysql_analyze_table(thd, tables, &lex->check_opt);
    break;
  }

  case SQLCOM_OPTIMIZE:
  {
    HA_CREATE_INFO create_info;
    if (check_db_used(thd,tables) ||
	check_table_access(thd,SELECT_ACL | INSERT_ACL, tables))
      goto error; /* purecov: inspected */
    if (specialflag & (SPECIAL_SAFE_MODE | SPECIAL_NO_NEW_FUNC))
    {
      /* Use ALTER TABLE */
      lex->create_list.empty();
      lex->key_list.empty();
      lex->col_list.empty();
      lex->drop_list.empty();
      lex->alter_list.empty();
      bzero((char*) &create_info,sizeof(create_info));
      create_info.db_type=DB_TYPE_DEFAULT;
      create_info.row_type=ROW_TYPE_DEFAULT;
      create_info.table_charset=default_charset_info;
      res= mysql_alter_table(thd, NullS, NullS, &create_info,
			     tables, lex->create_list,
			     lex->key_list, lex->drop_list, lex->alter_list,
                             0, (ORDER *) 0,
			     0, DUP_ERROR);
    }
    else
      res = mysql_optimize_table(thd, tables, &lex->check_opt);
    break;
  }
  case SQLCOM_UPDATE:
    if (check_access(thd,UPDATE_ACL,tables->db,&tables->grant.privilege))
      goto error;
    if (grant_option && check_grant(thd,UPDATE_ACL,tables))
      goto error;
    if (select_lex->item_list.elements != lex->value_list.elements)
    {
      send_error(thd,ER_WRONG_VALUE_COUNT);
      DBUG_VOID_RETURN;
    }
    res= mysql_update(thd,tables,
                      select_lex->item_list,
                      lex->value_list,
                      select_lex->where,
		      select_lex->order_list.elements,
                      (ORDER *) select_lex->order_list.first,
                      select_lex->select_limit,
                      lex->duplicates);
    if (thd->net.report_error)
      res= -1;
    break;
  case SQLCOM_UPDATE_MULTI:
    if (check_access(thd,UPDATE_ACL,tables->db,&tables->grant.privilege))
      goto error;
    if (grant_option && check_grant(thd,UPDATE_ACL,tables))
      goto error;
    if (select_lex->item_list.elements != lex->value_list.elements)
    {
      send_error(thd,ER_WRONG_VALUE_COUNT);
      DBUG_VOID_RETURN;
    }
    {
      const char *msg= 0;
      if (select_lex->order_list.elements)
	msg= "ORDER BY";
      else if (select_lex->select_limit && select_lex->select_limit !=
	       HA_POS_ERROR)
	msg= "LIMIT";
      if (msg)
      {
	net_printf(thd, ER_WRONG_USAGE, "UPDATE", msg);
	res= 1;
	break;
      }
      res= mysql_multi_update(thd,tables,
			      &select_lex->item_list,
			      &lex->value_list,
			      select_lex->where,
			      select_lex->options,
			      lex->duplicates, unit, select_lex);
    }
    break;
  case SQLCOM_REPLACE:
  case SQLCOM_INSERT:
  {
    my_bool update=(lex->value_list.elements ? UPDATE_ACL : 0);
    ulong privilege= (lex->duplicates == DUP_REPLACE ?
                      INSERT_ACL | DELETE_ACL : INSERT_ACL | update);
    if (check_access(thd,privilege,tables->db,&tables->grant.privilege))
      goto error; /* purecov: inspected */
    if (grant_option && check_grant(thd,privilege,tables))
      goto error;
    if (select_lex->item_list.elements != lex->value_list.elements)
    {
      send_error(thd,ER_WRONG_VALUE_COUNT);
      DBUG_VOID_RETURN;
    }
    res = mysql_insert(thd,tables,lex->field_list,lex->many_values,
                       select_lex->item_list, lex->value_list,
                       (update ? DUP_UPDATE : lex->duplicates));
    if (thd->net.report_error)
      res= -1;
    break;
  }
  case SQLCOM_REPLACE_SELECT:
  case SQLCOM_INSERT_SELECT:
  {

    /*
      Check that we have modify privileges for the first table and
      select privileges for the rest
    */
    {
      ulong privilege= (lex->duplicates == DUP_REPLACE ?
                        INSERT_ACL | DELETE_ACL : INSERT_ACL);
      TABLE_LIST *save_next=tables->next;
      tables->next=0;
      if (check_access(thd, privilege,
		       tables->db,&tables->grant.privilege) ||
	  (grant_option && check_grant(thd, privilege, tables)))
	goto error;
      tables->next=save_next;
      if ((res=check_table_access(thd, SELECT_ACL, save_next)))
	goto error;
    }

    select_result *result;
    unit->offset_limit_cnt= select_lex->offset_limit;
    unit->select_limit_cnt= select_lex->select_limit+select_lex->offset_limit;
    if (unit->select_limit_cnt < select_lex->select_limit)
      unit->select_limit_cnt= HA_POS_ERROR;		// No limit

    if (find_real_table_in_list(tables->next, tables->db, tables->real_name))
    {
      net_printf(thd,ER_UPDATE_TABLE_USED,tables->real_name);
      DBUG_VOID_RETURN;
    }

    /* Skip first table, which is the table we are inserting in */
    lex->select_lex.table_list.first=
      (byte*) (((TABLE_LIST *) lex->select_lex.table_list.first)->next);
    if (!(res=open_and_lock_tables(thd, tables)))
    {
      if ((result=new select_insert(tables->table,&lex->field_list,
				    lex->duplicates)))
	res=handle_select(thd,lex,result);
      if (thd->net.report_error)
	res= -1;
    }
    else
      res= -1;
    break;
  }
  case SQLCOM_TRUNCATE:
    if (check_access(thd,DELETE_ACL,tables->db,&tables->grant.privilege))
      goto error; /* purecov: inspected */
    /*
      Don't allow this within a transaction because we want to use
      re-generate table
    */
    if (thd->locked_tables || thd->active_transaction())
    {
      send_error(thd,ER_LOCK_OR_ACTIVE_TRANSACTION,NullS);
      goto error;
    }
    res=mysql_truncate(thd,tables);
    break;
  case SQLCOM_DELETE:
  {
    if (check_access(thd,DELETE_ACL,tables->db,&tables->grant.privilege))
      goto error; /* purecov: inspected */
    if (grant_option && check_grant(thd,DELETE_ACL,tables))
      goto error;
    // Set privilege for the WHERE clause
    tables->grant.want_privilege=(SELECT_ACL & ~tables->grant.privilege);
    res = mysql_delete(thd,tables, select_lex->where,
                       (ORDER*) select_lex->order_list.first,
                       select_lex->select_limit, select_lex->options);
    if (thd->net.report_error)
      res= -1;
    break;
  }
  case SQLCOM_DELETE_MULTI:
  {
    TABLE_LIST *aux_tables=(TABLE_LIST *)thd->lex.auxilliary_table_list.first;
    TABLE_LIST *auxi;
    uint table_count=0;
    multi_delete *result;

    /* sql_yacc guarantees that tables and aux_tables are not zero */
    if (check_db_used(thd, tables) || check_db_used(thd,aux_tables) ||
	check_table_access(thd,SELECT_ACL, tables) ||
	check_table_access(thd,DELETE_ACL, aux_tables))
      goto error;
    if ((thd->options & OPTION_SAFE_UPDATES) && !select_lex->where)
    {
      send_error(thd,ER_UPDATE_WITHOUT_KEY_IN_SAFE_MODE);
      goto error;
    }
    for (auxi=(TABLE_LIST*) aux_tables ; auxi ; auxi=auxi->next)
    {
      table_count++;
      /* All tables in aux_tables must be found in FROM PART */
      TABLE_LIST *walk;
      for (walk=(TABLE_LIST*) tables ; walk ; walk=walk->next)
      {
	if (!strcmp(auxi->real_name,walk->real_name) &&
	    !strcmp(walk->db,auxi->db))
	  break;
      }
      if (!walk)
      {
	net_printf(thd,ER_NONUNIQ_TABLE,auxi->real_name);
	goto error;
      }
      walk->lock_type= auxi->lock_type;
      auxi->table_list=  walk;		// Remember corresponding table
    }
    if (add_item_to_list(thd, new Item_null()))
    {
      res= -1;
      break;
    }
    thd->proc_info="init";
    if ((res=open_and_lock_tables(thd,tables)))
      break;
    /* Fix tables-to-be-deleted-from list to point at opened tables */
    for (auxi=(TABLE_LIST*) aux_tables ; auxi ; auxi=auxi->next)
      auxi->table= auxi->table_list->table;
    if (&lex->select_lex != lex->all_selects_list)
    {
      for (TABLE_LIST *t= select_lex->get_table_list();
	   t; t= t->next)
      {
	if (find_real_table_in_list(t->table_list->next, t->db, t->real_name))
	{
	  my_error(ER_UPDATE_TABLE_USED, MYF(0), t->real_name);
	  res= -1;
	  break;
	}
      }
    }
    fix_tables_pointers(lex->all_selects_list);
    if (!thd->is_fatal_error && (result= new multi_delete(thd,aux_tables,
							  table_count)))
    {
      res= mysql_select(thd, &select_lex->ref_pointer_array,
			select_lex->get_table_list(),
			select_lex->with_wild,
			select_lex->item_list,
			select_lex->where,
			0, (ORDER *)NULL, (ORDER *)NULL, (Item *)NULL,
			(ORDER *)NULL,
			select_lex->options | thd->options |
<<<<<<< HEAD
			SELECT_NO_JOIN_CACHE | SELECT_NO_UNLOCK,
			result, unit, select_lex, 0, 0);
=======
			SELECT_NO_JOIN_CACHE,
			result, unit, select_lex, 0);
>>>>>>> 20ebe37e
      if (thd->net.report_error)
	res= -1;
      delete result;
    }
    else
      res= -1;					// Error is not sent
    close_thread_tables(thd);
    break;
  }
  case SQLCOM_DROP_TABLE:
  {
    if (!lex->drop_temporary)
    {
      if (check_table_access(thd,DROP_ACL,tables))
	goto error;				/* purecov: inspected */
      if (end_active_trans(thd))
      {
	res= -1;
	break;
      }
    }
    res= mysql_rm_table(thd,tables,lex->drop_if_exists, lex->drop_temporary);
  }
  break;
  case SQLCOM_DROP_INDEX:
    if (!tables->db)
      tables->db=thd->db;
    if (check_access(thd,INDEX_ACL,tables->db,&tables->grant.privilege))
      goto error;				/* purecov: inspected */
    if (grant_option && check_grant(thd,INDEX_ACL,tables))
      goto error;
    if (end_active_trans(thd))
      res= -1;
    else
      res = mysql_drop_index(thd, tables, lex->drop_list);
    break;
  case SQLCOM_SHOW_DATABASES:
#if defined(DONT_ALLOW_SHOW_COMMANDS)
    send_error(thd,ER_NOT_ALLOWED_COMMAND);   /* purecov: inspected */
    DBUG_VOID_RETURN;
#else
    if ((specialflag & SPECIAL_SKIP_SHOW_DB) &&
	check_global_access(thd, SHOW_DB_ACL))
      goto error;
    res= mysqld_show_dbs(thd, (lex->wild ? lex->wild->ptr() : NullS));
    break;
#endif
  case SQLCOM_SHOW_PROCESSLIST:
    if (!thd->priv_user[0] && check_global_access(thd,PROCESS_ACL))
      break;
    mysqld_list_processes(thd,thd->master_access & PROCESS_ACL ? NullS :
			  thd->priv_user,lex->verbose);
    break;
  case SQLCOM_SHOW_TABLE_TYPES:
    res= mysqld_show_table_types(thd);
    break;
  case SQLCOM_SHOW_PRIVILEGES:
    res= mysqld_show_privileges(thd);
    break;
  case SQLCOM_SHOW_COLUMN_TYPES:
    res= mysqld_show_column_types(thd);
    break;
  case SQLCOM_SHOW_STATUS:
    res= mysqld_show(thd,(lex->wild ? lex->wild->ptr() : NullS),status_vars,
		     OPT_GLOBAL);
    break;
  case SQLCOM_SHOW_VARIABLES:
    res= mysqld_show(thd, (lex->wild ? lex->wild->ptr() : NullS),
		     init_vars, lex->option_type);
    break;
  case SQLCOM_SHOW_LOGS:
#ifdef DONT_ALLOW_SHOW_COMMANDS
    send_error(thd,ER_NOT_ALLOWED_COMMAND);	/* purecov: inspected */
    DBUG_VOID_RETURN;
#else
    {
      if (grant_option && check_access(thd, FILE_ACL, any_db))
	goto error;
      res= mysqld_show_logs(thd);
      break;
    }
#endif
  case SQLCOM_SHOW_TABLES:
    /* FALL THROUGH */
#ifdef DONT_ALLOW_SHOW_COMMANDS
    send_error(thd,ER_NOT_ALLOWED_COMMAND);	/* purecov: inspected */
    DBUG_VOID_RETURN;
#else
    {
      char *db=select_lex->db ? select_lex->db : thd->db;
      if (!db)
      {
	send_error(thd,ER_NO_DB_ERROR);	/* purecov: inspected */
	goto error;				/* purecov: inspected */
      }
      remove_escape(db);				// Fix escaped '_'
      if (check_db_name(db))
      {
        net_printf(thd,ER_WRONG_DB_NAME, db);
        goto error;
      }
      if (check_access(thd,SELECT_ACL,db,&thd->col_access))
	goto error;				/* purecov: inspected */
      /* grant is checked in mysqld_show_tables */
      if (select_lex->options & SELECT_DESCRIBE)
        res= mysqld_extend_show_tables(thd,db,
				       (lex->wild ? lex->wild->ptr() : NullS));
      else
	res= mysqld_show_tables(thd,db,
				(lex->wild ? lex->wild->ptr() : NullS));
      break;
    }
#endif
  case SQLCOM_SHOW_OPEN_TABLES:
    res= mysqld_show_open_tables(thd,(lex->wild ? lex->wild->ptr() : NullS));
    break;
  case SQLCOM_SHOW_CHARSETS:
    res= mysqld_show_charsets(thd,(lex->wild ? lex->wild->ptr() : NullS));
    break;
  case SQLCOM_SHOW_FIELDS:
#ifdef DONT_ALLOW_SHOW_COMMANDS
    send_error(thd,ER_NOT_ALLOWED_COMMAND);	/* purecov: inspected */
    DBUG_VOID_RETURN;
#else
    {
      char *db=tables->db;
      if (!*db)
      {
	send_error(thd,ER_NO_DB_ERROR);	/* purecov: inspected */
	goto error;				/* purecov: inspected */
      }
      remove_escape(db);			// Fix escaped '_'
      remove_escape(tables->real_name);
      if (check_access(thd,SELECT_ACL | EXTRA_ACL,db,&thd->col_access))
	goto error;				/* purecov: inspected */
      tables->grant.privilege=thd->col_access;
      if (grant_option && check_grant(thd,SELECT_ACL,tables,2))
	goto error;
      res= mysqld_show_fields(thd,tables,
			      (lex->wild ? lex->wild->ptr() : NullS),
			      lex->verbose);
      break;
    }
#endif
  case SQLCOM_SHOW_KEYS:
#ifdef DONT_ALLOW_SHOW_COMMANDS
    send_error(thd,ER_NOT_ALLOWED_COMMAND);	/* purecov: inspected */
    DBUG_VOID_RETURN;
#else
    {
      char *db=tables->db;
      if (!db)
      {
	send_error(thd,ER_NO_DB_ERROR);	/* purecov: inspected */
	goto error;				/* purecov: inspected */
      }
      remove_escape(db);			// Fix escaped '_'
      remove_escape(tables->real_name);
      if (!tables->db)
	tables->db=thd->db;
      if (check_access(thd,SELECT_ACL,db,&thd->col_access))
	goto error; /* purecov: inspected */
      tables->grant.privilege=thd->col_access;
      if (grant_option && check_grant(thd,SELECT_ACL,tables,2))
	goto error;
      res= mysqld_show_keys(thd,tables);
      break;
    }
#endif
  case SQLCOM_CHANGE_DB:
    mysql_change_db(thd,select_lex->db);
    break;
#ifndef EMBEDDED_LIBRARY
  case SQLCOM_LOAD:
  {
    uint privilege= (lex->duplicates == DUP_REPLACE ?
		     INSERT_ACL | DELETE_ACL : INSERT_ACL);

    if (!lex->local_file)
    {
      if (check_access(thd,privilege | FILE_ACL,tables->db))
	goto error;
    }
    else
    {
      if (!(thd->client_capabilities & CLIENT_LOCAL_FILES) ||
	  ! opt_local_infile)
      {
	send_error(thd,ER_NOT_ALLOWED_COMMAND);
	goto error;
      }
      if (check_access(thd,privilege,tables->db,&tables->grant.privilege) ||
	  grant_option && check_grant(thd,privilege,tables))
	goto error;
    }
    res=mysql_load(thd, lex->exchange, tables, lex->field_list,
		   lex->duplicates, (bool) lex->local_file, lex->lock_option);
    break;
  }
#endif /* EMBEDDED_LIBRARY */
  case SQLCOM_SET_OPTION:
    if (tables && ((res= check_table_access(thd, SELECT_ACL, tables)) ||
		   (res= open_and_lock_tables(thd,tables))))
      break;
    fix_tables_pointers(lex->all_selects_list);
    if (!(res= sql_set_variables(thd, &lex->var_list)))
      send_ok(thd);
    if (thd->net.report_error)
      res= -1;
    break;

  case SQLCOM_UNLOCK_TABLES:
    unlock_locked_tables(thd);
    if (thd->options & OPTION_TABLE_LOCK)
    {
      end_active_trans(thd);
      thd->options&= ~(ulong) (OPTION_TABLE_LOCK);
    }
    if (thd->global_read_lock)
      unlock_global_read_lock(thd);
    send_ok(thd);
    break;
  case SQLCOM_LOCK_TABLES:
    unlock_locked_tables(thd);
    if (check_db_used(thd,tables) || end_active_trans(thd))
      goto error;
    if (check_table_access(thd, LOCK_TABLES_ACL | SELECT_ACL, tables))
      goto error;
    thd->in_lock_tables=1;
    thd->options|= OPTION_TABLE_LOCK;
    if (!(res=open_and_lock_tables(thd,tables)))
    {
      thd->locked_tables=thd->lock;
      thd->lock=0;
      send_ok(thd);
    }
    else
      thd->options&= ~(ulong) (OPTION_TABLE_LOCK);
    thd->in_lock_tables=0;
    break;
  case SQLCOM_CREATE_DB:
  {
    if (!strip_sp(lex->name) || check_db_name(lex->name))
    {
      net_printf(thd,ER_WRONG_DB_NAME, lex->name);
      break;
    }
    /*
      If in a slave thread :
      CREATE DATABASE DB was certainly not preceded by USE DB.
      For that reason, db_ok() in sql/slave.cc did not check the 
      do_db/ignore_db. And as this query involves no tables, tables_ok()
      above was not called. So we have to check rules again here.
    */
#ifdef HAVE_REPLICATION
    if (thd->slave_thread && 
	(!db_ok(lex->name, replicate_do_db, replicate_ignore_db) ||
	 !db_ok_with_wild_table(lex->name)))
      break;
#endif
    if (check_access(thd,CREATE_ACL,lex->name,0,1))
      break;
    res=mysql_create_db(thd,lex->name,&lex->create_info,0);
    break;
  }
  case SQLCOM_DROP_DB:
  {
    if (!strip_sp(lex->name) || check_db_name(lex->name))
    {
      net_printf(thd,ER_WRONG_DB_NAME, lex->name);
      break;
    }
    /*
      If in a slave thread :
      DROP DATABASE DB may not be preceded by USE DB.
      For that reason, maybe db_ok() in sql/slave.cc did not check the 
      do_db/ignore_db. And as this query involves no tables, tables_ok()
      above was not called. So we have to check rules again here.
    */
#ifdef HAVE_REPLICATION
    if (thd->slave_thread && 
	(!db_ok(lex->name, replicate_do_db, replicate_ignore_db) ||
	 !db_ok_with_wild_table(lex->name)))
      break;
#endif
    if (check_access(thd,DROP_ACL,lex->name,0,1))
      break;
    if (thd->locked_tables || thd->active_transaction())
    {
      send_error(thd,ER_LOCK_OR_ACTIVE_TRANSACTION);
      goto error;
    }
    res=mysql_rm_db(thd,lex->name,lex->drop_if_exists,0);
    break;
  }
  case SQLCOM_ALTER_DB:
  {
    if (!strip_sp(lex->name) || check_db_name(lex->name))
    {
      net_printf(thd,ER_WRONG_DB_NAME, lex->name);
      break;
    }
    if (check_access(thd,ALTER_ACL,lex->name,0,1))
      break;
    if (thd->locked_tables || thd->active_transaction())
    {
      send_error(thd,ER_LOCK_OR_ACTIVE_TRANSACTION);
      goto error;
    }
    res=mysql_alter_db(thd,lex->name,&lex->create_info);
    break;
  }
  case SQLCOM_SHOW_CREATE_DB:
  {
    if (!strip_sp(lex->name) || check_db_name(lex->name))
    {
      net_printf(thd,ER_WRONG_DB_NAME, lex->name);
      break;
    }
    if (check_access(thd,DROP_ACL,lex->name,0,1))
      break;
    if (thd->locked_tables || thd->active_transaction())
    {
      send_error(thd,ER_LOCK_OR_ACTIVE_TRANSACTION);
      goto error;
    }
    res=mysqld_show_create_db(thd,lex->name,&lex->create_info);
    break;
  }
  case SQLCOM_CREATE_FUNCTION:
    if (check_access(thd,INSERT_ACL,"mysql",0,1))
      break;
#ifdef HAVE_DLOPEN
    if (!(res = mysql_create_function(thd,&lex->udf)))
      send_ok(thd);
#else
    res= -1;
#endif
    break;
  case SQLCOM_DROP_FUNCTION:
    if (check_access(thd,DELETE_ACL,"mysql",0,1))
      break;
#ifdef HAVE_DLOPEN
    if (!(res = mysql_drop_function(thd,&lex->udf.name)))
      send_ok(thd);
#else
    res= -1;
#endif
    break;
  case SQLCOM_REVOKE:
  case SQLCOM_GRANT:
  {
    if (check_access(thd, lex->grant | lex->grant_tot_col | GRANT_ACL,
		     tables && tables->db ? tables->db : select_lex->db,
		     tables ? &tables->grant.privilege : 0,
		     tables ? 0 : 1))
      goto error;

    /*
      Check that the user isn't trying to change a password for another
      user if he doesn't have UPDATE privilege to the MySQL database
    */

    if (thd->user)				// If not replication
    {
      LEX_USER *user;
      List_iterator <LEX_USER> user_list(lex->users_list);
      while ((user=user_list++))
      {
	if (user->password.str &&
	    (strcmp(thd->user,user->user.str) ||
	     user->host.str &&
	     my_strcasecmp(&my_charset_latin1,
                           user->host.str, thd->host_or_ip)))
	{
	  if (check_access(thd, UPDATE_ACL, "mysql",0,1))
	    goto error;
	  break;			// We are allowed to do changes
	}
      }
    }
    if (tables)
    {
      if (grant_option && check_grant(thd,
				      (lex->grant | lex->grant_tot_col |
				       GRANT_ACL),
				      tables))
	goto error;
      if (!(res = mysql_table_grant(thd,tables,lex->users_list, lex->columns,
				    lex->grant,
				    lex->sql_command == SQLCOM_REVOKE)))
      {
	mysql_update_log.write(thd, thd->query, thd->query_length);
	if (mysql_bin_log.is_open())
	{
	  Query_log_event qinfo(thd, thd->query, thd->query_length, 0);
	  mysql_bin_log.write(&qinfo);
	}
      }
    }
    else
    {
      if (lex->columns.elements)
      {
	send_error(thd,ER_ILLEGAL_GRANT_FOR_TABLE);
	res=1;
      }
      else
	res = mysql_grant(thd, select_lex->db, lex->users_list, lex->grant,
			  lex->sql_command == SQLCOM_REVOKE);
      if (!res)
      {
	mysql_update_log.write(thd, thd->query, thd->query_length);
	if (mysql_bin_log.is_open())
	{
	  Query_log_event qinfo(thd, thd->query, thd->query_length, 0);
	  mysql_bin_log.write(&qinfo);
	}
	if (mqh_used && lex->sql_command == SQLCOM_GRANT)
	{
	  List_iterator <LEX_USER> str_list(lex->users_list);
	  LEX_USER *user;
	  while ((user=str_list++))
	    reset_mqh(thd,user);
	}
      }
    }
    break;
  }
  case SQLCOM_FLUSH:
  case SQLCOM_RESET:
    if (check_global_access(thd,RELOAD_ACL) || check_db_used(thd, tables))
      goto error;
    /* error sending is deferred to reload_acl_and_cache */
    reload_acl_and_cache(thd, lex->type, tables) ;
    break;
  case SQLCOM_KILL:
    kill_one_thread(thd,lex->thread_id);
    break;
  case SQLCOM_SHOW_GRANTS:
    res=0;
    if ((thd->priv_user &&
	 !strcmp(thd->priv_user,lex->grant_user->user.str)) ||
	!check_access(thd, SELECT_ACL, "mysql",0,1))
    {
      res = mysql_show_grants(thd,lex->grant_user);
    }
    break;
  case SQLCOM_HA_OPEN:
    if (check_db_used(thd,tables) ||
	check_table_access(thd,SELECT_ACL, tables))
      goto error;
    res = mysql_ha_open(thd, tables);
    break;
  case SQLCOM_HA_CLOSE:
    if (check_db_used(thd,tables))
      goto error;
    res = mysql_ha_close(thd, tables);
    break;
  case SQLCOM_HA_READ:
    if (check_db_used(thd,tables) ||
	check_table_access(thd,SELECT_ACL, tables))
      goto error;
    res = mysql_ha_read(thd, tables, lex->ha_read_mode, lex->backup_dir,
			lex->insert_list, lex->ha_rkey_mode, select_lex->where,
			select_lex->select_limit, select_lex->offset_limit);
    break;

  case SQLCOM_BEGIN:
    if (thd->locked_tables)
    {
      thd->lock=thd->locked_tables;
      thd->locked_tables=0;			// Will be automaticly closed
      close_thread_tables(thd);			// Free tables
    }
    if (end_active_trans(thd))
    {
      res= -1;
    }
    else
    {
      thd->options= ((thd->options & (ulong) ~(OPTION_STATUS_NO_TRANS_UPDATE)) |
		     OPTION_BEGIN);
      thd->server_status|= SERVER_STATUS_IN_TRANS;
      send_ok(thd);
    }
    break;
  case SQLCOM_COMMIT:
    /*
      We don't use end_active_trans() here to ensure that this works
      even if there is a problem with the OPTION_AUTO_COMMIT flag
      (Which of course should never happen...)
    */
  {
    thd->options&= ~(ulong) (OPTION_BEGIN | OPTION_STATUS_NO_TRANS_UPDATE);
    thd->server_status&= ~SERVER_STATUS_IN_TRANS;
    if (!ha_commit(thd))
    {
      send_ok(thd);
    }
    else
      res= -1;
    break;
  }
  case SQLCOM_ROLLBACK:
    thd->server_status&= ~SERVER_STATUS_IN_TRANS;
    if (!ha_rollback(thd))
    {
      if (thd->options & OPTION_STATUS_NO_TRANS_UPDATE)
	send_warning(thd,ER_WARNING_NOT_COMPLETE_ROLLBACK,0);
      else
	send_ok(thd);
    }
    else
      res= -1;
    thd->options&= ~(ulong) (OPTION_BEGIN | OPTION_STATUS_NO_TRANS_UPDATE);
    break;
  default:					/* Impossible */
    send_ok(thd);
    break;
  }
  thd->proc_info="query end";			// QQ
  if (res < 0)
    send_error(thd,thd->killed ? ER_SERVER_SHUTDOWN : 0);

error:
  DBUG_VOID_RETURN;
}


/****************************************************************************
  Get the user (global) and database privileges for all used tables
  Returns true (error) if we can't get the privileges and we don't use
  table/column grants.
  The idea of EXTRA_ACL is that one will be granted access to the table if
  one has the asked privilege on any column combination of the table; For
  example to be able to check a table one needs to have SELECT privilege on
  any column of the table.
****************************************************************************/

bool
check_access(THD *thd, ulong want_access, const char *db, ulong *save_priv,
	     bool dont_check_global_grants, bool no_errors)
{
  DBUG_ENTER("check_access");
  DBUG_PRINT("enter",("want_access: %lu  master_access: %lu", want_access,
		      thd->master_access));
  ulong db_access,dummy;
  if (save_priv)
    *save_priv=0;
  else
    save_priv= &dummy;

  if ((!db || !db[0]) && !thd->db && !dont_check_global_grants)
  {
    if (!no_errors)
      send_error(thd,ER_NO_DB_ERROR);	/* purecov: tested */
    DBUG_RETURN(TRUE);				/* purecov: tested */
  }

  if ((thd->master_access & want_access) == want_access)
  {
    *save_priv=thd->master_access;
    DBUG_RETURN(FALSE);
  }
  if (((want_access & ~thd->master_access) & ~(DB_ACLS | EXTRA_ACL)) ||
      ! db && dont_check_global_grants)
  {						// We can never grant this
    if (!no_errors)
      net_printf(thd,ER_ACCESS_DENIED_ERROR,
		 thd->priv_user,
		 thd->host_or_ip,
		 thd->password ? ER(ER_YES) : ER(ER_NO));/* purecov: tested */
    DBUG_RETURN(TRUE);				/* purecov: tested */
  }

  if (db == any_db)
    DBUG_RETURN(FALSE);				// Allow select on anything

  if (db && (!thd->db || strcmp(db,thd->db)))
    db_access=acl_get(thd->host, thd->ip, (char*) &thd->remote.sin_addr,
		      thd->priv_user, db); /* purecov: inspected */
  else
    db_access=thd->db_access;
  // Remove SHOW attribute and access rights we already have
  want_access &= ~(thd->master_access | EXTRA_ACL);
  db_access= ((*save_priv=(db_access | thd->master_access)) & want_access);

  /* grant_option is set if there exists a single table or column grant */
  if (db_access == want_access ||
      ((grant_option && !dont_check_global_grants) &&
       !(want_access & ~TABLE_ACLS)))
    DBUG_RETURN(FALSE);				/* Ok */
  if (!no_errors)
    net_printf(thd,ER_DBACCESS_DENIED_ERROR,
	       thd->priv_user,
	       thd->host_or_ip,
	       db ? db : thd->db ? thd->db : "unknown"); /* purecov: tested */
  DBUG_RETURN(TRUE);				/* purecov: tested */
}


/* check for global access and give descriptive error message if it fails */

bool check_global_access(THD *thd, ulong want_access)
{
  char command[128];
  if ((thd->master_access & want_access) == want_access)
    return 0;
  get_privilege_desc(command, sizeof(command), want_access);
  net_printf(thd,ER_SPECIFIC_ACCESS_DENIED_ERROR,
	     command);
  return 1;
}


/*
  Check the privilege for all used tables.  Table privileges are cached
  in the table list for GRANT checking
*/

bool
check_table_access(THD *thd, ulong want_access,TABLE_LIST *tables,
		   bool no_errors)
{
  uint found=0;
  ulong found_access=0;
  TABLE_LIST *org_tables=tables;
  for (; tables ; tables=tables->next)
  {
    if (tables->derived || (tables->table && (int)tables->table->tmp_table))
      continue;
    if ((thd->master_access & want_access) == (want_access & ~EXTRA_ACL) &&
	thd->db)
      tables->grant.privilege= want_access;
    else if (tables->db && tables->db == thd->db)
    {
      if (found && !grant_option)		// db already checked
	tables->grant.privilege=found_access;
      else
      {
	if (check_access(thd,want_access,tables->db,&tables->grant.privilege,
			 0, no_errors))
	  return TRUE;				// Access denied
	found_access=tables->grant.privilege;
	found=1;
      }
    }
    else if (check_access(thd,want_access,tables->db,&tables->grant.privilege,
			  0, no_errors))
      return TRUE;
  }
  if (grant_option)
    return check_grant(thd,want_access & ~EXTRA_ACL,org_tables,
		       test(want_access & EXTRA_ACL), no_errors);
  return FALSE;
}


static bool check_db_used(THD *thd,TABLE_LIST *tables)
{
  for (; tables ; tables=tables->next)
  {
    if (!tables->db)
    {
      if (!(tables->db=thd->db))
      {
	send_error(thd,ER_NO_DB_ERROR);	/* purecov: tested */
	return TRUE;				/* purecov: tested */
      }
    }
  }
  return FALSE;
}


static bool check_merge_table_access(THD *thd, char *db,
				     TABLE_LIST *table_list)
{
  int error=0;
  if (table_list)
  {
    /* Check that all tables use the current database */
    TABLE_LIST *tmp;
    for (tmp=table_list; tmp ; tmp=tmp->next)
    {
      if (!tmp->db || !tmp->db[0])
	tmp->db=db;
      else if (strcmp(tmp->db,db))
      {
	send_error(thd,ER_UNION_TABLES_IN_DIFFERENT_DIR);
	return 1;
      }
    }
    error=check_table_access(thd, SELECT_ACL | UPDATE_ACL | DELETE_ACL,
			     table_list);
  }
  return error;
}


/****************************************************************************
	Check stack size; Send error if there isn't enough stack to continue
****************************************************************************/

#if STACK_DIRECTION < 0
#define used_stack(A,B) (long) (A - B)
#else
#define used_stack(A,B) (long) (B - A)
#endif

bool check_stack_overrun(THD *thd,char *buf __attribute__((unused)))
{
  long stack_used;
  if ((stack_used=used_stack(thd->thread_stack,(char*) &stack_used)) >=
      (long) thread_stack_min)
  {
    sprintf(errbuff[0],ER(ER_STACK_OVERRUN),stack_used,thread_stack);
    my_message(ER_STACK_OVERRUN,errbuff[0],MYF(0));
    thd->fatal_error();
    return 1;
  }
  return 0;
}

#define MY_YACC_INIT 1000			// Start with big alloc
#define MY_YACC_MAX  32000			// Because of 'short'

bool my_yyoverflow(short **yyss, YYSTYPE **yyvs, int *yystacksize)
{
  LEX	*lex=current_lex;
  int  old_info=0;
  if ((uint) *yystacksize >= MY_YACC_MAX)
    return 1;
  if (!lex->yacc_yyvs)
    old_info= *yystacksize;
  *yystacksize= set_zone((*yystacksize)*2,MY_YACC_INIT,MY_YACC_MAX);
  if (!(lex->yacc_yyvs= (char*)
	my_realloc((gptr) lex->yacc_yyvs,
		   *yystacksize*sizeof(**yyvs),
		   MYF(MY_ALLOW_ZERO_PTR | MY_FREE_ON_ERROR))) ||
      !(lex->yacc_yyss= (char*)
	my_realloc((gptr) lex->yacc_yyss,
		   *yystacksize*sizeof(**yyss),
		   MYF(MY_ALLOW_ZERO_PTR | MY_FREE_ON_ERROR))))
    return 1;
  if (old_info)
  {						// Copy old info from stack
    memcpy(lex->yacc_yyss, (gptr) *yyss, old_info*sizeof(**yyss));
    memcpy(lex->yacc_yyvs, (gptr) *yyvs, old_info*sizeof(**yyvs));
  }
  *yyss=(short*) lex->yacc_yyss;
  *yyvs=(YYSTYPE*) lex->yacc_yyvs;
  return 0;
}


/****************************************************************************
  Initialize global thd variables needed for query
****************************************************************************/

void
mysql_init_query(THD *thd)
{
  DBUG_ENTER("mysql_init_query");
  LEX *lex=&thd->lex;
  lex->unit.init_query();
  lex->unit.init_select();
  lex->unit.thd= thd;
  lex->select_lex.init_query();
  lex->value_list.empty();
  lex->param_list.empty();
  lex->unit.next= lex->unit.master= lex->unit.link_next= 0;
  lex->unit.prev= lex->unit.link_prev= 0;
  lex->unit.global_parameters= lex->unit.slave= lex->current_select=
    lex->all_selects_list= &lex->select_lex;
  lex->select_lex.master= &lex->unit;
  lex->select_lex.prev= &lex->unit.slave;
  lex->select_lex.link_next= lex->select_lex.slave= lex->select_lex.next= 0;
  lex->select_lex.link_prev= (st_select_lex_node**)&(lex->all_selects_list);
  lex->describe= 0;
  lex->derived_tables= FALSE;
  lex->lock_option= TL_READ;
  lex->found_colon= 0;
  lex->safe_to_cache_query= 1;
  thd->select_number= lex->select_lex.select_number= 1;
  thd->free_list= 0;
  thd->total_warn_count=0;			// Warnings for this query
  thd->last_insert_id_used= thd->query_start_used= thd->insert_id_used=0;
  thd->sent_row_count= thd->examined_row_count= 0;
  thd->is_fatal_error= thd->rand_used= 0;
  thd->server_status &= ~SERVER_MORE_RESULTS_EXISTS;
  thd->tmp_table_used= 0;
  if (opt_bin_log)
    reset_dynamic(&thd->user_var_events);
  thd->clear_error();
  DBUG_VOID_RETURN;
}


void
mysql_init_select(LEX *lex)
{
  SELECT_LEX *select_lex= lex->current_select->select_lex();
  select_lex->init_select();
  select_lex->master_unit()->select_limit= select_lex->select_limit=
    lex->thd->variables.select_limit;
  if (select_lex == &lex->select_lex)
  {
    lex->exchange= 0;
    lex->result= 0;
    lex->proc_list.first= 0;
  }
}


bool
mysql_new_select(LEX *lex, bool move_down)
{
  SELECT_LEX *select_lex = new SELECT_LEX();
  select_lex->select_number= ++lex->thd->select_number;
  if (!select_lex)
    return 1;
  select_lex->init_query();
  select_lex->init_select();
  if (move_down)
  {
    /* first select_lex of subselect or derived table */
    SELECT_LEX_UNIT *unit= new SELECT_LEX_UNIT();
    if (!unit)
      return 1;
    unit->init_query();
    unit->init_select();
    unit->thd= lex->thd;
    unit->include_down(lex->current_select);
    unit->link_next= 0;
    unit->link_prev= 0;
    select_lex->include_down(unit);
  }
  else
    select_lex->include_neighbour(lex->current_select);

  select_lex->master_unit()->global_parameters= select_lex;
  DBUG_ASSERT(lex->current_select->linkage != GLOBAL_OPTIONS_TYPE);
  select_lex->include_global((st_select_lex_node**)&lex->all_selects_list);
  lex->current_select= select_lex;
  return 0;
}

/*
  Create a select to return the same output as 'SELECT @@var_name'.

  SYNOPSIS
    create_select_for_variable()
    var_name		Variable name

  DESCRIPTION
    Used for SHOW COUNT(*) [ WARNINGS | ERROR]

    This will crash with a core dump if the variable doesn't exists
*/

void create_select_for_variable(const char *var_name)
{
  LEX *lex;
  LEX_STRING tmp;
  DBUG_ENTER("create_select_for_variable");
  lex= current_lex;
  mysql_init_select(lex);
  lex->sql_command= SQLCOM_SELECT;
  tmp.str= (char*) var_name;
  tmp.length=strlen(var_name);
  add_item_to_list(lex->thd, get_system_var(OPT_SESSION, tmp));
  DBUG_VOID_RETURN;
}


void mysql_init_multi_delete(LEX *lex)
{
  lex->sql_command=  SQLCOM_DELETE_MULTI;
  mysql_init_select(lex);
  lex->select_lex.select_limit= lex->unit.select_limit_cnt=
    HA_POS_ERROR;
  lex->auxilliary_table_list= lex->select_lex.table_list;
  lex->select_lex.init_query();
}


void
mysql_parse(THD *thd, char *inBuf, uint length)
{
  DBUG_ENTER("mysql_parse");

  mysql_init_query(thd);
  if (query_cache_send_result_to_client(thd, inBuf, length) <= 0)
  {
    LEX *lex=lex_start(thd, (uchar*) inBuf, length);
    if (!yyparse((void *)thd) && ! thd->is_fatal_error)
    {
      if (mqh_used && thd->user_connect &&
	  check_mqh(thd, lex->sql_command))
      {
	thd->net.error = 0;
      }
      else
      {
	if (thd->net.report_error)
	  send_error(thd, 0, NullS);
	else
	{
	  mysql_execute_command(thd);
#ifndef EMBEDDED_LIBRARY  /* TODO query cache in embedded library*/
	  query_cache_end_of_result(&thd->net);
#endif
	}
      }
    }
    else
    {
      DBUG_PRINT("info",("Command aborted. Fatal_error: %d",
			 thd->is_fatal_error));
#ifndef EMBEDDED_LIBRARY   /* TODO query cache in embedded library*/
      query_cache_abort(&thd->net);
#endif
    }
    thd->proc_info="freeing items";
    free_items(thd->free_list);  /* Free strings used by items */
    lex_end(lex);
  }
  DBUG_VOID_RETURN;
}


/*****************************************************************************
** Store field definition for create
** Return 0 if ok
******************************************************************************/

bool add_field_to_list(THD *thd, char *field_name, enum_field_types type,
		       char *length, char *decimals,
		       uint type_modifier,
		       Item *default_value, Item *comment,
		       char *change, TYPELIB *interval, CHARSET_INFO *cs)
{
  register create_field *new_field;
  LEX  *lex= &thd->lex;
  uint allowed_type_modifier=0;
  char warn_buff[MYSQL_ERRMSG_SIZE];
  DBUG_ENTER("add_field_to_list");

  if (strlen(field_name) > NAME_LEN)
  {
    net_printf(thd, ER_TOO_LONG_IDENT, field_name); /* purecov: inspected */
    DBUG_RETURN(1);				/* purecov: inspected */
  }
  if (type_modifier & PRI_KEY_FLAG)
  {
    lex->col_list.push_back(new key_part_spec(field_name,0));
    lex->key_list.push_back(new Key(Key::PRIMARY, NullS, HA_KEY_ALG_UNDEF,
				    lex->col_list));
    lex->col_list.empty();
  }
  if (type_modifier & (UNIQUE_FLAG | UNIQUE_KEY_FLAG))
  {
    lex->col_list.push_back(new key_part_spec(field_name,0));
    lex->key_list.push_back(new Key(Key::UNIQUE, NullS, HA_KEY_ALG_UNDEF,
				    lex->col_list));
    lex->col_list.empty();
  }

  if (default_value && default_value->type() == Item::NULL_ITEM)
  {
    if ((type_modifier & (NOT_NULL_FLAG | AUTO_INCREMENT_FLAG)) ==
	NOT_NULL_FLAG)
    {
      net_printf(thd,ER_INVALID_DEFAULT,field_name);
      DBUG_RETURN(1);
    }
    default_value=0;
  }
  if (!(new_field=new create_field()))
    DBUG_RETURN(1);
  new_field->field=0;
  new_field->field_name=field_name;
  new_field->def= (type_modifier & AUTO_INCREMENT_FLAG ? 0 : default_value);
  new_field->flags= type_modifier;
  new_field->unireg_check= (type_modifier & AUTO_INCREMENT_FLAG ?
			    Field::NEXT_NUMBER : Field::NONE);
  new_field->decimals= decimals ? (uint) set_zone(atoi(decimals),0,
						  NOT_FIXED_DEC-1) : 0;
  new_field->sql_type=type;
  new_field->length=0;
  new_field->change=change;
  new_field->interval=0;
  new_field->pack_length=0;
  new_field->charset=cs;

  if (!comment)
  {
    new_field->comment.str=0;
    new_field->comment.length=0;
  }
  else
  {
    /* In this case comment is always of type Item_string */
    new_field->comment.str=   (char*) comment->str_value.ptr();
    new_field->comment.length=comment->str_value.length();
  }
  if (length)
    if (!(new_field->length= (uint) atoi(length)))
      length=0; /* purecov: inspected */
  uint sign_len=type_modifier & UNSIGNED_FLAG ? 0 : 1;

  if (new_field->length && new_field->decimals &&
      new_field->length < new_field->decimals+1 &&
      new_field->decimals != NOT_FIXED_DEC)
    new_field->length=new_field->decimals+1; /* purecov: inspected */

  switch (type) {
  case FIELD_TYPE_TINY:
    if (!length) new_field->length=3+sign_len;
    allowed_type_modifier= AUTO_INCREMENT_FLAG;
    break;
  case FIELD_TYPE_SHORT:
    if (!length) new_field->length=5+sign_len;
    allowed_type_modifier= AUTO_INCREMENT_FLAG;
    break;
  case FIELD_TYPE_INT24:
    if (!length) new_field->length=8+sign_len;
    allowed_type_modifier= AUTO_INCREMENT_FLAG;
    break;
  case FIELD_TYPE_LONG:
    if (!length) new_field->length=10+sign_len;
    allowed_type_modifier= AUTO_INCREMENT_FLAG;
    break;
  case FIELD_TYPE_LONGLONG:
    if (!length) new_field->length=20;
    allowed_type_modifier= AUTO_INCREMENT_FLAG;
    break;
  case FIELD_TYPE_NULL:
    break;
  case FIELD_TYPE_DECIMAL:
    if (!length)
      new_field->length = 10;			// Default length for DECIMAL
    new_field->length+=sign_len;
    if (new_field->decimals)
      new_field->length++;
    break;
  case FIELD_TYPE_STRING:
  case FIELD_TYPE_VAR_STRING:
    if (new_field->length < MAX_FIELD_WIDTH || default_value)
      break;
    /* Convert long CHAR() and VARCHAR columns to TEXT or BLOB */
    new_field->sql_type= FIELD_TYPE_BLOB;
    sprintf(warn_buff, ER(ER_AUTO_CONVERT), field_name, "CHAR",
	    (cs == &my_charset_bin) ? "BLOB" : "TEXT");
    push_warning(thd, MYSQL_ERROR::WARN_LEVEL_WARN, ER_AUTO_CONVERT,
		 warn_buff);
    /* fall through */
  case FIELD_TYPE_BLOB:
  case FIELD_TYPE_TINY_BLOB:
  case FIELD_TYPE_LONG_BLOB:
  case FIELD_TYPE_MEDIUM_BLOB:
  case FIELD_TYPE_GEOMETRY:
    if (new_field->length)
    {
      /* The user has given a length to the blob column */
      if (new_field->length < 256)
	type= FIELD_TYPE_TINY_BLOB;
      if (new_field->length < 65536)
	type= FIELD_TYPE_BLOB;
      else if (new_field->length < 256L*256L*256L)
	type= FIELD_TYPE_MEDIUM_BLOB;
      else
	type= FIELD_TYPE_LONG_BLOB;
      new_field->length= 0;
    }
    new_field->sql_type= type;
    if (default_value)				// Allow empty as default value
    {
      String str,*res;
      res=default_value->val_str(&str);
      if (res->length())
      {
	net_printf(thd,ER_BLOB_CANT_HAVE_DEFAULT,field_name); /* purecov: inspected */
	DBUG_RETURN(1); /* purecov: inspected */
      }
      new_field->def=0;
    }
    new_field->flags|=BLOB_FLAG;
    break;
  case FIELD_TYPE_YEAR:
    if (!length || new_field->length != 2)
      new_field->length=4;			// Default length
    new_field->flags|= ZEROFILL_FLAG | UNSIGNED_FLAG;
    break;
  case FIELD_TYPE_FLOAT:
    /* change FLOAT(precision) to FLOAT or DOUBLE */
    allowed_type_modifier= AUTO_INCREMENT_FLAG;
    if (length && !decimals)
    {
      uint tmp_length=new_field->length;
      if (tmp_length > PRECISION_FOR_DOUBLE)
      {
	net_printf(thd,ER_WRONG_FIELD_SPEC,field_name);
	DBUG_RETURN(1);
      }
      else if (tmp_length > PRECISION_FOR_FLOAT)
      {
	new_field->sql_type=FIELD_TYPE_DOUBLE;
	new_field->length=DBL_DIG+7;			// -[digits].E+###
      }
      else
	new_field->length=FLT_DIG+6;			// -[digits].E+##
      new_field->decimals= NOT_FIXED_DEC;
      break;
    }
    if (!length)
    {
      new_field->length =  FLT_DIG+6;
      new_field->decimals= NOT_FIXED_DEC;
    }
    break;
  case FIELD_TYPE_DOUBLE:
    allowed_type_modifier= AUTO_INCREMENT_FLAG;
    if (!length)
    {
      new_field->length = DBL_DIG+7;
      new_field->decimals=NOT_FIXED_DEC;
    }
    break;
  case FIELD_TYPE_TIMESTAMP:
    if (!length)
      new_field->length= 14;			// Full date YYYYMMDDHHMMSS
    else
    {
      new_field->length=((new_field->length+1)/2)*2; /* purecov: inspected */
      new_field->length= min(new_field->length,14); /* purecov: inspected */
    }
    new_field->flags|= ZEROFILL_FLAG | UNSIGNED_FLAG | NOT_NULL_FLAG;
    break;
  case FIELD_TYPE_DATE:				// Old date type
    if (protocol_version != PROTOCOL_VERSION-1)
      new_field->sql_type=FIELD_TYPE_NEWDATE;
    /* fall trough */
  case FIELD_TYPE_NEWDATE:
    new_field->length=10;
    break;
  case FIELD_TYPE_TIME:
    new_field->length=10;
    break;
  case FIELD_TYPE_DATETIME:
    new_field->length=19;
    break;
  case FIELD_TYPE_SET:
    {
      if (interval->count > sizeof(longlong)*8)
      {
	net_printf(thd,ER_TOO_BIG_SET,field_name); /* purecov: inspected */
	DBUG_RETURN(1);				/* purecov: inspected */
      }
      new_field->pack_length=(interval->count+7)/8;
      if (new_field->pack_length > 4)
	new_field->pack_length=8;
      new_field->interval=interval;
      new_field->length=0;
      for (const char **pos=interval->type_names; *pos ; pos++)
      {
	new_field->length+=(uint) strip_sp((char*) *pos)+1;
      }
      new_field->length--;
      set_if_smaller(new_field->length,MAX_FIELD_WIDTH-1);
      if (default_value)
      {
	char *not_used;
	uint not_used2;

	thd->cuted_fields=0;
	String str,*res;
	res=default_value->val_str(&str);
	(void) find_set(interval, res->ptr(), res->length(), &not_used,
			&not_used2);
	if (thd->cuted_fields)
	{
	  net_printf(thd,ER_INVALID_DEFAULT,field_name);
	  DBUG_RETURN(1);
	}
      }
    }
    break;
  case FIELD_TYPE_ENUM:
    {
      new_field->interval=interval;
      new_field->pack_length=interval->count < 256 ? 1 : 2; // Should be safe
      new_field->length=(uint) strip_sp((char*) interval->type_names[0]);
      for (const char **pos=interval->type_names+1; *pos ; pos++)
      {
	uint length=(uint) strip_sp((char*) *pos);
	set_if_bigger(new_field->length,length);
      }
      set_if_smaller(new_field->length,MAX_FIELD_WIDTH-1);
      if (default_value)
      {
	String str,*res;
	res=default_value->val_str(&str);
	if (!find_enum(interval,res->ptr(),res->length()))
	{
	  net_printf(thd,ER_INVALID_DEFAULT,field_name);
	  DBUG_RETURN(1);
	}
      }
      break;
    }
  }

  if (new_field->length >= MAX_FIELD_WIDTH ||
      (!new_field->length && !(new_field->flags & BLOB_FLAG) &&
       type != FIELD_TYPE_STRING && 
       type != FIELD_TYPE_VAR_STRING && type != FIELD_TYPE_GEOMETRY))
  {
    net_printf(thd,ER_TOO_BIG_FIELDLENGTH,field_name,
	       MAX_FIELD_WIDTH-1);		/* purecov: inspected */
    DBUG_RETURN(1);				/* purecov: inspected */
  }
  type_modifier&= AUTO_INCREMENT_FLAG;
  if ((~allowed_type_modifier) & type_modifier)
  {
    net_printf(thd,ER_WRONG_FIELD_SPEC,field_name);
    DBUG_RETURN(1);
  }
  if (!new_field->pack_length)
    new_field->pack_length=calc_pack_length(new_field->sql_type ==
					    FIELD_TYPE_VAR_STRING ?
					    FIELD_TYPE_STRING :
					    new_field->sql_type,
					    new_field->length);
  lex->create_list.push_back(new_field);
  lex->last_field=new_field;
  DBUG_RETURN(0);
}

/* Store position for column in ALTER TABLE .. ADD column */

void store_position_for_column(const char *name)
{
  current_lex->last_field->after=my_const_cast(char*) (name);
}

bool
add_proc_to_list(THD* thd, Item *item)
{
  ORDER *order;
  Item	**item_ptr;

  if (!(order = (ORDER *) thd->alloc(sizeof(ORDER)+sizeof(Item*))))
    return 1;
  item_ptr = (Item**) (order+1);
  *item_ptr= item;
  order->item=item_ptr;
  order->free_me=0;
  thd->lex.proc_list.link_in_list((byte*) order,(byte**) &order->next);
  return 0;
}


/* Fix escaping of _, % and \ in database and table names (for ODBC) */

static void remove_escape(char *name)
{
  if (!*name)					// For empty DB names
    return;
  char *to;
#ifdef USE_MB
  char *strend=name+(uint) strlen(name);
#endif
  for (to=name; *name ; name++)
  {
#ifdef USE_MB
    int l;
/*    if ((l = ismbchar(name, name+MBMAXLEN))) { Wei He: I think it's wrong */
    if (use_mb(system_charset_info) &&
        (l = my_ismbchar(system_charset_info, name, strend)))
    {
	while (l--)
	    *to++ = *name++;
	name--;
	continue;
    }
#endif
    if (*name == '\\' && name[1])
      name++;					// Skip '\\'
    *to++= *name;
  }
  *to=0;
}

/****************************************************************************
** save order by and tables in own lists
****************************************************************************/


bool add_to_list(THD *thd, SQL_LIST &list,Item *item,bool asc)
{
  ORDER *order;
  Item	**item_ptr;
  DBUG_ENTER("add_to_list");
  if (!(order = (ORDER *) thd->alloc(sizeof(ORDER)+sizeof(Item*))))
    DBUG_RETURN(1);
  item_ptr = (Item**) (order+1);
  *item_ptr=item;
  order->item= item_ptr;
  order->asc = asc;
  order->free_me=0;
  order->used=0;
  list.link_in_list((byte*) order,(byte**) &order->next);
  DBUG_RETURN(0);
}


/*
  Add a table to list of used tables

  SYNOPSIS
    add_table_to_list()
    table		Table to add
    alias		alias for table (or null if no alias)
    table_options	A set of the following bits:
			TL_OPTION_UPDATING	Table will be updated
			TL_OPTION_FORCE_INDEX	Force usage of index
    lock_type		How table should be locked
    use_index		List of indexed used in USE INDEX
    ignore_index	List of indexed used in IGNORE INDEX

    RETURN
      0		Error
      #		Pointer to TABLE_LIST element added to the total table list
*/

TABLE_LIST *st_select_lex::add_table_to_list(THD *thd,
					     Table_ident *table,
					     LEX_STRING *alias,
					     ulong table_options,
					     thr_lock_type lock_type,
					     List<String> *use_index,
					     List<String> *ignore_index)
{
  register TABLE_LIST *ptr;
  char *alias_str;
  DBUG_ENTER("add_table_to_list");

  if (!table)
    DBUG_RETURN(0);				// End of memory
  alias_str= alias ? alias->str : table->table.str;
  if (table->table.length > NAME_LEN ||
      (table->table.length &&
       check_table_name(table->table.str,table->table.length)) ||
      table->db.str && check_db_name(table->db.str))
  {
    net_printf(thd,ER_WRONG_TABLE_NAME,table->table.str);
    DBUG_RETURN(0);
  }

  if (!alias)					/* Alias is case sensitive */
  {
    if (table->sel)
    {
      net_printf(thd,ER_DERIVED_MUST_HAVE_ALIAS);
      DBUG_RETURN(0);
    }
    if (!(alias_str=thd->memdup(alias_str,table->table.length+1)))
      DBUG_RETURN(0);
  }
  if (!(ptr = (TABLE_LIST *) thd->calloc(sizeof(TABLE_LIST))))
    DBUG_RETURN(0);				/* purecov: inspected */
  if (table->db.str)
  {
    ptr->db= table->db.str;
    ptr->db_length= table->db.length;
  }
  else if (thd->db)
  {
    ptr->db= thd->db;
    ptr->db_length= thd->db_length;
  }
  else
  {
    /* The following can't be "" as we may do 'casedn_str()' on it */
    ptr->db= empty_c_string;
    ptr->db_length= 0;
  }

  ptr->alias= alias_str;
  if (lower_case_table_names && table->table.length)
    my_casedn_str(files_charset_info, table->table.str);
  ptr->real_name=table->table.str;
  ptr->real_name_length=table->table.length;
  ptr->lock_type=   lock_type;
  ptr->updating=    test(table_options & TL_OPTION_UPDATING);
  ptr->force_index= test(table_options & TL_OPTION_FORCE_INDEX);
  ptr->derived=	    table->sel;
  if (use_index)
    ptr->use_index=(List<String> *) thd->memdup((gptr) use_index,
					       sizeof(*use_index));
  if (ignore_index)
    ptr->ignore_index=(List<String> *) thd->memdup((gptr) ignore_index,
						   sizeof(*ignore_index));

  /* check that used name is unique */
  if (lock_type != TL_IGNORE)
  {
    for (TABLE_LIST *tables=(TABLE_LIST*) table_list.first ;
	 tables ;
	 tables=tables->next)
    {
      if (!strcmp(alias_str,tables->alias) && !strcmp(ptr->db, tables->db))
      {
	net_printf(thd,ER_NONUNIQ_TABLE,alias_str); /* purecov: tested */
	DBUG_RETURN(0);				/* purecov: tested */
      }
    }
  }
  table_list.link_in_list((byte*) ptr, (byte**) &ptr->next);
  DBUG_RETURN(ptr);
}


/*
  Set lock for all tables in current select level

  SYNOPSIS:
    set_lock_for_tables()
    lock_type			Lock to set for tables

  NOTE:
    If lock is a write lock, then tables->updating is set 1
    This is to get tables_ok to know that the table is updated by the
    query
*/

void st_select_lex::set_lock_for_tables(thr_lock_type lock_type)
{
  bool for_update= lock_type >= TL_READ_NO_INSERT;
  DBUG_ENTER("set_lock_for_tables");
  DBUG_PRINT("enter", ("lock_type: %d  for_update: %d", lock_type,
		       for_update));

  for (TABLE_LIST *tables= (TABLE_LIST*) table_list.first ;
       tables ;
       tables=tables->next)
  {
    tables->lock_type= lock_type;
    tables->updating=  for_update;
  }
  DBUG_VOID_RETURN;
}


void add_join_on(TABLE_LIST *b,Item *expr)
{
  if (expr)
  {
    if (!b->on_expr)
      b->on_expr=expr;
    else
    {
      // This only happens if you have both a right and left join
      b->on_expr=new Item_cond_and(b->on_expr,expr);
    }
    b->on_expr->top_level_item();
  }
}


void add_join_natural(TABLE_LIST *a,TABLE_LIST *b)
{
  b->natural_join=a;
}


/*
  Reload/resets privileges and the different caches
*/

bool reload_acl_and_cache(THD *thd, ulong options, TABLE_LIST *tables)
{
  bool result=0;
  bool error_already_sent=0;
  select_errors=0;				/* Write if more errors */
  if (options & REFRESH_GRANT)
  {
    acl_reload(thd);
    grant_reload(thd);
    if (mqh_used)
      reset_mqh(thd,(LEX_USER *) NULL,true);
  }
  if (options & REFRESH_LOG)
  {
    mysql_log.new_file(1);
    mysql_update_log.new_file(1);
    mysql_bin_log.new_file(1);
    mysql_slow_log.new_file(1);
    if (ha_flush_logs())
      result=1;
    if (flush_error_log())
      result=1;
  }
#ifdef HAVE_QUERY_CACHE
  if (options & REFRESH_QUERY_CACHE_FREE)
  {
    query_cache.pack();				// FLUSH QUERY CACHE
    options &= ~REFRESH_QUERY_CACHE; //don't flush all cache, just free memory
  }
  if (options & (REFRESH_TABLES | REFRESH_QUERY_CACHE))
  {
    query_cache.flush();			// RESET QUERY CACHE
  }
#endif /*HAVE_QUERY_CACHE*/
  if (options & (REFRESH_TABLES | REFRESH_READ_LOCK))
  {
    if ((options & REFRESH_READ_LOCK) && thd)
    {
      if (lock_global_read_lock(thd))
	return 1;
    }
    result=close_cached_tables(thd,(options & REFRESH_FAST) ? 0 : 1, tables);
  }
  if (options & REFRESH_HOSTS)
    hostname_cache_refresh();
  if (options & REFRESH_STATUS)
    refresh_status();
  if (options & REFRESH_THREADS)
    flush_thread_cache();
#ifndef EMBEDDED_LIBRARY
  if (options & REFRESH_MASTER)
    if (reset_master(thd))
      result=1;
#endif
#ifdef OPENSSL
   if (options & REFRESH_DES_KEY_FILE)
   {
     if (des_key_file)
       result=load_des_key_file(des_key_file);
   }
#endif
#ifndef EMBEDDED_LIBRARY
 if (options & REFRESH_SLAVE)
 {
   LOCK_ACTIVE_MI;
   if (reset_slave(thd, active_mi))
   {
     result=1;
     /*
       reset_slave() sends error itself.
       If it didn't, one would either change reset_slave()'s prototype, to
       pass *errorcode and *errmsg to it when it's called or
       change reset_slave to use my_error() to register the error.
     */
     error_already_sent=1;
   }
   UNLOCK_ACTIVE_MI;
 }
#endif
 if (options & REFRESH_USER_RESOURCES)
   reset_mqh(thd,(LEX_USER *) NULL);

 if (thd && !error_already_sent)
 {
   if (result)
     send_error(thd,0);
   else
     send_ok(thd);
 }

 return result;
}


/*
  kill on thread

  SYNOPSIS
    kill_one_thread()
    thd			Thread class
    id			Thread id

  NOTES
    This is written such that we have a short lock on LOCK_thread_count
*/

void kill_one_thread(THD *thd, ulong id)
{
  THD *tmp;
  uint error=ER_NO_SUCH_THREAD;
  VOID(pthread_mutex_lock(&LOCK_thread_count)); // For unlink from list
  I_List_iterator<THD> it(threads);
  while ((tmp=it++))
  {
    if (tmp->thread_id == id)
    {
      pthread_mutex_lock(&tmp->LOCK_delete);	// Lock from delete
      break;
    }
  }
  VOID(pthread_mutex_unlock(&LOCK_thread_count));
  if (tmp)
  {
    if ((thd->master_access & SUPER_ACL) ||
	!strcmp(thd->user,tmp->user))
    {
      tmp->awake(1 /*prepare to die*/);
      error=0;
    }
    else
      error=ER_KILL_DENIED_ERROR;
    pthread_mutex_unlock(&tmp->LOCK_delete);
  }

  if (!error)
    send_ok(thd);
  else
    net_printf(thd,error,id);
}

/* Clear most status variables */

static void refresh_status(void)
{
  pthread_mutex_lock(&THR_LOCK_keycache);
  pthread_mutex_lock(&LOCK_status);
  for (struct show_var_st *ptr=status_vars; ptr->name; ptr++)
  {
    if (ptr->type == SHOW_LONG)
      *(ulong*) ptr->value=0;
  }
  pthread_mutex_unlock(&LOCK_status);
  pthread_mutex_unlock(&THR_LOCK_keycache);
}


	/* If pointer is not a null pointer, append filename to it */

static bool append_file_to_dir(THD *thd, char **filename_ptr, char *table_name)
{
  char buff[FN_REFLEN],*ptr, *end;
  if (!*filename_ptr)
    return 0;					// nothing to do

  /* Check that the filename is not too long and it's a hard path */
  if (strlen(*filename_ptr)+strlen(table_name) >= FN_REFLEN-1 ||
      !test_if_hard_path(*filename_ptr))
  {
    my_error(ER_WRONG_TABLE_NAME, MYF(0), *filename_ptr);
    return 1;
  }
  /* Fix is using unix filename format on dos */
  strmov(buff,*filename_ptr);
  end=convert_dirname(buff, *filename_ptr, NullS);
  if (!(ptr=thd->alloc((uint) (end-buff)+(uint) strlen(table_name)+1)))
    return 1;					// End of memory
  *filename_ptr=ptr;
  strxmov(ptr,buff,table_name,NullS);
  return 0;
}

/*
  Check if the select is a simple select (not an union)

  SYNOPSIS
    check_simple_select()

  RETURN VALUES
    0	ok
    1	error	; In this case the error messege is sent to the client
*/

bool check_simple_select()
{
  THD *thd= current_thd;
  if (thd->lex.current_select != &thd->lex.select_lex)
  {
    char command[80];
    strmake(command, thd->lex.yylval->symbol.str,
	    min(thd->lex.yylval->symbol.length, sizeof(command)-1));
    net_printf(thd, ER_CANT_USE_OPTION_HERE, command);
    return 1;
  }
  return 0;
}

compare_func_creator comp_eq_creator(bool invert)
{
  return invert?&Item_bool_func2::ne_creator:&Item_bool_func2::eq_creator;
}

compare_func_creator comp_ge_creator(bool invert)
{
  return invert?&Item_bool_func2::lt_creator:&Item_bool_func2::ge_creator;
}

compare_func_creator comp_gt_creator(bool invert)
{
  return invert?&Item_bool_func2::le_creator:&Item_bool_func2::gt_creator;
}

compare_func_creator comp_le_creator(bool invert)
{
  return invert?&Item_bool_func2::gt_creator:&Item_bool_func2::le_creator;
}

compare_func_creator comp_lt_creator(bool invert)
{
  return invert?&Item_bool_func2::ge_creator:&Item_bool_func2::lt_creator;
}

compare_func_creator comp_ne_creator(bool invert)
{
  return invert?&Item_bool_func2::eq_creator:&Item_bool_func2::ne_creator;
}<|MERGE_RESOLUTION|>--- conflicted
+++ resolved
@@ -2430,13 +2430,8 @@
 			0, (ORDER *)NULL, (ORDER *)NULL, (Item *)NULL,
 			(ORDER *)NULL,
 			select_lex->options | thd->options |
-<<<<<<< HEAD
 			SELECT_NO_JOIN_CACHE | SELECT_NO_UNLOCK,
-			result, unit, select_lex, 0, 0);
-=======
-			SELECT_NO_JOIN_CACHE,
 			result, unit, select_lex, 0);
->>>>>>> 20ebe37e
       if (thd->net.report_error)
 	res= -1;
       delete result;
