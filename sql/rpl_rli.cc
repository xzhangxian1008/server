--- conflicted
+++ resolved
@@ -1208,19 +1208,9 @@
 
   if (until_condition == UNTIL_MASTER_POS)
   {
-<<<<<<< HEAD
-    log_name= group_master_log_name;
+    log_name= (mi->using_parallel() ?
+               future_event_master_log_name : group_master_log_name);
     log_pos= master_beg_pos;
-=======
-    if (ev && ev->server_id == (uint32) global_system_variables.server_id &&
-        !replicate_same_server_id)
-      DBUG_RETURN(FALSE);
-    log_name= (opt_slave_parallel_threads > 0 ?
-               future_event_master_log_name : group_master_log_name);
-    log_pos= ((!ev)? group_master_log_pos :
-              (get_flag(IN_TRANSACTION) || !ev->log_pos) ?
-              group_master_log_pos : ev->log_pos - ev->data_written);
->>>>>>> 51eaa7fe
   }
   else
   {
