/* Copyright (c) 2000, 2016, Oracle and/or its affiliates.
   Copyright (c) 2009, 2016, MariaDB

   This program is free software; you can redistribute it and/or modify
   it under the terms of the GNU General Public License as published by
   the Free Software Foundation; version 2 of the License.

   This program is distributed in the hope that it will be useful,
   but WITHOUT ANY WARRANTY; without even the implied warranty of
   MERCHANTABILITY or FITNESS FOR A PARTICULAR PURPOSE.  See the
   GNU General Public License for more details.

   You should have received a copy of the GNU General Public License
   along with this program; if not, write to the Free Software
   Foundation, Inc., 51 Franklin Street, Fifth Floor, Boston, MA  02110-1301, USA */


/**
  @file

  @brief
  logging of commands

  @todo
    Abort logging when we get an error in reading or writing log files
*/

#include <my_global.h>		/* NO_EMBEDDED_ACCESS_CHECKS */
#include "sql_priv.h"
#include "log.h"
#include "sql_base.h"                           // open_log_table
#include "sql_repl.h"
#include "sql_delete.h"                         // mysql_truncate
#include "sql_parse.h"                          // command_name
#include "sql_time.h"           // calc_time_from_sec, my_time_compare
#include "tztime.h"             // my_tz_OFFSET0, struct Time_zone
#include "sql_acl.h"            // SUPER_ACL
#include "log_event.h"          // Query_log_event
#include "rpl_filter.h"
#include "rpl_rli.h"
#include "sql_audit.h"
#include "log_slow.h"
#include "mysqld.h"

#include <my_dir.h>
#include <stdarg.h>
#include <m_ctype.h>				// For test_if_number

#ifdef _WIN32
#include "message.h"
#endif

#include "sql_plugin.h"
#include "rpl_handler.h"
#include "debug_sync.h"
#include "sql_show.h"
#include "my_pthread.h"
#include "wsrep_mysqld.h"

/* max size of the log message */
#define MAX_LOG_BUFFER_SIZE 1024
#define MAX_TIME_SIZE 32
#define MY_OFF_T_UNDEF (~(my_off_t)0UL)

#define FLAGSTR(V,F) ((V)&(F)?#F" ":"")

handlerton *binlog_hton;
LOGGER logger;

const char *log_bin_index= 0;
const char *log_bin_basename= 0;

MYSQL_BIN_LOG mysql_bin_log(&sync_binlog_period);

static bool test_if_number(const char *str,
			   ulong *res, bool allow_wildcards);
static int binlog_init(void *p);
static int binlog_close_connection(handlerton *hton, THD *thd);
static int binlog_savepoint_set(handlerton *hton, THD *thd, void *sv);
static int binlog_savepoint_rollback(handlerton *hton, THD *thd, void *sv);
static bool binlog_savepoint_rollback_can_release_mdl(handlerton *hton,
                                                      THD *thd);
static int binlog_commit(handlerton *hton, THD *thd, bool all);
static int binlog_rollback(handlerton *hton, THD *thd, bool all);
static int binlog_prepare(handlerton *hton, THD *thd, bool all);
static int binlog_start_consistent_snapshot(handlerton *hton, THD *thd);

static LEX_STRING const write_error_msg=
    { C_STRING_WITH_LEN("error writing to the binary log") };

static my_bool opt_optimize_thread_scheduling= TRUE;
ulong binlog_checksum_options;
#ifndef DBUG_OFF
ulong opt_binlog_dbug_fsync_sleep= 0;
#endif

mysql_mutex_t LOCK_prepare_ordered;
mysql_cond_t COND_prepare_ordered;
mysql_mutex_t LOCK_after_binlog_sync;
mysql_mutex_t LOCK_commit_ordered;

static ulonglong binlog_status_var_num_commits;
static ulonglong binlog_status_var_num_group_commits;
static ulonglong binlog_status_group_commit_trigger_count;
static ulonglong binlog_status_group_commit_trigger_lock_wait;
static ulonglong binlog_status_group_commit_trigger_timeout;
static char binlog_snapshot_file[FN_REFLEN];
static ulonglong binlog_snapshot_position;

static SHOW_VAR binlog_status_vars_detail[]=
{
  {"commits",
    (char *)&binlog_status_var_num_commits, SHOW_LONGLONG},
  {"group_commits",
    (char *)&binlog_status_var_num_group_commits, SHOW_LONGLONG},
  {"group_commit_trigger_count",
    (char *)&binlog_status_group_commit_trigger_count, SHOW_LONGLONG},
  {"group_commit_trigger_lock_wait",
    (char *)&binlog_status_group_commit_trigger_lock_wait, SHOW_LONGLONG},
  {"group_commit_trigger_timeout",
    (char *)&binlog_status_group_commit_trigger_timeout, SHOW_LONGLONG},
  {"snapshot_file",
    (char *)&binlog_snapshot_file, SHOW_CHAR},
  {"snapshot_position",
   (char *)&binlog_snapshot_position, SHOW_LONGLONG},
  {NullS, NullS, SHOW_LONG}
};

/*
  Variables for the binlog background thread.
  Protected by the MYSQL_BIN_LOG::LOCK_binlog_background_thread mutex.
 */
static bool binlog_background_thread_started= false;
static bool binlog_background_thread_stop= false;
static MYSQL_BIN_LOG::xid_count_per_binlog *
    binlog_background_thread_queue= NULL;

static bool start_binlog_background_thread();

static rpl_binlog_state rpl_global_gtid_binlog_state;

/**
   purge logs, master and slave sides both, related error code
   convertor.
   Called from @c purge_error_message(), @c MYSQL_BIN_LOG::reset_logs()

   @param  res  an internal to purging routines error code 

   @return the user level error code ER_*
*/
uint purge_log_get_error_code(int res)
{
  uint errcode= 0;

  switch (res)  {
  case 0: break;
  case LOG_INFO_EOF:	errcode= ER_UNKNOWN_TARGET_BINLOG; break;
  case LOG_INFO_IO:	errcode= ER_IO_ERR_LOG_INDEX_READ; break;
  case LOG_INFO_INVALID:errcode= ER_BINLOG_PURGE_PROHIBITED; break;
  case LOG_INFO_SEEK:	errcode= ER_FSEEK_FAIL; break;
  case LOG_INFO_MEM:	errcode= ER_OUT_OF_RESOURCES; break;
  case LOG_INFO_FATAL:	errcode= ER_BINLOG_PURGE_FATAL_ERR; break;
  case LOG_INFO_IN_USE: errcode= ER_LOG_IN_USE; break;
  case LOG_INFO_EMFILE: errcode= ER_BINLOG_PURGE_EMFILE; break;
  default:		errcode= ER_LOG_PURGE_UNKNOWN_ERR; break;
  }

  return errcode;
}

/**
  Silence all errors and warnings reported when performing a write
  to a log table.
  Errors and warnings are not reported to the client or SQL exception
  handlers, so that the presence of logging does not interfere and affect
  the logic of an application.
*/
class Silence_log_table_errors : public Internal_error_handler
{
  char m_message[MYSQL_ERRMSG_SIZE];
public:
  Silence_log_table_errors()
  {
    m_message[0]= '\0';
  }

  virtual ~Silence_log_table_errors() {}

  virtual bool handle_condition(THD *thd,
                                uint sql_errno,
                                const char* sql_state,
                                Sql_condition::enum_warning_level level,
                                const char* msg,
                                Sql_condition ** cond_hdl);
  const char *message() const { return m_message; }
};

bool
Silence_log_table_errors::handle_condition(THD *,
                                           uint,
                                           const char*,
                                           Sql_condition::enum_warning_level,
                                           const char* msg,
                                           Sql_condition ** cond_hdl)
{
  *cond_hdl= NULL;
  strmake_buf(m_message, msg);
  return TRUE;
}

sql_print_message_func sql_print_message_handlers[3] =
{
  sql_print_information,
  sql_print_warning,
  sql_print_error
};


/**
  Create the name of the log file
  
  @param[OUT] out    a pointer to a new allocated name will go there
  @param[IN] log_ext The extension for the file (e.g .log)
  @param[IN] once    whether to use malloc_once or a normal malloc.
*/
void make_default_log_name(char **out, const char* log_ext, bool once)
{
  char buff[FN_REFLEN+10];
  fn_format(buff, opt_log_basename, "", log_ext, MYF(MY_REPLACE_EXT));
  if (once)
    *out= my_once_strdup(buff, MYF(MY_WME));
  else
  {
    my_free(*out);
    *out= my_strdup(buff, MYF(MY_WME));
  }
}


/*
  Helper classes to store non-transactional and transactional data
  before copying it to the binary log.
*/
class binlog_cache_data
{
public:
  binlog_cache_data(): m_pending(0), before_stmt_pos(MY_OFF_T_UNDEF),
  incident(FALSE), changes_to_non_trans_temp_table_flag(FALSE),
  saved_max_binlog_cache_size(0), ptr_binlog_cache_use(0),
  ptr_binlog_cache_disk_use(0)
  { }
  
  ~binlog_cache_data()
  {
    DBUG_ASSERT(empty());
    close_cached_file(&cache_log);
  }

  bool empty() const
  {
    return pending() == NULL && my_b_tell(&cache_log) == 0;
  }

  Rows_log_event *pending() const
  {
    return m_pending;
  }

  void set_pending(Rows_log_event *const pending_arg)
  {
    m_pending= pending_arg;
  }

  void set_incident(void)
  {
    incident= TRUE;
  }
  
  bool has_incident(void)
  {
    return(incident);
  }

  void set_changes_to_non_trans_temp_table()
  {
    changes_to_non_trans_temp_table_flag= TRUE;    
  }

  bool changes_to_non_trans_temp_table()
  {
    return (changes_to_non_trans_temp_table_flag);    
  }

  void reset()
  {
    compute_statistics();
    truncate(0);
    changes_to_non_trans_temp_table_flag= FALSE;
    incident= FALSE;
    before_stmt_pos= MY_OFF_T_UNDEF;
    /*
      The truncate function calls reinit_io_cache that calls
      my_b_flush_io_cache which may increase disk_writes. This breaks
      the disk_writes use by the binary log which aims to compute the
      ratio between in-memory cache usage and disk cache usage. To
      avoid this undesirable behavior, we reset the variable after
      truncating the cache.
    */
    cache_log.disk_writes= 0;
    DBUG_ASSERT(empty());
  }

  my_off_t get_byte_position() const
  {
    return my_b_tell(&cache_log);
  }

  my_off_t get_prev_position()
  {
     return(before_stmt_pos);
  }

  void set_prev_position(my_off_t pos)
  {
     before_stmt_pos= pos;
  }
  
  void restore_prev_position()
  {
    truncate(before_stmt_pos);
  }

  void restore_savepoint(my_off_t pos)
  {
    truncate(pos);
    if (pos < before_stmt_pos)
      before_stmt_pos= MY_OFF_T_UNDEF;
  }

  void set_binlog_cache_info(my_off_t param_max_binlog_cache_size,
                             ulong *param_ptr_binlog_cache_use,
                             ulong *param_ptr_binlog_cache_disk_use)
  {
    /*
      The assertions guarantee that the set_binlog_cache_info is
      called just once and information passed as parameters are
      never zero.

      This is done while calling the constructor binlog_cache_mngr.
      We cannot set informaton in the constructor binlog_cache_data
      because the space for binlog_cache_mngr is allocated through
      a placement new.

      In the future, we can refactor this and change it to avoid
      the set_binlog_info. 
    */
    DBUG_ASSERT(saved_max_binlog_cache_size == 0 &&
                param_max_binlog_cache_size != 0 &&
                ptr_binlog_cache_use == 0 &&
                param_ptr_binlog_cache_use != 0 &&
                ptr_binlog_cache_disk_use == 0 &&
                param_ptr_binlog_cache_disk_use != 0);

    saved_max_binlog_cache_size= param_max_binlog_cache_size;
    ptr_binlog_cache_use= param_ptr_binlog_cache_use;
    ptr_binlog_cache_disk_use= param_ptr_binlog_cache_disk_use;
    cache_log.end_of_file= saved_max_binlog_cache_size;
  }

  /*
    Cache to store data before copying it to the binary log.
  */
  IO_CACHE cache_log;

private:
  /*
    Pending binrows event. This event is the event where the rows are currently
    written.
   */
  Rows_log_event *m_pending;

  /*
    Binlog position before the start of the current statement.
  */
  my_off_t before_stmt_pos;
 
  /*
    This indicates that some events did not get into the cache and most likely
    it is corrupted.
  */ 
  bool incident;

  /*
    This flag indicates if the cache has changes to temporary tables.
    @TODO This a temporary fix and should be removed after BUG#54562.
  */
  bool changes_to_non_trans_temp_table_flag;

  /**
    This function computes binlog cache and disk usage.
  */
  void compute_statistics()
  {
    if (!empty())
    {
      statistic_increment(*ptr_binlog_cache_use, &LOCK_status);
      if (cache_log.disk_writes != 0)
        statistic_increment(*ptr_binlog_cache_disk_use, &LOCK_status);
    }
  }

  /*
    Stores the values of maximum size of the cache allowed when this cache
    is configured. This corresponds to either
      . max_binlog_cache_size or max_binlog_stmt_cache_size.
  */
  my_off_t saved_max_binlog_cache_size;

  /*
    Stores a pointer to the status variable that keeps track of the in-memory 
    cache usage. This corresponds to either
      . binlog_cache_use or binlog_stmt_cache_use.
  */
  ulong *ptr_binlog_cache_use;

  /*
    Stores a pointer to the status variable that keeps track of the disk
    cache usage. This corresponds to either
      . binlog_cache_disk_use or binlog_stmt_cache_disk_use.
  */
  ulong *ptr_binlog_cache_disk_use;

  /*
    It truncates the cache to a certain position. This includes deleting the
    pending event.
   */
  void truncate(my_off_t pos)
  {
    DBUG_PRINT("info", ("truncating to position %lu", (ulong) pos));
    if (pending())
    {
      delete pending();
      set_pending(0);
    }
    reinit_io_cache(&cache_log, WRITE_CACHE, pos, 0, 0);
    cache_log.end_of_file= saved_max_binlog_cache_size;
  }
 
  binlog_cache_data& operator=(const binlog_cache_data& info);
  binlog_cache_data(const binlog_cache_data& info);
};

class binlog_cache_mngr {
public:
  binlog_cache_mngr(my_off_t param_max_binlog_stmt_cache_size,
                    my_off_t param_max_binlog_cache_size,
                    ulong *param_ptr_binlog_stmt_cache_use,
                    ulong *param_ptr_binlog_stmt_cache_disk_use,
                    ulong *param_ptr_binlog_cache_use,
                    ulong *param_ptr_binlog_cache_disk_use)
    : last_commit_pos_offset(0), using_xa(FALSE), xa_xid(0)
  {
     stmt_cache.set_binlog_cache_info(param_max_binlog_stmt_cache_size,
                                      param_ptr_binlog_stmt_cache_use,
                                      param_ptr_binlog_stmt_cache_disk_use);
     trx_cache.set_binlog_cache_info(param_max_binlog_cache_size,
                                     param_ptr_binlog_cache_use,
                                     param_ptr_binlog_cache_disk_use);
     last_commit_pos_file[0]= 0;
  }

  void reset(bool do_stmt, bool do_trx)
  {
    if (do_stmt)
      stmt_cache.reset();
    if (do_trx)
    {
      trx_cache.reset();
      using_xa= FALSE;
      last_commit_pos_file[0]= 0;
      last_commit_pos_offset= 0;
    }
  }

  binlog_cache_data* get_binlog_cache_data(bool is_transactional)
  {
    return (is_transactional ? &trx_cache : &stmt_cache);
  }

  IO_CACHE* get_binlog_cache_log(bool is_transactional)
  {
    return (is_transactional ? &trx_cache.cache_log : &stmt_cache.cache_log);
  }

  binlog_cache_data stmt_cache;

  binlog_cache_data trx_cache;

  /*
    Binlog position for current transaction.
    For START TRANSACTION WITH CONSISTENT SNAPSHOT, this is the binlog
    position corresponding to the snapshot taken. During (and after) commit,
    this is set to the binlog position corresponding to just after the
    commit (so storage engines can store it in their transaction log).
  */
  char last_commit_pos_file[FN_REFLEN];
  my_off_t last_commit_pos_offset;

  /*
    Flag set true if this transaction is committed with log_xid() as part of
    XA, false if not.
  */
  bool using_xa;
  my_xid xa_xid;
  bool need_unlog;
  /*
    Id of binlog that transaction was written to; only needed if need_unlog is
    true.
  */
  ulong binlog_id;
  /* Set if we get an error during commit that must be returned from unlog(). */
  bool delayed_error;

private:

  binlog_cache_mngr& operator=(const binlog_cache_mngr& info);
  binlog_cache_mngr(const binlog_cache_mngr& info);
};

bool LOGGER::is_log_table_enabled(uint log_table_type)
{
  switch (log_table_type) {
  case QUERY_LOG_SLOW:
    return (table_log_handler != NULL) && global_system_variables.sql_log_slow;
  case QUERY_LOG_GENERAL:
    return (table_log_handler != NULL) && opt_log ;
  default:
    DBUG_ASSERT(0);
    return FALSE;                             /* make compiler happy */
  }
}

/**
   Check if a given table is opened log table

   @param table             Table to check
   @param check_if_opened   Only fail if it's a log table in use
   @param error_msg	    String to put in error message if not ok.
                            No error message if 0
   @return 0 ok
   @return # Type of log file
 */

int check_if_log_table(const TABLE_LIST *table,
                       bool check_if_opened,
                       const char *error_msg)
{
  int result= 0;
  if (table->db_length == 5 &&
      !my_strcasecmp(table_alias_charset, table->db, "mysql"))
  {
    const char *table_name= table->table_name;

    if (table->table_name_length == 11 &&
        !my_strcasecmp(table_alias_charset, table_name, "general_log"))
    {
      result= QUERY_LOG_GENERAL;
      goto end;
    }

    if (table->table_name_length == 8 &&
        !my_strcasecmp(table_alias_charset, table_name, "slow_log"))
    {
      result= QUERY_LOG_SLOW;
      goto end;
    }
  }
  return 0;

end:
  if (!check_if_opened || logger.is_log_table_enabled(result))
  {
    if (error_msg)
      my_error(ER_BAD_LOG_STATEMENT, MYF(0), error_msg);
    return result;
  }
  return 0;
}


Log_to_csv_event_handler::Log_to_csv_event_handler()
{
}


Log_to_csv_event_handler::~Log_to_csv_event_handler()
{
}


void Log_to_csv_event_handler::cleanup()
{
  logger.is_log_tables_initialized= FALSE;
}

/* log event handlers */

/**
  Log command to the general log table

  Log given command to the general log table.

  @param  event_time        command start timestamp
  @param  user_host         the pointer to the string with user@host info
  @param  user_host_len     length of the user_host string. this is computed
                            once and passed to all general log event handlers
  @param  thread_id         Id of the thread, issued a query
  @param  command_type      the type of the command being logged
  @param  command_type_len  the length of the string above
  @param  sql_text          the very text of the query being executed
  @param  sql_text_len      the length of sql_text string


  @return This function attempts to never call my_error(). This is
  necessary, because general logging happens already after a statement
  status has been sent to the client, so the client can not see the
  error anyway. Besides, the error is not related to the statement
  being executed and is internal, and thus should be handled
  internally (@todo: how?).
  If a write to the table has failed, the function attempts to
  write to a short error message to the file. The failure is also
  indicated in the return value. 

  @retval  FALSE   OK
  @retval  TRUE    error occurred
*/

bool Log_to_csv_event_handler::
  log_general(THD *thd, my_hrtime_t event_time, const char *user_host,
              uint user_host_len, int thread_id_arg,
              const char *command_type, uint command_type_len,
              const char *sql_text, uint sql_text_len,
              CHARSET_INFO *client_cs)
{
  TABLE_LIST table_list;
  TABLE *table;
  bool result= TRUE;
  bool need_close= FALSE;
  bool need_pop= FALSE;
  bool need_rnd_end= FALSE;
  uint field_index;
  Silence_log_table_errors error_handler;
  Open_tables_backup open_tables_backup;
  ulonglong save_thd_options;
  bool save_time_zone_used;
  DBUG_ENTER("log_general");

  /*
    CSV uses TIME_to_timestamp() internally if table needs to be repaired
    which will set thd->time_zone_used
  */
  save_time_zone_used= thd->time_zone_used;

  save_thd_options= thd->variables.option_bits;
  thd->variables.option_bits&= ~OPTION_BIN_LOG;

  table_list.init_one_table(MYSQL_SCHEMA_NAME.str, MYSQL_SCHEMA_NAME.length,
                            GENERAL_LOG_NAME.str, GENERAL_LOG_NAME.length,
                            GENERAL_LOG_NAME.str,
                            TL_WRITE_CONCURRENT_INSERT);

  /*
    1) open_log_table generates an error of the
    table can not be opened or is corrupted.
    2) "INSERT INTO general_log" can generate warning sometimes.

    Suppress these warnings and errors, they can't be dealt with
    properly anyway.

    QQ: this problem needs to be studied in more detail.
    Comment this 2 lines and run "cast.test" to see what's happening.
  */
  thd->push_internal_handler(& error_handler);
  need_pop= TRUE;

  if (!(table= open_log_table(thd, &table_list, &open_tables_backup)))
    goto err;

  need_close= TRUE;

  if (table->file->extra(HA_EXTRA_MARK_AS_LOG_TABLE) ||
      table->file->ha_rnd_init_with_error(0))
    goto err;

  need_rnd_end= TRUE;

  /* Honor next number columns if present */
  table->next_number_field= table->found_next_number_field;

  /*
    NOTE: we do not call restore_record() here, as all fields are
    filled by the Logger (=> no need to load default ones).
  */

  /*
    We do not set a value for table->field[0], as it will use
    default value (which is CURRENT_TIMESTAMP).
  */

  /* check that all columns exist */
  if (table->s->fields < 6)
    goto err;

  DBUG_ASSERT(table->field[0]->type() == MYSQL_TYPE_TIMESTAMP);

  ((Field_timestamp*) table->field[0])->store_TIME(
                  hrtime_to_my_time(event_time), hrtime_sec_part(event_time));

  /* do a write */
  if (table->field[1]->store(user_host, user_host_len, client_cs) ||
      table->field[2]->store((longlong) thread_id_arg, TRUE) ||
      table->field[3]->store((longlong) global_system_variables.server_id,
                             TRUE) ||
      table->field[4]->store(command_type, command_type_len, client_cs))
    goto err;

  /*
    A positive return value in store() means truncation.
    Still logging a message in the log in this case.
  */
  table->field[5]->flags|= FIELDFLAG_HEX_ESCAPE;
  if (table->field[5]->store(sql_text, sql_text_len, client_cs) < 0)
    goto err;

  /* mark all fields as not null */
  table->field[1]->set_notnull();
  table->field[2]->set_notnull();
  table->field[3]->set_notnull();
  table->field[4]->set_notnull();
  table->field[5]->set_notnull();

  /* Set any extra columns to their default values */
  for (field_index= 6 ; field_index < table->s->fields ; field_index++)
  {
    table->field[field_index]->set_default();
  }

  /* log table entries are not replicated */
  if (table->file->ha_write_row(table->record[0]))
    goto err;

  result= FALSE;

err:
  if (result && !thd->killed)
    sql_print_error("Failed to write to mysql.general_log: %s",
                    error_handler.message());

  if (need_rnd_end)
  {
    table->file->ha_rnd_end();
    table->file->ha_release_auto_increment();
  }
  if (need_pop)
    thd->pop_internal_handler();
  if (need_close)
    close_log_table(thd, &open_tables_backup);

  thd->variables.option_bits= save_thd_options;
  thd->time_zone_used= save_time_zone_used;
  DBUG_RETURN(result);
}


/*
  Log a query to the slow log table

  SYNOPSIS
    log_slow()
    thd               THD of the query
    current_time      current timestamp
    user_host         the pointer to the string with user@host info
    user_host_len     length of the user_host string. this is computed once
                      and passed to all general log event handlers
    query_time        Amount of time the query took to execute (in microseconds)
    lock_time         Amount of time the query was locked (in microseconds)
    is_command        The flag, which determines, whether the sql_text is a
                      query or an administrator command (these are treated
                      differently by the old logging routines)
    sql_text          the very text of the query or administrator command
                      processed
    sql_text_len      the length of sql_text string

  DESCRIPTION

   Log a query to the slow log table

  RETURN
    FALSE - OK
    TRUE - error occurred
*/

bool Log_to_csv_event_handler::
  log_slow(THD *thd, my_hrtime_t current_time,
           const char *user_host, uint user_host_len,
           ulonglong query_utime, ulonglong lock_utime, bool is_command,
           const char *sql_text, uint sql_text_len)
{
  TABLE_LIST table_list;
  TABLE *table;
  bool result= TRUE;
  bool need_close= FALSE;
  bool need_rnd_end= FALSE;
  Silence_log_table_errors error_handler;
  Open_tables_backup open_tables_backup;
  CHARSET_INFO *client_cs= thd->variables.character_set_client;
  bool save_time_zone_used;
  long query_time= (long) MY_MIN(query_utime/1000000, TIME_MAX_VALUE_SECONDS);
  long lock_time=  (long) MY_MIN(lock_utime/1000000, TIME_MAX_VALUE_SECONDS);
  long query_time_micro= (long) (query_utime % 1000000);
  long lock_time_micro=  (long) (lock_utime % 1000000);

  DBUG_ENTER("Log_to_csv_event_handler::log_slow");

  thd->push_internal_handler(& error_handler);
  /*
    CSV uses TIME_to_timestamp() internally if table needs to be repaired
    which will set thd->time_zone_used
  */
  save_time_zone_used= thd->time_zone_used;

  table_list.init_one_table(MYSQL_SCHEMA_NAME.str, MYSQL_SCHEMA_NAME.length,
                            SLOW_LOG_NAME.str, SLOW_LOG_NAME.length,
                            SLOW_LOG_NAME.str,
                            TL_WRITE_CONCURRENT_INSERT);

  if (!(table= open_log_table(thd, &table_list, &open_tables_backup)))
    goto err;

  need_close= TRUE;

  if (table->file->extra(HA_EXTRA_MARK_AS_LOG_TABLE) ||
      table->file->ha_rnd_init_with_error(0))
    goto err;

  need_rnd_end= TRUE;

  /* Honor next number columns if present */
  table->next_number_field= table->found_next_number_field;

  restore_record(table, s->default_values);    // Get empty record

  /* check that all columns exist */
  if (table->s->fields < 13)
    goto err;

  /* store the time and user values */
  DBUG_ASSERT(table->field[0]->type() == MYSQL_TYPE_TIMESTAMP);
  ((Field_timestamp*) table->field[0])->store_TIME(
             hrtime_to_my_time(current_time), hrtime_sec_part(current_time));
  if (table->field[1]->store(user_host, user_host_len, client_cs))
    goto err;

  /*
    A TIME field can not hold the full longlong range; query_time or
    lock_time may be truncated without warning here, if greater than
    839 hours (~35 days)
  */
  MYSQL_TIME t;
  t.neg= 0;

  /* fill in query_time field */
  calc_time_from_sec(&t, query_time, query_time_micro);
  if (table->field[2]->store_time(&t))
    goto err;
  /* lock_time */
  calc_time_from_sec(&t, lock_time, lock_time_micro);
  if (table->field[3]->store_time(&t))
    goto err;
  /* rows_sent */
  if (table->field[4]->store((longlong) thd->get_sent_row_count(), TRUE))
    goto err;
  /* rows_examined */
  if (table->field[5]->store((longlong) thd->get_examined_row_count(), TRUE))
    goto err;

  /* fill database field */
  if (thd->db)
  {
    if (table->field[6]->store(thd->db, thd->db_length, client_cs))
      goto err;
    table->field[6]->set_notnull();
  }

  if (thd->stmt_depends_on_first_successful_insert_id_in_prev_stmt)
  {
    if (table->
        field[7]->store((longlong)
                        thd->first_successful_insert_id_in_prev_stmt_for_binlog,
                        TRUE))
      goto err;
    table->field[7]->set_notnull();
  }

  /*
    Set value if we do an insert on autoincrement column. Note that for
    some engines (those for which get_auto_increment() does not leave a
    table lock until the statement ends), this is just the first value and
    the next ones used may not be contiguous to it.
  */
  if (thd->auto_inc_intervals_in_cur_stmt_for_binlog.nb_elements() > 0)
  {
    if (table->
        field[8]->store((longlong)
          thd->auto_inc_intervals_in_cur_stmt_for_binlog.minimum(), TRUE))
      goto err;
    table->field[8]->set_notnull();
  }

  if (table->field[9]->store((longlong)global_system_variables.server_id, TRUE))
    goto err;
  table->field[9]->set_notnull();

  /*
    Column sql_text.
    A positive return value in store() means truncation.
    Still logging a message in the log in this case.
  */
  if (table->field[10]->store(sql_text, sql_text_len, client_cs) < 0)
    goto err;

  if (table->field[11]->store((longlong) thd->thread_id, TRUE))
    goto err;

  /* Rows_affected */
  if (table->field[12]->store(thd->get_stmt_da()->is_ok() ?
                              (longlong) thd->get_stmt_da()->affected_rows() :
                              0, TRUE))
    goto err;

  /* log table entries are not replicated */
  if (table->file->ha_write_row(table->record[0]))
    goto err;

  result= FALSE;

err:
  thd->pop_internal_handler();

  if (result && !thd->killed)
    sql_print_error("Failed to write to mysql.slow_log: %s",
                    error_handler.message());

  if (need_rnd_end)
  {
    table->file->ha_rnd_end();
    table->file->ha_release_auto_increment();
  }
  if (need_close)
    close_log_table(thd, &open_tables_backup);
  thd->time_zone_used= save_time_zone_used;
  DBUG_RETURN(result);
}

int Log_to_csv_event_handler::
  activate_log(THD *thd, uint log_table_type)
{
  TABLE_LIST table_list;
  TABLE *table;
  LEX_STRING *UNINIT_VAR(log_name);
  int result;
  Open_tables_backup open_tables_backup;

  DBUG_ENTER("Log_to_csv_event_handler::activate_log");

  if (log_table_type == QUERY_LOG_GENERAL)
  {
    log_name= &GENERAL_LOG_NAME;
  }
  else
  {
    DBUG_ASSERT(log_table_type == QUERY_LOG_SLOW);

    log_name= &SLOW_LOG_NAME;
  }
  table_list.init_one_table(MYSQL_SCHEMA_NAME.str, MYSQL_SCHEMA_NAME.length,
                            log_name->str, log_name->length, log_name->str,
                            TL_WRITE_CONCURRENT_INSERT);

  table= open_log_table(thd, &table_list, &open_tables_backup);
  if (table)
  {
    result= 0;
    close_log_table(thd, &open_tables_backup);
  }
  else
    result= 1;

  DBUG_RETURN(result);
}

bool Log_to_csv_event_handler::
  log_error(enum loglevel level, const char *format, va_list args)
{
  /* No log table is implemented */
  DBUG_ASSERT(0);
  return FALSE;
}

bool Log_to_file_event_handler::
  log_error(enum loglevel level, const char *format,
            va_list args)
{
  return vprint_msg_to_log(level, format, args);
}

void Log_to_file_event_handler::init_pthread_objects()
{
  mysql_log.init_pthread_objects();
  mysql_slow_log.init_pthread_objects();
}


/** Wrapper around MYSQL_LOG::write() for slow log. */

bool Log_to_file_event_handler::
  log_slow(THD *thd, my_hrtime_t current_time,
           const char *user_host, uint user_host_len,
           ulonglong query_utime, ulonglong lock_utime, bool is_command,
           const char *sql_text, uint sql_text_len)
{
  Silence_log_table_errors error_handler;
  thd->push_internal_handler(&error_handler);
  bool retval= mysql_slow_log.write(thd, hrtime_to_my_time(current_time),
                                    user_host, user_host_len,
                                    query_utime, lock_utime, is_command,
                                    sql_text, sql_text_len);
  thd->pop_internal_handler();
  return retval;
}


/**
   Wrapper around MYSQL_LOG::write() for general log. We need it since we
   want all log event handlers to have the same signature.
*/

bool Log_to_file_event_handler::
  log_general(THD *thd, my_hrtime_t event_time, const char *user_host,
              uint user_host_len, int thread_id_arg,
              const char *command_type, uint command_type_len,
              const char *sql_text, uint sql_text_len,
              CHARSET_INFO *client_cs)
{
  Silence_log_table_errors error_handler;
  thd->push_internal_handler(&error_handler);
  bool retval= mysql_log.write(hrtime_to_time(event_time), user_host,
                               user_host_len,
                               thread_id_arg, command_type, command_type_len,
                               sql_text, sql_text_len);
  thd->pop_internal_handler();
  return retval;
}


bool Log_to_file_event_handler::init()
{
  if (!is_initialized)
  {
    if (global_system_variables.sql_log_slow)
      mysql_slow_log.open_slow_log(opt_slow_logname);

    if (opt_log)
      mysql_log.open_query_log(opt_logname);

    is_initialized= TRUE;
  }

  return FALSE;
}


void Log_to_file_event_handler::cleanup()
{
  mysql_log.cleanup();
  mysql_slow_log.cleanup();
}

void Log_to_file_event_handler::flush()
{
  /* reopen log files */
  if (opt_log)
    mysql_log.reopen_file();
  if (global_system_variables.sql_log_slow)
    mysql_slow_log.reopen_file();
}

/*
  Log error with all enabled log event handlers

  SYNOPSIS
    error_log_print()

    level             The level of the error significance: NOTE,
                      WARNING or ERROR.
    format            format string for the error message
    args              list of arguments for the format string

  RETURN
    FALSE - OK
    TRUE - error occurred
*/

bool LOGGER::error_log_print(enum loglevel level, const char *format,
                             va_list args)
{
  bool error= FALSE;
  Log_event_handler **current_handler;

  /* currently we don't need locking here as there is no error_log table */
  for (current_handler= error_log_handler_list ; *current_handler ;)
    error= (*current_handler++)->log_error(level, format, args) || error;

  return error;
}


void LOGGER::cleanup_base()
{
  DBUG_ASSERT(inited == 1);
  mysql_rwlock_destroy(&LOCK_logger);
  if (table_log_handler)
  {
    table_log_handler->cleanup();
    delete table_log_handler;
    table_log_handler= NULL;
  }
  if (file_log_handler)
    file_log_handler->cleanup();
}


void LOGGER::cleanup_end()
{
  DBUG_ASSERT(inited == 1);
  if (file_log_handler)
  {
    delete file_log_handler;
    file_log_handler=NULL;
  }
  inited= 0;
}


/**
  Perform basic log initialization: create file-based log handler and
  init error log.
*/
void LOGGER::init_base()
{
  DBUG_ASSERT(inited == 0);
  inited= 1;

  /*
    Here we create file log handler. We don't do it for the table log handler
    here as it cannot be created so early. The reason is THD initialization,
    which depends on the system variables (parsed later).
  */
  if (!file_log_handler)
    file_log_handler= new Log_to_file_event_handler;

  /* by default we use traditional error log */
  init_error_log(LOG_FILE);

  file_log_handler->init_pthread_objects();
  mysql_rwlock_init(key_rwlock_LOCK_logger, &LOCK_logger);
}


void LOGGER::init_log_tables()
{
  if (!table_log_handler)
    table_log_handler= new Log_to_csv_event_handler;

  if (!is_log_tables_initialized &&
      !table_log_handler->init() && !file_log_handler->init())
    is_log_tables_initialized= TRUE;
}


bool LOGGER::flush_logs(THD *thd)
{
  /*
    Now we lock logger, as nobody should be able to use logging routines while
    log tables are closed
  */
  logger.lock_exclusive();

  /* reopen log files */
  file_log_handler->flush();

  /* end of log flush */
  logger.unlock();
  return 0;
}


/**
  Close and reopen the slow log (with locks).
  
  @returns FALSE.
*/
bool LOGGER::flush_slow_log()
{
  /*
    Now we lock logger, as nobody should be able to use logging routines while
    log tables are closed
  */
  logger.lock_exclusive();

  /* Reopen slow log file */
  if (global_system_variables.sql_log_slow)
    file_log_handler->get_mysql_slow_log()->reopen_file();

  /* End of log flush */
  logger.unlock();

  return 0;
}


/**
  Close and reopen the general log (with locks).

  @returns FALSE.
*/
bool LOGGER::flush_general_log()
{
  /*
    Now we lock logger, as nobody should be able to use logging routines while
    log tables are closed
  */
  logger.lock_exclusive();

  /* Reopen general log file */
  if (opt_log)
    file_log_handler->get_mysql_log()->reopen_file();

  /* End of log flush */
  logger.unlock();

  return 0;
}


/*
  Log slow query with all enabled log event handlers

  SYNOPSIS
    slow_log_print()

    thd                 THD of the query being logged
    query               The query being logged
    query_length        The length of the query string
    current_utime       Current time in microseconds (from undefined start)

  RETURN
    FALSE   OK
    TRUE    error occurred
*/

bool LOGGER::slow_log_print(THD *thd, const char *query, uint query_length,
                            ulonglong current_utime)

{
  bool error= FALSE;
  Log_event_handler **current_handler;
  bool is_command= FALSE;
  char user_host_buff[MAX_USER_HOST_SIZE + 1];
  Security_context *sctx= thd->security_ctx;
  uint user_host_len= 0;
  ulonglong query_utime, lock_utime;

  DBUG_ASSERT(thd->enable_slow_log);
  /*
    Print the message to the buffer if we have slow log enabled
  */

  if (*slow_log_handler_list)
  {
    /* do not log slow queries from replication threads */
    if (!thd->variables.sql_log_slow)
      return 0;

    lock_shared();
    if (!global_system_variables.sql_log_slow)
    {
      unlock();
      return 0;
    }

    /* fill in user_host value: the format is "%s[%s] @ %s [%s]" */
    user_host_len= (strxnmov(user_host_buff, MAX_USER_HOST_SIZE,
                             sctx->priv_user ? sctx->priv_user : "", "[",
                             sctx->user ? sctx->user : (thd->slave_thread ? "SQL_SLAVE" : ""), "] @ ",
                             sctx->host ? sctx->host : "", " [",
                             sctx->ip ? sctx->ip : "", "]", NullS) -
                    user_host_buff);

    DBUG_ASSERT(thd->start_utime);
    DBUG_ASSERT(thd->start_time);
    query_utime= (current_utime - thd->start_utime);
    lock_utime=  (thd->utime_after_lock - thd->start_utime);
    my_hrtime_t current_time= { hrtime_from_time(thd->start_time) +
                                thd->start_time_sec_part + query_utime };

    if (!query)
    {
      is_command= TRUE;
      query= command_name[thd->get_command()].str;
      query_length= command_name[thd->get_command()].length;
    }

    for (current_handler= slow_log_handler_list; *current_handler ;)
      error= (*current_handler++)->log_slow(thd, current_time,
                                            user_host_buff, user_host_len,
                                            query_utime, lock_utime, is_command,
                                            query, query_length) || error;

    unlock();
  }
  return error;
}

bool LOGGER::general_log_write(THD *thd, enum enum_server_command command,
                               const char *query, uint query_length)
{
  bool error= FALSE;
  Log_event_handler **current_handler= general_log_handler_list;
  char user_host_buff[MAX_USER_HOST_SIZE + 1];
  uint user_host_len= 0;
  my_hrtime_t current_time;

  DBUG_ASSERT(thd);

  user_host_len= make_user_name(thd, user_host_buff);

  current_time= my_hrtime();

  mysql_audit_general_log(thd, hrtime_to_time(current_time),
                          user_host_buff, user_host_len,
                          command_name[(uint) command].str,
                          command_name[(uint) command].length,
                          query, query_length);
                        
  if (opt_log && log_command(thd, command))
  {
    lock_shared();
    while (*current_handler)
      error|= (*current_handler++)->
        log_general(thd, current_time, user_host_buff,
                    user_host_len, thd->thread_id,
                    command_name[(uint) command].str,
                    command_name[(uint) command].length,
                    query, query_length,
                    thd->variables.character_set_client) || error;
    unlock();
  }

  return error;
}

bool LOGGER::general_log_print(THD *thd, enum enum_server_command command,
                               const char *format, va_list args)
{
  uint message_buff_len= 0;
  char message_buff[MAX_LOG_BUFFER_SIZE];

  /* prepare message */
  if (format)
    message_buff_len= my_vsnprintf(message_buff, sizeof(message_buff),
                                   format, args);
  else
    message_buff[0]= '\0';

  return general_log_write(thd, command, message_buff, message_buff_len);
}

void LOGGER::init_error_log(ulonglong error_log_printer)
{
  if (error_log_printer & LOG_NONE)
  {
    error_log_handler_list[0]= 0;
    return;
  }

  switch (error_log_printer) {
  case LOG_FILE:
    error_log_handler_list[0]= file_log_handler;
    error_log_handler_list[1]= 0;
    break;
    /* these two are disabled for now */
  case LOG_TABLE:
    DBUG_ASSERT(0);
    break;
  case LOG_TABLE|LOG_FILE:
    DBUG_ASSERT(0);
    break;
  }
}

void LOGGER::init_slow_log(ulonglong slow_log_printer)
{
  if (slow_log_printer & LOG_NONE)
  {
    slow_log_handler_list[0]= 0;
    return;
  }

  switch (slow_log_printer) {
  case LOG_FILE:
    slow_log_handler_list[0]= file_log_handler;
    slow_log_handler_list[1]= 0;
    break;
  case LOG_TABLE:
    slow_log_handler_list[0]= table_log_handler;
    slow_log_handler_list[1]= 0;
    break;
  case LOG_TABLE|LOG_FILE:
    slow_log_handler_list[0]= file_log_handler;
    slow_log_handler_list[1]= table_log_handler;
    slow_log_handler_list[2]= 0;
    break;
  }
}

void LOGGER::init_general_log(ulonglong general_log_printer)
{
  if (general_log_printer & LOG_NONE)
  {
    general_log_handler_list[0]= 0;
    return;
  }

  switch (general_log_printer) {
  case LOG_FILE:
    general_log_handler_list[0]= file_log_handler;
    general_log_handler_list[1]= 0;
    break;
  case LOG_TABLE:
    general_log_handler_list[0]= table_log_handler;
    general_log_handler_list[1]= 0;
    break;
  case LOG_TABLE|LOG_FILE:
    general_log_handler_list[0]= file_log_handler;
    general_log_handler_list[1]= table_log_handler;
    general_log_handler_list[2]= 0;
    break;
  }
}


bool LOGGER::activate_log_handler(THD* thd, uint log_type)
{
  MYSQL_QUERY_LOG *file_log;
  bool res= FALSE;
  lock_exclusive();
  switch (log_type) {
  case QUERY_LOG_SLOW:
    if (!global_system_variables.sql_log_slow)
    {
      file_log= file_log_handler->get_mysql_slow_log();

      file_log->open_slow_log(opt_slow_logname);
      if (table_log_handler->activate_log(thd, QUERY_LOG_SLOW))
      {
        /* Error printed by open table in activate_log() */
        res= TRUE;
        file_log->close(0);
      }
      else
      {
        init_slow_log(log_output_options);
        global_system_variables.sql_log_slow= TRUE;
      }
    }
    break;
  case QUERY_LOG_GENERAL:
    if (!opt_log)
    {
      file_log= file_log_handler->get_mysql_log();

      file_log->open_query_log(opt_logname);
      if (table_log_handler->activate_log(thd, QUERY_LOG_GENERAL))
      {
        /* Error printed by open table in activate_log() */
        res= TRUE;
        file_log->close(0);
      }
      else
      {
        init_general_log(log_output_options);
        opt_log= TRUE;
      }
    }
    break;
  default:
    DBUG_ASSERT(0);
  }
  unlock();
  return res;
}


void LOGGER::deactivate_log_handler(THD *thd, uint log_type)
{
  my_bool *tmp_opt= 0;
  MYSQL_LOG *UNINIT_VAR(file_log);

  switch (log_type) {
  case QUERY_LOG_SLOW:
    tmp_opt= &global_system_variables.sql_log_slow;
    file_log= file_log_handler->get_mysql_slow_log();
    break;
  case QUERY_LOG_GENERAL:
    tmp_opt= &opt_log;
    file_log= file_log_handler->get_mysql_log();
    break;
  default:
    MY_ASSERT_UNREACHABLE();
  }

  if (!(*tmp_opt))
    return;

  lock_exclusive();
  file_log->close(0);
  *tmp_opt= FALSE;
  unlock();
}


/* the parameters are unused for the log tables */
bool Log_to_csv_event_handler::init()
{
  return 0;
}

int LOGGER::set_handlers(ulonglong error_log_printer,
                         ulonglong slow_log_printer,
                         ulonglong general_log_printer)
{
  /* error log table is not supported yet */
  DBUG_ASSERT(error_log_printer < LOG_TABLE);

  lock_exclusive();

  if ((slow_log_printer & LOG_TABLE || general_log_printer & LOG_TABLE) &&
      !is_log_tables_initialized)
  {
    slow_log_printer= (slow_log_printer & ~LOG_TABLE) | LOG_FILE;
    general_log_printer= (general_log_printer & ~LOG_TABLE) | LOG_FILE;

    sql_print_error("Failed to initialize log tables. "
                    "Falling back to the old-fashioned logs");
  }

  init_error_log(error_log_printer);
  init_slow_log(slow_log_printer);
  init_general_log(general_log_printer);

  unlock();

  return 0;
}

 /*
  Save position of binary log transaction cache.

  SYNPOSIS
    binlog_trans_log_savepos()

    thd      The thread to take the binlog data from
    pos      Pointer to variable where the position will be stored

  DESCRIPTION

    Save the current position in the binary log transaction cache into
    the variable pointed to by 'pos'
 */

static void
binlog_trans_log_savepos(THD *thd, my_off_t *pos)
{
  DBUG_ENTER("binlog_trans_log_savepos");
  DBUG_ASSERT(pos != NULL);
  binlog_cache_mngr *const cache_mngr= thd->binlog_setup_trx_data();
  DBUG_ASSERT((WSREP(thd) && wsrep_emulate_bin_log) || mysql_bin_log.is_open());
  *pos= cache_mngr->trx_cache.get_byte_position();
  DBUG_PRINT("return", ("*pos: %lu", (ulong) *pos));
  DBUG_VOID_RETURN;
}


/*
  Truncate the binary log transaction cache.

  SYNPOSIS
    binlog_trans_log_truncate()

    thd      The thread to take the binlog data from
    pos      Position to truncate to

  DESCRIPTION

    Truncate the binary log to the given position. Will not change
    anything else.

 */
static void
binlog_trans_log_truncate(THD *thd, my_off_t pos)
{
  DBUG_ENTER("binlog_trans_log_truncate");
  DBUG_PRINT("enter", ("pos: %lu", (ulong) pos));

  DBUG_ASSERT(thd_get_ha_data(thd, binlog_hton) != NULL);
  /* Only true if binlog_trans_log_savepos() wasn't called before */
  DBUG_ASSERT(pos != ~(my_off_t) 0);

  binlog_cache_mngr *const cache_mngr=
    (binlog_cache_mngr*) thd_get_ha_data(thd, binlog_hton);
  cache_mngr->trx_cache.restore_savepoint(pos);
  DBUG_VOID_RETURN;
}


/*
  this function is mostly a placeholder.
  conceptually, binlog initialization (now mostly done in MYSQL_BIN_LOG::open)
  should be moved here.
*/

int binlog_init(void *p)
{
  binlog_hton= (handlerton *)p;
  binlog_hton->state= (WSREP_ON || opt_bin_log) ? SHOW_OPTION_YES
                                                : SHOW_OPTION_NO;
  binlog_hton->db_type=DB_TYPE_BINLOG;
  binlog_hton->savepoint_offset= sizeof(my_off_t);
  binlog_hton->close_connection= binlog_close_connection;
  binlog_hton->savepoint_set= binlog_savepoint_set;
  binlog_hton->savepoint_rollback= binlog_savepoint_rollback;
  binlog_hton->savepoint_rollback_can_release_mdl=
                                     binlog_savepoint_rollback_can_release_mdl;
  binlog_hton->commit= binlog_commit;
  binlog_hton->rollback= binlog_rollback;
  binlog_hton->prepare= binlog_prepare;
  binlog_hton->start_consistent_snapshot= binlog_start_consistent_snapshot;
  binlog_hton->flags= HTON_NOT_USER_SELECTABLE | HTON_HIDDEN;
  return 0;
}

#ifdef WITH_WSREP
#include "wsrep_binlog.h"
#endif /* WITH_WSREP */
static int binlog_close_connection(handlerton *hton, THD *thd)
{
  DBUG_ENTER("binlog_close_connection");
  binlog_cache_mngr *const cache_mngr=
    (binlog_cache_mngr*) thd_get_ha_data(thd, binlog_hton);
#ifdef WITH_WSREP
  if (cache_mngr && !cache_mngr->trx_cache.empty()) {
    IO_CACHE* cache= get_trans_log(thd);
    uchar *buf;
    size_t len=0;
    wsrep_write_cache_buf(cache, &buf, &len);
    WSREP_WARN("binlog trx cache not empty (%lu bytes) @ connection close %lu",
               len, thd->thread_id);
    if (len > 0) wsrep_dump_rbr_buf(thd, buf, len);

    cache = cache_mngr->get_binlog_cache_log(false);
    wsrep_write_cache_buf(cache, &buf, &len);
    WSREP_WARN("binlog stmt cache not empty (%lu bytes) @ connection close %lu",
               len, thd->thread_id);
    if (len > 0) wsrep_dump_rbr_buf(thd, buf, len);
  }
#endif /* WITH_WSREP */
  DBUG_ASSERT(cache_mngr->trx_cache.empty() && cache_mngr->stmt_cache.empty());
  thd_set_ha_data(thd, binlog_hton, NULL);
  cache_mngr->~binlog_cache_mngr();
  my_free(cache_mngr);
  DBUG_RETURN(0);
}

/*
  This function flushes a cache upon commit/rollback.

  SYNOPSIS
    binlog_flush_cache()

    thd        The thread whose transaction should be ended
    cache_mngr Pointer to the binlog_cache_mngr to use
    all        True if the entire transaction should be ended, false if
               only the statement transaction should be ended.
    end_ev     The end event to use (COMMIT, ROLLBACK, or commit XID)
    using_stmt True if the statement cache should be flushed
    using_trx  True if the transaction cache should be flushed

  DESCRIPTION

    End the currently transaction or statement. The transaction can be either
    a real transaction or a statement transaction.

    This can be to commit a transaction, with a COMMIT query event or an XA
    commit XID event. But it can also be to rollback a transaction with a
    ROLLBACK query event, used for rolling back transactions which also
    contain updates to non-transactional tables. Or it can be a flush of
    a statement cache.
 */

static int
binlog_flush_cache(THD *thd, binlog_cache_mngr *cache_mngr,
                   Log_event *end_ev, bool all, bool using_stmt,
                   bool using_trx)
{
  int error= 0;
  DBUG_ENTER("binlog_flush_cache");
  DBUG_PRINT("enter", ("end_ev: %p", end_ev));

  if ((using_stmt && !cache_mngr->stmt_cache.empty()) ||
      (using_trx && !cache_mngr->trx_cache.empty()))
  {
    if (using_stmt && thd->binlog_flush_pending_rows_event(TRUE, FALSE))
      DBUG_RETURN(1);
    if (using_trx && thd->binlog_flush_pending_rows_event(TRUE, TRUE))
      DBUG_RETURN(1);

    /*
      Doing a commit or a rollback including non-transactional tables,
      i.e., ending a transaction where we might write the transaction
      cache to the binary log.

      We can always end the statement when ending a transaction since
      transactions are not allowed inside stored functions.  If they
      were, we would have to ensure that we're not ending a statement
      inside a stored function.
    */
    error= mysql_bin_log.write_transaction_to_binlog(thd, cache_mngr,
                                                     end_ev, all,
                                                     using_stmt, using_trx);
  }
  else
  {
    /*
      This can happen in row-format binlog with something like
          BEGIN; INSERT INTO nontrans_table; INSERT IGNORE INTO trans_table;
      The nontrans_table is written directly into the binlog before commit,
      and if the trans_table is ignored there will be no rows to write when
      we get here.

      So there is no work to do. Therefore, we will not increment any XID
      count, so we must not decrement any XID count in unlog().
    */
    cache_mngr->need_unlog= 0;
  }
  cache_mngr->reset(using_stmt, using_trx);

  DBUG_ASSERT((!using_stmt || cache_mngr->stmt_cache.empty()) &&
              (!using_trx || cache_mngr->trx_cache.empty()));
  DBUG_RETURN(error);
}


/**
  This function flushes the stmt-cache upon commit.

  @param thd                The thread whose transaction should be flushed
  @param cache_mngr         Pointer to the cache manager

  @return
    nonzero if an error pops up when flushing the cache.
*/
static inline int
binlog_commit_flush_stmt_cache(THD *thd, bool all,
                               binlog_cache_mngr *cache_mngr)
{
  DBUG_ENTER("binlog_commit_flush_stmt_cache");
#ifdef WITH_WSREP
  if (thd->wsrep_mysql_replicated > 0)
  {
    DBUG_ASSERT(WSREP_ON);
    WSREP_DEBUG("avoiding binlog_commit_flush_trx_cache: %d",
                thd->wsrep_mysql_replicated);
    return 0;
  }
#endif

  Query_log_event end_evt(thd, STRING_WITH_LEN("COMMIT"),
                          FALSE, TRUE, TRUE, 0);
  DBUG_RETURN(binlog_flush_cache(thd, cache_mngr, &end_evt, all, TRUE, FALSE));
}

/**
  This function flushes the trx-cache upon commit.

  @param thd                The thread whose transaction should be flushed
  @param cache_mngr         Pointer to the cache manager

  @return
    nonzero if an error pops up when flushing the cache.
*/
static inline int
binlog_commit_flush_trx_cache(THD *thd, bool all, binlog_cache_mngr *cache_mngr)
{
  DBUG_ENTER("binlog_commit_flush_trx_cache");
  Query_log_event end_evt(thd, STRING_WITH_LEN("COMMIT"),
                          TRUE, TRUE, TRUE, 0);
  DBUG_RETURN(binlog_flush_cache(thd, cache_mngr, &end_evt, all, FALSE, TRUE));
}

/**
  This function flushes the trx-cache upon rollback.

  @param thd                The thread whose transaction should be flushed
  @param cache_mngr         Pointer to the cache manager

  @return
    nonzero if an error pops up when flushing the cache.
*/
static inline int
binlog_rollback_flush_trx_cache(THD *thd, bool all,
                                binlog_cache_mngr *cache_mngr)
{
  Query_log_event end_evt(thd, STRING_WITH_LEN("ROLLBACK"),
                          TRUE, TRUE, TRUE, 0);
  return (binlog_flush_cache(thd, cache_mngr, &end_evt, all, FALSE, TRUE));
}

/**
  This function flushes the trx-cache upon commit.

  @param thd                The thread whose transaction should be flushed
  @param cache_mngr         Pointer to the cache manager
  @param xid                Transaction Id

  @return
    nonzero if an error pops up when flushing the cache.
*/
static inline int
binlog_commit_flush_xid_caches(THD *thd, binlog_cache_mngr *cache_mngr,
                               bool all, my_xid xid)
{
  if (xid)
  {
    Xid_log_event end_evt(thd, xid, TRUE);
    return (binlog_flush_cache(thd, cache_mngr, &end_evt, all, TRUE, TRUE));
  }
  else
  {
    /*
      Empty xid occurs in XA COMMIT ... ONE PHASE.
      In this case, we do not have a MySQL xid for the transaction, and the
      external XA transaction coordinator will have to handle recovery if
      needed. So we end the transaction with a plain COMMIT query event.
    */
    Query_log_event end_evt(thd, STRING_WITH_LEN("COMMIT"),
                            TRUE, TRUE, TRUE, 0);
    return (binlog_flush_cache(thd, cache_mngr, &end_evt, all, TRUE, TRUE));
  }
}

/**
  This function truncates the transactional cache upon committing or rolling
  back either a transaction or a statement.

  @param thd        The thread whose transaction should be flushed
  @param cache_mngr Pointer to the cache data to be flushed
  @param all        @c true means truncate the transaction, otherwise the
                    statement must be truncated.

  @return
    nonzero if an error pops up when truncating the transactional cache.
*/
static int
binlog_truncate_trx_cache(THD *thd, binlog_cache_mngr *cache_mngr, bool all)
{
  DBUG_ENTER("binlog_truncate_trx_cache");
  int error=0;
  /*
    This function handles transactional changes and as such this flag
    equals to true.
  */
  bool const is_transactional= TRUE;

  DBUG_PRINT("info", ("thd->options={ %s %s}, transaction: %s",
                      FLAGSTR(thd->variables.option_bits, OPTION_NOT_AUTOCOMMIT),
                      FLAGSTR(thd->variables.option_bits, OPTION_BEGIN),
                      all ? "all" : "stmt"));

  thd->binlog_remove_pending_rows_event(TRUE, is_transactional);
  /*
    If rolling back an entire transaction or a single statement not
    inside a transaction, we reset the transaction cache.
  */
  if (ending_trans(thd, all))
  {
    if (cache_mngr->trx_cache.has_incident())
      error= mysql_bin_log.write_incident(thd);

    thd->clear_binlog_table_maps();

    cache_mngr->reset(false, true);
  }
  /*
    If rolling back a statement in a transaction, we truncate the
    transaction cache to remove the statement.
  */
  else
    cache_mngr->trx_cache.restore_prev_position();

  DBUG_ASSERT(thd->binlog_get_pending_rows_event(is_transactional) == NULL);
  DBUG_RETURN(error);
}

static int binlog_prepare(handlerton *hton, THD *thd, bool all)
{
  /*
    do nothing.
    just pretend we can do 2pc, so that MySQL won't
    switch to 1pc.
    real work will be done in MYSQL_BIN_LOG::log_and_order()
  */
  return 0;
}

/*
  We flush the cache wrapped in a beging/rollback if:
    . aborting a single or multi-statement transaction and;
    . the OPTION_KEEP_LOG is active or;
    . the format is STMT and a non-trans table was updated or;
    . the format is MIXED and a temporary non-trans table was
      updated or;
    . the format is MIXED, non-trans table was updated and
      aborting a single statement transaction;
*/
static bool trans_cannot_safely_rollback(THD *thd, bool all)
{
  binlog_cache_mngr *const cache_mngr=
    (binlog_cache_mngr*) thd_get_ha_data(thd, binlog_hton);

  return ((thd->variables.option_bits & OPTION_KEEP_LOG) ||
          (trans_has_updated_non_trans_table(thd) &&
           thd->wsrep_binlog_format() == BINLOG_FORMAT_STMT) ||
          (cache_mngr->trx_cache.changes_to_non_trans_temp_table() &&
           thd->wsrep_binlog_format() == BINLOG_FORMAT_MIXED) ||
          (trans_has_updated_non_trans_table(thd) &&
           ending_single_stmt_trans(thd,all) &&
           thd->wsrep_binlog_format() == BINLOG_FORMAT_MIXED));
}


/**
  This function is called once after each statement.

  It has the responsibility to flush the caches to the binary log on commits.

  @param hton  The binlog handlerton.
  @param thd   The client thread that executes the transaction.
  @param all   This is @c true if this is a real transaction commit, and
               @false otherwise.

  @see handlerton::commit
*/
static int binlog_commit(handlerton *hton, THD *thd, bool all)
{
  int error= 0;
  DBUG_ENTER("binlog_commit");
  binlog_cache_mngr *const cache_mngr=
    (binlog_cache_mngr*) thd_get_ha_data(thd, binlog_hton);

  if (!cache_mngr)
  {
    DBUG_ASSERT(WSREP(thd));
    DBUG_RETURN(0);
  }

  DBUG_PRINT("debug",
             ("all: %d, in_transaction: %s, all.modified_non_trans_table: %s, stmt.modified_non_trans_table: %s",
              all,
              YESNO(thd->in_multi_stmt_transaction_mode()),
              YESNO(thd->transaction.all.modified_non_trans_table),
              YESNO(thd->transaction.stmt.modified_non_trans_table)));

  if (!cache_mngr->stmt_cache.empty())
  {
    error= binlog_commit_flush_stmt_cache(thd, all, cache_mngr);
  }

  if (cache_mngr->trx_cache.empty())
  {
    /*
      we're here because cache_log was flushed in MYSQL_BIN_LOG::log_xid()
    */
    cache_mngr->reset(false, true);
    DBUG_RETURN(error);
  }

  /*
    We commit the transaction if:
     - We are not in a transaction and committing a statement, or
     - We are in a transaction and a full transaction is committed.
    Otherwise, we accumulate the changes.
  */
  if (!error && ending_trans(thd, all))
    error= binlog_commit_flush_trx_cache(thd, all, cache_mngr);

  /*
    This is part of the stmt rollback.
  */
  if (!all)
    cache_mngr->trx_cache.set_prev_position(MY_OFF_T_UNDEF);

  DBUG_RETURN(error);
}

/**
  This function is called when a transaction or a statement is rolled back.

  @param hton  The binlog handlerton.
  @param thd   The client thread that executes the transaction.
  @param all   This is @c true if this is a real transaction rollback, and
               @false otherwise.

  @see handlerton::rollback
*/
static int binlog_rollback(handlerton *hton, THD *thd, bool all)
{
  DBUG_ENTER("binlog_rollback");
  int error= 0;
  binlog_cache_mngr *const cache_mngr=
    (binlog_cache_mngr*) thd_get_ha_data(thd, binlog_hton);

  if (!cache_mngr)
  {
    DBUG_ASSERT(WSREP(thd));
    DBUG_RETURN(0);
  }

  DBUG_PRINT("debug", ("all: %s, all.modified_non_trans_table: %s, stmt.modified_non_trans_table: %s",
                       YESNO(all),
                       YESNO(thd->transaction.all.modified_non_trans_table),
                       YESNO(thd->transaction.stmt.modified_non_trans_table)));

  /*
    If an incident event is set we do not flush the content of the statement
    cache because it may be corrupted.
  */
  if (cache_mngr->stmt_cache.has_incident())
  {
    error= mysql_bin_log.write_incident(thd);
    cache_mngr->reset(true, false);
  }
  else if (!cache_mngr->stmt_cache.empty())
  {
    error= binlog_commit_flush_stmt_cache(thd, all, cache_mngr);
  }

  if (cache_mngr->trx_cache.empty())
  {
    /*
      we're here because cache_log was flushed in MYSQL_BIN_LOG::log_xid()
    */
    cache_mngr->reset(false, true);
    DBUG_RETURN(error);
  }
  if (!wsrep_emulate_bin_log && mysql_bin_log.check_write_error(thd))
  {
    /*
      "all == true" means that a "rollback statement" triggered the error and
      this function was called. However, this must not happen as a rollback
      is written directly to the binary log. And in auto-commit mode, a single
      statement that is rolled back has the flag all == false.
    */
    DBUG_ASSERT(!all);
    /*
      We reach this point if the effect of a statement did not properly get into
      a cache and need to be rolled back.
    */
    error |= binlog_truncate_trx_cache(thd, cache_mngr, all);
  }
  else if (!error)
  {  
    if (ending_trans(thd, all) && trans_cannot_safely_rollback(thd, all))
      error= binlog_rollback_flush_trx_cache(thd, all, cache_mngr);
    /*
      Truncate the cache if:
        . aborting a single or multi-statement transaction or;
        . the OPTION_KEEP_LOG is not active and;
        . the format is not STMT or no non-trans table was
          updated and;
        . the format is not MIXED or no temporary non-trans table
          was updated.
    */
    else if (ending_trans(thd, all) ||
             (!(thd->variables.option_bits & OPTION_KEEP_LOG) &&
              (!stmt_has_updated_non_trans_table(thd) ||
               thd->wsrep_binlog_format() != BINLOG_FORMAT_STMT) &&
              (!cache_mngr->trx_cache.changes_to_non_trans_temp_table() ||
               thd->wsrep_binlog_format() != BINLOG_FORMAT_MIXED)))
      error= binlog_truncate_trx_cache(thd, cache_mngr, all);
  }

  /* 
    This is part of the stmt rollback.
  */
  if (!all)
    cache_mngr->trx_cache.set_prev_position(MY_OFF_T_UNDEF);

  DBUG_RETURN(error);
}


void binlog_reset_cache(THD *thd)
{
  binlog_cache_mngr *const cache_mngr= opt_bin_log ? 
    (binlog_cache_mngr*) thd_get_ha_data(thd, binlog_hton) : 0;
  DBUG_ENTER("binlog_reset_cache");
  if (cache_mngr)
  {
    thd->binlog_remove_pending_rows_event(TRUE, TRUE);
    cache_mngr->reset(true, true);
  }
  DBUG_VOID_RETURN;
}


void MYSQL_BIN_LOG::set_write_error(THD *thd, bool is_transactional)
{
  DBUG_ENTER("MYSQL_BIN_LOG::set_write_error");

  write_error= 1;

  if (check_write_error(thd))
    DBUG_VOID_RETURN;

  if (my_errno == EFBIG)
  {
    if (is_transactional)
    {
      my_message(ER_TRANS_CACHE_FULL, ER_THD(thd, ER_TRANS_CACHE_FULL), MYF(MY_WME));
    }
    else
    {
      my_message(ER_STMT_CACHE_FULL, ER_THD(thd, ER_STMT_CACHE_FULL), MYF(MY_WME));
    }
  }
  else
  {
    my_error(ER_ERROR_ON_WRITE, MYF(MY_WME), name, errno);
  }

  DBUG_VOID_RETURN;
}

bool MYSQL_BIN_LOG::check_write_error(THD *thd)
{
  DBUG_ENTER("MYSQL_BIN_LOG::check_write_error");

  bool checked= FALSE;

  if (!thd->is_error())
    DBUG_RETURN(checked);

  switch (thd->get_stmt_da()->sql_errno())
  {
    case ER_TRANS_CACHE_FULL:
    case ER_STMT_CACHE_FULL:
    case ER_ERROR_ON_WRITE:
    case ER_BINLOG_LOGGING_IMPOSSIBLE:
      checked= TRUE;
    break;
  }

  DBUG_RETURN(checked);
}


/**
  @note
  How do we handle this (unlikely but legal) case:
  @verbatim
    [transaction] + [update to non-trans table] + [rollback to savepoint] ?
  @endverbatim
  The problem occurs when a savepoint is before the update to the
  non-transactional table. Then when there's a rollback to the savepoint, if we
  simply truncate the binlog cache, we lose the part of the binlog cache where
  the update is. If we want to not lose it, we need to write the SAVEPOINT
  command and the ROLLBACK TO SAVEPOINT command to the binlog cache. The latter
  is easy: it's just write at the end of the binlog cache, but the former
  should be *inserted* to the place where the user called SAVEPOINT. The
  solution is that when the user calls SAVEPOINT, we write it to the binlog
  cache (so no need to later insert it). As transactions are never intermixed
  in the binary log (i.e. they are serialized), we won't have conflicts with
  savepoint names when using mysqlbinlog or in the slave SQL thread.
  Then when ROLLBACK TO SAVEPOINT is called, if we updated some
  non-transactional table, we don't truncate the binlog cache but instead write
  ROLLBACK TO SAVEPOINT to it; otherwise we truncate the binlog cache (which
  will chop the SAVEPOINT command from the binlog cache, which is good as in
  that case there is no need to have it in the binlog).
*/

static int binlog_savepoint_set(handlerton *hton, THD *thd, void *sv)
{
  int error= 1;
  DBUG_ENTER("binlog_savepoint_set");

  if (wsrep_emulate_bin_log)
    DBUG_RETURN(0);

  char buf[1024];

  String log_query(buf, sizeof(buf), &my_charset_bin);
  if (log_query.copy(STRING_WITH_LEN("SAVEPOINT "), &my_charset_bin) ||
      append_identifier(thd, &log_query,
                        thd->lex->ident.str, thd->lex->ident.length))
    DBUG_RETURN(1);
  int errcode= query_error_code(thd, thd->killed == NOT_KILLED);
  Query_log_event qinfo(thd, log_query.c_ptr_safe(), log_query.length(),
                        TRUE, FALSE, TRUE, errcode);
  /* 
    We cannot record the position before writing the statement
    because a rollback to a savepoint (.e.g. consider it "S") would
    prevent the savepoint statement (i.e. "SAVEPOINT S") from being
    written to the binary log despite the fact that the server could
    still issue other rollback statements to the same savepoint (i.e. 
    "S"). 
    Given that the savepoint is valid until the server releases it,
    ie, until the transaction commits or it is released explicitly,
    we need to log it anyway so that we don't have "ROLLBACK TO S"
    or "RELEASE S" without the preceding "SAVEPOINT S" in the binary
    log.
  */
  if (!(error= mysql_bin_log.write(&qinfo)))
    binlog_trans_log_savepos(thd, (my_off_t*) sv);

  DBUG_RETURN(error);
}

static int binlog_savepoint_rollback(handlerton *hton, THD *thd, void *sv)
{
  DBUG_ENTER("binlog_savepoint_rollback");

  if (wsrep_emulate_bin_log)
    DBUG_RETURN(0);

  /*
    Write ROLLBACK TO SAVEPOINT to the binlog cache if we have updated some
    non-transactional table. Otherwise, truncate the binlog cache starting
    from the SAVEPOINT command.
  */
  if (unlikely(trans_has_updated_non_trans_table(thd) ||
               (thd->variables.option_bits & OPTION_KEEP_LOG)))
  {
    char buf[1024];
    String log_query(buf, sizeof(buf), &my_charset_bin);
    if (log_query.copy(STRING_WITH_LEN("ROLLBACK TO "), &my_charset_bin) ||
        append_identifier(thd, &log_query,
                          thd->lex->ident.str, thd->lex->ident.length))
      DBUG_RETURN(1);
    int errcode= query_error_code(thd, thd->killed == NOT_KILLED);
    Query_log_event qinfo(thd, log_query.ptr(), log_query.length(),
                          TRUE, FALSE, TRUE, errcode);
    DBUG_RETURN(mysql_bin_log.write(&qinfo));
  }

  binlog_trans_log_truncate(thd, *(my_off_t*)sv);

  /*
    When a SAVEPOINT is executed inside a stored function/trigger we force the
    pending event to be flushed with a STMT_END_F flag and clear the table maps
    as well to ensure that following DMLs will have a clean state to start
    with. ROLLBACK inside a stored routine has to finalize possibly existing
    current row-based pending event with cleaning up table maps. That ensures
    that following DMLs will have a clean state to start with.
   */
  if (thd->in_sub_stmt)
    thd->clear_binlog_table_maps();

  DBUG_RETURN(0);
}


/**
  Check whether binlog state allows to safely release MDL locks after
  rollback to savepoint.

  @param hton  The binlog handlerton.
  @param thd   The client thread that executes the transaction.

  @return true  - It is safe to release MDL locks.
          false - If it is not.
*/
static bool binlog_savepoint_rollback_can_release_mdl(handlerton *hton,
                                                      THD *thd)
{
  DBUG_ENTER("binlog_savepoint_rollback_can_release_mdl");
  /*
    If we have not updated any non-transactional tables rollback
    to savepoint will simply truncate binlog cache starting from
    SAVEPOINT command. So it should be safe to release MDL acquired
    after SAVEPOINT command in this case.
  */
  DBUG_RETURN(!trans_cannot_safely_rollback(thd, true));
}


int check_binlog_magic(IO_CACHE* log, const char** errmsg)
{
  uchar magic[4];
  DBUG_ASSERT(my_b_tell(log) == 0);

  if (my_b_read(log, magic, sizeof(magic)))
  {
    *errmsg = "I/O error reading the header from the binary log";
    sql_print_error("%s, errno=%d, io cache code=%d", *errmsg, my_errno,
		    log->error);
    return 1;
  }
  if (bcmp(magic, BINLOG_MAGIC, sizeof(magic)))
  {
    *errmsg = "Binlog has bad magic number;  It's not a binary log file that can be used by this version of MySQL";
    return 1;
  }
  return 0;
}


File open_binlog(IO_CACHE *log, const char *log_file_name, const char **errmsg)
{
  File file;
  DBUG_ENTER("open_binlog");

  if ((file= mysql_file_open(key_file_binlog,
                             log_file_name, O_RDONLY | O_BINARY | O_SHARE,
                             MYF(MY_WME))) < 0)
  {
    sql_print_error("Failed to open log (file '%s', errno %d)",
                    log_file_name, my_errno);
    *errmsg = "Could not open log file";
    goto err;
  }
  if (init_io_cache(log, file, IO_SIZE*2, READ_CACHE, 0, 0,
                    MYF(MY_WME|MY_DONT_CHECK_FILESIZE)))
  {
    sql_print_error("Failed to create a cache on log (file '%s')",
                    log_file_name);
    *errmsg = "Could not open log file";
    goto err;
  }
  if (check_binlog_magic(log,errmsg))
    goto err;
  DBUG_RETURN(file);

err:
  if (file >= 0)
  {
    mysql_file_close(file, MYF(0));
    end_io_cache(log);
  }
  DBUG_RETURN(-1);
}

#ifdef _WIN32
static int eventSource = 0;

static void setup_windows_event_source()
{
  HKEY    hRegKey= NULL;
  DWORD   dwError= 0;
  TCHAR   szPath[MAX_PATH];
  DWORD dwTypes;

  if (eventSource)               // Ensure that we are only called once
    return;
  eventSource= 1;

  // Create the event source registry key
  dwError= RegCreateKey(HKEY_LOCAL_MACHINE,
                          "SYSTEM\\CurrentControlSet\\Services\\EventLog\\Application\\MySQL", 
                          &hRegKey);

  /* Name of the PE module that contains the message resource */
  GetModuleFileName(NULL, szPath, MAX_PATH);

  /* Register EventMessageFile */
  dwError = RegSetValueEx(hRegKey, "EventMessageFile", 0, REG_EXPAND_SZ,
                          (PBYTE) szPath, (DWORD) (strlen(szPath) + 1));

  /* Register supported event types */
  dwTypes= (EVENTLOG_ERROR_TYPE | EVENTLOG_WARNING_TYPE |
            EVENTLOG_INFORMATION_TYPE);
  dwError= RegSetValueEx(hRegKey, "TypesSupported", 0, REG_DWORD,
                         (LPBYTE) &dwTypes, sizeof dwTypes);

  RegCloseKey(hRegKey);
}

#endif /* _WIN32 */


/**
  Find a unique filename for 'filename.#'.

  Set '#' to the number next to the maximum found in the most
  recent log file extension.

  This function will return nonzero if: (i) the generated name
  exceeds FN_REFLEN; (ii) if the number of extensions is exhausted;
  or (iii) some other error happened while examining the filesystem.

  @return
    nonzero if not possible to get unique filename.
*/

static int find_uniq_filename(char *name, ulong next_log_number)
{
  uint                  i;
  char                  buff[FN_REFLEN], ext_buf[FN_REFLEN];
  struct st_my_dir     *dir_info;
  reg1 struct fileinfo *file_info;
  ulong                 max_found, next, number;
  size_t		buf_length, length;
  char			*start, *end;
  int                   error= 0;
  DBUG_ENTER("find_uniq_filename");

  length= dirname_part(buff, name, &buf_length);
  start=  name + length;
  end=    strend(start);

  *end='.';
  length= (size_t) (end - start + 1);

  if ((DBUG_EVALUATE_IF("error_unique_log_filename", 1, 
      !(dir_info= my_dir(buff,MYF(MY_DONT_SORT))))))
  {						// This shouldn't happen
    strmov(end,".1");				// use name+1
    DBUG_RETURN(1);
  }
  file_info= dir_info->dir_entry;
  max_found= next_log_number ? next_log_number-1 : 0;
  for (i= dir_info->number_of_files ; i-- ; file_info++)
  {
    if (strncmp(file_info->name, start, length) == 0 &&
	test_if_number(file_info->name+length, &number,0))
    {
      set_if_bigger(max_found,(ulong) number);
    }
  }
  my_dirend(dir_info);

  /* check if reached the maximum possible extension number */
  if (max_found >= MAX_LOG_UNIQUE_FN_EXT)
  {
    sql_print_error("Log filename extension number exhausted: %06lu. \
Please fix this by archiving old logs and \
updating the index files.", max_found);
    error= 1;
    goto end;
  }

  next= max_found + 1;
  if (sprintf(ext_buf, "%06lu", next)<0)
  {
    error= 1;
    goto end;
  }
  *end++='.';

  /* 
    Check if the generated extension size + the file name exceeds the
    buffer size used. If one did not check this, then the filename might be
    truncated, resulting in error.
   */
  if (((strlen(ext_buf) + (end - name)) >= FN_REFLEN))
  {
    sql_print_error("Log filename too large: %s%s (%zu). \
Please fix this by archiving old logs and updating the \
index files.", name, ext_buf, (strlen(ext_buf) + (end - name)));
    error= 1;
    goto end;
  }

  if (sprintf(end, "%06lu", next)<0)
  {
    error= 1;
    goto end;
  }

  /* print warning if reaching the end of available extensions. */
  if ((next > (MAX_LOG_UNIQUE_FN_EXT - LOG_WARN_UNIQUE_FN_EXT_LEFT)))
    sql_print_warning("Next log extension: %lu. \
Remaining log filename extensions: %lu. \
Please consider archiving some logs.", next, (MAX_LOG_UNIQUE_FN_EXT - next));

end:
  DBUG_RETURN(error);
}


void MYSQL_LOG::init(enum_log_type log_type_arg,
                     enum cache_type io_cache_type_arg)
{
  DBUG_ENTER("MYSQL_LOG::init");
  log_type= log_type_arg;
  io_cache_type= io_cache_type_arg;
  DBUG_PRINT("info",("log_type: %d", log_type));
  DBUG_VOID_RETURN;
}


bool MYSQL_LOG::init_and_set_log_file_name(const char *log_name,
                                           const char *new_name,
                                           ulong next_log_number,
                                           enum_log_type log_type_arg,
                                           enum cache_type io_cache_type_arg)
{
  init(log_type_arg, io_cache_type_arg);

  if (new_name)
  {
    strmov(log_file_name, new_name);
  }
  else if (!new_name && generate_new_name(log_file_name, log_name,
                                          next_log_number))
    return TRUE;

  return FALSE;
}


/*
  Open a (new) log file.

  SYNOPSIS
    open()

    log_name            The name of the log to open
    log_type_arg        The type of the log. E.g. LOG_NORMAL
    new_name            The new name for the logfile. This is only needed
                        when the method is used to open the binlog file.
    io_cache_type_arg   The type of the IO_CACHE to use for this log file

  DESCRIPTION
    Open the logfile, init IO_CACHE and write startup messages
    (in case of general and slow query logs).

  RETURN VALUES
    0   ok
    1   error
*/

bool MYSQL_LOG::open(
#ifdef HAVE_PSI_INTERFACE
                     PSI_file_key log_file_key,
#endif
                     const char *log_name, enum_log_type log_type_arg,
                     const char *new_name, ulong next_log_number,
                     enum cache_type io_cache_type_arg)
{
  char buff[FN_REFLEN];
  MY_STAT f_stat;
  File file= -1;
  my_off_t seek_offset;
  bool is_fifo = false;
  int open_flags= O_CREAT | O_BINARY;
  DBUG_ENTER("MYSQL_LOG::open");
  DBUG_PRINT("enter", ("log_type: %d", (int) log_type_arg));

  write_error= 0;

  if (!(name= my_strdup(log_name, MYF(MY_WME))))
  {
    name= (char *)log_name; // for the error message
    goto err;
  }

  /*
    log_type is LOG_UNKNOWN if we should not generate a new name
    This is only used when called from MYSQL_BINARY_LOG::open, which
    has already updated log_file_name.
   */
  if (log_type_arg != LOG_UNKNOWN &&
      init_and_set_log_file_name(name, new_name, next_log_number,
                                 log_type_arg, io_cache_type_arg))
    goto err;

  is_fifo = my_stat(log_file_name, &f_stat, MYF(0)) &&
            MY_S_ISFIFO(f_stat.st_mode);

  if (io_cache_type == SEQ_READ_APPEND)
    open_flags |= O_RDWR | O_APPEND;
  else
    open_flags |= O_WRONLY | (log_type == LOG_BIN ? 0 : O_APPEND);

  if (is_fifo)
    open_flags |= O_NONBLOCK;

  db[0]= 0;

#ifdef HAVE_PSI_INTERFACE
  /* Keep the key for reopen */
  m_log_file_key= log_file_key;
#endif

  if ((file= mysql_file_open(log_file_key, log_file_name, open_flags,
                             MYF(MY_WME | ME_WAITTANG))) < 0)
    goto err;

  if (is_fifo)
    seek_offset= 0;
  else if ((seek_offset= mysql_file_tell(file, MYF(MY_WME))))
    goto err;

  if (init_io_cache(&log_file, file, IO_SIZE, io_cache_type, seek_offset, 0,
                    MYF(MY_WME | MY_NABP |
                        ((log_type == LOG_BIN) ? MY_WAIT_IF_FULL : 0))))
    goto err;

  if (log_type == LOG_NORMAL)
  {
    char *end;
    int len=my_snprintf(buff, sizeof(buff), "%s, Version: %s (%s). "
#ifdef EMBEDDED_LIBRARY
                        "embedded library\n",
                        my_progname, server_version, MYSQL_COMPILATION_COMMENT
#elif _WIN32
			"started with:\nTCP Port: %d, Named Pipe: %s\n",
                        my_progname, server_version, MYSQL_COMPILATION_COMMENT,
                        mysqld_port, mysqld_unix_port
#else
			"started with:\nTcp port: %d  Unix socket: %s\n",
                        my_progname, server_version, MYSQL_COMPILATION_COMMENT,
                        mysqld_port, mysqld_unix_port
#endif
                       );
    end= strnmov(buff + len, "Time                 Id Command    Argument\n",
                 sizeof(buff) - len);
    if (my_b_write(&log_file, (uchar*) buff, (uint) (end-buff)) ||
	flush_io_cache(&log_file))
      goto err;
  }

  log_state= LOG_OPENED;
  DBUG_RETURN(0);

err:
  sql_print_error("Could not use %s for logging (error %d). \
Turning logging off for the whole duration of the MySQL server process. \
To turn it on again: fix the cause, \
shutdown the MySQL server and restart it.", name, errno);
  if (file >= 0)
    mysql_file_close(file, MYF(0));
  end_io_cache(&log_file);
  my_free(name);
  name= NULL;
  log_state= LOG_CLOSED;
  DBUG_RETURN(1);
}

MYSQL_LOG::MYSQL_LOG()
  : name(0), write_error(FALSE), inited(FALSE), log_type(LOG_UNKNOWN),
    log_state(LOG_CLOSED)
{
  /*
    We don't want to initialize LOCK_Log here as such initialization depends on
    safe_mutex (when using safe_mutex) which depends on MY_INIT(), which is
    called only in main(). Doing initialization here would make it happen
    before main().
  */
  bzero((char*) &log_file, sizeof(log_file));
}

void MYSQL_LOG::init_pthread_objects()
{
  DBUG_ASSERT(inited == 0);
  inited= 1;
  mysql_mutex_init(key_LOG_LOCK_log, &LOCK_log, MY_MUTEX_INIT_SLOW);
}

/*
  Close the log file

  SYNOPSIS
    close()
    exiting     Bitmask. LOG_CLOSE_TO_BE_OPENED is used if we intend to call
                open at once after close. LOG_CLOSE_DELAYED_CLOSE is used for
                binlog rotation, to delay actual close of the old file until
                we have successfully created the new file.

  NOTES
    One can do an open on the object at once after doing a close.
    The internal structures are not freed until cleanup() is called
*/

void MYSQL_LOG::close(uint exiting)
{					// One can't set log_type here!
  DBUG_ENTER("MYSQL_LOG::close");
  DBUG_PRINT("enter",("exiting: %d", (int) exiting));
  if (log_state == LOG_OPENED)
  {
    end_io_cache(&log_file);

    if (log_type == LOG_BIN && mysql_file_sync(log_file.file, MYF(MY_WME)) && ! write_error)
    {
      write_error= 1;
      sql_print_error(ER_THD_OR_DEFAULT(current_thd, ER_ERROR_ON_WRITE), name, errno);
    }

    if (!(exiting & LOG_CLOSE_DELAYED_CLOSE) &&
        mysql_file_close(log_file.file, MYF(MY_WME)) && ! write_error)
    {
      write_error= 1;
      sql_print_error(ER_THD_OR_DEFAULT(current_thd, ER_ERROR_ON_WRITE), name, errno);
    }
  }

  log_state= (exiting & LOG_CLOSE_TO_BE_OPENED) ? LOG_TO_BE_OPENED : LOG_CLOSED;
  my_free(name);
  name= NULL;
  DBUG_VOID_RETURN;
}

/** This is called only once. */

void MYSQL_LOG::cleanup()
{
  DBUG_ENTER("cleanup");
  if (inited)
  {
    inited= 0;
    mysql_mutex_destroy(&LOCK_log);
    close(0);
  }
  DBUG_VOID_RETURN;
}


int MYSQL_LOG::generate_new_name(char *new_name, const char *log_name,
                                 ulong next_log_number)
{
  fn_format(new_name, log_name, mysql_data_home, "", 4);
  if (log_type == LOG_BIN)
  {
    if (!fn_ext(log_name)[0])
    {
      if (DBUG_EVALUATE_IF("binlog_inject_new_name_error", TRUE, FALSE) ||
          find_uniq_filename(new_name, next_log_number))
      {
        THD *thd= current_thd;
        if (thd)
          my_printf_error(ER_NO_UNIQUE_LOGFILE,
                          ER_THD(thd, ER_NO_UNIQUE_LOGFILE),
                          MYF(ME_FATALERROR), log_name);
        sql_print_error(ER_DEFAULT(ER_NO_UNIQUE_LOGFILE), log_name);
	return 1;
      }
    }
  }
  return 0;
}


/*
  Reopen the log file

  SYNOPSIS
    reopen_file()

  DESCRIPTION
    Reopen the log file. The method is used during FLUSH LOGS
    and locks LOCK_log mutex
*/


void MYSQL_QUERY_LOG::reopen_file()
{
  char *save_name;

  DBUG_ENTER("MYSQL_LOG::reopen_file");
  if (!is_open())
  {
    DBUG_PRINT("info",("log is closed"));
    DBUG_VOID_RETURN;
  }

  mysql_mutex_lock(&LOCK_log);

  save_name= name;
  name= 0;				// Don't free name
  close(LOG_CLOSE_TO_BE_OPENED);

  /*
     Note that at this point, log_state != LOG_CLOSED (important for is_open()).
  */

  open(
#ifdef HAVE_PSI_INTERFACE
       m_log_file_key,
#endif
       save_name, log_type, 0, 0, io_cache_type);
  my_free(save_name);

  mysql_mutex_unlock(&LOCK_log);

  DBUG_VOID_RETURN;
}


/*
  Write a command to traditional general log file

  SYNOPSIS
    write()

    event_time        command start timestamp
    user_host         the pointer to the string with user@host info
    user_host_len     length of the user_host string. this is computed once
                      and passed to all general log  event handlers
    thread_id         Id of the thread, issued a query
    command_type      the type of the command being logged
    command_type_len  the length of the string above
    sql_text          the very text of the query being executed
    sql_text_len      the length of sql_text string

  DESCRIPTION

   Log given command to to normal (not rotable) log file

  RETURN
    FASE - OK
    TRUE - error occurred
*/

bool MYSQL_QUERY_LOG::write(time_t event_time, const char *user_host,
                            uint user_host_len, int thread_id_arg,
                            const char *command_type, uint command_type_len,
                            const char *sql_text, uint sql_text_len)
{
  char buff[32];
  uint length= 0;
  char local_time_buff[MAX_TIME_SIZE];
  struct tm start;
  uint time_buff_len= 0;

  mysql_mutex_lock(&LOCK_log);

  /* Test if someone closed between the is_open test and lock */
  if (is_open())
  {
    /* for testing output of timestamp and thread id */
    DBUG_EXECUTE_IF("reset_log_last_time", last_time= 0;);

    /* Note that my_b_write() assumes it knows the length for this */
      if (event_time != last_time)
      {
        last_time= event_time;

        localtime_r(&event_time, &start);

        time_buff_len= my_snprintf(local_time_buff, MAX_TIME_SIZE,
                                   "%02d%02d%02d %2d:%02d:%02d\t",
                                   start.tm_year % 100, start.tm_mon + 1,
                                   start.tm_mday, start.tm_hour,
                                   start.tm_min, start.tm_sec);

        if (my_b_write(&log_file, (uchar*) local_time_buff, time_buff_len))
          goto err;
      }
      else
        if (my_b_write(&log_file, (uchar*) "\t\t" ,2) < 0)
          goto err;

      /* command_type, thread_id */
      length= my_snprintf(buff, 32, "%5ld ", (long) thread_id_arg);

    if (my_b_write(&log_file, (uchar*) buff, length))
      goto err;

    if (my_b_write(&log_file, (uchar*) command_type, command_type_len))
      goto err;

    if (my_b_write(&log_file, (uchar*) "\t", 1))
      goto err;

    /* sql_text */
    if (my_b_write(&log_file, (uchar*) sql_text, sql_text_len))
      goto err;

    if (my_b_write(&log_file, (uchar*) "\n", 1) ||
        flush_io_cache(&log_file))
      goto err;
  }

  mysql_mutex_unlock(&LOCK_log);
  return FALSE;
err:

  if (!write_error)
  {
    write_error= 1;
    sql_print_error(ER(ER_ERROR_ON_WRITE), name, errno);
  }
  mysql_mutex_unlock(&LOCK_log);
  return TRUE;
}


/*
  Log a query to the traditional slow log file

  SYNOPSIS
    write()

    thd               THD of the query
    current_time      current timestamp
    user_host         the pointer to the string with user@host info
    user_host_len     length of the user_host string. this is computed once
                      and passed to all general log event handlers
    query_utime       Amount of time the query took to execute (in microseconds)
    lock_utime        Amount of time the query was locked (in microseconds)
    is_command        The flag, which determines, whether the sql_text is a
                      query or an administrator command.
    sql_text          the very text of the query or administrator command
                      processed
    sql_text_len      the length of sql_text string

  DESCRIPTION

   Log a query to the slow log file.

  RETURN
    FALSE - OK
    TRUE - error occurred
*/

bool MYSQL_QUERY_LOG::write(THD *thd, time_t current_time,
                            const char *user_host,
                            uint user_host_len, ulonglong query_utime,
                            ulonglong lock_utime, bool is_command,
                            const char *sql_text, uint sql_text_len)
{
  bool error= 0;
  DBUG_ENTER("MYSQL_QUERY_LOG::write");

  mysql_mutex_lock(&LOCK_log);

  if (!is_open())
  {
    mysql_mutex_unlock(&LOCK_log);
    DBUG_RETURN(0);
  }

  if (is_open())
  {						// Safety agains reopen
    int tmp_errno= 0;
    char buff[80], *end;
    char query_time_buff[22+7], lock_time_buff[22+7];
    uint buff_len;
    end= buff;

    if (!(specialflag & SPECIAL_SHORT_LOG_FORMAT))
    {
      if (current_time != last_time)
      {
        last_time= current_time;
        struct tm start;
        localtime_r(&current_time, &start);

        buff_len= my_snprintf(buff, sizeof buff,
                              "# Time: %02d%02d%02d %2d:%02d:%02d\n",
                              start.tm_year % 100, start.tm_mon + 1,
                              start.tm_mday, start.tm_hour,
                              start.tm_min, start.tm_sec);

        /* Note that my_b_write() assumes it knows the length for this */
        if (my_b_write(&log_file, (uchar*) buff, buff_len))
          tmp_errno= errno;
      }
      const uchar uh[]= "# User@Host: ";
      if (my_b_write(&log_file, uh, sizeof(uh) - 1))
        tmp_errno= errno;
      if (my_b_write(&log_file, (uchar*) user_host, user_host_len))
        tmp_errno= errno;
      if (my_b_write(&log_file, (uchar*) "\n", 1))
        tmp_errno= errno;
    }
    
    /* For slow query log */
    sprintf(query_time_buff, "%.6f", ulonglong2double(query_utime)/1000000.0);
    sprintf(lock_time_buff,  "%.6f", ulonglong2double(lock_utime)/1000000.0);
    if (my_b_printf(&log_file,
                    "# Thread_id: %lu  Schema: %s  QC_hit: %s\n" \
                    "# Query_time: %s  Lock_time: %s  Rows_sent: %lu  Rows_examined: %lu\n" \
                    "# Rows_affected: %lu\n",
                    (ulong) thd->thread_id, (thd->db ? thd->db : ""),
                    ((thd->query_plan_flags & QPLAN_QC) ? "Yes" : "No"),
                    query_time_buff, lock_time_buff,
                    (ulong) thd->get_sent_row_count(),
                    (ulong) thd->get_examined_row_count(),
                    thd->get_stmt_da()->is_ok() ?
                    (ulong) thd->get_stmt_da()->affected_rows() :
                    0) == (size_t) -1)
      tmp_errno= errno;
     if ((thd->variables.log_slow_verbosity & LOG_SLOW_VERBOSITY_QUERY_PLAN) &&
         (thd->query_plan_flags &
          (QPLAN_FULL_SCAN | QPLAN_FULL_JOIN | QPLAN_TMP_TABLE |
           QPLAN_TMP_DISK | QPLAN_FILESORT | QPLAN_FILESORT_DISK)) &&
         my_b_printf(&log_file,
                     "# Full_scan: %s  Full_join: %s  "
                     "Tmp_table: %s  Tmp_table_on_disk: %s\n"
                     "# Filesort: %s  Filesort_on_disk: %s  Merge_passes: %lu  "
                     "Priority_queue: %s\n",
                     ((thd->query_plan_flags & QPLAN_FULL_SCAN) ? "Yes" : "No"),
                     ((thd->query_plan_flags & QPLAN_FULL_JOIN) ? "Yes" : "No"),
                     ((thd->query_plan_flags & QPLAN_TMP_TABLE) ? "Yes" : "No"),
                     ((thd->query_plan_flags & QPLAN_TMP_DISK) ? "Yes" : "No"),
                     ((thd->query_plan_flags & QPLAN_FILESORT) ? "Yes" : "No"),
                     ((thd->query_plan_flags & QPLAN_FILESORT_DISK) ?
                      "Yes" : "No"),
                     thd->query_plan_fsort_passes,
                     ((thd->query_plan_flags & QPLAN_FILESORT_PRIORITY_QUEUE) ? 
                       "Yes" : "No")
                     ) == (size_t) -1)
       tmp_errno= errno;
    if (thd->variables.log_slow_verbosity & LOG_SLOW_VERBOSITY_EXPLAIN &&
        thd->lex->explain)
    {
      StringBuffer<128> buf;
      DBUG_ASSERT(!thd->free_list);
      if (!print_explain_for_slow_log(thd->lex, thd, &buf))
        my_b_printf(&log_file, "%s", buf.c_ptr_safe());
      thd->free_items();
    }
    if (thd->db && strcmp(thd->db, db))
    {						// Database changed
      if (my_b_printf(&log_file,"use %s;\n",thd->db) == (size_t) -1)
        tmp_errno= errno;
      strmov(db,thd->db);
    }
    if (thd->stmt_depends_on_first_successful_insert_id_in_prev_stmt)
    {
      end=strmov(end, ",last_insert_id=");
      end=longlong10_to_str((longlong)
                            thd->first_successful_insert_id_in_prev_stmt_for_binlog,
                            end, -10);
    }
    // Save value if we do an insert.
    if (thd->auto_inc_intervals_in_cur_stmt_for_binlog.nb_elements() > 0)
    {
      if (!(specialflag & SPECIAL_SHORT_LOG_FORMAT))
      {
        end=strmov(end,",insert_id=");
        end=longlong10_to_str((longlong)
                              thd->auto_inc_intervals_in_cur_stmt_for_binlog.minimum(),
                              end, -10);
      }
    }

    /*
      This info used to show up randomly, depending on whether the query
      checked the query start time or not. now we always write current
      timestamp to the slow log
    */
    end= strmov(end, ",timestamp=");
    end= int10_to_str((long) current_time, end, 10);

    if (end != buff)
    {
      *end++=';';
      *end='\n';
      if (my_b_write(&log_file, (uchar*) "SET ", 4) ||
          my_b_write(&log_file, (uchar*) buff + 1, (uint) (end-buff)))
        tmp_errno= errno;
    }
    if (is_command)
    {
      end= strxmov(buff, "# administrator command: ", NullS);
      buff_len= (ulong) (end - buff);
      DBUG_EXECUTE_IF("simulate_slow_log_write_error",
                      {DBUG_SET("+d,simulate_file_write_error");});
      if(my_b_write(&log_file, (uchar*) buff, buff_len))
        tmp_errno= errno;
    }
    if (my_b_write(&log_file, (uchar*) sql_text, sql_text_len) ||
        my_b_write(&log_file, (uchar*) ";\n",2) ||
        flush_io_cache(&log_file))
      tmp_errno= errno;
    if (tmp_errno)
    {
      error= 1;
      if (! write_error)
      {
        write_error= 1;
<<<<<<< HEAD
        sql_print_error(ER_THD(thd, ER_ERROR_ON_WRITE), name, error);
=======
        sql_print_error(ER(ER_ERROR_ON_WRITE), name, tmp_errno);
>>>>>>> 23af6f59
      }
    }
  }
  mysql_mutex_unlock(&LOCK_log);
  DBUG_RETURN(error);
}


/**
  @todo
  The following should be using fn_format();  We just need to
  first change fn_format() to cut the file name if it's too long.
*/
const char *MYSQL_LOG::generate_name(const char *log_name,
                                     const char *suffix,
                                     bool strip_ext, char *buff)
{
  if (!log_name || !log_name[0])
  {
    strmake(buff, pidfile_name, FN_REFLEN - strlen(suffix) - 1);
    return (const char *)
      fn_format(buff, buff, "", suffix, MYF(MY_REPLACE_EXT|MY_REPLACE_DIR));
  }
  // get rid of extension if the log is binary to avoid problems
  if (strip_ext)
  {
    char *p= fn_ext(log_name);
    uint length= (uint) (p - log_name);
    strmake(buff, log_name, MY_MIN(length, FN_REFLEN-1));
    return (const char*)buff;
  }
  return log_name;
}


/*
  Print some additional information about addition/removal of
  XID list entries.
  TODO: Remove once MDEV-9510 is fixed.
*/
#ifdef WITH_WSREP
#define WSREP_XID_LIST_ENTRY(X, Y)                    \
  if (wsrep_debug)                                    \
  {                                                   \
    char buf[FN_REFLEN];                              \
    strmake(buf, Y->binlog_name, Y->binlog_name_len); \
    WSREP_DEBUG(X, buf, Y->binlog_id);                \
  }
#else
#define WSREP_XID_LIST_ENTRY(X, Y) do { } while(0)
#endif

MYSQL_BIN_LOG::MYSQL_BIN_LOG(uint *sync_period)
  :reset_master_pending(0), mark_xid_done_waiting(0),
   bytes_written(0), file_id(1), open_count(1),
   group_commit_queue(0), group_commit_queue_busy(FALSE),
   num_commits(0), num_group_commits(0),
   group_commit_trigger_count(0), group_commit_trigger_timeout(0),
   group_commit_trigger_lock_wait(0),
   sync_period_ptr(sync_period), sync_counter(0),
   state_file_deleted(false), binlog_state_recover_done(false),
   is_relay_log(0), signal_cnt(0),
   checksum_alg_reset(BINLOG_CHECKSUM_ALG_UNDEF),
   relay_log_checksum_alg(BINLOG_CHECKSUM_ALG_UNDEF),
   description_event_for_exec(0), description_event_for_queue(0),
   current_binlog_id(0)
{
  /*
    We don't want to initialize locks here as such initialization depends on
    safe_mutex (when using safe_mutex) which depends on MY_INIT(), which is
    called only in main(). Doing initialization here would make it happen
    before main().
  */
  index_file_name[0] = 0;
  bzero((char*) &index_file, sizeof(index_file));
  bzero((char*) &purge_index_file, sizeof(purge_index_file));
}

/* this is called only once */

void MYSQL_BIN_LOG::cleanup()
{
  DBUG_ENTER("cleanup");
  if (inited)
  {
    xid_count_per_binlog *b;

    /* Wait for the binlog background thread to stop. */
    if (!is_relay_log && binlog_background_thread_started)
    {
      mysql_mutex_lock(&LOCK_binlog_background_thread);
      binlog_background_thread_stop= true;
      mysql_cond_signal(&COND_binlog_background_thread);
      while (binlog_background_thread_stop)
        mysql_cond_wait(&COND_binlog_background_thread_end,
                        &LOCK_binlog_background_thread);
      mysql_mutex_unlock(&LOCK_binlog_background_thread);
      binlog_background_thread_started= false;
    }

    inited= 0;
    close(LOG_CLOSE_INDEX|LOG_CLOSE_STOP_EVENT);
    delete description_event_for_queue;
    delete description_event_for_exec;

    while ((b= binlog_xid_count_list.get()))
    {
      /*
        There should be no pending XIDs at shutdown, and only one entry (for
        the active binlog file) in the list.
      */
      DBUG_ASSERT(b->xid_count == 0);
      DBUG_ASSERT(!binlog_xid_count_list.head());
      WSREP_XID_LIST_ENTRY("MYSQL_BIN_LOG::cleanup(): Removing xid_list_entry "
                           "for %s (%lu)", b);
      my_free(b);
    }

    mysql_mutex_destroy(&LOCK_log);
    mysql_mutex_destroy(&LOCK_index);
    mysql_mutex_destroy(&LOCK_xid_list);
    mysql_mutex_destroy(&LOCK_binlog_background_thread);
    mysql_mutex_destroy(&LOCK_binlog_end_pos);
    mysql_cond_destroy(&update_cond);
    mysql_cond_destroy(&COND_queue_busy);
    mysql_cond_destroy(&COND_xid_list);
    mysql_cond_destroy(&COND_binlog_background_thread);
    mysql_cond_destroy(&COND_binlog_background_thread_end);
  }

  /*
    Free data for global binlog state.
    We can't do that automaticly as we need to do this before
    safemalloc is shut down
  */
  if (!is_relay_log)
    rpl_global_gtid_binlog_state.free();
  DBUG_VOID_RETURN;
}


/* Init binlog-specific vars */
void MYSQL_BIN_LOG::init(ulong max_size_arg)
{
  DBUG_ENTER("MYSQL_BIN_LOG::init");
  max_size= max_size_arg;
  DBUG_PRINT("info",("max_size: %lu", max_size));
  DBUG_VOID_RETURN;
}


void MYSQL_BIN_LOG::init_pthread_objects()
{
  MYSQL_LOG::init_pthread_objects();
  mysql_mutex_init(m_key_LOCK_index, &LOCK_index, MY_MUTEX_INIT_SLOW);
  mysql_mutex_setflags(&LOCK_index, MYF_NO_DEADLOCK_DETECTION);
  mysql_mutex_init(key_BINLOG_LOCK_xid_list,
                   &LOCK_xid_list, MY_MUTEX_INIT_FAST);
  mysql_cond_init(m_key_update_cond, &update_cond, 0);
  mysql_cond_init(m_key_COND_queue_busy, &COND_queue_busy, 0);
  mysql_cond_init(key_BINLOG_COND_xid_list, &COND_xid_list, 0);

  mysql_mutex_init(key_BINLOG_LOCK_binlog_background_thread,
                   &LOCK_binlog_background_thread, MY_MUTEX_INIT_FAST);
  mysql_cond_init(key_BINLOG_COND_binlog_background_thread,
                  &COND_binlog_background_thread, 0);
  mysql_cond_init(key_BINLOG_COND_binlog_background_thread_end,
                  &COND_binlog_background_thread_end, 0);

  mysql_mutex_init(m_key_LOCK_binlog_end_pos, &LOCK_binlog_end_pos,
                   MY_MUTEX_INIT_SLOW);
}


bool MYSQL_BIN_LOG::open_index_file(const char *index_file_name_arg,
                                    const char *log_name, bool need_mutex)
{
  File index_file_nr= -1;
  DBUG_ASSERT(!my_b_inited(&index_file));

  /*
    First open of this class instance
    Create an index file that will hold all file names uses for logging.
    Add new entries to the end of it.
  */
  myf opt= MY_UNPACK_FILENAME;
  if (!index_file_name_arg)
  {
    index_file_name_arg= log_name;    // Use same basename for index file
    opt= MY_UNPACK_FILENAME | MY_REPLACE_EXT;
  }
  fn_format(index_file_name, index_file_name_arg, mysql_data_home,
            ".index", opt);
  if ((index_file_nr= mysql_file_open(m_key_file_log_index,
                                      index_file_name,
                                      O_RDWR | O_CREAT | O_BINARY,
                                      MYF(MY_WME))) < 0 ||
       mysql_file_sync(index_file_nr, MYF(MY_WME)) ||
       init_io_cache(&index_file, index_file_nr,
                     IO_SIZE, WRITE_CACHE,
                     mysql_file_seek(index_file_nr, 0L, MY_SEEK_END, MYF(0)),
                                     0, MYF(MY_WME | MY_WAIT_IF_FULL)) ||
      DBUG_EVALUATE_IF("fault_injection_openning_index", 1, 0))
  {
    /*
      TODO: all operations creating/deleting the index file or a log, should
      call my_sync_dir() or my_sync_dir_by_file() to be durable.
      TODO: file creation should be done with mysql_file_create()
      not mysql_file_open().
    */
    if (index_file_nr >= 0)
      mysql_file_close(index_file_nr, MYF(0));
    return TRUE;
  }

#ifdef HAVE_REPLICATION
  /*
    Sync the index by purging any binary log file that is not registered.
    In other words, either purge binary log files that were removed from
    the index but not purged from the file system due to a crash or purge
    any binary log file that was created but not register in the index
    due to a crash.
  */

  if (set_purge_index_file_name(index_file_name_arg) ||
      open_purge_index_file(FALSE) ||
      purge_index_entry(NULL, NULL, need_mutex) ||
      close_purge_index_file() ||
      DBUG_EVALUATE_IF("fault_injection_recovering_index", 1, 0))
  {
    sql_print_error("MYSQL_BIN_LOG::open_index_file failed to sync the index "
                    "file.");
    return TRUE;
  }
#endif

  return FALSE;
}


/**
  Open a (new) binlog file.

  - Open the log file and the index file. Register the new
  file name in it
  - When calling this when the file is in use, you must have a locks
  on LOCK_log and LOCK_index.

  @retval
    0	ok
  @retval
    1	error
*/

bool MYSQL_BIN_LOG::open(const char *log_name,
                         enum_log_type log_type_arg,
                         const char *new_name,
                         ulong next_log_number,
                         enum cache_type io_cache_type_arg,
                         ulong max_size_arg,
                         bool null_created_arg,
                         bool need_mutex)
{
  File file= -1;
  xid_count_per_binlog *new_xid_list_entry= NULL, *b;
  DBUG_ENTER("MYSQL_BIN_LOG::open");
  DBUG_PRINT("enter",("log_type: %d",(int) log_type_arg));

  if (!is_relay_log)
  {
    if (!binlog_state_recover_done)
    {
      binlog_state_recover_done= true;
      if (do_binlog_recovery(opt_bin_logname, false))
        DBUG_RETURN(1);
    }

    if (!binlog_background_thread_started &&
        start_binlog_background_thread())
      DBUG_RETURN(1);
  }

  /* We need to calculate new log file name for purge to delete old */
  if (init_and_set_log_file_name(log_name, new_name, next_log_number,
                                 log_type_arg, io_cache_type_arg))
  {
    sql_print_error("MSYQL_BIN_LOG::open failed to generate new file name.");
    DBUG_RETURN(1);
  }

#ifdef HAVE_REPLICATION
  if (open_purge_index_file(TRUE) ||
      register_create_index_entry(log_file_name) ||
      sync_purge_index_file() ||
      DBUG_EVALUATE_IF("fault_injection_registering_index", 1, 0))
  {
    /**
        TODO:
        Although this was introduced to appease valgrind when
        injecting emulated faults using
        fault_injection_registering_index it may be good to consider
        what actually happens when open_purge_index_file succeeds but
        register or sync fails.

        Perhaps we might need the code below in MYSQL_LOG_BIN::cleanup
        for "real life" purposes as well? 
     */
    DBUG_EXECUTE_IF("fault_injection_registering_index", {
      if (my_b_inited(&purge_index_file))
      {
        end_io_cache(&purge_index_file);
        my_close(purge_index_file.file, MYF(0));
      }
    });

    sql_print_error("MSYQL_BIN_LOG::open failed to sync the index file.");
    DBUG_RETURN(1);
  }
  DBUG_EXECUTE_IF("crash_create_non_critical_before_update_index", DBUG_SUICIDE(););
#endif

  write_error= 0;

  /* open the main log file */
  if (MYSQL_LOG::open(
#ifdef HAVE_PSI_INTERFACE
                      m_key_file_log,
#endif
                      log_name,
                      LOG_UNKNOWN, /* Don't generate new name */
                      0, 0, io_cache_type_arg))
  {
#ifdef HAVE_REPLICATION
    close_purge_index_file();
#endif
    DBUG_RETURN(1);                            /* all warnings issued */
  }

  init(max_size_arg);

  open_count++;

  DBUG_ASSERT(log_type == LOG_BIN);

  {
    bool write_file_name_to_index_file=0;

    if (!my_b_filelength(&log_file))
    {
      /*
	The binary log file was empty (probably newly created)
	This is the normal case and happens when the user doesn't specify
	an extension for the binary log files.
	In this case we write a standard header to it.
      */
      if (my_b_safe_write(&log_file, BINLOG_MAGIC,
			  BIN_LOG_HEADER_SIZE))
        goto err;
      bytes_written+= BIN_LOG_HEADER_SIZE;
      write_file_name_to_index_file= 1;
    }

    {
      /*
        In 4.x we put Start event only in the first binlog. But from 5.0 we
        want a Start event even if this is not the very first binlog.
      */
      Format_description_log_event s(BINLOG_VERSION);
      /*
        don't set LOG_EVENT_BINLOG_IN_USE_F for SEQ_READ_APPEND io_cache
        as we won't be able to reset it later
      */
      if (io_cache_type == WRITE_CACHE)
        s.flags |= LOG_EVENT_BINLOG_IN_USE_F;

      if (is_relay_log)
      {
        if (relay_log_checksum_alg == BINLOG_CHECKSUM_ALG_UNDEF)
          relay_log_checksum_alg=
            opt_slave_sql_verify_checksum ? (enum_binlog_checksum_alg) binlog_checksum_options
                                          : BINLOG_CHECKSUM_ALG_OFF;
        s.checksum_alg= relay_log_checksum_alg;
      }
      else
        s.checksum_alg= (enum_binlog_checksum_alg)binlog_checksum_options;

      crypto.scheme = 0;
      DBUG_ASSERT(s.checksum_alg != BINLOG_CHECKSUM_ALG_UNDEF);
      if (!s.is_valid())
        goto err;
      s.dont_set_created= null_created_arg;
      if (write_event(&s))
        goto err;
      bytes_written+= s.data_written;

      if (encrypt_binlog)
      {
        uint key_version= encryption_key_get_latest_version(ENCRYPTION_KEY_SYSTEM_DATA);
        if (key_version == ENCRYPTION_KEY_VERSION_INVALID)
        {
          sql_print_error("Failed to enable encryption of binary logs");
          goto err;
        }

        if (key_version != ENCRYPTION_KEY_NOT_ENCRYPTED)
        {
          if (my_random_bytes(crypto.nonce, sizeof(crypto.nonce)))
            goto err;

          Start_encryption_log_event sele(1, key_version, crypto.nonce);
          sele.checksum_alg= s.checksum_alg;
          if (write_event(&sele))
            goto err;

          // Start_encryption_log_event is written, enable the encryption
          if (crypto.init(sele.crypto_scheme, key_version))
            goto err;
        }
      }

      if (!is_relay_log)
      {
        char buf[FN_REFLEN];

        /*
          Output a Gtid_list_log_event at the start of the binlog file.

          This is used to quickly determine which GTIDs are found in binlog
          files earlier than this one, and which are found in this (or later)
          binlogs.

          The list gives a mapping from (domain_id, server_id) -> seq_no (so
          this means that there is at most one entry for every unique pair
          (domain_id, server_id) in the list). It indicates that this seq_no is
          the last one found in an earlier binlog file for this (domain_id,
          server_id) combination - so any higher seq_no should be search for
          from this binlog file, or a later one.

          This allows to locate the binlog file containing a given GTID by
          scanning backwards, reading just the Gtid_list_log_event at the
          start of each file, and scanning only the relevant binlog file when
          found, not all binlog files.

          The existence of a given entry (domain_id, server_id, seq_no)
          guarantees only that this seq_no will not be found in this or any
          later binlog file. It does not guarantee that it can be found it an
          earlier binlog file, for example the file may have been purged.

          If there is no entry for a given (domain_id, server_id) pair, then
          it means that no such GTID exists in any earlier binlog. It is
          permissible to remove such pair from future Gtid_list_log_events
          if all previous binlog files containing such GTIDs have been purged
          (though such optimization is not performed at the time of this
          writing). So if there is no entry for given GTID it means that such
          GTID should be search for in this or later binlog file, same as if
          there had been an entry (domain_id, server_id, 0).
        */

        Gtid_list_log_event gl_ev(&rpl_global_gtid_binlog_state, 0);
        if (write_event(&gl_ev))
          goto err;

        /* Output a binlog checkpoint event at the start of the binlog file. */

        /*
          Construct an entry in the binlog_xid_count_list for the new binlog
          file (we will not link it into the list until we know the new file
          is successfully created; otherwise we would have to remove it again
          if creation failed, which gets tricky since other threads may have
          seen the entry in the meantime - and we do not want to hold
          LOCK_xid_list for long periods of time).

          Write the current binlog checkpoint into the log, so XA recovery will
          know from where to start recovery.
        */
        uint off= dirname_length(log_file_name);
        uint len= strlen(log_file_name) - off;
        char *entry_mem, *name_mem;
        if (!(new_xid_list_entry = (xid_count_per_binlog *)
              my_multi_malloc(MYF(MY_WME),
                              &entry_mem, sizeof(xid_count_per_binlog),
                              &name_mem, len,
                              NULL)))
          goto err;
        memcpy(name_mem, log_file_name+off, len);
        new_xid_list_entry->binlog_name= name_mem;
        new_xid_list_entry->binlog_name_len= len;
        new_xid_list_entry->xid_count= 0;

        /*
          Find the name for the Initial binlog checkpoint.

          Normally this will just be the first entry, as we delete entries
          when their count drops to zero. But we scan the list to handle any
          corner case, eg. for the first binlog file opened after startup, the
          list will be empty.
        */
        mysql_mutex_lock(&LOCK_xid_list);
        I_List_iterator<xid_count_per_binlog> it(binlog_xid_count_list);
        while ((b= it++) && b->xid_count == 0)
          ;
        mysql_mutex_unlock(&LOCK_xid_list);
        if (!b)
          b= new_xid_list_entry;
        strmake(buf, b->binlog_name, b->binlog_name_len);
        Binlog_checkpoint_log_event ev(buf, len);
        DBUG_EXECUTE_IF("crash_before_write_checkpoint_event",
                        flush_io_cache(&log_file);
                        mysql_file_sync(log_file.file, MYF(MY_WME));
                        DBUG_SUICIDE(););
        if (write_event(&ev))
          goto err;
        bytes_written+= ev.data_written;
      }
    }
    if (description_event_for_queue &&
        description_event_for_queue->binlog_version>=4)
    {
      /*
        This is a relay log written to by the I/O slave thread.
        Write the event so that others can later know the format of this relay
        log.
        Note that this event is very close to the original event from the
        master (it has binlog version of the master, event types of the
        master), so this is suitable to parse the next relay log's event. It
        has been produced by
        Format_description_log_event::Format_description_log_event(char* buf,).
        Why don't we want to write the description_event_for_queue if this
        event is for format<4 (3.23 or 4.x): this is because in that case, the
        description_event_for_queue describes the data received from the
        master, but not the data written to the relay log (*conversion*),
        which is in format 4 (slave's).
      */
      /*
        Set 'created' to 0, so that in next relay logs this event does not
        trigger cleaning actions on the slave in
        Format_description_log_event::apply_event_impl().
      */
      description_event_for_queue->created= 0;
      /* Don't set log_pos in event header */
      description_event_for_queue->set_artificial_event();

      if (write_event(description_event_for_queue))
        goto err;
      bytes_written+= description_event_for_queue->data_written;
    }
    if (flush_io_cache(&log_file) ||
        mysql_file_sync(log_file.file, MYF(MY_WME|MY_SYNC_FILESIZE)))
      goto err;

    my_off_t offset= my_b_tell(&log_file);

    if (!is_relay_log)
    {
      /* update binlog_end_pos so that it can be read by after sync hook */
      reset_binlog_end_pos(log_file_name, offset);

      mysql_mutex_lock(&LOCK_commit_ordered);
      strmake_buf(last_commit_pos_file, log_file_name);
      last_commit_pos_offset= offset;
      mysql_mutex_unlock(&LOCK_commit_ordered);
    }

    if (write_file_name_to_index_file)
    {
#ifdef HAVE_REPLICATION
#ifdef ENABLED_DEBUG_SYNC
      if (current_thd)
        DEBUG_SYNC(current_thd, "binlog_open_before_update_index");
#endif
      DBUG_EXECUTE_IF("crash_create_critical_before_update_index", DBUG_SUICIDE(););
#endif

      DBUG_ASSERT(my_b_inited(&index_file) != 0);
      reinit_io_cache(&index_file, WRITE_CACHE,
                      my_b_filelength(&index_file), 0, 0);
      /*
        As this is a new log file, we write the file name to the index
        file. As every time we write to the index file, we sync it.
      */
      if (DBUG_EVALUATE_IF("fault_injection_updating_index", 1, 0) ||
          my_b_write(&index_file, (uchar*) log_file_name,
                     strlen(log_file_name)) ||
          my_b_write(&index_file, (uchar*) "\n", 1) ||
          flush_io_cache(&index_file) ||
          mysql_file_sync(index_file.file, MYF(MY_WME|MY_SYNC_FILESIZE)))
        goto err;

#ifdef HAVE_REPLICATION
      DBUG_EXECUTE_IF("crash_create_after_update_index", DBUG_SUICIDE(););
#endif
    }
  }

  if (!is_relay_log)
  {
    /*
      Now the file was created successfully, so we can link in the entry for
      the new binlog file in binlog_xid_count_list.
    */
    mysql_mutex_lock(&LOCK_xid_list);
    ++current_binlog_id;
    new_xid_list_entry->binlog_id= current_binlog_id;
    /* Remove any initial entries with no pending XIDs.  */
    while ((b= binlog_xid_count_list.head()) && b->xid_count == 0)
    {
      WSREP_XID_LIST_ENTRY("MYSQL_BIN_LOG::open(): Removing xid_list_entry for "
                           "%s (%lu)", b);
      my_free(binlog_xid_count_list.get());
    }
    mysql_cond_broadcast(&COND_xid_list);
    WSREP_XID_LIST_ENTRY("MYSQL_BIN_LOG::open(): Adding new xid_list_entry for "
                         "%s (%lu)", new_xid_list_entry);
    binlog_xid_count_list.push_back(new_xid_list_entry);
    mysql_mutex_unlock(&LOCK_xid_list);

    /*
      Now that we have synced a new binlog file with an initial Gtid_list
      event, it is safe to delete the binlog state file. We will write out
      a new, updated file at shutdown, and if we crash before we can recover
      the state from the newly written binlog file.

      Since the state file will contain out-of-date data as soon as the first
      new GTID is binlogged, it is better to remove it, to avoid any risk of
      accidentally reading incorrect data later.
    */
    if (!state_file_deleted)
    {
      char buf[FN_REFLEN];
      fn_format(buf, opt_bin_logname, mysql_data_home, ".state",
                MY_UNPACK_FILENAME);
      my_delete(buf, MY_SYNC_DIR);
      state_file_deleted= true;
    }
  }

  log_state= LOG_OPENED;

#ifdef HAVE_REPLICATION
  close_purge_index_file();
#endif

  DBUG_RETURN(0);

err:
#ifdef HAVE_REPLICATION
  if (is_inited_purge_index_file())
    purge_index_entry(NULL, NULL, need_mutex);
  close_purge_index_file();
#endif
  sql_print_error("Could not use %s for logging (error %d). \
Turning logging off for the whole duration of the MySQL server process. \
To turn it on again: fix the cause, \
shutdown the MySQL server and restart it.", name, errno);
  if (new_xid_list_entry)
    my_free(new_xid_list_entry);
  if (file >= 0)
    mysql_file_close(file, MYF(0));
  close(LOG_CLOSE_INDEX);
  DBUG_RETURN(1);
}


int MYSQL_BIN_LOG::get_current_log(LOG_INFO* linfo)
{
  mysql_mutex_lock(&LOCK_log);
  int ret = raw_get_current_log(linfo);
  mysql_mutex_unlock(&LOCK_log);
  return ret;
}

int MYSQL_BIN_LOG::raw_get_current_log(LOG_INFO* linfo)
{
  mysql_mutex_assert_owner(&LOCK_log);
  strmake_buf(linfo->log_file_name, log_file_name);
  linfo->pos = my_b_tell(&log_file);
  return 0;
}

/**
  Move all data up in a file in an filename index file.

    We do the copy outside of the IO_CACHE as the cache buffers would just
    make things slower and more complicated.
    In most cases the copy loop should only do one read.

  @param index_file			File to move
  @param offset			Move everything from here to beginning

  @note
    File will be truncated to be 'offset' shorter or filled up with newlines

  @retval
    0	ok
*/

#ifdef HAVE_REPLICATION

static bool copy_up_file_and_fill(IO_CACHE *index_file, my_off_t offset)
{
  int bytes_read;
  my_off_t init_offset= offset;
  File file= index_file->file;
  uchar io_buf[IO_SIZE*2];
  DBUG_ENTER("copy_up_file_and_fill");

  for (;; offset+= bytes_read)
  {
    mysql_file_seek(file, offset, MY_SEEK_SET, MYF(0));
    if ((bytes_read= (int) mysql_file_read(file, io_buf, sizeof(io_buf),
                                           MYF(MY_WME)))
	< 0)
      goto err;
    if (!bytes_read)
      break;					// end of file
    mysql_file_seek(file, offset-init_offset, MY_SEEK_SET, MYF(0));
    if (mysql_file_write(file, io_buf, bytes_read,
                         MYF(MY_WME | MY_NABP | MY_WAIT_IF_FULL)))
      goto err;
  }
  /* The following will either truncate the file or fill the end with \n' */
  if (mysql_file_chsize(file, offset - init_offset, '\n', MYF(MY_WME)) ||
      mysql_file_sync(file, MYF(MY_WME|MY_SYNC_FILESIZE)))
    goto err;

  /* Reset data in old index cache */
  reinit_io_cache(index_file, READ_CACHE, (my_off_t) 0, 0, 1);
  DBUG_RETURN(0);

err:
  DBUG_RETURN(1);
}

#endif /* HAVE_REPLICATION */

/**
  Find the position in the log-index-file for the given log name.

  @param linfo		Store here the found log file name and position to
                       the NEXT log file name in the index file.
  @param log_name	Filename to find in the index file.
                       Is a null pointer if we want to read the first entry
  @param need_lock	Set this to 1 if the parent doesn't already have a
                       lock on LOCK_index

  @note
    On systems without the truncate function the file will end with one or
    more empty lines.  These will be ignored when reading the file.

  @retval
    0			ok
  @retval
    LOG_INFO_EOF	        End of log-index-file found
  @retval
    LOG_INFO_IO		Got IO error while reading file
*/

int MYSQL_BIN_LOG::find_log_pos(LOG_INFO *linfo, const char *log_name,
			    bool need_lock)
{
  int error= 0;
  char *full_fname= linfo->log_file_name;
  char full_log_name[FN_REFLEN], fname[FN_REFLEN];
  uint log_name_len= 0, fname_len= 0;
  DBUG_ENTER("find_log_pos");
  full_log_name[0]= full_fname[0]= 0;

  /*
    Mutex needed because we need to make sure the file pointer does not
    move from under our feet
  */
  if (need_lock)
    mysql_mutex_lock(&LOCK_index);
  mysql_mutex_assert_owner(&LOCK_index);

  // extend relative paths for log_name to be searched
  if (log_name)
  {
    if(normalize_binlog_name(full_log_name, log_name, is_relay_log))
    {
      error= LOG_INFO_EOF;
      goto end;
    }
  }

  log_name_len= log_name ? (uint) strlen(full_log_name) : 0;
  DBUG_PRINT("enter", ("log_name: %s, full_log_name: %s", 
                       log_name ? log_name : "NULL", full_log_name));

  /* As the file is flushed, we can't get an error here */
  (void) reinit_io_cache(&index_file, READ_CACHE, (my_off_t) 0, 0, 0);

  for (;;)
  {
    uint length;
    my_off_t offset= my_b_tell(&index_file);

    DBUG_EXECUTE_IF("simulate_find_log_pos_error",
                    error=  LOG_INFO_EOF; break;);
    /* If we get 0 or 1 characters, this is the end of the file */
    if ((length= my_b_gets(&index_file, fname, FN_REFLEN)) <= 1)
    {
      /* Did not find the given entry; Return not found or error */
      error= !index_file.error ? LOG_INFO_EOF : LOG_INFO_IO;
      break;
    }
    if (fname[length-1] != '\n')
      continue;                                 // Not a log entry
    fname[length-1]= 0;                         // Remove end \n
    
    // extend relative paths and match against full path
    if (normalize_binlog_name(full_fname, fname, is_relay_log))
    {
      error= LOG_INFO_EOF;
      break;
    }
    fname_len= (uint) strlen(full_fname);

    // if the log entry matches, null string matching anything
    if (!log_name ||
        (log_name_len == fname_len &&
	 !memcmp(full_fname, full_log_name, log_name_len)))
    {
      DBUG_PRINT("info", ("Found log file entry"));
      linfo->index_file_start_offset= offset;
      linfo->index_file_offset = my_b_tell(&index_file);
      break;
    }
  }

end:
  if (need_lock)
    mysql_mutex_unlock(&LOCK_index);
  DBUG_RETURN(error);
}


/**
  Find the position in the log-index-file for the given log name.

  @param
    linfo		Store here the next log file name and position to
			the file name after that.
  @param
    need_lock		Set this to 1 if the parent doesn't already have a
			lock on LOCK_index

  @note
    - Before calling this function, one has to call find_log_pos()
    to set up 'linfo'
    - Mutex needed because we need to make sure the file pointer does not move
    from under our feet

  @retval
    0			ok
  @retval
    LOG_INFO_EOF	        End of log-index-file found
  @retval
    LOG_INFO_IO		Got IO error while reading file
*/

int MYSQL_BIN_LOG::find_next_log(LOG_INFO* linfo, bool need_lock)
{
  int error= 0;
  uint length;
  char fname[FN_REFLEN];
  char *full_fname= linfo->log_file_name;

  if (need_lock)
    mysql_mutex_lock(&LOCK_index);
  mysql_mutex_assert_owner(&LOCK_index);

  /* As the file is flushed, we can't get an error here */
  (void) reinit_io_cache(&index_file, READ_CACHE, linfo->index_file_offset, 0,
			 0);

  linfo->index_file_start_offset= linfo->index_file_offset;
  if ((length=my_b_gets(&index_file, fname, FN_REFLEN)) <= 1)
  {
    error = !index_file.error ? LOG_INFO_EOF : LOG_INFO_IO;
    goto err;
  }

  if (fname[0] != 0)
  {
    if(normalize_binlog_name(full_fname, fname, is_relay_log))
    {
      error= LOG_INFO_EOF;
      goto err;
    }
    length= strlen(full_fname);
  }

  full_fname[length-1]= 0;			// kill \n
  linfo->index_file_offset= my_b_tell(&index_file);

err:
  if (need_lock)
    mysql_mutex_unlock(&LOCK_index);
  return error;
}


/**
  Delete all logs refered to in the index file.

  The new index file will only contain this file.

  @param thd		  Thread id. This can be zero in case of resetting 
                          relay logs
  @param create_new_log   1 if we should start writing to a new log file
  @param next_log_number  min number of next log file to use, if possible.

  @note
    If not called from slave thread, write start event to new log

  @retval
    0	ok
  @retval
    1   error
*/

bool MYSQL_BIN_LOG::reset_logs(THD *thd, bool create_new_log,
                               rpl_gtid *init_state, uint32 init_state_len,
                               ulong next_log_number)
{
  LOG_INFO linfo;
  bool error=0;
  int err;
  const char* save_name;
  DBUG_ENTER("reset_logs");

  if (!is_relay_log)
  {
    if (init_state && !is_empty_state())
    {
      my_error(ER_BINLOG_MUST_BE_EMPTY, MYF(0));
      DBUG_RETURN(1);
    }

    /*
      Mark that a RESET MASTER is in progress.
      This ensures that a binlog checkpoint will not try to write binlog
      checkpoint events, which would be useless (as we are deleting the binlog
      anyway) and could deadlock, as we are holding LOCK_log.

      Wait for any mark_xid_done() calls that might be already running to
      complete (mark_xid_done_waiting counter to drop to zero); we need to
      do this before we take the LOCK_log to not deadlock.
    */
    mysql_mutex_lock(&LOCK_xid_list);
    reset_master_pending++;
    while (mark_xid_done_waiting > 0)
      mysql_cond_wait(&COND_xid_list, &LOCK_xid_list);
    mysql_mutex_unlock(&LOCK_xid_list);
  }

  DEBUG_SYNC_C_IF_THD(thd, "reset_logs_after_set_reset_master_pending");
  /*
    We need to get both locks to be sure that no one is trying to
    write to the index log file.
  */
  mysql_mutex_lock(&LOCK_log);
  mysql_mutex_lock(&LOCK_index);

  if (!is_relay_log)
  {
    /*
      We are going to nuke all binary log files.
      Without binlog, we cannot XA recover prepared-but-not-committed
      transactions in engines. So force a commit checkpoint first.

      Note that we take and immediately
      release LOCK_after_binlog_sync/LOCK_commit_ordered. This has
      the effect to ensure that any on-going group commit (in
      trx_group_commit_leader()) has completed before we request the checkpoint,
      due to the chaining of LOCK_log and LOCK_commit_ordered in that function.
      (We are holding LOCK_log, so no new group commit can start).

      Without this, it is possible (though perhaps unlikely) that the RESET
      MASTER could run in-between the write to the binlog and the
      commit_ordered() in the engine of some transaction, and then a crash
      later would leave such transaction not recoverable.
    */

    mysql_mutex_lock(&LOCK_after_binlog_sync);
    mysql_mutex_lock(&LOCK_commit_ordered);
    mysql_mutex_unlock(&LOCK_after_binlog_sync);
    mysql_mutex_unlock(&LOCK_commit_ordered);

    mark_xids_active(current_binlog_id, 1);
    do_checkpoint_request(current_binlog_id);

    /* Now wait for all checkpoint requests and pending unlog() to complete. */
    mysql_mutex_lock(&LOCK_xid_list);
    for (;;)
    {
      if (is_xidlist_idle_nolock())
        break;
      /*
        Wait until signalled that one more binlog dropped to zero, then check
        again.
      */
      mysql_cond_wait(&COND_xid_list, &LOCK_xid_list);
    }

    /*
      Now all XIDs are fully flushed to disk, and we are holding LOCK_log so
      no new ones will be written. So we can proceed to delete the logs.
    */
    mysql_mutex_unlock(&LOCK_xid_list);
  }

  /*
    The following mutex is needed to ensure that no threads call
    'delete thd' as we would then risk missing a 'rollback' from this
    thread. If the transaction involved MyISAM tables, it should go
    into binlog even on rollback.
  */
  mysql_mutex_lock(&LOCK_thread_count);

  /* Save variables so that we can reopen the log */
  save_name=name;
  name=0;					// Protect against free
  close(LOG_CLOSE_TO_BE_OPENED);

  /*
    First delete all old log files and then update the index file.
    As we first delete the log files and do not use sort of logging,
    a crash may lead to an inconsistent state where the index has
    references to non-existent files.

    We need to invert the steps and use the purge_index_file methods
    in order to make the operation safe.
  */

  if ((err= find_log_pos(&linfo, NullS, 0)) != 0)
  {
    uint errcode= purge_log_get_error_code(err);
    sql_print_error("Failed to locate old binlog or relay log files");
    my_message(errcode, ER_THD_OR_DEFAULT(thd, errcode), MYF(0));
    error= 1;
    goto err;
  }

  for (;;)
  {
    if ((error= my_delete(linfo.log_file_name, MYF(0))) != 0)
    {
      if (my_errno == ENOENT) 
      {
        if (thd)
          push_warning_printf(thd, Sql_condition::WARN_LEVEL_WARN,
                              ER_LOG_PURGE_NO_FILE,
                              ER_THD(thd, ER_LOG_PURGE_NO_FILE),
                              linfo.log_file_name);

        sql_print_information("Failed to delete file '%s'",
                              linfo.log_file_name);
        my_errno= 0;
        error= 0;
      }
      else
      {
        if (thd)
          push_warning_printf(thd, Sql_condition::WARN_LEVEL_WARN,
                              ER_BINLOG_PURGE_FATAL_ERR,
                              "a problem with deleting %s; "
                              "consider examining correspondence "
                              "of your binlog index file "
                              "to the actual binlog files",
                              linfo.log_file_name);
        error= 1;
        goto err;
      }
    }
    if (find_next_log(&linfo, 0))
      break;
  }

  if (!is_relay_log)
  {
    if (init_state)
      rpl_global_gtid_binlog_state.load(init_state, init_state_len);
    else
      rpl_global_gtid_binlog_state.reset();
  }

  /* Start logging with a new file */
  close(LOG_CLOSE_INDEX | LOG_CLOSE_TO_BE_OPENED);
  if ((error= my_delete(index_file_name, MYF(0))))	// Reset (open will update)
  {
    if (my_errno == ENOENT) 
    {
      if (thd)
        push_warning_printf(thd, Sql_condition::WARN_LEVEL_WARN,
                            ER_LOG_PURGE_NO_FILE,
                            ER_THD(thd, ER_LOG_PURGE_NO_FILE),
                            index_file_name);
      sql_print_information("Failed to delete file '%s'",
                            index_file_name);
      my_errno= 0;
      error= 0;
    }
    else
    {
      if (thd)
        push_warning_printf(thd, Sql_condition::WARN_LEVEL_WARN,
                            ER_BINLOG_PURGE_FATAL_ERR,
                            "a problem with deleting %s; "
                            "consider examining correspondence "
                            "of your binlog index file "
                            "to the actual binlog files",
                            index_file_name);
      error= 1;
      goto err;
    }
  }
  if (create_new_log && !open_index_file(index_file_name, 0, FALSE))
    if ((error= open(save_name, log_type, 0, next_log_number,
                     io_cache_type, max_size, 0, FALSE)))
      goto err;
  my_free((void *) save_name);

err:
  if (error == 1)
    name= const_cast<char*>(save_name);
  mysql_mutex_unlock(&LOCK_thread_count);

  if (!is_relay_log)
  {
    xid_count_per_binlog *b;
    /*
      Remove all entries in the xid_count list except the last.
      Normally we will just be deleting all the entries that we waited for to
      drop to zero above. But if we fail during RESET MASTER for some reason
      then we will not have created any new log file, and we may keep the last
      of the old entries.
    */
    mysql_mutex_lock(&LOCK_xid_list);
    for (;;)
    {
      b= binlog_xid_count_list.head();
      DBUG_ASSERT(b /* List can never become empty. */);
      if (b->binlog_id == current_binlog_id)
        break;
      DBUG_ASSERT(b->xid_count == 0);
      WSREP_XID_LIST_ENTRY("MYSQL_BIN_LOG::reset_logs(): Removing "
                           "xid_list_entry for %s (%lu)", b);
      my_free(binlog_xid_count_list.get());
    }
    mysql_cond_broadcast(&COND_xid_list);
    reset_master_pending--;
    mysql_mutex_unlock(&LOCK_xid_list);
  }

  mysql_mutex_unlock(&LOCK_index);
  mysql_mutex_unlock(&LOCK_log);
  DBUG_RETURN(error);
}


void MYSQL_BIN_LOG::wait_for_last_checkpoint_event()
{
  mysql_mutex_lock(&LOCK_xid_list);
  for (;;)
  {
    if (binlog_xid_count_list.is_last(binlog_xid_count_list.head()))
      break;
    mysql_cond_wait(&COND_xid_list, &LOCK_xid_list);
  }
  mysql_mutex_unlock(&LOCK_xid_list);

  /*
    LOCK_xid_list and LOCK_log are chained, so the LOCK_log will only be
    obtained after mark_xid_done() has written the last checkpoint event.
  */
  mysql_mutex_lock(&LOCK_log);
  mysql_mutex_unlock(&LOCK_log);
}


/**
  Delete relay log files prior to rli->group_relay_log_name
  (i.e. all logs which are not involved in a non-finished group
  (transaction)), remove them from the index file and start on next
  relay log.

  IMPLEMENTATION
  - Protects index file with LOCK_index
  - Delete relevant relay log files
  - Copy all file names after these ones to the front of the index file
  - If the OS has truncate, truncate the file, else fill it with \n'
  - Read the next file name from the index file and store in rli->linfo

  @param rli	       Relay log information
  @param included     If false, all relay logs that are strictly before
                      rli->group_relay_log_name are deleted ; if true, the
                      latter is deleted too (i.e. all relay logs
                      read by the SQL slave thread are deleted).

  @note
    - This is only called from the slave-execute thread when it has read
    all commands from a relay log and want to switch to a new relay log.
    - When this happens, we can be in an active transaction as
    a transaction can span over two relay logs
    (although it is always written as a single block to the master's binary
    log, hence cannot span over two master's binary logs).

  @retval
    0			ok
  @retval
    LOG_INFO_EOF	        End of log-index-file found
  @retval
    LOG_INFO_SEEK	Could not allocate IO cache
  @retval
    LOG_INFO_IO		Got IO error while reading file
*/

#ifdef HAVE_REPLICATION

int MYSQL_BIN_LOG::purge_first_log(Relay_log_info* rli, bool included)
{
  int error;
  char *to_purge_if_included= NULL;
  inuse_relaylog *ir;
  ulonglong log_space_reclaimed= 0;
  DBUG_ENTER("purge_first_log");

  DBUG_ASSERT(is_open());
  DBUG_ASSERT(rli->slave_running == MYSQL_SLAVE_RUN_NOT_CONNECT);
  DBUG_ASSERT(!strcmp(rli->linfo.log_file_name,rli->event_relay_log_name));

  mysql_mutex_lock(&LOCK_index);

  ir= rli->inuse_relaylog_list;
  while (ir)
  {
    inuse_relaylog *next= ir->next;
    if (!ir->completed || ir->dequeued_count < ir->queued_count)
    {
      included= false;
      break;
    }
    if (!included && !strcmp(ir->name, rli->group_relay_log_name))
      break;
    if (!next)
    {
      rli->last_inuse_relaylog= NULL;
      included= 1;
      to_purge_if_included= my_strdup(ir->name, MYF(0));
    }
    rli->free_inuse_relaylog(ir);
    ir= next;
  }
  rli->inuse_relaylog_list= ir;
  if (ir)
    to_purge_if_included= my_strdup(ir->name, MYF(0));

  /*
    Read the next log file name from the index file and pass it back to
    the caller.
  */
  if((error=find_log_pos(&rli->linfo, rli->event_relay_log_name, 0)) || 
     (error=find_next_log(&rli->linfo, 0)))
  {
    sql_print_error("next log error: %d  offset: %llu  log: %s included: %d",
                    error, rli->linfo.index_file_offset,
                    rli->event_relay_log_name, included);
    goto err;
  }

  /*
    Reset rli's coordinates to the current log.
  */
  rli->event_relay_log_pos= BIN_LOG_HEADER_SIZE;
  strmake_buf(rli->event_relay_log_name,rli->linfo.log_file_name);

  /*
    If we removed the rli->group_relay_log_name file,
    we must update the rli->group* coordinates, otherwise do not touch it as the
    group's execution is not finished (e.g. COMMIT not executed)
  */
  if (included)
  {
    rli->group_relay_log_pos = BIN_LOG_HEADER_SIZE;
    strmake_buf(rli->group_relay_log_name,rli->linfo.log_file_name);
    rli->notify_group_relay_log_name_update();
  }

  /* Store where we are in the new file for the execution thread */
  flush_relay_log_info(rli);

  DBUG_EXECUTE_IF("crash_before_purge_logs", DBUG_SUICIDE(););

  rli->relay_log.purge_logs(to_purge_if_included, included,
                            0, 0, &log_space_reclaimed);

  mysql_mutex_lock(&rli->log_space_lock);
  rli->log_space_total-= log_space_reclaimed;
  mysql_cond_broadcast(&rli->log_space_cond);
  mysql_mutex_unlock(&rli->log_space_lock);

  /*
   * Need to update the log pos because purge logs has been called 
   * after fetching initially the log pos at the begining of the method.
   */
  if((error=find_log_pos(&rli->linfo, rli->event_relay_log_name, 0)))
  {
    sql_print_error("next log error: %d  offset: %llu  log: %s included: %d",
                    error, rli->linfo.index_file_offset,
                    rli->group_relay_log_name, included);
    goto err;
  }

  /* If included was passed, rli->linfo should be the first entry. */
  DBUG_ASSERT(!included || rli->linfo.index_file_start_offset == 0);

err:
  my_free(to_purge_if_included);
  mysql_mutex_unlock(&LOCK_index);
  DBUG_RETURN(error);
}

/**
  Update log index_file.
*/

int MYSQL_BIN_LOG::update_log_index(LOG_INFO* log_info, bool need_update_threads)
{
  if (copy_up_file_and_fill(&index_file, log_info->index_file_start_offset))
    return LOG_INFO_IO;

  // now update offsets in index file for running threads
  if (need_update_threads)
    adjust_linfo_offsets(log_info->index_file_start_offset);
  return 0;
}

/**
  Remove all logs before the given log from disk and from the index file.

  @param to_log	      Delete all log file name before this file.
  @param included            If true, to_log is deleted too.
  @param need_mutex
  @param need_update_threads If we want to update the log coordinates of
                             all threads. False for relay logs, true otherwise.
  @param reclaimeed_log_space If not null, increment this variable to
                              the amount of log space freed

  @note
    If any of the logs before the deleted one is in use,
    only purge logs up to this one.

  @retval
    0			ok
  @retval
    LOG_INFO_EOF		to_log not found
    LOG_INFO_EMFILE             too many files opened
    LOG_INFO_FATAL              if any other than ENOENT error from
                                mysql_file_stat() or mysql_file_delete()
*/

int MYSQL_BIN_LOG::purge_logs(const char *to_log, 
                              bool included,
                              bool need_mutex, 
                              bool need_update_threads, 
                              ulonglong *reclaimed_space)
{
  int error= 0;
  bool exit_loop= 0;
  LOG_INFO log_info;
  THD *thd= current_thd;
  DBUG_ENTER("purge_logs");
  DBUG_PRINT("info",("to_log= %s",to_log));

  if (need_mutex)
    mysql_mutex_lock(&LOCK_index);
  if ((error=find_log_pos(&log_info, to_log, 0 /*no mutex*/))) 
  {
    sql_print_error("MYSQL_BIN_LOG::purge_logs was called with file %s not "
                    "listed in the index.", to_log);
    goto err;
  }

  if ((error= open_purge_index_file(TRUE)))
  {
    sql_print_error("MYSQL_BIN_LOG::purge_logs failed to sync the index file.");
    goto err;
  }

  /*
    File name exists in index file; delete until we find this file
    or a file that is used.
  */
  if ((error=find_log_pos(&log_info, NullS, 0 /*no mutex*/)))
    goto err;
  while ((strcmp(to_log,log_info.log_file_name) || (exit_loop=included)) &&
         can_purge_log(log_info.log_file_name))
  {
    if ((error= register_purge_index_entry(log_info.log_file_name)))
    {
      sql_print_error("MYSQL_BIN_LOG::purge_logs failed to copy %s to register file.",
                      log_info.log_file_name);
      goto err;
    }

    if (find_next_log(&log_info, 0) || exit_loop)
      break;
  }

  DBUG_EXECUTE_IF("crash_purge_before_update_index", DBUG_SUICIDE(););

  if ((error= sync_purge_index_file()))
  {
    sql_print_error("MSYQL_BIN_LOG::purge_logs failed to flush register file.");
    goto err;
  }

  /* We know how many files to delete. Update index file. */
  if ((error=update_log_index(&log_info, need_update_threads)))
  {
    sql_print_error("MSYQL_BIN_LOG::purge_logs failed to update the index file");
    goto err;
  }

  DBUG_EXECUTE_IF("crash_purge_critical_after_update_index", DBUG_SUICIDE(););

err:
  /* Read each entry from purge_index_file and delete the file. */
  if (is_inited_purge_index_file() &&
      (error= purge_index_entry(thd, reclaimed_space, FALSE)))
    sql_print_error("MSYQL_BIN_LOG::purge_logs failed to process registered files"
                    " that would be purged.");
  close_purge_index_file();

  DBUG_EXECUTE_IF("crash_purge_non_critical_after_update_index", DBUG_SUICIDE(););

  if (need_mutex)
    mysql_mutex_unlock(&LOCK_index);
  DBUG_RETURN(error);
}

int MYSQL_BIN_LOG::set_purge_index_file_name(const char *base_file_name)
{
  int error= 0;
  DBUG_ENTER("MYSQL_BIN_LOG::set_purge_index_file_name");
  if (fn_format(purge_index_file_name, base_file_name, mysql_data_home,
                ".~rec~", MYF(MY_UNPACK_FILENAME | MY_SAFE_PATH |
                              MY_REPLACE_EXT)) == NULL)
  {
    error= 1;
    sql_print_error("MYSQL_BIN_LOG::set_purge_index_file_name failed to set "
                      "file name.");
  }
  DBUG_RETURN(error);
}

int MYSQL_BIN_LOG::open_purge_index_file(bool destroy)
{
  int error= 0;
  File file= -1;

  DBUG_ENTER("MYSQL_BIN_LOG::open_purge_index_file");

  if (destroy)
    close_purge_index_file();

  if (!my_b_inited(&purge_index_file))
  {
    if ((file= my_open(purge_index_file_name, O_RDWR | O_CREAT | O_BINARY,
                       MYF(MY_WME | ME_WAITTANG))) < 0  ||
        init_io_cache(&purge_index_file, file, IO_SIZE,
                      (destroy ? WRITE_CACHE : READ_CACHE),
                      0, 0, MYF(MY_WME | MY_NABP | MY_WAIT_IF_FULL)))
    {
      error= 1;
      sql_print_error("MYSQL_BIN_LOG::open_purge_index_file failed to open register "
                      " file.");
    }
  }
  DBUG_RETURN(error);
}

int MYSQL_BIN_LOG::close_purge_index_file()
{
  int error= 0;

  DBUG_ENTER("MYSQL_BIN_LOG::close_purge_index_file");

  if (my_b_inited(&purge_index_file))
  {
    end_io_cache(&purge_index_file);
    error= my_close(purge_index_file.file, MYF(0));
  }
  my_delete(purge_index_file_name, MYF(0));
  bzero((char*) &purge_index_file, sizeof(purge_index_file));

  DBUG_RETURN(error);
}

bool MYSQL_BIN_LOG::is_inited_purge_index_file()
{
  return my_b_inited(&purge_index_file);
}

int MYSQL_BIN_LOG::sync_purge_index_file()
{
  int error= 0;
  DBUG_ENTER("MYSQL_BIN_LOG::sync_purge_index_file");

  if ((error= flush_io_cache(&purge_index_file)) ||
      (error= my_sync(purge_index_file.file, MYF(MY_WME|MY_SYNC_FILESIZE))))
    DBUG_RETURN(error);

  DBUG_RETURN(error);
}

int MYSQL_BIN_LOG::register_purge_index_entry(const char *entry)
{
  int error= 0;
  DBUG_ENTER("MYSQL_BIN_LOG::register_purge_index_entry");

  if ((error=my_b_write(&purge_index_file, (const uchar*)entry, strlen(entry))) ||
      (error=my_b_write(&purge_index_file, (const uchar*)"\n", 1)))
    DBUG_RETURN (error);

  DBUG_RETURN(error);
}

int MYSQL_BIN_LOG::register_create_index_entry(const char *entry)
{
  DBUG_ENTER("MYSQL_BIN_LOG::register_create_index_entry");
  DBUG_RETURN(register_purge_index_entry(entry));
}

int MYSQL_BIN_LOG::purge_index_entry(THD *thd, ulonglong *reclaimed_space,
                                     bool need_mutex)
{
  DBUG_ENTER("MYSQL_BIN_LOG:purge_index_entry");
  MY_STAT s;
  int error= 0;
  LOG_INFO log_info;
  LOG_INFO check_log_info;

  DBUG_ASSERT(my_b_inited(&purge_index_file));

  if ((error=reinit_io_cache(&purge_index_file, READ_CACHE, 0, 0, 0)))
  {
    sql_print_error("MSYQL_BIN_LOG::purge_index_entry failed to reinit register file "
                    "for read");
    goto err;
  }

  for (;;)
  {
    uint length;

    if ((length=my_b_gets(&purge_index_file, log_info.log_file_name,
                          FN_REFLEN)) <= 1)
    {
      if (purge_index_file.error)
      {
        error= purge_index_file.error;
        sql_print_error("MSYQL_BIN_LOG::purge_index_entry error %d reading from "
                        "register file.", error);
        goto err;
      }

      /* Reached EOF */
      break;
    }

    /* Get rid of the trailing '\n' */
    log_info.log_file_name[length-1]= 0;

    if (!mysql_file_stat(m_key_file_log, log_info.log_file_name, &s, MYF(0)))
    {
      if (my_errno == ENOENT) 
      {
        /*
          It's not fatal if we can't stat a log file that does not exist;
          If we could not stat, we won't delete.
        */
        if (thd)
        {
          push_warning_printf(thd, Sql_condition::WARN_LEVEL_WARN,
                              ER_LOG_PURGE_NO_FILE, ER_THD(thd, ER_LOG_PURGE_NO_FILE),
                              log_info.log_file_name);
        }
        sql_print_information("Failed to execute mysql_file_stat on file '%s'",
			      log_info.log_file_name);
        my_errno= 0;
      }
      else
      {
        /*
          Other than ENOENT are fatal
        */
        if (thd)
        {
          push_warning_printf(thd, Sql_condition::WARN_LEVEL_WARN,
                              ER_BINLOG_PURGE_FATAL_ERR,
                              "a problem with getting info on being purged %s; "
                              "consider examining correspondence "
                              "of your binlog index file "
                              "to the actual binlog files",
                              log_info.log_file_name);
        }
        else
        {
          sql_print_information("Failed to delete log file '%s'; "
                                "consider examining correspondence "
                                "of your binlog index file "
                                "to the actual binlog files",
                                log_info.log_file_name);
        }
        error= LOG_INFO_FATAL;
        goto err;
      }
    }
    else
    {
      if ((error= find_log_pos(&check_log_info, log_info.log_file_name, need_mutex)))
      {
        if (error != LOG_INFO_EOF)
        {
          if (thd)
          {
            push_warning_printf(thd, Sql_condition::WARN_LEVEL_WARN,
                                ER_BINLOG_PURGE_FATAL_ERR,
                                "a problem with deleting %s and "
                                "reading the binlog index file",
                                log_info.log_file_name);
          }
          else
          {
            sql_print_information("Failed to delete file '%s' and "
                                  "read the binlog index file",
                                  log_info.log_file_name);
          }
          goto err;
        }
           
        error= 0;

        DBUG_PRINT("info",("purging %s",log_info.log_file_name));
        if (!my_delete(log_info.log_file_name, MYF(0)))
        {
          if (reclaimed_space)
            *reclaimed_space+= s.st_size;
        }
        else
        {
          if (my_errno == ENOENT)
          {
            if (thd)
            {
              push_warning_printf(thd, Sql_condition::WARN_LEVEL_WARN,
                                  ER_LOG_PURGE_NO_FILE, ER_THD(thd, ER_LOG_PURGE_NO_FILE),
                                  log_info.log_file_name);
            }
            sql_print_information("Failed to delete file '%s'",
                                  log_info.log_file_name);
            my_errno= 0;
          }
          else
          {
            if (thd)
            {
              push_warning_printf(thd, Sql_condition::WARN_LEVEL_WARN,
                                  ER_BINLOG_PURGE_FATAL_ERR,
                                  "a problem with deleting %s; "
                                  "consider examining correspondence "
                                  "of your binlog index file "
                                  "to the actual binlog files",
                                  log_info.log_file_name);
            }
            else
            {
              sql_print_information("Failed to delete file '%s'; "
                                    "consider examining correspondence "
                                    "of your binlog index file "
                                    "to the actual binlog files",
                                    log_info.log_file_name);
            }
            if (my_errno == EMFILE)
            {
              DBUG_PRINT("info",
                         ("my_errno: %d, set ret = LOG_INFO_EMFILE", my_errno));
              error= LOG_INFO_EMFILE;
              goto err;
            }
            error= LOG_INFO_FATAL;
            goto err;
          }
        }
      }
    }
  }

err:
  DBUG_RETURN(error);
}

/**
  Remove all logs before the given file date from disk and from the
  index file.

  @param thd		Thread pointer
  @param purge_time	Delete all log files before given date.

  @note
    If any of the logs before the deleted one is in use,
    only purge logs up to this one.

  @retval
    0				ok
  @retval
    LOG_INFO_PURGE_NO_ROTATE	Binary file that can't be rotated
    LOG_INFO_FATAL              if any other than ENOENT error from
                                mysql_file_stat() or mysql_file_delete()
*/

int MYSQL_BIN_LOG::purge_logs_before_date(time_t purge_time)
{
  int error;
  char to_log[FN_REFLEN];
  LOG_INFO log_info;
  MY_STAT stat_area;
  THD *thd= current_thd;
  DBUG_ENTER("purge_logs_before_date");

  mysql_mutex_lock(&LOCK_index);
  to_log[0]= 0;

  if ((error=find_log_pos(&log_info, NullS, 0 /*no mutex*/)))
    goto err;

  while (strcmp(log_file_name, log_info.log_file_name) &&
	 can_purge_log(log_info.log_file_name))
  {
    if (!mysql_file_stat(m_key_file_log,
                         log_info.log_file_name, &stat_area, MYF(0)))
    {
      if (my_errno == ENOENT) 
      {
        /*
          It's not fatal if we can't stat a log file that does not exist.
        */
        my_errno= 0;
      }
      else
      {
        /*
          Other than ENOENT are fatal
        */
        if (thd)
        {
          push_warning_printf(thd, Sql_condition::WARN_LEVEL_WARN,
                              ER_BINLOG_PURGE_FATAL_ERR,
                              "a problem with getting info on being purged %s; "
                              "consider examining correspondence "
                              "of your binlog index file "
                              "to the actual binlog files",
                              log_info.log_file_name);
        }
        else
        {
          sql_print_information("Failed to delete log file '%s'",
                                log_info.log_file_name);
        }
        error= LOG_INFO_FATAL;
        goto err;
      }
    }
    else
    {
      if (stat_area.st_mtime < purge_time) 
        strmake_buf(to_log, log_info.log_file_name);
      else
        break;
    }
    if (find_next_log(&log_info, 0))
      break;
  }

  error= (to_log[0] ? purge_logs(to_log, 1, 0, 1, (ulonglong *) 0) : 0);

err:
  mysql_mutex_unlock(&LOCK_index);
  DBUG_RETURN(error);
}


bool
MYSQL_BIN_LOG::can_purge_log(const char *log_file_name_arg)
{
  xid_count_per_binlog *b;

  if (is_active(log_file_name_arg))
    return false;
  mysql_mutex_lock(&LOCK_xid_list);
  {
    I_List_iterator<xid_count_per_binlog> it(binlog_xid_count_list);
    while ((b= it++) &&
           0 != strncmp(log_file_name_arg+dirname_length(log_file_name_arg),
                        b->binlog_name, b->binlog_name_len))
      ;
  }
  mysql_mutex_unlock(&LOCK_xid_list);
  if (b)
    return false;
  return !log_in_use(log_file_name_arg);
}
#endif /* HAVE_REPLICATION */


bool
MYSQL_BIN_LOG::is_xidlist_idle()
{
  bool res;
  mysql_mutex_lock(&LOCK_xid_list);
  res= is_xidlist_idle_nolock();
  mysql_mutex_unlock(&LOCK_xid_list);
  return res;
}


bool
MYSQL_BIN_LOG::is_xidlist_idle_nolock()
{
  xid_count_per_binlog *b;

  I_List_iterator<xid_count_per_binlog> it(binlog_xid_count_list);
  while ((b= it++))
  {
    if (b->xid_count > 0)
      return false;
  }
  return true;
}


/**
  Create a new log file name.

  @param buf		buf of at least FN_REFLEN where new name is stored

  @note
    If file name will be longer then FN_REFLEN it will be truncated
*/

void MYSQL_BIN_LOG::make_log_name(char* buf, const char* log_ident)
{
  uint dir_len = dirname_length(log_file_name); 
  if (dir_len >= FN_REFLEN)
    dir_len=FN_REFLEN-1;
  strnmov(buf, log_file_name, dir_len);
  strmake(buf+dir_len, log_ident, FN_REFLEN - dir_len -1);
}


/**
  Check if we are writing/reading to the given log file.
*/

bool MYSQL_BIN_LOG::is_active(const char *log_file_name_arg)
{
  /**
   * there should/must be mysql_mutex_assert_owner(&LOCK_log) here...
   * but code violates this! (scary monsters and super creeps!)
   *
   * example stacktrace:
   * #8  MYSQL_BIN_LOG::is_active
   * #9  MYSQL_BIN_LOG::can_purge_log
   * #10 MYSQL_BIN_LOG::purge_logs
   * #11 MYSQL_BIN_LOG::purge_first_log
   * #12 next_event
   * #13 exec_relay_log_event
   *
   * I didn't investigate if this is ligit...(i.e if my comment is wrong)
   */
  return !strcmp(log_file_name, log_file_name_arg);
}


/*
  Wrappers around new_file_impl to avoid using argument
  to control locking. The argument 1) less readable 2) breaks
  incapsulation 3) allows external access to the class without
  a lock (which is not possible with private new_file_without_locking
  method).

  @retval
    nonzero - error
*/

int MYSQL_BIN_LOG::new_file()
{
  return new_file_impl(1);
}

/*
  @retval
    nonzero - error
 */
int MYSQL_BIN_LOG::new_file_without_locking()
{
  return new_file_impl(0);
}


/**
  Start writing to a new log file or reopen the old file.

  @param need_lock		Set to 1 if caller has not locked LOCK_log

  @retval
    nonzero - error

  @note
    The new file name is stored last in the index file
*/

int MYSQL_BIN_LOG::new_file_impl(bool need_lock)
{
  int error= 0, close_on_error= FALSE;
  char new_name[FN_REFLEN], *new_name_ptr, *old_name, *file_to_open;
  uint close_flag;
  bool delay_close= false;
  File UNINIT_VAR(old_file);
  DBUG_ENTER("MYSQL_BIN_LOG::new_file_impl");

  if (!is_open())
  {
    DBUG_PRINT("info",("log is closed"));
    DBUG_RETURN(error);
  }

  if (need_lock)
    mysql_mutex_lock(&LOCK_log);
  mysql_mutex_lock(&LOCK_index);

  mysql_mutex_assert_owner(&LOCK_log);
  mysql_mutex_assert_owner(&LOCK_index);

  /* Reuse old name if not binlog and not update log */
  new_name_ptr= name;

  /*
    If user hasn't specified an extension, generate a new log name
    We have to do this here and not in open as we want to store the
    new file name in the current binary log file.
  */
  if ((error= generate_new_name(new_name, name, 0)))
    goto end;
  new_name_ptr=new_name;

  if (log_type == LOG_BIN)
  {
    {
      /*
        We log the whole file name for log file as the user may decide
        to change base names at some point.
      */
      Rotate_log_event r(new_name+dirname_length(new_name), 0, LOG_EVENT_OFFSET,
                         is_relay_log ? Rotate_log_event::RELAY_LOG : 0);
      /* 
         The current relay-log's closing Rotate event must have checksum
         value computed with an algorithm of the last relay-logged FD event.
      */
      if (is_relay_log)
        r.checksum_alg= relay_log_checksum_alg;
      DBUG_ASSERT(!is_relay_log || relay_log_checksum_alg != BINLOG_CHECKSUM_ALG_UNDEF);
      if(DBUG_EVALUATE_IF("fault_injection_new_file_rotate_event", (error=close_on_error=TRUE), FALSE) ||
         (error= write_event(&r)))
      {
        DBUG_EXECUTE_IF("fault_injection_new_file_rotate_event", errno=2;);
        close_on_error= TRUE;
        my_printf_error(ER_ERROR_ON_WRITE,
                        ER_THD_OR_DEFAULT(current_thd, ER_CANT_OPEN_FILE),
                        MYF(ME_FATALERROR), name, errno);
        goto end;
      }
      bytes_written += r.data_written;
    }
    /*
      Update needs to be signalled even if there is no rotate event
      log rotation should give the waiting thread a signal to
      discover EOF and move on to the next log.
    */
    signal_update();
  }
  old_name=name;
  name=0;				// Don't free name
  close_flag= LOG_CLOSE_TO_BE_OPENED | LOG_CLOSE_INDEX;
  if (!is_relay_log)
  {
    /*
      We need to keep the old binlog file open (and marked as in-use) until
      the new one is fully created and synced to disk and index. Otherwise we
      leave a window where if we crash, there is no binlog file marked as
      crashed for server restart to detect the need for recovery.
    */
    old_file= log_file.file;
    close_flag|= LOG_CLOSE_DELAYED_CLOSE;
    delay_close= true;
  }
  close(close_flag);
  if (log_type == LOG_BIN && checksum_alg_reset != BINLOG_CHECKSUM_ALG_UNDEF)
  {
    DBUG_ASSERT(!is_relay_log);
    DBUG_ASSERT(binlog_checksum_options != checksum_alg_reset);
    binlog_checksum_options= checksum_alg_reset;
  }
  /*
     Note that at this point, log_state != LOG_CLOSED
     (important for is_open()).
  */

  /*
     new_file() is only used for rotation (in FLUSH LOGS or because size >
     max_binlog_size or max_relay_log_size).
     If this is a binary log, the Format_description_log_event at the
     beginning of the new file should have created=0 (to distinguish with the
     Format_description_log_event written at server startup, which should
     trigger temp tables deletion on slaves.
  */

  /* reopen index binlog file, BUG#34582 */
  file_to_open= index_file_name;
  error= open_index_file(index_file_name, 0, FALSE);
  if (!error)
  {
    /* reopen the binary log file. */
    file_to_open= new_name_ptr;
    error= open(old_name, log_type, new_name_ptr, 0, io_cache_type,
                max_size, 1, FALSE);
  }

  /* handle reopening errors */
  if (error)
  {
    my_printf_error(ER_CANT_OPEN_FILE,
                    ER_THD_OR_DEFAULT(current_thd, ER_CANT_OPEN_FILE), 
                    MYF(ME_FATALERROR), file_to_open, error);
    close_on_error= TRUE;
  }

  my_free(old_name);

end:

  if (delay_close)
  {
    clear_inuse_flag_when_closing(old_file);
    mysql_file_close(old_file, MYF(MY_WME));
  }

  if (error && close_on_error /* rotate or reopen failed */)
  {
    /* 
      Close whatever was left opened.

      We are keeping the behavior as it exists today, ie,
      we disable logging and move on (see: BUG#51014).

      TODO: as part of WL#1790 consider other approaches:
       - kill mysql (safety);
       - try multiple locations for opening a log file;
       - switch server to protected/readonly mode
       - ...
    */
    close(LOG_CLOSE_INDEX);
    sql_print_error("Could not open %s for logging (error %d). "
                     "Turning logging off for the whole duration "
                     "of the MySQL server process. To turn it on "
                     "again: fix the cause, shutdown the MySQL "
                     "server and restart it.", 
                     new_name_ptr, errno);
  }

  if (need_lock)
    mysql_mutex_unlock(&LOCK_log);
  mysql_mutex_unlock(&LOCK_index);

  DBUG_RETURN(error);
}

bool MYSQL_BIN_LOG::write_event(Log_event *ev, IO_CACHE *file)
{
  Log_event_writer writer(file, &crypto);
  if (crypto.scheme && file == &log_file)
    writer.ctx= alloca(crypto.ctx_size);

  return writer.write(ev);
}

bool MYSQL_BIN_LOG::append(Log_event *ev)
{
  bool res;
  mysql_mutex_lock(&LOCK_log);
  res= append_no_lock(ev);
  mysql_mutex_unlock(&LOCK_log);
  return res;
}


bool MYSQL_BIN_LOG::append_no_lock(Log_event* ev)
{
  bool error = 0;
  DBUG_ENTER("MYSQL_BIN_LOG::append");

  mysql_mutex_assert_owner(&LOCK_log);
  DBUG_ASSERT(log_file.type == SEQ_READ_APPEND);

  if (write_event(ev))
  {
    error=1;
    goto err;
  }
  bytes_written+= ev->data_written;
  DBUG_PRINT("info",("max_size: %lu",max_size));
  if (flush_and_sync(0))
    goto err;
  if (my_b_append_tell(&log_file) > max_size)
    error= new_file_without_locking();
err:
  signal_update();				// Safe as we don't call close
  DBUG_RETURN(error);
}

bool MYSQL_BIN_LOG::write_event_buffer(uchar* buf, uint len)
{
  bool error= 1;
  uchar *ebuf= 0;
  DBUG_ENTER("MYSQL_BIN_LOG::write_event_buffer");

  DBUG_ASSERT(log_file.type == SEQ_READ_APPEND);

  mysql_mutex_assert_owner(&LOCK_log);

  if (crypto.scheme != 0)
  {
    DBUG_ASSERT(crypto.scheme == 1);

    uint elen;
    uchar iv[BINLOG_IV_LENGTH];

    ebuf= (uchar*)my_safe_alloca(len);
    if (!ebuf)
      goto err;

    crypto.set_iv(iv, my_b_append_tell(&log_file));

    /*
      we want to encrypt everything, excluding the event length:
      massage the data before the encryption
    */
    memcpy(buf + EVENT_LEN_OFFSET, buf, 4);

    if (encryption_crypt(buf + 4, len - 4,
                         ebuf + 4, &elen,
                         crypto.key, crypto.key_length, iv, sizeof(iv),
                         ENCRYPTION_FLAG_ENCRYPT | ENCRYPTION_FLAG_NOPAD,
                         ENCRYPTION_KEY_SYSTEM_DATA, crypto.key_version))
      goto err;

    DBUG_ASSERT(elen == len - 4);

    /* massage the data after the encryption */
    memcpy(ebuf, ebuf + EVENT_LEN_OFFSET, 4);
    int4store(ebuf + EVENT_LEN_OFFSET, len);

    buf= ebuf;
  }
  if (my_b_append(&log_file, buf, len))
    goto err;
  bytes_written+= len;

  error= 0;
  DBUG_PRINT("info",("max_size: %lu",max_size));
  if (flush_and_sync(0))
    goto err;
  if (my_b_append_tell(&log_file) > max_size)
    error= new_file_without_locking();
err:
  my_safe_afree(ebuf, len);
  if (!error)
    signal_update();
  DBUG_RETURN(error);
}

bool MYSQL_BIN_LOG::flush_and_sync(bool *synced)
{
  int err=0, fd=log_file.file;
  if (synced)
    *synced= 0;
  mysql_mutex_assert_owner(&LOCK_log);
  if (flush_io_cache(&log_file))
    return 1;
  uint sync_period= get_sync_period();
  if (sync_period && ++sync_counter >= sync_period)
  {
    sync_counter= 0;
    err= mysql_file_sync(fd, MYF(MY_WME|MY_SYNC_FILESIZE));
    if (synced)
      *synced= 1;
#ifndef DBUG_OFF
    if (opt_binlog_dbug_fsync_sleep > 0)
      my_sleep(opt_binlog_dbug_fsync_sleep);
#endif
  }
  return err;
}

void MYSQL_BIN_LOG::start_union_events(THD *thd, query_id_t query_id_param)
{
  DBUG_ASSERT(!thd->binlog_evt_union.do_union);
  thd->binlog_evt_union.do_union= TRUE;
  thd->binlog_evt_union.unioned_events= FALSE;
  thd->binlog_evt_union.unioned_events_trans= FALSE;
  thd->binlog_evt_union.first_query_id= query_id_param;
}

void MYSQL_BIN_LOG::stop_union_events(THD *thd)
{
  DBUG_ASSERT(thd->binlog_evt_union.do_union);
  thd->binlog_evt_union.do_union= FALSE;
}

bool MYSQL_BIN_LOG::is_query_in_union(THD *thd, query_id_t query_id_param)
{
  return (thd->binlog_evt_union.do_union && 
          query_id_param >= thd->binlog_evt_union.first_query_id);
}

/** 
  This function checks if a transactional table was updated by the
  current transaction.

  @param thd The client thread that executed the current statement.
  @return
    @c true if a transactional table was updated, @c false otherwise.
*/
bool
trans_has_updated_trans_table(const THD* thd)
{
  binlog_cache_mngr *const cache_mngr=
    (binlog_cache_mngr*) thd_get_ha_data(thd, binlog_hton);

  return (cache_mngr ? !cache_mngr->trx_cache.empty() : 0);
}

/** 
  This function checks if a transactional table was updated by the
  current statement.

  @param thd The client thread that executed the current statement.
  @return
    @c true if a transactional table was updated, @c false otherwise.
*/
bool
stmt_has_updated_trans_table(const THD *thd)
{
  Ha_trx_info *ha_info;

  for (ha_info= thd->transaction.stmt.ha_list; ha_info;
       ha_info= ha_info->next())
  {
    if (ha_info->is_trx_read_write() && ha_info->ht() != binlog_hton)
      return (TRUE);
  }
  return (FALSE);
}

/** 
  This function checks if either a trx-cache or a non-trx-cache should
  be used. If @c bin_log_direct_non_trans_update is active or the format
  is either MIXED or ROW, the cache to be used depends on the flag @c
  is_transactional. 

  On the other hand, if binlog_format is STMT or direct option is
  OFF, the trx-cache should be used if and only if the statement is
  transactional or the trx-cache is not empty. Otherwise, the
  non-trx-cache should be used.

  @param thd              The client thread.
  @param is_transactional The changes are related to a trx-table.
  @return
    @c true if a trx-cache should be used, @c false otherwise.
*/
bool use_trans_cache(const THD* thd, bool is_transactional)
{
  binlog_cache_mngr *const cache_mngr=
    (binlog_cache_mngr*) thd_get_ha_data(thd, binlog_hton);

  return
    ((thd->is_current_stmt_binlog_format_row() ||
     thd->variables.binlog_direct_non_trans_update) ? is_transactional :
     (is_transactional || !cache_mngr->trx_cache.empty()));
}

/**
  This function checks if a transaction, either a multi-statement
  or a single statement transaction is about to commit or not.

  @param thd The client thread that executed the current statement.
  @param all Committing a transaction (i.e. TRUE) or a statement
             (i.e. FALSE).
  @return
    @c true if committing a transaction, otherwise @c false.
*/
bool ending_trans(THD* thd, const bool all)
{
  return (all || ending_single_stmt_trans(thd, all));
}

/**
  This function checks if a single statement transaction is about
  to commit or not.

  @param thd The client thread that executed the current statement.
  @param all Committing a transaction (i.e. TRUE) or a statement
             (i.e. FALSE).
  @return
    @c true if committing a single statement transaction, otherwise
    @c false.
*/
bool ending_single_stmt_trans(THD* thd, const bool all)
{
  return (!all && !thd->in_multi_stmt_transaction_mode());
}

/**
  This function checks if a non-transactional table was updated by
  the current transaction.

  @param thd The client thread that executed the current statement.
  @return
    @c true if a non-transactional table was updated, @c false
    otherwise.
*/
bool trans_has_updated_non_trans_table(const THD* thd)
{
  return (thd->transaction.all.modified_non_trans_table ||
          thd->transaction.stmt.modified_non_trans_table);
}

/**
  This function checks if a non-transactional table was updated by the
  current statement.

  @param thd The client thread that executed the current statement.
  @return
    @c true if a non-transactional table was updated, @c false otherwise.
*/
bool stmt_has_updated_non_trans_table(const THD* thd)
{
  return (thd->transaction.stmt.modified_non_trans_table);
}

/*
  These functions are placed in this file since they need access to
  binlog_hton, which has internal linkage.
*/

binlog_cache_mngr *THD::binlog_setup_trx_data()
{
  DBUG_ENTER("THD::binlog_setup_trx_data");
  binlog_cache_mngr *cache_mngr=
    (binlog_cache_mngr*) thd_get_ha_data(this, binlog_hton);

  if (cache_mngr)
    DBUG_RETURN(cache_mngr);                             // Already set up

  cache_mngr= (binlog_cache_mngr*) my_malloc(sizeof(binlog_cache_mngr), MYF(MY_ZEROFILL));
  if (!cache_mngr ||
      open_cached_file(&cache_mngr->stmt_cache.cache_log, mysql_tmpdir,
                       LOG_PREFIX, binlog_stmt_cache_size, MYF(MY_WME)) ||
      open_cached_file(&cache_mngr->trx_cache.cache_log, mysql_tmpdir,
                       LOG_PREFIX, binlog_cache_size, MYF(MY_WME)))
  {
    my_free(cache_mngr);
    DBUG_RETURN(0);                      // Didn't manage to set it up
  }
  thd_set_ha_data(this, binlog_hton, cache_mngr);

  cache_mngr= new (cache_mngr)
              binlog_cache_mngr(max_binlog_stmt_cache_size,
                                max_binlog_cache_size,
                                &binlog_stmt_cache_use,
                                &binlog_stmt_cache_disk_use,
                                &binlog_cache_use,
                                &binlog_cache_disk_use);
  DBUG_RETURN(cache_mngr);
}

/*
  Function to start a statement and optionally a transaction for the
  binary log.

  SYNOPSIS
    binlog_start_trans_and_stmt()

  DESCRIPTION

    This function does three things:
    - Start a transaction if not in autocommit mode or if a BEGIN
      statement has been seen.

    - Start a statement transaction to allow us to truncate the cache.

    - Save the currrent binlog position so that we can roll back the
      statement by truncating the cache.

      We only update the saved position if the old one was undefined,
      the reason is that there are some cases (e.g., for CREATE-SELECT)
      where the position is saved twice (e.g., both in
      select_create::prepare() and THD::binlog_write_table_map()) , but
      we should use the first. This means that calls to this function
      can be used to start the statement before the first table map
      event, to include some extra events.
 */

void
THD::binlog_start_trans_and_stmt()
{
  binlog_cache_mngr *cache_mngr= (binlog_cache_mngr*) thd_get_ha_data(this, binlog_hton);
  DBUG_ENTER("binlog_start_trans_and_stmt");
  DBUG_PRINT("enter", ("cache_mngr: %p  cache_mngr->trx_cache.get_prev_position(): %lu",
                       cache_mngr,
                       (cache_mngr ? (ulong) cache_mngr->trx_cache.get_prev_position() :
                        (ulong) 0)));

  if (cache_mngr == NULL ||
      cache_mngr->trx_cache.get_prev_position() == MY_OFF_T_UNDEF)
  {
    this->binlog_set_stmt_begin();
    if (in_multi_stmt_transaction_mode())
      trans_register_ha(this, TRUE, binlog_hton);
    trans_register_ha(this, FALSE, binlog_hton);
    /*
      Mark statement transaction as read/write. We never start
      a binary log transaction and keep it read-only,
      therefore it's best to mark the transaction read/write just
      at the same time we start it.
      Not necessary to mark the normal transaction read/write
      since the statement-level flag will be propagated automatically
      inside ha_commit_trans.
    */
    ha_data[binlog_hton->slot].ha_info[0].set_trx_read_write();
  }
  DBUG_VOID_RETURN;
}

void THD::binlog_set_stmt_begin() {
  binlog_cache_mngr *cache_mngr=
    (binlog_cache_mngr*) thd_get_ha_data(this, binlog_hton);

  /*
    The call to binlog_trans_log_savepos() might create the cache_mngr
    structure, if it didn't exist before, so we save the position
    into an auto variable and then write it into the transaction
    data for the binary log (i.e., cache_mngr).
  */
  my_off_t pos= 0;
  binlog_trans_log_savepos(this, &pos);
  cache_mngr= (binlog_cache_mngr*) thd_get_ha_data(this, binlog_hton);
  cache_mngr->trx_cache.set_prev_position(pos);
}

static int
binlog_start_consistent_snapshot(handlerton *hton, THD *thd)
{
  int err= 0;
  DBUG_ENTER("binlog_start_consistent_snapshot");

  binlog_cache_mngr *const cache_mngr= thd->binlog_setup_trx_data();

  /* Server layer calls us with LOCK_commit_ordered locked, so this is safe. */
  mysql_mutex_assert_owner(&LOCK_commit_ordered);
  strmake_buf(cache_mngr->last_commit_pos_file, mysql_bin_log.last_commit_pos_file);
  cache_mngr->last_commit_pos_offset= mysql_bin_log.last_commit_pos_offset;

  trans_register_ha(thd, TRUE, hton);

  DBUG_RETURN(err);
}

/**
  This function writes a table map to the binary log. 
  Note that in order to keep the signature uniform with related methods,
  we use a redundant parameter to indicate whether a transactional table
  was changed or not.

  If with_annotate != NULL and
  *with_annotate = TRUE write also Annotate_rows before the table map.
 
  @param table             a pointer to the table.
  @param is_transactional  @c true indicates a transactional table,
                           otherwise @c false a non-transactional.
  @return
    nonzero if an error pops up when writing the table map event.
*/
int THD::binlog_write_table_map(TABLE *table, bool is_transactional,
                                my_bool *with_annotate)
{
  int error;
  DBUG_ENTER("THD::binlog_write_table_map");
  DBUG_PRINT("enter", ("table: 0x%lx  (%s: #%lu)",
                       (long) table, table->s->table_name.str,
                       table->s->table_map_id));

  /* Ensure that all events in a GTID group are in the same cache */
  if (variables.option_bits & OPTION_GTID_BEGIN)
    is_transactional= 1;
  
  /* Pre-conditions */
  DBUG_ASSERT(is_current_stmt_binlog_format_row());
  DBUG_ASSERT(WSREP_EMULATE_BINLOG(this) || mysql_bin_log.is_open());
  DBUG_ASSERT(table->s->table_map_id != ULONG_MAX);

  Table_map_log_event
    the_event(this, table, table->s->table_map_id, is_transactional);

  if (binlog_table_maps == 0)
    binlog_start_trans_and_stmt();

  binlog_cache_mngr *const cache_mngr=
    (binlog_cache_mngr*) thd_get_ha_data(this, binlog_hton);

  IO_CACHE *file=
    cache_mngr->get_binlog_cache_log(use_trans_cache(this, is_transactional));
  Log_event_writer writer(file);
  if (with_annotate && *with_annotate)
  {
    Annotate_rows_log_event anno(table->in_use, is_transactional, false);
    /* Annotate event should be written not more than once */
    *with_annotate= 0;
    if ((error= writer.write(&anno)))
      DBUG_RETURN(error);
  }
  if ((error= writer.write(&the_event)))
    DBUG_RETURN(error);

  binlog_table_maps++;
  DBUG_RETURN(0);
}

/**
  This function retrieves a pending row event from a cache which is
  specified through the parameter @c is_transactional. Respectively, when it
  is @c true, the pending event is returned from the transactional cache.
  Otherwise from the non-transactional cache.

  @param is_transactional  @c true indicates a transactional cache,
                           otherwise @c false a non-transactional.
  @return
    The row event if any. 
*/
Rows_log_event*
THD::binlog_get_pending_rows_event(bool is_transactional) const
{
  Rows_log_event* rows= NULL;
  binlog_cache_mngr *const cache_mngr=
    (binlog_cache_mngr*) thd_get_ha_data(this, binlog_hton);

  /*
    This is less than ideal, but here's the story: If there is no cache_mngr,
    prepare_pending_rows_event() has never been called (since the cache_mngr
    is set up there). In that case, we just return NULL.
   */
  if (cache_mngr)
  {
    binlog_cache_data *cache_data=
      cache_mngr->get_binlog_cache_data(use_trans_cache(this, is_transactional));

    rows= cache_data->pending();
  }
  return (rows);
}

/**
  This function stores a pending row event into a cache which is specified
  through the parameter @c is_transactional. Respectively, when it is @c
  true, the pending event is stored into the transactional cache. Otherwise
  into the non-transactional cache.

  @param evt               a pointer to the row event.
  @param is_transactional  @c true indicates a transactional cache,
                           otherwise @c false a non-transactional.
*/
void
THD::binlog_set_pending_rows_event(Rows_log_event* ev, bool is_transactional)
{
  binlog_cache_mngr *const cache_mngr= binlog_setup_trx_data();

  DBUG_ASSERT(cache_mngr);

  binlog_cache_data *cache_data=
    cache_mngr->get_binlog_cache_data(use_trans_cache(this, is_transactional));

  cache_data->set_pending(ev);
}


/**
  This function removes the pending rows event, discarding any outstanding
  rows. If there is no pending rows event available, this is effectively a
  no-op.

  @param thd               a pointer to the user thread.
  @param is_transactional  @c true indicates a transactional cache,
                           otherwise @c false a non-transactional.
*/
int
MYSQL_BIN_LOG::remove_pending_rows_event(THD *thd, bool is_transactional)
{
  DBUG_ENTER("MYSQL_BIN_LOG::remove_pending_rows_event");

  binlog_cache_mngr *const cache_mngr=
    (binlog_cache_mngr*) thd_get_ha_data(thd, binlog_hton);

  DBUG_ASSERT(cache_mngr);

  binlog_cache_data *cache_data=
    cache_mngr->get_binlog_cache_data(use_trans_cache(thd, is_transactional));

  if (Rows_log_event* pending= cache_data->pending())
  {
    delete pending;
    cache_data->set_pending(NULL);
  }

  DBUG_RETURN(0);
}

/*
  Moves the last bunch of rows from the pending Rows event to a cache (either
  transactional cache if is_transaction is @c true, or the non-transactional
  cache otherwise. Sets a new pending event.

  @param thd               a pointer to the user thread.
  @param evt               a pointer to the row event.
  @param is_transactional  @c true indicates a transactional cache,
                           otherwise @c false a non-transactional.
*/
int
MYSQL_BIN_LOG::flush_and_set_pending_rows_event(THD *thd,
                                                Rows_log_event* event,
                                                bool is_transactional)
{
  DBUG_ENTER("MYSQL_BIN_LOG::flush_and_set_pending_rows_event(event)");
  DBUG_ASSERT(WSREP_EMULATE_BINLOG(thd) || mysql_bin_log.is_open());
  DBUG_PRINT("enter", ("event: 0x%lx", (long) event));

  int error= 0;
  binlog_cache_mngr *const cache_mngr=
    (binlog_cache_mngr*) thd_get_ha_data(thd, binlog_hton);

  DBUG_ASSERT(cache_mngr);

  binlog_cache_data *cache_data=
    cache_mngr->get_binlog_cache_data(use_trans_cache(thd, is_transactional));

  DBUG_PRINT("info", ("cache_mngr->pending(): 0x%lx", (long) cache_data->pending()));

  if (Rows_log_event* pending= cache_data->pending())
  {
    Log_event_writer writer(&cache_data->cache_log);

    /*
      Write pending event to the cache.
    */
    DBUG_EXECUTE_IF("simulate_disk_full_at_flush_pending",
                    {DBUG_SET("+d,simulate_file_write_error");});
    if (writer.write(pending))
    {
      set_write_error(thd, is_transactional);
      if (check_write_error(thd) && cache_data &&
          stmt_has_updated_non_trans_table(thd))
        cache_data->set_incident();
      delete pending;
      cache_data->set_pending(NULL);
      DBUG_EXECUTE_IF("simulate_disk_full_at_flush_pending",
                      {DBUG_SET("-d,simulate_file_write_error");});
      DBUG_RETURN(1);
    }

    delete pending;
  }

  thd->binlog_set_pending_rows_event(event, is_transactional);

  DBUG_RETURN(error);
}


/* Generate a new global transaction ID, and write it to the binlog */

bool
MYSQL_BIN_LOG::write_gtid_event(THD *thd, bool standalone,
                                bool is_transactional, uint64 commit_id)
{
  rpl_gtid gtid;
  uint32 domain_id;
  uint32 local_server_id;
  uint64 seq_no;
  int err;
  DBUG_ENTER("write_gtid_event");
  DBUG_PRINT("enter", ("standalone: %d", standalone));

#ifdef WITH_WSREP
  if (WSREP(thd) && thd->wsrep_trx_meta.gtid.seqno != -1 && wsrep_gtid_mode)
  {
    domain_id= wsrep_gtid_domain_id;
  } else {
#endif /* WITH_WSREP */
  domain_id= thd->variables.gtid_domain_id;
#ifdef WITH_WSREP
  }
#endif /* WITH_WSREP */
  local_server_id= thd->variables.server_id;
  seq_no= thd->variables.gtid_seq_no;

  if (thd->variables.option_bits & OPTION_GTID_BEGIN)
  {
    DBUG_PRINT("error", ("OPTION_GTID_BEGIN is set. "
                         "Master and slave will have different GTID values"));
    /* Reset the flag, as we will write out a GTID anyway */
    thd->variables.option_bits&= ~OPTION_GTID_BEGIN;
  }

  /*
    Reset the session variable gtid_seq_no, to reduce the risk of accidentally
    producing a duplicate GTID.
  */
  thd->variables.gtid_seq_no= 0;
  if (seq_no != 0)
  {
    /* Use the specified sequence number. */
    gtid.domain_id= domain_id;
    gtid.server_id= local_server_id;
    gtid.seq_no= seq_no;
    err= rpl_global_gtid_binlog_state.update(&gtid, opt_gtid_strict_mode);
    if (err && thd->get_stmt_da()->sql_errno()==ER_GTID_STRICT_OUT_OF_ORDER)
      errno= ER_GTID_STRICT_OUT_OF_ORDER;
  }
  else
  {
    /* Allocate the next sequence number for the GTID. */
    err= rpl_global_gtid_binlog_state.update_with_next_gtid(domain_id,
                                                            local_server_id, &gtid);
    seq_no= gtid.seq_no;
  }
  if (err)
    DBUG_RETURN(true);
  thd->last_commit_gtid= gtid;

  Gtid_log_event gtid_event(thd, seq_no, domain_id, standalone,
                            LOG_EVENT_SUPPRESS_USE_F, is_transactional,
                            commit_id);

  /* Write the event to the binary log. */
  DBUG_ASSERT(this == &mysql_bin_log);
  if (write_event(&gtid_event))
    DBUG_RETURN(true);
  status_var_add(thd->status_var.binlog_bytes_written, gtid_event.data_written);

  DBUG_RETURN(false);
}


int
MYSQL_BIN_LOG::write_state_to_file()
{
  File file_no;
  IO_CACHE cache;
  char buf[FN_REFLEN];
  int err;
  bool opened= false;
  bool log_inited= false;

  fn_format(buf, opt_bin_logname, mysql_data_home, ".state",
            MY_UNPACK_FILENAME);
  if ((file_no= mysql_file_open(key_file_binlog_state, buf,
                                O_RDWR|O_CREAT|O_TRUNC|O_BINARY,
                                MYF(MY_WME))) < 0)
  {
    err= 1;
    goto err;
  }
  opened= true;
  if ((err= init_io_cache(&cache, file_no, IO_SIZE, WRITE_CACHE, 0, 0,
                           MYF(MY_WME|MY_WAIT_IF_FULL))))
    goto err;
  log_inited= true;
  if ((err= rpl_global_gtid_binlog_state.write_to_iocache(&cache)))
    goto err;
  log_inited= false;
  if ((err= end_io_cache(&cache)))
    goto err;
  if ((err= mysql_file_sync(file_no, MYF(MY_WME|MY_SYNC_FILESIZE))))
    goto err;
  goto end;

err:
  sql_print_error("Error writing binlog state to file '%s'.\n", buf);
  if (log_inited)
    end_io_cache(&cache);
end:
  if (opened)
    mysql_file_close(file_no, MYF(0));

  return err;
}


/*
  Initialize the binlog state from the master-bin.state file, at server startup.

  Returns:
    0 for success.
    2 for when .state file did not exist.
    1 for other error.
*/
int
MYSQL_BIN_LOG::read_state_from_file()
{
  File file_no;
  IO_CACHE cache;
  char buf[FN_REFLEN];
  int err;
  bool opened= false;
  bool log_inited= false;

  fn_format(buf, opt_bin_logname, mysql_data_home, ".state",
            MY_UNPACK_FILENAME);
  if ((file_no= mysql_file_open(key_file_binlog_state, buf,
                                O_RDONLY|O_BINARY, MYF(0))) < 0)
  {
    if (my_errno != ENOENT)
    {
      err= 1;
      goto err;
    }
    else
    {
      /*
        If the state file does not exist, this is the first server startup
        with GTID enabled. So initialize to empty state.
      */
      rpl_global_gtid_binlog_state.reset();
      err= 2;
      goto end;
    }
  }
  opened= true;
  if ((err= init_io_cache(&cache, file_no, IO_SIZE, READ_CACHE, 0, 0,
                          MYF(MY_WME|MY_WAIT_IF_FULL))))
    goto err;
  log_inited= true;
  if ((err= rpl_global_gtid_binlog_state.read_from_iocache(&cache)))
    goto err;
  goto end;

err:
  sql_print_error("Error reading binlog GTID state from file '%s'.\n", buf);
end:
  if (log_inited)
    end_io_cache(&cache);
  if (opened)
    mysql_file_close(file_no, MYF(0));

  return err;
}


int
MYSQL_BIN_LOG::get_most_recent_gtid_list(rpl_gtid **list, uint32 *size)
{
  return rpl_global_gtid_binlog_state.get_most_recent_gtid_list(list, size);
}


bool
MYSQL_BIN_LOG::append_state_pos(String *str)
{
  return rpl_global_gtid_binlog_state.append_pos(str);
}


bool
MYSQL_BIN_LOG::append_state(String *str)
{
  return rpl_global_gtid_binlog_state.append_state(str);
}


bool
MYSQL_BIN_LOG::is_empty_state()
{
  return (rpl_global_gtid_binlog_state.count() == 0);
}


bool
MYSQL_BIN_LOG::find_in_binlog_state(uint32 domain_id, uint32 server_id_arg,
                                    rpl_gtid *out_gtid)
{
  rpl_gtid *gtid;
  if ((gtid= rpl_global_gtid_binlog_state.find(domain_id, server_id_arg)))
    *out_gtid= *gtid;
  return gtid != NULL;
}


bool
MYSQL_BIN_LOG::lookup_domain_in_binlog_state(uint32 domain_id,
                                             rpl_gtid *out_gtid)
{
  rpl_gtid *found_gtid;

  if ((found_gtid= rpl_global_gtid_binlog_state.find_most_recent(domain_id)))
  {
    *out_gtid= *found_gtid;
    return true;
  }

  return false;
}


int
MYSQL_BIN_LOG::bump_seq_no_counter_if_needed(uint32 domain_id, uint64 seq_no)
{
  return rpl_global_gtid_binlog_state.bump_seq_no_if_needed(domain_id, seq_no);
}


bool
MYSQL_BIN_LOG::check_strict_gtid_sequence(uint32 domain_id,
                                          uint32 server_id_arg,
                                          uint64 seq_no)
{
  return rpl_global_gtid_binlog_state.check_strict_sequence(domain_id,
                                                            server_id_arg,
                                                            seq_no);
}


/**
  Write an event to the binary log. If with_annotate != NULL and
  *with_annotate = TRUE write also Annotate_rows before the event
  (this should happen only if the event is a Table_map).
*/

bool MYSQL_BIN_LOG::write(Log_event *event_info, my_bool *with_annotate)
{
  THD *thd= event_info->thd;
  bool error= 1;
  binlog_cache_data *cache_data= 0;
  bool is_trans_cache= FALSE;
  bool using_trans= event_info->use_trans_cache();
  bool direct= event_info->use_direct_logging();
  ulong UNINIT_VAR(prev_binlog_id);
  DBUG_ENTER("MYSQL_BIN_LOG::write(Log_event *)");

  /*
    When binary logging is not enabled (--log-bin=0), wsrep-patch partially
    enables it without opening the binlog file (MYSQL_BIN_LOG::open().
    So, avoid writing to binlog file.
  */
  if (direct &&
      (wsrep_emulate_bin_log ||
       (WSREP(thd) && !(thd->variables.option_bits & OPTION_BIN_LOG))))
    DBUG_RETURN(0);

  if (thd->variables.option_bits & OPTION_GTID_BEGIN)
  {
    DBUG_PRINT("info", ("OPTION_GTID_BEGIN was set"));
    /* Wait for commit from binary log before we commit */
    direct= 0;
    using_trans= 1;
  }

  if (thd->binlog_evt_union.do_union)
  {
    /*
      In Stored function; Remember that function call caused an update.
      We will log the function call to the binary log on function exit
    */
    thd->binlog_evt_union.unioned_events= TRUE;
    thd->binlog_evt_union.unioned_events_trans |= using_trans;
    DBUG_RETURN(0);
  }

  /*
    We only end the statement if we are in a top-level statement.  If
    we are inside a stored function, we do not end the statement since
    this will close all tables on the slave. But there can be a special case
    where we are inside a stored function/trigger and a SAVEPOINT is being
    set in side the stored function/trigger. This SAVEPOINT execution will
    force the pending event to be flushed without an STMT_END_F flag. This
    will result in a case where following DMLs will be considered as part of
    same statement and result in data loss on slave. Hence in this case we
    force the end_stmt to be true.
  */
  bool const end_stmt= (thd->in_sub_stmt && thd->lex->sql_command ==
                        SQLCOM_SAVEPOINT) ? true :
    (thd->locked_tables_mode && thd->lex->requires_prelocking());
  if (thd->binlog_flush_pending_rows_event(end_stmt, using_trans))
    DBUG_RETURN(error);

  /*
     In most cases this is only called if 'is_open()' is true; in fact this is
     mostly called if is_open() *was* true a few instructions before, but it
     could have changed since.
  */
  /* applier and replayer can skip writing binlog events */
  if ((WSREP_EMULATE_BINLOG(thd) &&
       IF_WSREP(thd->wsrep_exec_mode != REPL_RECV, 0)) || is_open())
  {
    my_off_t UNINIT_VAR(my_org_b_tell);
#ifdef HAVE_REPLICATION
    /*
      In the future we need to add to the following if tests like
      "do the involved tables match (to be implemented)
      binlog_[wild_]{do|ignore}_table?" (WL#1049)"
    */
    const char *local_db= event_info->get_db();

    bool option_bin_log_flag= (thd->variables.option_bits & OPTION_BIN_LOG);

    /*
      Log all updates to binlog cache so that they can get replicated to other
      nodes. A check has been added to stop them from getting logged into
      binary log files.
    */
    if (WSREP(thd)) option_bin_log_flag= true;

    if ((!(option_bin_log_flag)) ||
	(thd->lex->sql_command != SQLCOM_ROLLBACK_TO_SAVEPOINT &&
         thd->lex->sql_command != SQLCOM_SAVEPOINT &&
         !binlog_filter->db_ok(local_db)))
      DBUG_RETURN(0);
#endif /* HAVE_REPLICATION */

    IO_CACHE *file= NULL;

    if (direct)
    {
      int res;
      uint64 commit_id= 0;
      DBUG_PRINT("info", ("direct is set"));
      if ((res= thd->wait_for_prior_commit()))
        DBUG_RETURN(res);
      file= &log_file;
      my_org_b_tell= my_b_tell(file);
      mysql_mutex_lock(&LOCK_log);
      prev_binlog_id= current_binlog_id;
      DBUG_EXECUTE_IF("binlog_force_commit_id",
        {
          const LEX_STRING commit_name= { C_STRING_WITH_LEN("commit_id") };
          bool null_value;
          user_var_entry *entry=
            (user_var_entry*) my_hash_search(&thd->user_vars,
                                             (uchar*) commit_name.str,
                                             commit_name.length);
          commit_id= entry->val_int(&null_value);
        });
      if (write_gtid_event(thd, true, using_trans, commit_id))
        goto err;
    }
    else
    {
      binlog_cache_mngr *const cache_mngr= thd->binlog_setup_trx_data();
      if (!cache_mngr)
        goto err;

      is_trans_cache= use_trans_cache(thd, using_trans);
      file= cache_mngr->get_binlog_cache_log(is_trans_cache);
      cache_data= cache_mngr->get_binlog_cache_data(is_trans_cache);

      if (thd->lex->stmt_accessed_non_trans_temp_table())
        cache_data->set_changes_to_non_trans_temp_table();

      thd->binlog_start_trans_and_stmt();
    }
    DBUG_PRINT("info",("event type: %d",event_info->get_type_code()));

    /*
       No check for auto events flag here - this write method should
       never be called if auto-events are enabled.

       Write first log events which describe the 'run environment'
       of the SQL command. If row-based binlogging, Insert_id, Rand
       and other kind of "setting context" events are not needed.
    */

    if (with_annotate && *with_annotate)
    {
      DBUG_ASSERT(event_info->get_type_code() == TABLE_MAP_EVENT);
      Annotate_rows_log_event anno(thd, using_trans, direct);
      /* Annotate event should be written not more than once */
      *with_annotate= 0;
      if (write_event(&anno, file))
        goto err;
    }

    if (thd)
    {
      if (!thd->is_current_stmt_binlog_format_row())
      {

        if (thd->stmt_depends_on_first_successful_insert_id_in_prev_stmt)
        {
          Intvar_log_event e(thd,(uchar) LAST_INSERT_ID_EVENT,
                             thd->first_successful_insert_id_in_prev_stmt_for_binlog,
                             using_trans, direct);
          if (write_event(&e, file))
            goto err;
        }
        if (thd->auto_inc_intervals_in_cur_stmt_for_binlog.nb_elements() > 0)
        {
          DBUG_PRINT("info",("number of auto_inc intervals: %u",
                             thd->auto_inc_intervals_in_cur_stmt_for_binlog.
                             nb_elements()));
          Intvar_log_event e(thd, (uchar) INSERT_ID_EVENT,
                             thd->auto_inc_intervals_in_cur_stmt_for_binlog.
                             minimum(), using_trans, direct);
          if (write_event(&e, file))
            goto err;
        }
        if (thd->rand_used)
        {
          Rand_log_event e(thd,thd->rand_saved_seed1,thd->rand_saved_seed2,
                           using_trans, direct);
          if (write_event(&e, file))
            goto err;
        }
        if (thd->user_var_events.elements)
        {
          for (uint i= 0; i < thd->user_var_events.elements; i++)
          {
            BINLOG_USER_VAR_EVENT *user_var_event;
            get_dynamic(&thd->user_var_events,(uchar*) &user_var_event, i);

            /* setting flags for user var log event */
            uchar flags= User_var_log_event::UNDEF_F;
            if (user_var_event->unsigned_flag)
              flags|= User_var_log_event::UNSIGNED_F;

            User_var_log_event e(thd, user_var_event->user_var_event->name.str,
                                 user_var_event->user_var_event->name.length,
                                 user_var_event->value,
                                 user_var_event->length,
                                 user_var_event->type,
                                 user_var_event->charset_number,
                                 flags,
                                 using_trans,
                                 direct);
            if (write_event(&e, file))
              goto err;
          }
        }
      }
    }

    /*
      Write the event.
    */
    if (write_event(event_info, file) ||
        DBUG_EVALUATE_IF("injecting_fault_writing", 1, 0))
      goto err;

    error= 0;
err:
    if (direct)
    {
      my_off_t offset= my_b_tell(file);
      bool check_purge= false;

      if (!error)
      {
        bool synced;

        if ((error= flush_and_sync(&synced)))
        {
        }
        else
        {
          mysql_mutex_assert_not_owner(&LOCK_prepare_ordered);
          mysql_mutex_assert_owner(&LOCK_log);
          mysql_mutex_assert_not_owner(&LOCK_after_binlog_sync);
          mysql_mutex_assert_not_owner(&LOCK_commit_ordered);
          bool first= true;
          bool last= true;
          if ((error= RUN_HOOK(binlog_storage, after_flush,
                               (thd, log_file_name, file->pos_in_file,
                                synced, first, last))))
          {
            sql_print_error("Failed to run 'after_flush' hooks");
            error= 1;
          }
          else
          {
            /* update binlog_end_pos so it can be read by dump thread
             *
             * note: must be _after_ the RUN_HOOK(after_flush) or else
             * semi-sync-plugin might not have put the transaction into
             * it's list before dump-thread tries to send it
             */
            update_binlog_end_pos(offset);

            signal_update();
            if ((error= rotate(false, &check_purge)))
              check_purge= false;
          }
        }
      }

      status_var_add(thd->status_var.binlog_bytes_written,
                     offset - my_org_b_tell);

      mysql_mutex_lock(&LOCK_after_binlog_sync);
      mysql_mutex_unlock(&LOCK_log);

      mysql_mutex_assert_not_owner(&LOCK_prepare_ordered);
      mysql_mutex_assert_not_owner(&LOCK_log);
      mysql_mutex_assert_owner(&LOCK_after_binlog_sync);
      mysql_mutex_assert_not_owner(&LOCK_commit_ordered);
      bool first= true;
      bool last= true;
      if (RUN_HOOK(binlog_storage, after_sync,
                   (thd, log_file_name, file->pos_in_file,
                    first, last)))
      {
        error=1;
        /* error is already printed inside hook */
      }

      /*
        Take mutex to protect against a reader seeing partial writes of 64-bit
        offset on 32-bit CPUs.
      */
      mysql_mutex_lock(&LOCK_commit_ordered);
      mysql_mutex_unlock(&LOCK_after_binlog_sync);
      last_commit_pos_offset= offset;
      mysql_mutex_unlock(&LOCK_commit_ordered);

      if (check_purge)
        checkpoint_and_purge(prev_binlog_id);
    }

    if (error)
    {
      set_write_error(thd, is_trans_cache);
      if (check_write_error(thd) && cache_data &&
          stmt_has_updated_non_trans_table(thd))
        cache_data->set_incident();
    }
  }

  DBUG_RETURN(error);
}


int error_log_print(enum loglevel level, const char *format,
                    va_list args)
{
  return logger.error_log_print(level, format, args);
}


bool slow_log_print(THD *thd, const char *query, uint query_length,
                    ulonglong current_utime)
{
  return logger.slow_log_print(thd, query, query_length, current_utime);
}


bool LOGGER::log_command(THD *thd, enum enum_server_command command)
{
#ifndef NO_EMBEDDED_ACCESS_CHECKS
  Security_context *sctx= thd->security_ctx;
#endif
  /*
    Log command if we have at least one log event handler enabled and want
    to log this king of commands
  */
  if (*general_log_handler_list && (what_to_log & (1L << (uint) command)))
  {
    if ((thd->variables.option_bits & OPTION_LOG_OFF)
#ifndef NO_EMBEDDED_ACCESS_CHECKS
         && (sctx->master_access & SUPER_ACL)
#endif
       )
    {
      /* No logging */
      return FALSE;
    }

    return TRUE;
  }

  return FALSE;
}


bool general_log_print(THD *thd, enum enum_server_command command,
                       const char *format, ...)
{
  va_list args;
  uint error= 0;

  /* Print the message to the buffer if we want to log this king of commands */
  if (! logger.log_command(thd, command))
    return FALSE;

  va_start(args, format);
  error= logger.general_log_print(thd, command, format, args);
  va_end(args);

  return error;
}

bool general_log_write(THD *thd, enum enum_server_command command,
                       const char *query, uint query_length)
{
  /* Write the message to the log if we want to log this king of commands */
  if (logger.log_command(thd, command) || mysql_audit_general_enabled())
    return logger.general_log_write(thd, command, query, query_length);

  return FALSE;
}


static void
binlog_checkpoint_callback(void *cookie)
{
  MYSQL_BIN_LOG::xid_count_per_binlog *entry=
    (MYSQL_BIN_LOG::xid_count_per_binlog *)cookie;
  /*
    For every supporting engine, we increment the xid_count and issue a
    commit_checkpoint_request(). Then we can count when all
    commit_checkpoint_notify() callbacks have occurred, and then log a new
    binlog checkpoint event.
  */
  mysql_bin_log.mark_xids_active(entry->binlog_id, 1);
}


/*
  Request a commit checkpoint from each supporting engine.
  This must be called after each binlog rotate, and after LOCK_log has been
  released. The xid_count value in the xid_count_per_binlog entry was
  incremented by 1 and will be decremented in this function; this ensures
  that the entry will not go away early despite LOCK_log not being held.
*/
void
MYSQL_BIN_LOG::do_checkpoint_request(ulong binlog_id)
{
  xid_count_per_binlog *entry;

  /*
    Find the binlog entry, and invoke commit_checkpoint_request() on it in
    each supporting storage engine.
  */
  mysql_mutex_lock(&LOCK_xid_list);
  I_List_iterator<xid_count_per_binlog> it(binlog_xid_count_list);
  do {
    entry= it++;
    DBUG_ASSERT(entry /* binlog_id is always somewhere in the list. */);
  } while (entry->binlog_id != binlog_id);
  mysql_mutex_unlock(&LOCK_xid_list);

  ha_commit_checkpoint_request(entry, binlog_checkpoint_callback);
  /*
    When we rotated the binlog, we incremented xid_count to make sure the
    entry would not go away until this point, where we have done all necessary
    commit_checkpoint_request() calls.
    So now we can (and must) decrease the count - when it reaches zero, we
    will know that both all pending unlog() and all pending
    commit_checkpoint_notify() calls are done, and we can log a new binlog
    checkpoint.
  */
  mark_xid_done(binlog_id, true);
}


/**
  The method executes rotation when LOCK_log is already acquired
  by the caller.

  @param force_rotate  caller can request the log rotation
  @param check_purge   is set to true if rotation took place

  @note
    Caller _must_ check the check_purge variable. If this is set, it means
    that the binlog was rotated, and caller _must_ ensure that
    do_checkpoint_request() is called later with the binlog_id of the rotated
    binlog file. The call to do_checkpoint_request() must happen after
    LOCK_log is released (which is why we cannot simply do it here).
    Usually, checkpoint_and_purge() is appropriate, as it will both handle
    the checkpointing and any needed purging of old logs.

  @note
    If rotation fails, for instance the server was unable 
    to create a new log file, we still try to write an 
    incident event to the current log.

  @retval
    nonzero - error in rotating routine.
*/
int MYSQL_BIN_LOG::rotate(bool force_rotate, bool* check_purge)
{
  int error= 0;
  DBUG_ENTER("MYSQL_BIN_LOG::rotate");

  if (wsrep_to_isolation)
  {
    DBUG_ASSERT(WSREP_ON);
    *check_purge= false;
    WSREP_DEBUG("avoiding binlog rotate due to TO isolation: %d", 
                wsrep_to_isolation);
    DBUG_RETURN(0);
  }

  //todo: fix the macro def and restore safe_mutex_assert_owner(&LOCK_log);
  *check_purge= false;

  if (force_rotate || (my_b_tell(&log_file) >= (my_off_t) max_size))
  {
    ulong binlog_id= current_binlog_id;
    /*
      We rotate the binlog, so we need to start a commit checkpoint in all
      supporting engines - when it finishes, we can log a new binlog checkpoint
      event.

      But we cannot start the checkpoint here - there could be a group commit
      still in progress which needs to be included in the checkpoint, and
      besides we do not want to do the (possibly expensive) checkpoint while
      LOCK_log is held.

      On the other hand, we must be sure that the xid_count entry for the
      previous log does not go away until we start the checkpoint - which it
      could do as it is no longer the most recent. So we increment xid_count
      (to count the pending checkpoint request) - this will fix the entry in
      place until we decrement again in do_checkpoint_request().
    */
    mark_xids_active(binlog_id, 1);

    if ((error= new_file_without_locking()))
    {
      /** 
         Be conservative... There are possible lost events (eg, 
         failing to log the Execute_load_query_log_event
         on a LOAD DATA while using a non-transactional
         table)!

         We give it a shot and try to write an incident event anyway
         to the current log. 
      */
      if (!write_incident_already_locked(current_thd))
        flush_and_sync(0);

      /*
        We failed to rotate - so we have to decrement the xid_count back that
        we incremented before attempting the rotate.
      */
      mark_xid_done(binlog_id, false);
    }
    else
      *check_purge= true;
  }
  DBUG_RETURN(error);
}

/**
  The method executes logs purging routine.

  @retval
    nonzero - error in rotating routine.
*/
void MYSQL_BIN_LOG::purge()
{
  mysql_mutex_assert_not_owner(&LOCK_log);
#ifdef HAVE_REPLICATION
  if (expire_logs_days)
  {
    DEBUG_SYNC(current_thd, "at_purge_logs_before_date");
    time_t purge_time= my_time(0) - expire_logs_days*24*60*60;
    if (purge_time >= 0)
    {
      purge_logs_before_date(purge_time);
    }
    DEBUG_SYNC(current_thd, "after_purge_logs_before_date");
  }
#endif
}


void MYSQL_BIN_LOG::checkpoint_and_purge(ulong binlog_id)
{
  do_checkpoint_request(binlog_id);
  purge();
}

/**
  The method is a shortcut of @c rotate() and @c purge().
  LOCK_log is acquired prior to rotate and is released after it.

  @param force_rotate  caller can request the log rotation

  @retval
    nonzero - error in rotating routine.
*/
int MYSQL_BIN_LOG::rotate_and_purge(bool force_rotate)
{
  int error= 0;
  ulong prev_binlog_id;
  DBUG_ENTER("MYSQL_BIN_LOG::rotate_and_purge");
  bool check_purge= false;

  //todo: fix the macro def and restore safe_mutex_assert_not_owner(&LOCK_log);
  mysql_mutex_lock(&LOCK_log);
  prev_binlog_id= current_binlog_id;
  if ((error= rotate(force_rotate, &check_purge)))
    check_purge= false;
  /*
    NOTE: Run purge_logs wo/ holding LOCK_log because it does not need
          the mutex. Otherwise causes various deadlocks.
  */
  mysql_mutex_unlock(&LOCK_log);

  if (check_purge)
    checkpoint_and_purge(prev_binlog_id);

  DBUG_RETURN(error);
}

uint MYSQL_BIN_LOG::next_file_id()
{
  uint res;
  mysql_mutex_lock(&LOCK_log);
  res = file_id++;
  mysql_mutex_unlock(&LOCK_log);
  return res;
}

class CacheWriter: public Log_event_writer
{
public:
  ulong remains;

  CacheWriter(THD *thd_arg, IO_CACHE *file_arg, bool do_checksum,
              Binlog_crypt_data *cr)
    : Log_event_writer(file_arg, cr), remains(0), thd(thd_arg), first(true)
  { checksum_len= do_checksum ? BINLOG_CHECKSUM_LEN : 0; }

  ~CacheWriter()
  { status_var_add(thd->status_var.binlog_bytes_written, bytes_written); }

  int write(uchar* pos, size_t len)
  {
    if (first)
      write_header(pos, len);
    else
      write_data(pos, len);

    remains -= len;
    if ((first= !remains))
      write_footer();
    return 0;
  }
private:
  THD *thd;
  bool first;
};

/*
  Write the contents of a cache to the binary log.

  SYNOPSIS
    write_cache()
    thd      Current_thread
    cache    Cache to write to the binary log

  DESCRIPTION
    Write the contents of the cache to the binary log. The cache will
    be reset as a READ_CACHE to be able to read the contents from it.

    Reading from the trans cache with possible (per @c binlog_checksum_options) 
    adding checksum value  and then fixing the length and the end_log_pos of 
    events prior to fill in the binlog cache.
*/

int MYSQL_BIN_LOG::write_cache(THD *thd, IO_CACHE *cache)
{
  DBUG_ENTER("MYSQL_BIN_LOG::write_cache");

  mysql_mutex_assert_owner(&LOCK_log);
  if (reinit_io_cache(cache, READ_CACHE, 0, 0, 0))
    DBUG_RETURN(ER_ERROR_ON_WRITE);
  uint length= my_b_bytes_in_cache(cache), group, carry, hdr_offs;
  long val;
  ulong end_log_pos_inc= 0; // each event processed adds BINLOG_CHECKSUM_LEN 2 t
  uchar header[LOG_EVENT_HEADER_LEN];
  CacheWriter writer(thd, &log_file, binlog_checksum_options, &crypto);

  if (crypto.scheme)
    writer.ctx= alloca(crypto.ctx_size);

  // while there is just one alg the following must hold:
  DBUG_ASSERT(binlog_checksum_options == BINLOG_CHECKSUM_ALG_OFF ||
              binlog_checksum_options == BINLOG_CHECKSUM_ALG_CRC32);

  /*
    The events in the buffer have incorrect end_log_pos data
    (relative to beginning of group rather than absolute),
    so we'll recalculate them in situ so the binlog is always
    correct, even in the middle of a group. This is possible
    because we now know the start position of the group (the
    offset of this cache in the log, if you will); all we need
    to do is to find all event-headers, and add the position of
    the group to the end_log_pos of each event.  This is pretty
    straight forward, except that we read the cache in segments,
    so an event-header might end up on the cache-border and get
    split.
  */

  group= (uint)my_b_tell(&log_file);
  hdr_offs= carry= 0;

  do
  {
    /*
      if we only got a partial header in the last iteration,
      get the other half now and process a full header.
    */
    if (unlikely(carry > 0))
    {
      DBUG_ASSERT(carry < LOG_EVENT_HEADER_LEN);
      uint tail= LOG_EVENT_HEADER_LEN - carry;

      /* assemble both halves */
      memcpy(&header[carry], (char *)cache->read_pos, tail);

      ulong len= uint4korr(header + EVENT_LEN_OFFSET);
      writer.remains= len;

      /* fix end_log_pos */
      end_log_pos_inc += writer.checksum_len;
      val= uint4korr(header + LOG_POS_OFFSET) + group + end_log_pos_inc;
      int4store(header + LOG_POS_OFFSET, val);

      /* fix len */
      len+= writer.checksum_len;
      int4store(header + EVENT_LEN_OFFSET, len);

      if (writer.write(header, LOG_EVENT_HEADER_LEN))
        DBUG_RETURN(ER_ERROR_ON_WRITE);

      cache->read_pos+= tail;
      length-= tail;
      carry= 0;

      /* next event header at ... */
      hdr_offs= len - LOG_EVENT_HEADER_LEN - writer.checksum_len;
    }

    /* if there is anything to write, process it. */

    if (likely(length > 0))
    {
      DBUG_EXECUTE_IF("fail_binlog_write_1",
                      errno= 28; DBUG_RETURN(ER_ERROR_ON_WRITE););
      /*
        process all event-headers in this (partial) cache.
        if next header is beyond current read-buffer,
        we'll get it later (though not necessarily in the
        very next iteration, just "eventually").
      */

      if (hdr_offs >= length)
      {
        if (writer.write(cache->read_pos, length))
          DBUG_RETURN(ER_ERROR_ON_WRITE);
      }

      while (hdr_offs < length)
      {
        /*
          finish off with remains of the last event that crawls
          from previous into the current buffer
        */
        if (writer.remains != 0)
        {
          if (writer.write(cache->read_pos, hdr_offs))
            DBUG_RETURN(ER_ERROR_ON_WRITE);
        }

        /*
          partial header only? save what we can get, process once
          we get the rest.
        */
        if (hdr_offs + LOG_EVENT_HEADER_LEN > length)
        {
          carry= length - hdr_offs;
          memcpy(header, (char *)cache->read_pos + hdr_offs, carry);
          length= hdr_offs;
        }
        else
        {
          /* we've got a full event-header, and it came in one piece */
          uchar *ev= (uchar *)cache->read_pos + hdr_offs;
          uint ev_len= uint4korr(ev + EVENT_LEN_OFFSET); // netto len
          uchar *log_pos= ev + LOG_POS_OFFSET;

          end_log_pos_inc += writer.checksum_len;
          /* fix end_log_pos */
          val= uint4korr(log_pos) + group + end_log_pos_inc;
          int4store(log_pos, val);

          /* fix length */
          int4store(ev + EVENT_LEN_OFFSET, ev_len + writer.checksum_len);

          writer.remains= ev_len;
          if (writer.write(ev, std::min<uint>(ev_len, length - hdr_offs)))
            DBUG_RETURN(ER_ERROR_ON_WRITE);

          /* next event header at ... */
          hdr_offs += ev_len; // incr by the netto len

          DBUG_ASSERT(!writer.checksum_len || writer.remains == 0 || hdr_offs >= length);
        }
      }

      /*
        Adjust hdr_offs. Note that it may still point beyond the segment
        read in the next iteration; if the current event is very long,
        it may take a couple of read-iterations (and subsequent adjustments
        of hdr_offs) for it to point into the then-current segment.
        If we have a split header (!carry), hdr_offs will be set at the
        beginning of the next iteration, overwriting the value we set here:
      */
      hdr_offs -= length;
    }
  } while ((length= my_b_fill(cache)));

  DBUG_ASSERT(carry == 0);
  DBUG_ASSERT(!writer.checksum_len || writer.remains == 0);

  DBUG_RETURN(0);                               // All OK
}

/*
  Helper function to get the error code of the query to be binlogged.
 */
int query_error_code(THD *thd, bool not_killed)
{
  int error;
  
  if (not_killed || (killed_mask_hard(thd->killed) == KILL_BAD_DATA))
  {
    error= thd->is_error() ? thd->get_stmt_da()->sql_errno() : 0;

    /* thd->get_get_stmt_da()->sql_errno() might be ER_SERVER_SHUTDOWN or
       ER_QUERY_INTERRUPTED, So here we need to make sure that error
       is not set to these errors when specified not_killed by the
       caller.
    */
    if (error == ER_SERVER_SHUTDOWN || error == ER_QUERY_INTERRUPTED ||
        error == ER_NEW_ABORTING_CONNECTION || error == ER_CONNECTION_KILLED)
      error= 0;
  }
  else
  {
    /* killed status for DELAYED INSERT thread should never be used */
    DBUG_ASSERT(!(thd->system_thread & SYSTEM_THREAD_DELAYED_INSERT));
    error= thd->killed_errno();
  }

  return error;
}


bool MYSQL_BIN_LOG::write_incident_already_locked(THD *thd)
{
  uint error= 0;
  DBUG_ENTER("MYSQL_BIN_LOG::write_incident_already_locked");
  Incident incident= INCIDENT_LOST_EVENTS;
  Incident_log_event ev(thd, incident, write_error_msg);

  if (likely(is_open()))
  {
    error= write_event(&ev);
    status_var_add(thd->status_var.binlog_bytes_written, ev.data_written);
  }

  DBUG_RETURN(error);
}


bool MYSQL_BIN_LOG::write_incident(THD *thd)
{
  uint error= 0;
  my_off_t offset;
  bool check_purge= false;
  ulong prev_binlog_id;
  DBUG_ENTER("MYSQL_BIN_LOG::write_incident");

  mysql_mutex_lock(&LOCK_log);
  if (likely(is_open()))
  {
    prev_binlog_id= current_binlog_id;
    if (!(error= write_incident_already_locked(thd)) &&
        !(error= flush_and_sync(0)))
    {
      signal_update();
      if ((error= rotate(false, &check_purge)))
        check_purge= false;
    }

    offset= my_b_tell(&log_file);

    update_binlog_end_pos(offset);

    /*
      Take mutex to protect against a reader seeing partial writes of 64-bit
      offset on 32-bit CPUs.
    */
    mysql_mutex_lock(&LOCK_commit_ordered);
    last_commit_pos_offset= offset;
    mysql_mutex_unlock(&LOCK_commit_ordered);
    mysql_mutex_unlock(&LOCK_log);

    if (check_purge)
      checkpoint_and_purge(prev_binlog_id);
  }
  else
  {
    mysql_mutex_unlock(&LOCK_log);
  }

  DBUG_RETURN(error);
}

void
MYSQL_BIN_LOG::write_binlog_checkpoint_event_already_locked(const char *name_arg, uint len)
{
  my_off_t offset;
  Binlog_checkpoint_log_event ev(name_arg, len);
  /*
    Note that we must sync the binlog checkpoint to disk.
    Otherwise a subsequent log purge could delete binlogs that XA recovery
    thinks are needed (even though they are not really).
  */
  if (!write_event(&ev) && !flush_and_sync(0))
  {
    signal_update();
  }
  else
  {
    /*
      If we fail to write the checkpoint event, something is probably really
      bad with the binlog. We complain in the error log.

      Note that failure to write binlog checkpoint does not compromise the
      ability to do crash recovery - crash recovery will just have to scan a
      bit more of the binlog than strictly necessary.
    */
    sql_print_error("Failed to write binlog checkpoint event to binary log\n");
  }

  offset= my_b_tell(&log_file);

  update_binlog_end_pos(offset);

  /*
    Take mutex to protect against a reader seeing partial writes of 64-bit
    offset on 32-bit CPUs.
  */
  mysql_mutex_lock(&LOCK_commit_ordered);
  last_commit_pos_offset= offset;
  mysql_mutex_unlock(&LOCK_commit_ordered);
}


/**
  Write a cached log entry to the binary log.
  - To support transaction over replication, we wrap the transaction
  with BEGIN/COMMIT or BEGIN/ROLLBACK in the binary log.
  We want to write a BEGIN/ROLLBACK block when a non-transactional table
  was updated in a transaction which was rolled back. This is to ensure
  that the same updates are run on the slave.

  @param thd
  @param cache		The cache to copy to the binlog
  @param commit_event   The commit event to print after writing the
                        contents of the cache.
  @param incident       Defines if an incident event should be created to
                        notify that some non-transactional changes did
                        not get into the binlog.

  @note
    We only come here if there is something in the cache.
  @note
    The thing in the cache is always a complete transaction.
  @note
    'cache' needs to be reinitialized after this functions returns.
*/

bool
MYSQL_BIN_LOG::write_transaction_to_binlog(THD *thd,
                                           binlog_cache_mngr *cache_mngr,
                                           Log_event *end_ev, bool all,
                                           bool using_stmt_cache,
                                           bool using_trx_cache)
{
  group_commit_entry entry;
  Ha_trx_info *ha_info;
  DBUG_ENTER("MYSQL_BIN_LOG::write_transaction_to_binlog");

  /*
    Control should not be allowed beyond this point in wsrep_emulate_bin_log
    mode. Also, do not write the cached updates to binlog if binary logging is
    disabled (log-bin/sql_log_bin).
  */
  if (wsrep_emulate_bin_log || !(thd->variables.option_bits & OPTION_BIN_LOG))
    DBUG_RETURN(0);

  entry.thd= thd;
  entry.cache_mngr= cache_mngr;
  entry.error= 0;
  entry.all= all;
  entry.using_stmt_cache= using_stmt_cache;
  entry.using_trx_cache= using_trx_cache;
  entry.need_unlog= false;
  ha_info= all ? thd->transaction.all.ha_list : thd->transaction.stmt.ha_list;

  for (; ha_info; ha_info= ha_info->next())
  {
    if (ha_info->is_started() && ha_info->ht() != binlog_hton &&
        !ha_info->ht()->commit_checkpoint_request)
      entry.need_unlog= true;
    break;
  }

  entry.end_event= end_ev;
  if (cache_mngr->stmt_cache.has_incident() ||
      cache_mngr->trx_cache.has_incident())
  {
    Incident_log_event inc_ev(thd, INCIDENT_LOST_EVENTS, write_error_msg);
    entry.incident_event= &inc_ev;
    DBUG_RETURN(write_transaction_to_binlog_events(&entry));
  }
  else
  {
    entry.incident_event= NULL;
    DBUG_RETURN(write_transaction_to_binlog_events(&entry));
  }
}


/*
  Put a transaction that is ready to commit in the group commit queue.
  The transaction is identified by the ENTRY object passed into this function.

  To facilitate group commit for the binlog, we first queue up ourselves in
  this function. Then later the first thread to enter the queue waits for
  the LOCK_log mutex, and commits for everyone in the queue once it gets the
  lock. Any other threads in the queue just wait for the first one to finish
  the commit and wake them up. This way, all transactions in the queue get
  committed in a single disk operation.

  The main work in this function is when the commit in one transaction has
  been marked to wait for the commit of another transaction to happen
  first. This is used to support in-order parallel replication, where
  transactions can execute out-of-order but need to be committed in-order with
  how they happened on the master. The waiting of one commit on another needs
  to be integrated with the group commit queue, to ensure that the waiting
  transaction can participate in the same group commit as the waited-for
  transaction.

  So when we put a transaction in the queue, we check if there were other
  transactions already prepared to commit but just waiting for the first one
  to commit. If so, we add those to the queue as well, transitively for all
  waiters.

  And if a transaction is marked to wait for a prior transaction, but that
  prior transaction is already queued for group commit, then we can queue the
  new transaction directly to participate in the group commit.

  @retval < 0   Error
  @retval > 0   If queued as the first entry in the queue (meaning this
                is the leader)
  @retval   0   Otherwise (queued as participant, leader handles the commit)
*/

int
MYSQL_BIN_LOG::queue_for_group_commit(group_commit_entry *orig_entry)
{
  group_commit_entry *entry, *orig_queue, *last;
  wait_for_commit *cur;
  wait_for_commit *wfc;
  DBUG_ENTER("MYSQL_BIN_LOG::queue_for_group_commit");

  /*
    Check if we need to wait for another transaction to commit before us.

    It is safe to do a quick check without lock first in the case where we do
    not have to wait. But if the quick check shows we need to wait, we must do
    another safe check under lock, to avoid the race where the other
    transaction wakes us up between the check and the wait.
  */
  wfc= orig_entry->thd->wait_for_commit_ptr;
  orig_entry->queued_by_other= false;
  if (wfc && wfc->waitee)
  {
    mysql_mutex_lock(&wfc->LOCK_wait_commit);
    /*
      Do an extra check here, this time safely under lock.

      If waitee->commit_started is set, it means that the transaction we need
      to wait for has already queued up for group commit. In this case it is
      safe for us to queue up immediately as well, increasing the opprtunities
      for group commit. Because waitee has taken the LOCK_prepare_ordered
      before setting the flag, so there is no risk that we can queue ahead of
      it.
    */
    if (wfc->waitee && !wfc->waitee->commit_started)
    {
      PSI_stage_info old_stage;
      wait_for_commit *loc_waitee;

      /*
        By setting wfc->opaque_pointer to our own entry, we mark that we are
        ready to commit, but waiting for another transaction to commit before
        us.

        This other transaction may then take over the commit process for us to
        get us included in its own group commit. If this happens, the
        queued_by_other flag is set.

        Setting this flag may or may not be seen by the other thread, but we
        are safe in any case: The other thread will set queued_by_other under
        its LOCK_wait_commit, and we will not check queued_by_other only after
        we have been woken up.
      */
      wfc->opaque_pointer= orig_entry;
      DEBUG_SYNC(orig_entry->thd, "group_commit_waiting_for_prior");
      orig_entry->thd->ENTER_COND(&wfc->COND_wait_commit,
                                  &wfc->LOCK_wait_commit,
                                  &stage_waiting_for_prior_transaction_to_commit,
                                  &old_stage);
      while ((loc_waitee= wfc->waitee) && !orig_entry->thd->check_killed())
        mysql_cond_wait(&wfc->COND_wait_commit, &wfc->LOCK_wait_commit);
      wfc->opaque_pointer= NULL;
      DBUG_PRINT("info", ("After waiting for prior commit, queued_by_other=%d",
                 orig_entry->queued_by_other));

      if (loc_waitee)
      {
        /* Wait terminated due to kill. */
        mysql_mutex_lock(&loc_waitee->LOCK_wait_commit);
        if (loc_waitee->wakeup_subsequent_commits_running ||
            orig_entry->queued_by_other)
        {
          /* Our waitee is already waking us up, so ignore the kill. */
          mysql_mutex_unlock(&loc_waitee->LOCK_wait_commit);
          do
          {
            mysql_cond_wait(&wfc->COND_wait_commit, &wfc->LOCK_wait_commit);
          } while (wfc->waitee);
        }
        else
        {
          /* We were killed, so remove us from the list of waitee. */
          wfc->remove_from_list(&loc_waitee->subsequent_commits_list);
          mysql_mutex_unlock(&loc_waitee->LOCK_wait_commit);
          wfc->waitee= NULL;

          orig_entry->thd->EXIT_COND(&old_stage);
          /* Interrupted by kill. */
          DEBUG_SYNC(orig_entry->thd, "group_commit_waiting_for_prior_killed");
          wfc->wakeup_error= orig_entry->thd->killed_errno();
          if (!wfc->wakeup_error)
            wfc->wakeup_error= ER_QUERY_INTERRUPTED;
          my_message(wfc->wakeup_error,
                     ER_THD(orig_entry->thd, wfc->wakeup_error), MYF(0));
          DBUG_RETURN(-1);
        }
      }
      orig_entry->thd->EXIT_COND(&old_stage);
    }
    else
      mysql_mutex_unlock(&wfc->LOCK_wait_commit);
  }
  /*
    If the transaction we were waiting for has already put us into the group
    commit queue (and possibly already done the entire binlog commit for us),
    then there is nothing else to do.
  */
  if (orig_entry->queued_by_other)
    DBUG_RETURN(0);

  if (wfc && wfc->wakeup_error)
  {
    my_error(ER_PRIOR_COMMIT_FAILED, MYF(0));
    DBUG_RETURN(-1);
  }

  /* Now enqueue ourselves in the group commit queue. */
  DEBUG_SYNC(orig_entry->thd, "commit_before_enqueue");
  orig_entry->thd->clear_wakeup_ready();
  mysql_mutex_lock(&LOCK_prepare_ordered);
  orig_queue= group_commit_queue;

  /*
    Iteratively process everything added to the queue, looking for waiters,
    and their waiters, and so on. If a waiter is ready to commit, we
    immediately add it to the queue, and mark it as queued_by_other.

    This would be natural to do with recursion, but we want to avoid
    potentially unbounded recursion blowing the C stack, so we use the list
    approach instead.

    We keep a list of the group_commit_entry of all the waiters that need to
    be processed. Initially this list contains only the entry passed into this
    function.

    We process entries in the list one by one. The element currently being
    processed is pointed to by `entry`, and the element at the end of the list
    is pointed to by `last` (we do not use NULL to terminate the list).

    As we process an entry, any waiters for that entry are added at the end of
    the list, to be processed in subsequent iterations. The the entry is added
    to the group_commit_queue.  This continues until the list is exhausted,
    with all entries ever added eventually processed.

    The end result is a breath-first traversal of the tree of waiters,
    re-using the `next' pointers of the group_commit_entry objects in place of
    extra stack space in a recursive traversal.

    The temporary list linked through these `next' pointers is not used by the
    caller or any other function; it only exists while doing the iterative
    tree traversal. After, all the processed entries are linked into the
    group_commit_queue.
  */

  cur= wfc;
  last= orig_entry;
  entry= orig_entry;
  for (;;)
  {
    group_commit_entry *next_entry;

    if (entry->cache_mngr->using_xa)
    {
      DEBUG_SYNC(entry->thd, "commit_before_prepare_ordered");
      run_prepare_ordered(entry->thd, entry->all);
      DEBUG_SYNC(entry->thd, "commit_after_prepare_ordered");
    }

    if (cur)
    {
      /*
        Now that we have taken LOCK_prepare_ordered and will queue up in the
        group commit queue, it is safe for following transactions to queue
        themselves. We will grab here any transaction that is now ready to
        queue up, but after that, more transactions may become ready while the
        leader is waiting to start the group commit. So set the flag
        `commit_started', so that later transactions can still participate in
        the group commit..
      */
      cur->commit_started= true;

      /*
        Check if this transaction has other transaction waiting for it to
        commit.

        If so, process the waiting transactions, and their waiters and so on,
        transitively.
      */
      if (cur->subsequent_commits_list)
      {
        wait_for_commit *waiter, **waiter_ptr;

        mysql_mutex_lock(&cur->LOCK_wait_commit);
        /*
          Grab the list, now safely under lock, and process it if still
          non-empty.
        */
        waiter= cur->subsequent_commits_list;
        waiter_ptr= &cur->subsequent_commits_list;
        while (waiter)
        {
          wait_for_commit *next_waiter= waiter->next_subsequent_commit;
          group_commit_entry *entry2=
            (group_commit_entry *)waiter->opaque_pointer;
          if (entry2)
          {
            /*
              This is another transaction ready to be written to the binary
              log. We can put it into the queue directly, without needing a
              separate context switch to the other thread. We just set a flag
              so that the other thread will know when it wakes up that it was
              already processed.

              So remove it from the list of our waiters, and instead put it at
              the end of the list to be processed in a subsequent iteration of
              the outer loop.
            */
            *waiter_ptr= next_waiter;
            entry2->queued_by_other= true;
            last->next= entry2;
            last= entry2;
            /*
              As a small optimisation, we do not actually need to set
              entry2->next to NULL, as we can use the pointer `last' to check
              for end-of-list.
            */
          }
          else
          {
            /*
              This transaction is not ready to participate in the group commit
              yet, so leave it in the waiter list. It might join the group
              commit later, if it completes soon enough to do so (it will see
              our wfc->commit_started flag set), or it might commit later in a
              later group commit.
            */
            waiter_ptr= &waiter->next_subsequent_commit;
          }
          waiter= next_waiter;
        }
        mysql_mutex_unlock(&cur->LOCK_wait_commit);
      }
    }

    /*
      Handle the heuristics that if another transaction is waiting for this
      transaction (or if it does so later), then we want to trigger group
      commit immediately, without waiting for the binlog_commit_wait_usec
      timeout to expire.
    */
    entry->thd->waiting_on_group_commit= true;

    /* Add the entry to the group commit queue. */
    next_entry= entry->next;
    entry->next= group_commit_queue;
    group_commit_queue= entry;
    if (entry == last)
      break;
    /*
      Move to the next entry in the flattened list of waiting transactions
      that still need to be processed transitively.
    */
    entry= next_entry;
    DBUG_ASSERT(entry != NULL);
    cur= entry->thd->wait_for_commit_ptr;
  }

  if (opt_binlog_commit_wait_count > 0 && orig_queue != NULL)
    mysql_cond_signal(&COND_prepare_ordered);
  mysql_mutex_unlock(&LOCK_prepare_ordered);
  DEBUG_SYNC(orig_entry->thd, "commit_after_release_LOCK_prepare_ordered");

  DBUG_PRINT("info", ("Queued for group commit as %s\n",
                      (orig_queue == NULL) ? "leader" : "participant"));
  DBUG_RETURN(orig_queue == NULL);
}

bool
MYSQL_BIN_LOG::write_transaction_to_binlog_events(group_commit_entry *entry)
{
  int is_leader= queue_for_group_commit(entry);

  /*
    The first in the queue handles group commit for all; the others just wait
    to be signalled when group commit is done.
  */
  if (is_leader < 0)
    return true;                                /* Error */
  else if (is_leader)
    trx_group_commit_leader(entry);
  else if (!entry->queued_by_other)
    entry->thd->wait_for_wakeup_ready();
  else
  {
    /*
      If we were queued by another prior commit, then we are woken up
      only when the leader has already completed the commit for us.
      So nothing to do here then.
    */
  }

  if (!opt_optimize_thread_scheduling)
  {
    /* For the leader, trx_group_commit_leader() already took the lock. */
    if (!is_leader)
      mysql_mutex_lock(&LOCK_commit_ordered);

    DEBUG_SYNC(entry->thd, "commit_loop_entry_commit_ordered");
    ++num_commits;
    if (entry->cache_mngr->using_xa && !entry->error)
      run_commit_ordered(entry->thd, entry->all);

    group_commit_entry *next= entry->next;
    if (!next)
    {
      group_commit_queue_busy= FALSE;
      mysql_cond_signal(&COND_queue_busy);
      DEBUG_SYNC(entry->thd, "commit_after_group_run_commit_ordered");
    }
    mysql_mutex_unlock(&LOCK_commit_ordered);
    entry->thd->wakeup_subsequent_commits(entry->error);

    if (next)
    {
      /*
        Wake up the next thread in the group commit.

        The next thread can be waiting in two different ways, depending on
        whether it put itself in the queue, or if it was put in queue by us
        because it had to wait for us to commit first.

        So execute the appropriate wakeup, identified by the queued_by_other
        field.
      */
      if (next->queued_by_other)
        next->thd->wait_for_commit_ptr->wakeup(entry->error);
      else
        next->thd->signal_wakeup_ready();
    }
    else
    {
      /*
        If we rotated the binlog, and if we are using the unoptimized thread
        scheduling where every thread runs its own commit_ordered(), then we
        must do the commit checkpoint and log purge here, after all
        commit_ordered() calls have finished, and locks have been released.
      */
      if (entry->check_purge)
        checkpoint_and_purge(entry->binlog_id);
    }

  }

  if (likely(!entry->error))
    return entry->thd->wait_for_prior_commit();

  switch (entry->error)
  {
  case ER_ERROR_ON_WRITE:
    my_error(ER_ERROR_ON_WRITE, MYF(ME_NOREFRESH), name, entry->commit_errno);
    break;
  case ER_ERROR_ON_READ:
    my_error(ER_ERROR_ON_READ, MYF(ME_NOREFRESH),
             entry->error_cache->file_name, entry->commit_errno);
    break;
  default:
    /*
      There are not (and should not be) any errors thrown not covered above.
      But just in case one is added later without updating the above switch
      statement, include a catch-all.
    */
    my_printf_error(entry->error,
                    "Error writing transaction to binary log: %d",
                    MYF(ME_NOREFRESH), entry->error);
  }

  /*
    Since we return error, this transaction XID will not be committed, so
    we need to mark it as not needed for recovery (unlog() is not called
    for a transaction if log_xid() fails).
  */
  if (entry->cache_mngr->using_xa && entry->cache_mngr->xa_xid &&
      entry->cache_mngr->need_unlog)
    mark_xid_done(entry->cache_mngr->binlog_id, true);

  return 1;
}

/*
  Do binlog group commit as the lead thread.

  This must be called when this statement/transaction is queued at the start of
  the group_commit_queue. It will wait to obtain the LOCK_log mutex, then group
  commit all the transactions in the queue (more may have entered while waiting
  for LOCK_log). After commit is done, all other threads in the queue will be
  signalled.

 */
void
MYSQL_BIN_LOG::trx_group_commit_leader(group_commit_entry *leader)
{
  uint xid_count= 0;
  my_off_t UNINIT_VAR(commit_offset);
  group_commit_entry *current, *last_in_queue;
  group_commit_entry *queue= NULL;
  bool check_purge= false;
  ulong UNINIT_VAR(binlog_id);
  uint64 commit_id;
  DBUG_ENTER("MYSQL_BIN_LOG::trx_group_commit_leader");

  {
    DBUG_EXECUTE_IF("inject_binlog_commit_before_get_LOCK_log",
      DBUG_ASSERT(!debug_sync_set_action(leader->thd, STRING_WITH_LEN
        ("commit_before_get_LOCK_log SIGNAL waiting WAIT_FOR cont TIMEOUT 1")));
    );
    /*
      Lock the LOCK_log(), and once we get it, collect any additional writes
      that queued up while we were waiting.
    */
    DEBUG_SYNC(leader->thd, "commit_before_get_LOCK_log");
    mysql_mutex_lock(&LOCK_log);
    DEBUG_SYNC(leader->thd, "commit_after_get_LOCK_log");

    mysql_mutex_lock(&LOCK_prepare_ordered);
    if (opt_binlog_commit_wait_count)
      wait_for_sufficient_commits();
    /*
      Note that wait_for_sufficient_commits() may have released and
      re-acquired the LOCK_log and LOCK_prepare_ordered if it needed to wait.
    */
    current= group_commit_queue;
    group_commit_queue= NULL;
    mysql_mutex_unlock(&LOCK_prepare_ordered);
    binlog_id= current_binlog_id;

    /* As the queue is in reverse order of entering, reverse it. */
    last_in_queue= current;
    while (current)
    {
      group_commit_entry *next= current->next;
      /*
        Now that group commit is started, we can clear the flag; there is no
        longer any use in waiters on this commit trying to trigger it early.
      */
      current->thd->waiting_on_group_commit= false;
      current->next= queue;
      queue= current;
      current= next;
    }
    DBUG_ASSERT(leader == queue /* the leader should be first in queue */);

    /* Now we have in queue the list of transactions to be committed in order. */
  }
    
  DBUG_ASSERT(is_open());
  if (likely(is_open()))                       // Should always be true
  {
    commit_id= (last_in_queue == leader ? 0 : (uint64)leader->thd->query_id);
    DBUG_EXECUTE_IF("binlog_force_commit_id",
      {
        const LEX_STRING commit_name= { C_STRING_WITH_LEN("commit_id") };
        bool null_value;
        user_var_entry *entry=
          (user_var_entry*) my_hash_search(&leader->thd->user_vars,
                                           (uchar*) commit_name.str,
                                           commit_name.length);
        commit_id= entry->val_int(&null_value);
      });
    /*
      Commit every transaction in the queue.

      Note that we are doing this in a different thread than the one running
      the transaction! So we are limited in the operations we can do. In
      particular, we cannot call my_error() on behalf of a transaction, as
      that obtains the THD from thread local storage. Instead, we must set
      current->error and let the thread do the error reporting itself once
      we wake it up.
    */
    for (current= queue; current != NULL; current= current->next)
    {
      binlog_cache_mngr *cache_mngr= current->cache_mngr;

      /*
        We already checked before that at least one cache is non-empty; if both
        are empty we would have skipped calling into here.
      */
      DBUG_ASSERT(!cache_mngr->stmt_cache.empty() || !cache_mngr->trx_cache.empty());

      if ((current->error= write_transaction_or_stmt(current, commit_id)))
        current->commit_errno= errno;

      strmake_buf(cache_mngr->last_commit_pos_file, log_file_name);
      commit_offset= my_b_write_tell(&log_file);
      cache_mngr->last_commit_pos_offset= commit_offset;
      if (cache_mngr->using_xa && cache_mngr->xa_xid)
      {
        /*
          If all storage engines support commit_checkpoint_request(), then we
          do not need to keep track of when this XID is durably committed.
          Instead we will just ask the storage engine to durably commit all its
          XIDs when we rotate a binlog file.
        */
        if (current->need_unlog)
        {
          xid_count++;
          cache_mngr->need_unlog= true;
          cache_mngr->binlog_id= binlog_id;
        }
        else
          cache_mngr->need_unlog= false;

        cache_mngr->delayed_error= false;
      }
    }

    bool synced= 0;
    if (flush_and_sync(&synced))
    {
      for (current= queue; current != NULL; current= current->next)
      {
        if (!current->error)
        {
          current->error= ER_ERROR_ON_WRITE;
          current->commit_errno= errno;
          current->error_cache= NULL;
        }
      }
    }
    else
    {
      bool any_error= false;
      bool all_error= true;

      mysql_mutex_assert_not_owner(&LOCK_prepare_ordered);
      mysql_mutex_assert_owner(&LOCK_log);
      mysql_mutex_assert_not_owner(&LOCK_after_binlog_sync);
      mysql_mutex_assert_not_owner(&LOCK_commit_ordered);
      bool first= true, last;
      for (current= queue; current != NULL; current= current->next)
      {
        last= current->next == NULL;
        if (!current->error &&
            RUN_HOOK(binlog_storage, after_flush,
                (current->thd,
                 current->cache_mngr->last_commit_pos_file,
                 current->cache_mngr->last_commit_pos_offset, synced,
                 first, last)))
        {
          current->error= ER_ERROR_ON_WRITE;
          current->commit_errno= -1;
          current->error_cache= NULL;
          any_error= true;
        }
        else
          all_error= false;
        first= false;
      }

      /* update binlog_end_pos so it can be read by dump thread
       *
       * note: must be _after_ the RUN_HOOK(after_flush) or else
       * semi-sync-plugin might not have put the transaction into
       * it's list before dump-thread tries to send it
       */
      update_binlog_end_pos(commit_offset);

      if (any_error)
        sql_print_error("Failed to run 'after_flush' hooks");
      if (!all_error)
        signal_update();
    }

    /*
      If any commit_events are Xid_log_event, increase the number of pending
      XIDs in current binlog (it's decreased in ::unlog()). When the count in
      a (not active) binlog file reaches zero, we know that it is no longer
      needed in XA recovery, and we can log a new binlog checkpoint event.
    */
    if (xid_count > 0)
    {
      mark_xids_active(binlog_id, xid_count);
    }

    if (rotate(false, &check_purge))
    {
      /*
        If we fail to rotate, which thread should get the error?
        We give the error to the leader, as any my_error() thrown inside
        rotate() will have been registered for the leader THD.

        However we must not return error from here - that would cause
        ha_commit_trans() to abort and rollback the transaction, which would
        leave an inconsistent state with the transaction committed in the
        binlog but rolled back in the engine.

        Instead set a flag so that we can return error later, from unlog(),
        when the transaction has been safely committed in the engine.
      */
      leader->cache_mngr->delayed_error= true;
      my_error(ER_ERROR_ON_WRITE, MYF(ME_NOREFRESH), name, errno);
      check_purge= false;
    }
    /* In case of binlog rotate, update the correct current binlog offset. */
    commit_offset= my_b_write_tell(&log_file);
  }

  DEBUG_SYNC(leader->thd, "commit_before_get_LOCK_after_binlog_sync");
  mysql_mutex_lock(&LOCK_after_binlog_sync);
  /*
    We cannot unlock LOCK_log until we have locked LOCK_after_binlog_sync;
    otherwise scheduling could allow the next group commit to run ahead of us,
    messing up the order of commit_ordered() calls. But as soon as
    LOCK_after_binlog_sync is obtained, we can let the next group commit start.
  */
  mysql_mutex_unlock(&LOCK_log);

  DEBUG_SYNC(leader->thd, "commit_after_release_LOCK_log");

  /*
    Loop through threads and run the binlog_sync hook
  */
  {
    mysql_mutex_assert_not_owner(&LOCK_prepare_ordered);
    mysql_mutex_assert_not_owner(&LOCK_log);
    mysql_mutex_assert_owner(&LOCK_after_binlog_sync);
    mysql_mutex_assert_not_owner(&LOCK_commit_ordered);

    bool first= true, last;
    for (current= queue; current != NULL; current= current->next)
    {
      last= current->next == NULL;
      if (!current->error &&
          RUN_HOOK(binlog_storage, after_sync,
                   (current->thd, current->cache_mngr->last_commit_pos_file,
                    current->cache_mngr->last_commit_pos_offset,
                    first, last)))
      {
      /* error is already printed inside hook */
      }
      first= false;
    }
  }

  DEBUG_SYNC(leader->thd, "commit_before_get_LOCK_commit_ordered");
  mysql_mutex_lock(&LOCK_commit_ordered);
  last_commit_pos_offset= commit_offset;

  /*
    Unlock LOCK_after_binlog_sync only *after* LOCK_commit_ordered has been
    acquired so that groups can not reorder for the different stages of
    the group commit procedure.
  */
  mysql_mutex_unlock(&LOCK_after_binlog_sync);
  DEBUG_SYNC(leader->thd, "commit_after_release_LOCK_after_binlog_sync");
  ++num_group_commits;

  if (!opt_optimize_thread_scheduling)
  {
    /*
      If we want to run commit_ordered() each in the transaction's own thread
      context, then we need to mark the queue reserved; we need to finish all
      threads in one group commit before the next group commit can be allowed
      to proceed, and we cannot unlock a simple pthreads mutex in a different
      thread from the one that locked it.
    */

    while (group_commit_queue_busy)
      mysql_cond_wait(&COND_queue_busy, &LOCK_commit_ordered);
    group_commit_queue_busy= TRUE;

    /*
      Set these so parent can run checkpoint_and_purge() in last thread.
      (When using optimized thread scheduling, we run checkpoint_and_purge()
      in this function, so parent does not need to and we need not set these
      values).
    */
    last_in_queue->check_purge= check_purge;
    last_in_queue->binlog_id= binlog_id;

    /* Note that we return with LOCK_commit_ordered locked! */
    DBUG_VOID_RETURN;
  }

  /*
    Wakeup each participant waiting for our group commit, first calling the
    commit_ordered() methods for any transactions doing 2-phase commit.
  */
  current= queue;
  while (current != NULL)
  {
    group_commit_entry *next;

    DEBUG_SYNC(leader->thd, "commit_loop_entry_commit_ordered");
    ++num_commits;
    if (current->cache_mngr->using_xa && !current->error &&
        DBUG_EVALUATE_IF("skip_commit_ordered", 0, 1))
      run_commit_ordered(current->thd, current->all);
    current->thd->wakeup_subsequent_commits(current->error);

    /*
      Careful not to access current->next after waking up the other thread! As
      it may change immediately after wakeup.
    */
    next= current->next;
    if (current != leader)                      // Don't wake up ourself
    {
      if (current->queued_by_other)
        current->thd->wait_for_commit_ptr->wakeup(current->error);
      else
        current->thd->signal_wakeup_ready();
    }
    current= next;
  }
  DEBUG_SYNC(leader->thd, "commit_after_group_run_commit_ordered");
  mysql_mutex_unlock(&LOCK_commit_ordered);
  DEBUG_SYNC(leader->thd, "commit_after_group_release_commit_ordered");

  if (check_purge)
    checkpoint_and_purge(binlog_id);

  DBUG_VOID_RETURN;
}


int
MYSQL_BIN_LOG::write_transaction_or_stmt(group_commit_entry *entry,
                                         uint64 commit_id)
{
  binlog_cache_mngr *mngr= entry->cache_mngr;
  DBUG_ENTER("MYSQL_BIN_LOG::write_transaction_or_stmt");

  if (write_gtid_event(entry->thd, false, entry->using_trx_cache, commit_id))
    DBUG_RETURN(ER_ERROR_ON_WRITE);

  if (entry->using_stmt_cache && !mngr->stmt_cache.empty() &&
      write_cache(entry->thd, mngr->get_binlog_cache_log(FALSE)))
  {
    entry->error_cache= &mngr->stmt_cache.cache_log;
    DBUG_RETURN(ER_ERROR_ON_WRITE);
  }

  if (entry->using_trx_cache && !mngr->trx_cache.empty())
  {
    DBUG_EXECUTE_IF("crash_before_writing_xid",
                    {
                      if ((write_cache(entry->thd,
                                       mngr->get_binlog_cache_log(TRUE))))
                        DBUG_PRINT("info", ("error writing binlog cache"));
                      else
                        flush_and_sync(0);

                      DBUG_PRINT("info", ("crashing before writing xid"));
                      DBUG_SUICIDE();
                    });

    if (write_cache(entry->thd, mngr->get_binlog_cache_log(TRUE)))
    {
      entry->error_cache= &mngr->trx_cache.cache_log;
      DBUG_RETURN(ER_ERROR_ON_WRITE);
    }
  }

  DBUG_EXECUTE_IF("inject_error_writing_xid",
                  {
                    entry->error_cache= NULL;
                    errno= 28;
                    DBUG_RETURN(ER_ERROR_ON_WRITE);
                  });

  if (write_event(entry->end_event))
  {
    entry->error_cache= NULL;
    DBUG_RETURN(ER_ERROR_ON_WRITE);
  }
  status_var_add(entry->thd->status_var.binlog_bytes_written,
                 entry->end_event->data_written);

  if (entry->incident_event)
  {
    if (write_event(entry->incident_event))
    {
      entry->error_cache= NULL;
      DBUG_RETURN(ER_ERROR_ON_WRITE);
    }
  }

  if (mngr->get_binlog_cache_log(FALSE)->error) // Error on read
  {
    entry->error_cache= &mngr->stmt_cache.cache_log;
    DBUG_RETURN(ER_ERROR_ON_WRITE);
  }
  if (mngr->get_binlog_cache_log(TRUE)->error)  // Error on read
  {
    entry->error_cache= &mngr->trx_cache.cache_log;
    DBUG_RETURN(ER_ERROR_ON_WRITE);
  }

  DBUG_RETURN(0);
}


/*
  Wait for sufficient commits to queue up for group commit, according to the
  values of binlog_commit_wait_count and binlog_commit_wait_usec.

  Note that this function may release and re-acquire LOCK_log and
  LOCK_prepare_ordered if it needs to wait.
*/

void
MYSQL_BIN_LOG::wait_for_sufficient_commits()
{
  size_t count;
  group_commit_entry *e;
  group_commit_entry *last_head;
  struct timespec wait_until;

  mysql_mutex_assert_owner(&LOCK_log);
  mysql_mutex_assert_owner(&LOCK_prepare_ordered);

  for (e= last_head= group_commit_queue, count= 0; e; e= e->next)
  {
    if (++count >= opt_binlog_commit_wait_count)
    {
      group_commit_trigger_count++;
      return;
    }
    if (unlikely(e->thd->has_waiter))
    {
      group_commit_trigger_lock_wait++;
      return;
    }
  }

  mysql_mutex_unlock(&LOCK_log);
  set_timespec_nsec(wait_until, (ulonglong)1000*opt_binlog_commit_wait_usec);

  for (;;)
  {
    int err;
    group_commit_entry *head;

    err= mysql_cond_timedwait(&COND_prepare_ordered, &LOCK_prepare_ordered,
                              &wait_until);
    if (err == ETIMEDOUT)
    {
      group_commit_trigger_timeout++;
      break;
    }
    if (unlikely(last_head->thd->has_waiter))
    {
      group_commit_trigger_lock_wait++;
      break;
    }
    head= group_commit_queue;
    for (e= head; e && e != last_head; e= e->next)
    {
      ++count;
      if (unlikely(e->thd->has_waiter))
      {
        group_commit_trigger_lock_wait++;
        goto after_loop;
      }
    }
    if (count >= opt_binlog_commit_wait_count)
    {
      group_commit_trigger_count++;
      break;
    }
    last_head= head;
  }
after_loop:

  /*
    We must not wait for LOCK_log while holding LOCK_prepare_ordered.
    LOCK_log can be held for long periods (eg. we do I/O under it), while
    LOCK_prepare_ordered must only be held for short periods.

    In addition, waiting for LOCK_log while holding LOCK_prepare_ordered would
    violate locking order of LOCK_log-before-LOCK_prepare_ordered. This could
    cause SAFEMUTEX warnings (even if it cannot actually deadlock with current
    code, as there can be at most one group commit leader thread at a time).

    So release and re-acquire LOCK_prepare_ordered if we need to wait for the
    LOCK_log.
  */
  if (mysql_mutex_trylock(&LOCK_log))
  {
    mysql_mutex_unlock(&LOCK_prepare_ordered);
    mysql_mutex_lock(&LOCK_log);
    mysql_mutex_lock(&LOCK_prepare_ordered);
  }
}


void
MYSQL_BIN_LOG::binlog_trigger_immediate_group_commit()
{
  group_commit_entry *head;
  mysql_mutex_assert_owner(&LOCK_prepare_ordered);
  head= group_commit_queue;
  if (head)
  {
    head->thd->has_waiter= true;
    mysql_cond_signal(&COND_prepare_ordered);
  }
}


/*
  This function is called when a transaction T1 goes to wait for another
  transaction T2. It is used to cut short any binlog group commit delay from
  --binlog-commit-wait-count in the case where another transaction is stalled
  on the wait due to conflicting row locks.

  If T2 is already ready to group commit, any waiting group commit will be
  signalled to proceed immediately. Otherwise, a flag will be set in T2, and
  when T2 later becomes ready, immediate group commit will be triggered.
*/
void
binlog_report_wait_for(THD *thd1, THD *thd2)
{
  if (opt_binlog_commit_wait_count == 0)
    return;
  mysql_mutex_lock(&LOCK_prepare_ordered);
  thd2->has_waiter= true;
  if (thd2->waiting_on_group_commit)
    mysql_bin_log.binlog_trigger_immediate_group_commit();
  mysql_mutex_unlock(&LOCK_prepare_ordered);
}


/**
  Wait until we get a signal that the relay log has been updated.

  @param thd		Thread variable

  @note
    One must have a lock on LOCK_log before calling this function.
    This lock will be released before return! That's required by
    THD::enter_cond() (see NOTES in sql_class.h).
*/

void MYSQL_BIN_LOG::wait_for_update_relay_log(THD* thd)
{
  PSI_stage_info old_stage;
  DBUG_ENTER("wait_for_update_relay_log");

  mysql_mutex_assert_owner(&LOCK_log);
  thd->ENTER_COND(&update_cond, &LOCK_log,
                  &stage_slave_has_read_all_relay_log,
                  &old_stage);
  mysql_cond_wait(&update_cond, &LOCK_log);
  thd->EXIT_COND(&old_stage);
  DBUG_VOID_RETURN;
}

/**
  Wait until we get a signal that the binary log has been updated.
  Applies to master only.
     
  NOTES
  @param[in] thd        a THD struct
  @param[in] timeout    a pointer to a timespec;
                        NULL means to wait w/o timeout.
  @retval    0          if got signalled on update
  @retval    non-0      if wait timeout elapsed
  @note
    LOCK_log must be taken before calling this function.
    LOCK_log is being released while the thread is waiting.
    LOCK_log is released by the caller.
*/

int MYSQL_BIN_LOG::wait_for_update_bin_log(THD* thd,
                                           const struct timespec *timeout)
{
  int ret= 0;
  DBUG_ENTER("wait_for_update_bin_log");

  thd_wait_begin(thd, THD_WAIT_BINLOG);
  mysql_mutex_assert_owner(&LOCK_log);
  if (!timeout)
    mysql_cond_wait(&update_cond, &LOCK_log);
  else
    ret= mysql_cond_timedwait(&update_cond, &LOCK_log,
                              const_cast<struct timespec *>(timeout));
  thd_wait_end(thd);
  DBUG_RETURN(ret);
}

int MYSQL_BIN_LOG::wait_for_update_binlog_end_pos(THD* thd,
                                                  struct timespec *timeout)
{
  int ret= 0;
  DBUG_ENTER("wait_for_update_binlog_end_pos");

  thd_wait_begin(thd, THD_WAIT_BINLOG);
  mysql_mutex_assert_owner(get_binlog_end_pos_lock());
  if (!timeout)
    mysql_cond_wait(&update_cond, get_binlog_end_pos_lock());
  else
    ret= mysql_cond_timedwait(&update_cond, get_binlog_end_pos_lock(),
                              timeout);
  thd_wait_end(thd);
  DBUG_RETURN(ret);
}


/**
  Close the log file.

  @param exiting     Bitmask for one or more of the following bits:
          - LOG_CLOSE_INDEX : if we should close the index file
          - LOG_CLOSE_TO_BE_OPENED : if we intend to call open
                                     at once after close.
          - LOG_CLOSE_STOP_EVENT : write a 'stop' event to the log
          - LOG_CLOSE_DELAYED_CLOSE : do not yet close the file and clear the
                                      LOG_EVENT_BINLOG_IN_USE_F flag

  @note
    One can do an open on the object at once after doing a close.
    The internal structures are not freed until cleanup() is called
*/

void MYSQL_BIN_LOG::close(uint exiting)
{					// One can't set log_type here!
  bool failed_to_save_state= false;

  DBUG_ENTER("MYSQL_BIN_LOG::close");
  DBUG_PRINT("enter",("exiting: %d", (int) exiting));
  if (log_state == LOG_OPENED)
  {
#ifdef HAVE_REPLICATION
    if (log_type == LOG_BIN &&
	(exiting & LOG_CLOSE_STOP_EVENT))
    {
      Stop_log_event s;
      // the checksumming rule for relay-log case is similar to Rotate
        s.checksum_alg= is_relay_log ? relay_log_checksum_alg
                                     : (enum_binlog_checksum_alg)binlog_checksum_options;
      DBUG_ASSERT(!is_relay_log ||
                  relay_log_checksum_alg != BINLOG_CHECKSUM_ALG_UNDEF);
      write_event(&s);
      bytes_written+= s.data_written;
      signal_update();

      /*
        When we shut down server, write out the binlog state to a separate
        file so we do not have to scan an entire binlog file to recover it
        at next server start.

        Note that this must be written and synced to disk before marking the
        last binlog file as "not crashed".
      */
      if (!is_relay_log && write_state_to_file())
      {
        sql_print_error("Failed to save binlog GTID state during shutdown. "
                        "Binlog will be marked as crashed, so that crash "
                        "recovery can recover the state at next server "
                        "startup.");
        /*
          Leave binlog file marked as crashed, so we can recover state by
          scanning it now that we failed to write out the state properly.
        */
        failed_to_save_state= true;
      }
    }
#endif /* HAVE_REPLICATION */

    /* don't pwrite in a file opened with O_APPEND - it doesn't work */
    if (log_file.type == WRITE_CACHE && log_type == LOG_BIN
        && !(exiting & LOG_CLOSE_DELAYED_CLOSE))
    {
      my_off_t org_position= mysql_file_tell(log_file.file, MYF(0));
      if (!failed_to_save_state)
        clear_inuse_flag_when_closing(log_file.file);
      /*
        Restore position so that anything we have in the IO_cache is written
        to the correct position.
        We need the seek here, as mysql_file_pwrite() is not guaranteed to keep the
        original position on system that doesn't support pwrite().
      */
      mysql_file_seek(log_file.file, org_position, MY_SEEK_SET, MYF(0));
    }

    /* this will cleanup IO_CACHE, sync and close the file */
    MYSQL_LOG::close(exiting);
  }

  /*
    The following test is needed even if is_open() is not set, as we may have
    called a not complete close earlier and the index file is still open.
  */

  if ((exiting & LOG_CLOSE_INDEX) && my_b_inited(&index_file))
  {
    end_io_cache(&index_file);
    if (mysql_file_close(index_file.file, MYF(0)) < 0 && ! write_error)
    {
      write_error= 1;
      sql_print_error(ER_THD_OR_DEFAULT(current_thd, ER_ERROR_ON_WRITE),
                      index_file_name, errno);
    }
  }
  log_state= (exiting & LOG_CLOSE_TO_BE_OPENED) ? LOG_TO_BE_OPENED : LOG_CLOSED;
  my_free(name);
  name= NULL;
  DBUG_VOID_RETURN;
}


/*
  Clear the LOG_EVENT_BINLOG_IN_USE_F; this marks the binlog file as cleanly
  closed and not needing crash recovery.
*/
void MYSQL_BIN_LOG::clear_inuse_flag_when_closing(File file)
{
  my_off_t offset= BIN_LOG_HEADER_SIZE + FLAGS_OFFSET;
  uchar flags= 0;            // clearing LOG_EVENT_BINLOG_IN_USE_F
  mysql_file_pwrite(file, &flags, 1, offset, MYF(0));
}


void MYSQL_BIN_LOG::set_max_size(ulong max_size_arg)
{
  /*
    We need to take locks, otherwise this may happen:
    new_file() is called, calls open(old_max_size), then before open() starts,
    set_max_size() sets max_size to max_size_arg, then open() starts and
    uses the old_max_size argument, so max_size_arg has been overwritten and
    it's like if the SET command was never run.
  */
  DBUG_ENTER("MYSQL_BIN_LOG::set_max_size");
  mysql_mutex_lock(&LOCK_log);
  if (is_open())
    max_size= max_size_arg;
  mysql_mutex_unlock(&LOCK_log);
  DBUG_VOID_RETURN;
}


/**
  Check if a string is a valid number.

  @param str			String to test
  @param res			Store value here
  @param allow_wildcards	Set to 1 if we should ignore '%' and '_'

  @note
    For the moment the allow_wildcards argument is not used
    Should be move to some other file.

  @retval
    1	String is a number
  @retval
    0	String is not a number
*/

static bool test_if_number(register const char *str,
			   ulong *res, bool allow_wildcards)
{
  reg2 int flag;
  const char *start;
  DBUG_ENTER("test_if_number");

  flag=0; start=str;
  while (*str++ == ' ') ;
  if (*--str == '-' || *str == '+')
    str++;
  while (my_isdigit(files_charset_info,*str) ||
	 (allow_wildcards && (*str == wild_many || *str == wild_one)))
  {
    flag=1;
    str++;
  }
  if (*str == '.')
  {
    for (str++ ;
	 my_isdigit(files_charset_info,*str) ||
	   (allow_wildcards && (*str == wild_many || *str == wild_one)) ;
	 str++, flag=1) ;
  }
  if (*str != 0 || flag == 0)
    DBUG_RETURN(0);
  if (res)
    *res=atol(start);
  DBUG_RETURN(1);			/* Number ok */
} /* test_if_number */


void sql_perror(const char *message)
{
#if defined(_WIN32)
  char* buf;
  DWORD dw= GetLastError();
  if (FormatMessage(FORMAT_MESSAGE_ALLOCATE_BUFFER |  FORMAT_MESSAGE_FROM_SYSTEM |
        FORMAT_MESSAGE_IGNORE_INSERTS,  NULL, dw,
        MAKELANGID(LANG_NEUTRAL, SUBLANG_DEFAULT), (LPSTR)&buf, 0, NULL ) > 0)
  {
    sql_print_error("%s: %s",message, buf);
    LocalFree((HLOCAL)buf);
  }
  else
  {
    sql_print_error("%s", message);
  }
#elif defined(HAVE_STRERROR)
  sql_print_error("%s: %s",message, strerror(errno));
#else 
  perror(message);
#endif
}


/*
  Change the file associated with two output streams. Used to
  redirect stdout and stderr to a file. The streams are reopened
  only for appending (writing at end of file).
*/
extern "C" my_bool reopen_fstreams(const char *filename,
                                   FILE *outstream, FILE *errstream)
{
  if (outstream && !my_freopen(filename, "a", outstream))
    return TRUE;

  if (errstream && !my_freopen(filename, "a", errstream))
    return TRUE;

  /* The error stream must be unbuffered. */
  if (errstream)
    setbuf(errstream, NULL);

  return FALSE;
}


/*
  Unfortunately, there seems to be no good way
  to restore the original streams upon failure.
*/
static bool redirect_std_streams(const char *file)
{
  if (reopen_fstreams(file, stdout, stderr))
    return TRUE;

  setbuf(stderr, NULL);
  return FALSE;
}


bool flush_error_log()
{
  bool result= 0;
  if (opt_error_log)
  {
    mysql_mutex_lock(&LOCK_error_log);
    if (redirect_std_streams(log_error_file))
      result= 1;
    mysql_mutex_unlock(&LOCK_error_log);
  }
  return result;
}

void MYSQL_BIN_LOG::signal_update()
{
  DBUG_ENTER("MYSQL_BIN_LOG::signal_update");
  signal_cnt++;
  mysql_cond_broadcast(&update_cond);
  DBUG_VOID_RETURN;
}

#ifdef _WIN32
static void print_buffer_to_nt_eventlog(enum loglevel level, char *buff,
                                        size_t length, size_t buffLen)
{
  HANDLE event;
  char   *buffptr= buff;
  DBUG_ENTER("print_buffer_to_nt_eventlog");

  /* Add ending CR/LF's to string, overwrite last chars if necessary */
  strmov(buffptr+MY_MIN(length, buffLen-5), "\r\n\r\n");

  setup_windows_event_source();
  if ((event= RegisterEventSource(NULL,"MySQL")))
  {
    switch (level) {
      case ERROR_LEVEL:
        ReportEvent(event, EVENTLOG_ERROR_TYPE, 0, MSG_DEFAULT, NULL, 1, 0,
                    (LPCSTR*)&buffptr, NULL);
        break;
      case WARNING_LEVEL:
        ReportEvent(event, EVENTLOG_WARNING_TYPE, 0, MSG_DEFAULT, NULL, 1, 0,
                    (LPCSTR*) &buffptr, NULL);
        break;
      case INFORMATION_LEVEL:
        ReportEvent(event, EVENTLOG_INFORMATION_TYPE, 0, MSG_DEFAULT, NULL, 1,
                    0, (LPCSTR*) &buffptr, NULL);
        break;
    }
    DeregisterEventSource(event);
  }

  DBUG_VOID_RETURN;
}
#endif /* _WIN32 */


#ifndef EMBEDDED_LIBRARY
static void print_buffer_to_file(enum loglevel level, const char *buffer,
                                 size_t length)
{
  time_t skr;
  struct tm tm_tmp;
  struct tm *start;
  THD *thd;
  int tag_length= 0;
  char tag[NAME_LEN];
  DBUG_ENTER("print_buffer_to_file");
  DBUG_PRINT("enter",("buffer: %s", buffer));

  if (mysqld_server_initialized && (thd= current_thd))
  {
    if (thd->connection_name.length)
    {
      /*
        Add tag for slaves so that the user can see from which connection
        the error originates.
      */
      tag_length= my_snprintf(tag, sizeof(tag),
                              ER_THD(thd, ER_MASTER_LOG_PREFIX),
                              (int) thd->connection_name.length,
                              thd->connection_name.str);
    }
  }

  mysql_mutex_lock(&LOCK_error_log);

  skr= my_time(0);
  localtime_r(&skr, &tm_tmp);
  start=&tm_tmp;

  fprintf(stderr, "%d-%02d-%02d %2d:%02d:%02d %lu [%s] %.*s%.*s\n",
          start->tm_year + 1900,
          start->tm_mon+1,
          start->tm_mday,
          start->tm_hour,
          start->tm_min,
          start->tm_sec,
          (unsigned long) pthread_self(),
          (level == ERROR_LEVEL ? "ERROR" : level == WARNING_LEVEL ?
           "Warning" : "Note"),
          tag_length, tag,
          (int) length, buffer);

  fflush(stderr);

  mysql_mutex_unlock(&LOCK_error_log);
  DBUG_VOID_RETURN;
}

/**
  Prints a printf style message to the error log and, under NT, to the
  Windows event log.

  This function prints the message into a buffer and then sends that buffer
  to other functions to write that message to other logging sources.

  @param level          The level of the msg significance
  @param format         Printf style format of message
  @param args           va_list list of arguments for the message

  @returns
    The function always returns 0. The return value is present in the
    signature to be compatible with other logging routines, which could
    return an error (e.g. logging to the log tables)
*/
int vprint_msg_to_log(enum loglevel level, const char *format, va_list args)
{
  char   buff[1024];
  size_t length;
  DBUG_ENTER("vprint_msg_to_log");

  length= my_vsnprintf(buff, sizeof(buff), format, args);
  print_buffer_to_file(level, buff, length);

#ifdef _WIN32
  print_buffer_to_nt_eventlog(level, buff, length, sizeof(buff));
#endif

  DBUG_RETURN(0);
}
#endif /* EMBEDDED_LIBRARY */


void sql_print_error(const char *format, ...) 
{
  va_list args;
  DBUG_ENTER("sql_print_error");

  va_start(args, format);
  error_log_print(ERROR_LEVEL, format, args);
  va_end(args);

  DBUG_VOID_RETURN;
}


void sql_print_warning(const char *format, ...) 
{
  va_list args;
  DBUG_ENTER("sql_print_warning");

  va_start(args, format);
  error_log_print(WARNING_LEVEL, format, args);
  va_end(args);

  DBUG_VOID_RETURN;
}


void sql_print_information(const char *format, ...) 
{
  va_list args;
  DBUG_ENTER("sql_print_information");

  if (disable_log_notes)
    DBUG_VOID_RETURN;                 // Skip notes during start/shutdown
  
  va_start(args, format);
  error_log_print(INFORMATION_LEVEL, format, args);
  va_end(args);

  DBUG_VOID_RETURN;
}


void
TC_LOG::run_prepare_ordered(THD *thd, bool all)
{
  Ha_trx_info *ha_info=
    all ? thd->transaction.all.ha_list : thd->transaction.stmt.ha_list;

  mysql_mutex_assert_owner(&LOCK_prepare_ordered);
  for (; ha_info; ha_info= ha_info->next())
  {
    handlerton *ht= ha_info->ht();
    if (!ht->prepare_ordered)
      continue;
    ht->prepare_ordered(ht, thd, all);
  }
}


void
TC_LOG::run_commit_ordered(THD *thd, bool all)
{
  Ha_trx_info *ha_info=
    all ? thd->transaction.all.ha_list : thd->transaction.stmt.ha_list;

  mysql_mutex_assert_owner(&LOCK_commit_ordered);
  for (; ha_info; ha_info= ha_info->next())
  {
    handlerton *ht= ha_info->ht();
    if (!ht->commit_ordered)
      continue;
    ht->commit_ordered(ht, thd, all);
    DEBUG_SYNC(thd, "commit_after_run_commit_ordered");
  }
}


int TC_LOG_MMAP::log_and_order(THD *thd, my_xid xid, bool all,
                               bool need_prepare_ordered,
                               bool need_commit_ordered)
{
  int cookie;
  struct commit_entry entry;
  bool UNINIT_VAR(is_group_commit_leader);

  if (need_prepare_ordered)
  {
    mysql_mutex_lock(&LOCK_prepare_ordered);
    run_prepare_ordered(thd, all);
    if (need_commit_ordered)
    {
      /*
        Must put us in queue so we can run_commit_ordered() in same sequence
        as we did run_prepare_ordered().
      */
      thd->clear_wakeup_ready();
      entry.thd= thd;
      commit_entry *previous_queue= commit_ordered_queue;
      entry.next= previous_queue;
      commit_ordered_queue= &entry;
      is_group_commit_leader= (previous_queue == NULL);
    }
    mysql_mutex_unlock(&LOCK_prepare_ordered);
  }

  if (thd->wait_for_prior_commit())
    return 0;

  cookie= 0;
  if (xid)
    cookie= log_one_transaction(xid);

  if (need_commit_ordered)
  {
    if (need_prepare_ordered)
    {
      /*
        We did the run_prepare_ordered() serialised, then ran the log_xid() in
        parallel. Now we have to do run_commit_ordered() serialised in the
        same sequence as run_prepare_ordered().

        We do this starting from the head of the queue, each thread doing
        run_commit_ordered() and signalling the next in queue.
      */
      if (is_group_commit_leader)
      {
        /* The first in queue starts the ball rolling. */
        mysql_mutex_lock(&LOCK_prepare_ordered);
        while (commit_ordered_queue_busy)
          mysql_cond_wait(&COND_queue_busy, &LOCK_prepare_ordered);
        commit_entry *queue= commit_ordered_queue;
        commit_ordered_queue= NULL;
        /*
          Mark the queue busy while we bounce it from one thread to the
          next.
        */
        commit_ordered_queue_busy= true;
        mysql_mutex_unlock(&LOCK_prepare_ordered);

        /* Reverse the queue list so we get correct order. */
        commit_entry *prev= NULL;
        while (queue)
        {
          commit_entry *next= queue->next;
          queue->next= prev;
          prev= queue;
          queue= next;
        }
        DBUG_ASSERT(prev == &entry && prev->thd == thd);
      }
      else
      {
        /* Not first in queue; just wait until previous thread wakes us up. */
        thd->wait_for_wakeup_ready();
      }
    }

    /* Only run commit_ordered() if log_xid was successful. */
    if (cookie)
    {
      mysql_mutex_lock(&LOCK_commit_ordered);
      run_commit_ordered(thd, all);
      mysql_mutex_unlock(&LOCK_commit_ordered);
    }

    if (need_prepare_ordered)
    {
      commit_entry *next= entry.next;
      if (next)
      {
        next->thd->signal_wakeup_ready();
      }
      else
      {
        mysql_mutex_lock(&LOCK_prepare_ordered);
        commit_ordered_queue_busy= false;
        mysql_cond_signal(&COND_queue_busy);
        mysql_mutex_unlock(&LOCK_prepare_ordered);
      }
    }
  }

  return cookie;
}


/********* transaction coordinator log for 2pc - mmap() based solution *******/

/*
  the log consists of a file, mapped to memory.
  file is divided into pages of tc_log_page_size size.
  (usable size of the first page is smaller because of the log header)
  there is a PAGE control structure for each page
  each page (or rather its PAGE control structure) can be in one of
  the three states - active, syncing, pool.
  there could be only one page in the active or syncing state,
  but many in pool - pool is a fifo queue.
  the usual lifecycle of a page is pool->active->syncing->pool.
  the "active" page is a page where new xid's are logged.
  the page stays active as long as the syncing slot is taken.
  the "syncing" page is being synced to disk. no new xid can be added to it.
  when the syncing is done the page is moved to a pool and an active page
  becomes "syncing".

  the result of such an architecture is a natural "commit grouping" -
  If commits are coming faster than the system can sync, they do not
  stall. Instead, all commits that came since the last sync are
  logged to the same "active" page, and they all are synced with the next -
  one - sync. Thus, thought individual commits are delayed, throughput
  is not decreasing.

  when an xid is added to an active page, the thread of this xid waits
  for a page's condition until the page is synced. when syncing slot
  becomes vacant one of these waiters is awaken to take care of syncing.
  it syncs the page and signals all waiters that the page is synced.
  PAGE::waiters is used to count these waiters, and a page may never
  become active again until waiters==0 (that is all waiters from the
  previous sync have noticed that the sync was completed)

  note, that the page becomes "dirty" and has to be synced only when a
  new xid is added into it. Removing a xid from a page does not make it
  dirty - we don't sync xid removals to disk.
*/

ulong tc_log_page_waits= 0;

#ifdef HAVE_MMAP

#define TC_LOG_HEADER_SIZE (sizeof(tc_log_magic)+1)

static const uchar tc_log_magic[]={(uchar) 254, 0x23, 0x05, 0x74};

ulong opt_tc_log_size;
ulong tc_log_max_pages_used=0, tc_log_page_size=0, tc_log_cur_pages_used=0;

int TC_LOG_MMAP::open(const char *opt_name)
{
  uint i;
  bool crashed=FALSE;
  PAGE *pg;

  DBUG_ASSERT(total_ha_2pc > 1);
  DBUG_ASSERT(opt_name && opt_name[0]);

  tc_log_page_size= my_getpagesize();

  fn_format(logname,opt_name,mysql_data_home,"",MY_UNPACK_FILENAME);
  if ((fd= mysql_file_open(key_file_tclog, logname, O_RDWR, MYF(0))) < 0)
  {
    if (my_errno != ENOENT)
      goto err;
    if (using_heuristic_recover())
      return 1;
    if ((fd= mysql_file_create(key_file_tclog, logname, CREATE_MODE,
                               O_RDWR, MYF(MY_WME))) < 0)
      goto err;
    inited=1;
    file_length= opt_tc_log_size;
    if (mysql_file_chsize(fd, file_length, 0, MYF(MY_WME)))
      goto err;
  }
  else
  {
    inited= 1;
    crashed= TRUE;
    sql_print_information("Recovering after a crash using %s", opt_name);
    if (tc_heuristic_recover)
    {
      sql_print_error("Cannot perform automatic crash recovery when "
                      "--tc-heuristic-recover is used");
      goto err;
    }
    file_length= mysql_file_seek(fd, 0L, MY_SEEK_END, MYF(MY_WME+MY_FAE));
    if (file_length == MY_FILEPOS_ERROR || file_length % tc_log_page_size)
      goto err;
  }

  data= (uchar *)my_mmap(0, (size_t)file_length, PROT_READ|PROT_WRITE,
                        MAP_NOSYNC|MAP_SHARED, fd, 0);
  if (data == MAP_FAILED)
  {
    my_errno=errno;
    goto err;
  }
  inited=2;

  npages=(uint)file_length/tc_log_page_size;
  if (npages < 3)             // to guarantee non-empty pool
    goto err;
  if (!(pages=(PAGE *)my_malloc(npages*sizeof(PAGE), MYF(MY_WME|MY_ZEROFILL))))
    goto err;
  inited=3;
  for (pg=pages, i=0; i < npages; i++, pg++)
  {
    pg->next=pg+1;
    pg->waiters=0;
    pg->state=PS_POOL;
    mysql_mutex_init(key_PAGE_lock, &pg->lock, MY_MUTEX_INIT_FAST);
    mysql_cond_init(key_PAGE_cond, &pg->cond, 0);
    pg->ptr= pg->start=(my_xid *)(data + i*tc_log_page_size);
    pg->size=pg->free=tc_log_page_size/sizeof(my_xid);
    pg->end=pg->start + pg->size;
  }
  pages[0].size=pages[0].free=
                (tc_log_page_size-TC_LOG_HEADER_SIZE)/sizeof(my_xid);
  pages[0].start=pages[0].end-pages[0].size;
  pages[npages-1].next=0;
  inited=4;

  if (crashed && recover())
      goto err;

  memcpy(data, tc_log_magic, sizeof(tc_log_magic));
  data[sizeof(tc_log_magic)]= (uchar)total_ha_2pc;
  my_msync(fd, data, tc_log_page_size, MS_SYNC);
  inited=5;

  mysql_mutex_init(key_LOCK_sync, &LOCK_sync, MY_MUTEX_INIT_FAST);
  mysql_mutex_init(key_LOCK_active, &LOCK_active, MY_MUTEX_INIT_FAST);
  mysql_mutex_init(key_LOCK_pool, &LOCK_pool, MY_MUTEX_INIT_FAST);
  mysql_mutex_init(key_LOCK_pending_checkpoint, &LOCK_pending_checkpoint,
                   MY_MUTEX_INIT_FAST);
  mysql_cond_init(key_COND_active, &COND_active, 0);
  mysql_cond_init(key_COND_pool, &COND_pool, 0);
  mysql_cond_init(key_TC_LOG_MMAP_COND_queue_busy, &COND_queue_busy, 0);

  inited=6;

  syncing= 0;
  active=pages;
  DBUG_ASSERT(npages >= 2);
  pool=pages+1;
  pool_last_ptr= &((pages+npages-1)->next);
  commit_ordered_queue= NULL;
  commit_ordered_queue_busy= false;

  return 0;

err:
  close();
  return 1;
}

/**
  there is no active page, let's got one from the pool.

  Two strategies here:
    -# take the first from the pool
    -# if there're waiters - take the one with the most free space.

  @todo
    page merging. try to allocate adjacent page first,
    so that they can be flushed both in one sync
*/

void TC_LOG_MMAP::get_active_from_pool()
{
  PAGE **p, **best_p=0;
  int best_free;

  mysql_mutex_lock(&LOCK_pool);

  do
  {
    best_p= p= &pool;
    if ((*p)->waiters == 0 && (*p)->free > 0) // can the first page be used ?
      break;                                  // yes - take it.

    best_free=0;            // no - trying second strategy
    for (p=&(*p)->next; *p; p=&(*p)->next)
    {
      if ((*p)->waiters == 0 && (*p)->free > best_free)
      {
        best_free=(*p)->free;
        best_p=p;
      }
    }
  }
  while ((*best_p == 0 || best_free == 0) && overflow());

  mysql_mutex_assert_owner(&LOCK_active);
  active=*best_p;

  /* Unlink the page from the pool. */
  if (!(*best_p)->next)
    pool_last_ptr= best_p;
  *best_p=(*best_p)->next;
  mysql_mutex_unlock(&LOCK_pool);

  mysql_mutex_lock(&active->lock);
  if (active->free == active->size) // we've chosen an empty page
  {
    tc_log_cur_pages_used++;
    set_if_bigger(tc_log_max_pages_used, tc_log_cur_pages_used);
  }
}

/**
  @todo
  perhaps, increase log size ?
*/
int TC_LOG_MMAP::overflow()
{
  /*
    simple overflow handling - just wait
    TODO perhaps, increase log size ?
    let's check the behaviour of tc_log_page_waits first
  */
  tc_log_page_waits++;
  mysql_cond_wait(&COND_pool, &LOCK_pool);
  return 1; // always return 1
}

/**
  Record that transaction XID is committed on the persistent storage.

    This function is called in the middle of two-phase commit:
    First all resources prepare the transaction, then tc_log->log() is called,
    then all resources commit the transaction, then tc_log->unlog() is called.

    All access to active page is serialized but it's not a problem, as
    we're assuming that fsync() will be a main bottleneck.
    That is, parallelizing writes to log pages we'll decrease number of
    threads waiting for a page, but then all these threads will be waiting
    for a fsync() anyway

   If tc_log == MYSQL_LOG then tc_log writes transaction to binlog and
   records XID in a special Xid_log_event.
   If tc_log = TC_LOG_MMAP then xid is written in a special memory-mapped
   log.

  @retval
    0  - error
  @retval
    \# - otherwise, "cookie", a number that will be passed as an argument
    to unlog() call. tc_log can define it any way it wants,
    and use for whatever purposes. TC_LOG_MMAP sets it
    to the position in memory where xid was logged to.
*/

int TC_LOG_MMAP::log_one_transaction(my_xid xid)
{
  int err;
  PAGE *p;
  ulong cookie;

  mysql_mutex_lock(&LOCK_active);

  /*
    if the active page is full - just wait...
    frankly speaking, active->free here accessed outside of mutex
    protection, but it's safe, because it only means we may miss an
    unlog() for the active page, and we're not waiting for it here -
    unlog() does not signal COND_active.
  */
  while (unlikely(active && active->free == 0))
    mysql_cond_wait(&COND_active, &LOCK_active);

  /* no active page ? take one from the pool */
  if (active == 0)
    get_active_from_pool();
  else
    mysql_mutex_lock(&active->lock);

  p=active;

  /*
    p->free is always > 0 here because to decrease it one needs
    to take p->lock and before it one needs to take LOCK_active.
    But checked that active->free > 0 under LOCK_active and
    haven't release it ever since
  */

  /* searching for an empty slot */
  while (*p->ptr)
  {
    p->ptr++;
    DBUG_ASSERT(p->ptr < p->end);               // because p->free > 0
  }

  /* found! store xid there and mark the page dirty */
  cookie= (ulong)((uchar *)p->ptr - data);      // can never be zero
  *p->ptr++= xid;
  p->free--;
  p->state= PS_DIRTY;
  mysql_mutex_unlock(&p->lock);

  mysql_mutex_lock(&LOCK_sync);
  if (syncing)
  {                                          // somebody's syncing. let's wait
    mysql_mutex_unlock(&LOCK_active);
    mysql_mutex_lock(&p->lock);
    p->waiters++;
    while (p->state == PS_DIRTY && syncing)
    {
      mysql_mutex_unlock(&p->lock);
      mysql_cond_wait(&p->cond, &LOCK_sync);
      mysql_mutex_lock(&p->lock);
    }
    p->waiters--;
    err= p->state == PS_ERROR;
    if (p->state != PS_DIRTY)                   // page was synced
    {
      mysql_mutex_unlock(&LOCK_sync);
      if (p->waiters == 0)
        mysql_cond_signal(&COND_pool);     // in case somebody's waiting
      mysql_mutex_unlock(&p->lock);
      goto done;                             // we're done
    }
    DBUG_ASSERT(!syncing);
    mysql_mutex_unlock(&p->lock);
    syncing = p;
    mysql_mutex_unlock(&LOCK_sync);

    mysql_mutex_lock(&LOCK_active);
    active=0;                                  // page is not active anymore
    mysql_cond_broadcast(&COND_active);
    mysql_mutex_unlock(&LOCK_active);
  }
  else
  {
    syncing = p;                               // place is vacant - take it
    mysql_mutex_unlock(&LOCK_sync);
    active = 0;                                // page is not active anymore
    mysql_cond_broadcast(&COND_active);
    mysql_mutex_unlock(&LOCK_active);
  }
  err= sync();

done:
  return err ? 0 : cookie;
}

int TC_LOG_MMAP::sync()
{
  int err;

  DBUG_ASSERT(syncing != active);

  /*
    sit down and relax - this can take a while...
    note - no locks are held at this point
  */
  err= my_msync(fd, syncing->start, syncing->size * sizeof(my_xid), MS_SYNC);

  /* page is synced. let's move it to the pool */
  mysql_mutex_lock(&LOCK_pool);
  (*pool_last_ptr)=syncing;
  pool_last_ptr=&(syncing->next);
  syncing->next=0;
  syncing->state= err ? PS_ERROR : PS_POOL;
  mysql_cond_signal(&COND_pool);           // in case somebody's waiting
  mysql_mutex_unlock(&LOCK_pool);

  /* marking 'syncing' slot free */
  mysql_mutex_lock(&LOCK_sync);
  mysql_cond_broadcast(&syncing->cond);    // signal "sync done"
  syncing=0;
  /*
    we check the "active" pointer without LOCK_active. Still, it's safe -
    "active" can change from NULL to not NULL any time, but it
    will take LOCK_sync before waiting on active->cond. That is, it can never
    miss a signal.
    And "active" can change to NULL only by the syncing thread
    (the thread that will send a signal below)
  */
  if (active)
    mysql_cond_signal(&active->cond);      // wake up a new syncer
  mysql_mutex_unlock(&LOCK_sync);
  return err;
}

static void
mmap_do_checkpoint_callback(void *data)
{
  TC_LOG_MMAP::pending_cookies *pending=
    static_cast<TC_LOG_MMAP::pending_cookies *>(data);
  ++pending->pending_count;
}

int TC_LOG_MMAP::unlog(ulong cookie, my_xid xid)
{
  pending_cookies *full_buffer= NULL;
  uint32 ncookies= tc_log_page_size / sizeof(my_xid);
  DBUG_ASSERT(*(my_xid *)(data+cookie) == xid);

  /*
    Do not delete the entry immediately, as there may be participating storage
    engines which implement commit_checkpoint_request(), and thus have not yet
    flushed the commit durably to disk.

    Instead put it in a queue - and periodically, we will request a checkpoint
    from all engines and delete a whole batch at once.
  */
  mysql_mutex_lock(&LOCK_pending_checkpoint);
  if (pending_checkpoint == NULL)
  {
    uint32 size= sizeof(*pending_checkpoint) + sizeof(ulong) * (ncookies - 1);
    if (!(pending_checkpoint=
          (pending_cookies *)my_malloc(size, MYF(MY_ZEROFILL))))
    {
      my_error(ER_OUTOFMEMORY, MYF(0), size);
      mysql_mutex_unlock(&LOCK_pending_checkpoint);
      return 1;
    }
  }

  pending_checkpoint->cookies[pending_checkpoint->count++]= cookie;
  if (pending_checkpoint->count == ncookies)
  {
    full_buffer= pending_checkpoint;
    pending_checkpoint= NULL;
  }
  mysql_mutex_unlock(&LOCK_pending_checkpoint);

  if (full_buffer)
  {
    /*
      We do an extra increment and notify here - this ensures that
      things work also if there are no engines at all that support
      commit_checkpoint_request.
    */
    ++full_buffer->pending_count;
    ha_commit_checkpoint_request(full_buffer, mmap_do_checkpoint_callback);
    commit_checkpoint_notify(full_buffer);
  }
  return 0;
}


void
TC_LOG_MMAP::commit_checkpoint_notify(void *cookie)
{
  uint count;
  pending_cookies *pending= static_cast<pending_cookies *>(cookie);
  mysql_mutex_lock(&LOCK_pending_checkpoint);
  DBUG_ASSERT(pending->pending_count > 0);
  count= --pending->pending_count;
  mysql_mutex_unlock(&LOCK_pending_checkpoint);
  if (count == 0)
  {
    uint i;
    for (i= 0; i < tc_log_page_size / sizeof(my_xid); ++i)
      delete_entry(pending->cookies[i]);
    my_free(pending);
  }
}


/**
  erase xid from the page, update page free space counters/pointers.
  cookie points directly to the memory where xid was logged.
*/

int TC_LOG_MMAP::delete_entry(ulong cookie)
{
  PAGE *p=pages+(cookie/tc_log_page_size);
  my_xid *x=(my_xid *)(data+cookie);

  DBUG_ASSERT(x >= p->start && x < p->end);

  mysql_mutex_lock(&p->lock);
  *x=0;
  p->free++;
  DBUG_ASSERT(p->free <= p->size);
  set_if_smaller(p->ptr, x);
  if (p->free == p->size)              // the page is completely empty
    statistic_decrement(tc_log_cur_pages_used, &LOCK_status);
  if (p->waiters == 0)                 // the page is in pool and ready to rock
    mysql_cond_signal(&COND_pool);     // ping ... for overflow()
  mysql_mutex_unlock(&p->lock);
  return 0;
}

void TC_LOG_MMAP::close()
{
  uint i;
  switch (inited) {
  case 6:
    mysql_mutex_destroy(&LOCK_sync);
    mysql_mutex_destroy(&LOCK_active);
    mysql_mutex_destroy(&LOCK_pool);
    mysql_mutex_destroy(&LOCK_pending_checkpoint);
    mysql_cond_destroy(&COND_pool);
    mysql_cond_destroy(&COND_active);
    mysql_cond_destroy(&COND_queue_busy);
  case 5:
    data[0]='A'; // garble the first (signature) byte, in case mysql_file_delete fails
  case 4:
    for (i=0; i < npages; i++)
    {
      if (pages[i].ptr == 0)
        break;
      mysql_mutex_destroy(&pages[i].lock);
      mysql_cond_destroy(&pages[i].cond);
    }
  case 3:
    my_free(pages);
  case 2:
    my_munmap((char*)data, (size_t)file_length);
  case 1:
    mysql_file_close(fd, MYF(0));
  }
  if (inited>=5) // cannot do in the switch because of Windows
    mysql_file_delete(key_file_tclog, logname, MYF(MY_WME));
  if (pending_checkpoint)
    my_free(pending_checkpoint);
  inited=0;
}


int TC_LOG_MMAP::recover()
{
  HASH xids;
  PAGE *p=pages, *end_p=pages+npages;

  if (bcmp(data, tc_log_magic, sizeof(tc_log_magic)))
  {
    sql_print_error("Bad magic header in tc log");
    goto err1;
  }

  /*
    the first byte after magic signature is set to current
    number of storage engines on startup
  */
  if (data[sizeof(tc_log_magic)] > total_ha_2pc)
  {
    sql_print_error("Recovery failed! You must enable "
                    "all engines that were enabled at the moment of the crash");
    goto err1;
  }

  if (my_hash_init(&xids, &my_charset_bin, tc_log_page_size/3, 0,
                   sizeof(my_xid), 0, 0, MYF(0)))
    goto err1;

  for ( ; p < end_p ; p++)
  {
    for (my_xid *x=p->start; x < p->end; x++)
      if (*x && my_hash_insert(&xids, (uchar *)x))
        goto err2; // OOM
  }

  if (ha_recover(&xids))
    goto err2;

  my_hash_free(&xids);
  bzero(data, (size_t)file_length);
  return 0;

err2:
  my_hash_free(&xids);
err1:
  sql_print_error("Crash recovery failed. Either correct the problem "
                  "(if it's, for example, out of memory error) and restart, "
                  "or delete tc log and start mysqld with "
                  "--tc-heuristic-recover={commit|rollback}");
  return 1;
}
#endif

TC_LOG *tc_log;
TC_LOG_DUMMY tc_log_dummy;
TC_LOG_MMAP  tc_log_mmap;

/**
  Perform heuristic recovery, if --tc-heuristic-recover was used.

  @note
    no matter whether heuristic recovery was successful or not
    mysqld must exit. So, return value is the same in both cases.

  @retval
    0	no heuristic recovery was requested
  @retval
    1   heuristic recovery was performed
*/

int TC_LOG::using_heuristic_recover()
{
  if (!tc_heuristic_recover)
    return 0;

  sql_print_information("Heuristic crash recovery mode");
  if (ha_recover(0))
    sql_print_error("Heuristic crash recovery failed");
  sql_print_information("Please restart mysqld without --tc-heuristic-recover");
  return 1;
}

/****** transaction coordinator log for 2pc - binlog() based solution ******/
#define TC_LOG_BINLOG MYSQL_BIN_LOG

int TC_LOG_BINLOG::open(const char *opt_name)
{
  int      error= 1;

  DBUG_ASSERT(total_ha_2pc > 1);
  DBUG_ASSERT(opt_name && opt_name[0]);

  if (!my_b_inited(&index_file))
  {
    /* There was a failure to open the index file, can't open the binlog */
    cleanup();
    return 1;
  }

  if (using_heuristic_recover())
  {
    /* generate a new binlog to mask a corrupted one */
    open(opt_name, LOG_BIN, 0, 0, WRITE_CACHE, max_binlog_size, 0, TRUE);
    cleanup();
    return 1;
  }

  error= do_binlog_recovery(opt_name, true);
  binlog_state_recover_done= true;
  return error;
}

/** This is called on shutdown, after ha_panic. */
void TC_LOG_BINLOG::close()
{
}

/*
  Do a binlog log_xid() for a group of transactions, linked through
  thd->next_commit_ordered.
*/
int
TC_LOG_BINLOG::log_and_order(THD *thd, my_xid xid, bool all,
                             bool need_prepare_ordered __attribute__((unused)),
                             bool need_commit_ordered __attribute__((unused)))
{
  int err;
  DBUG_ENTER("TC_LOG_BINLOG::log_and_order");

  binlog_cache_mngr *cache_mngr= thd->binlog_setup_trx_data();
  if (!cache_mngr)
  {
    WSREP_DEBUG("Skipping empty log_xid: %s", thd->query());
    DBUG_RETURN(0);
  }

  cache_mngr->using_xa= TRUE;
  cache_mngr->xa_xid= xid;
  err= binlog_commit_flush_xid_caches(thd, cache_mngr, all, xid);

  DEBUG_SYNC(thd, "binlog_after_log_and_order");

  if (err)
    DBUG_RETURN(0);
  /*
    If using explicit user XA, we will not have XID. We must still return a
    non-zero cookie (as zero cookie signals error).
  */
  if (!xid || !cache_mngr->need_unlog)
    DBUG_RETURN(BINLOG_COOKIE_DUMMY(cache_mngr->delayed_error));
  else
    DBUG_RETURN(BINLOG_COOKIE_MAKE(cache_mngr->binlog_id,
                                   cache_mngr->delayed_error));
}

/*
  After an XID is logged, we need to hold on to the current binlog file until
  it is fully committed in the storage engine. The reason is that crash
  recovery only looks at the latest binlog, so we must make sure there are no
  outstanding prepared (but not committed) transactions before rotating the
  binlog.

  To handle this, we keep a count of outstanding XIDs. This function is used
  to increase this count when committing one or more transactions to the
  binary log.
*/
void
TC_LOG_BINLOG::mark_xids_active(ulong binlog_id, uint xid_count)
{
  xid_count_per_binlog *b;

  DBUG_ENTER("TC_LOG_BINLOG::mark_xids_active");
  DBUG_PRINT("info", ("binlog_id=%lu xid_count=%u", binlog_id, xid_count));

  mysql_mutex_lock(&LOCK_xid_list);
  I_List_iterator<xid_count_per_binlog> it(binlog_xid_count_list);
  while ((b= it++))
  {
    if (b->binlog_id == binlog_id)
    {
      b->xid_count += xid_count;
      break;
    }
  }
  /*
    As we do not delete elements until count reach zero, elements should always
    be found.
  */
  DBUG_ASSERT(b);
  mysql_mutex_unlock(&LOCK_xid_list);
  DBUG_VOID_RETURN;
}

/*
  Once an XID is committed, it can no longer be needed during crash recovery,
  as it has been durably recorded on disk as "committed".

  This function is called to mark an XID this way. It needs to decrease the
  count of pending XIDs in the corresponding binlog. When the count reaches
  zero (for an "old" binlog that is not the active one), that binlog file no
  longer need to be scanned during crash recovery, so we can log a new binlog
  checkpoint.
*/
void
TC_LOG_BINLOG::mark_xid_done(ulong binlog_id, bool write_checkpoint)
{
  xid_count_per_binlog *b;
  bool first;
  ulong current;

  DBUG_ENTER("TC_LOG_BINLOG::mark_xid_done");

  mysql_mutex_lock(&LOCK_xid_list);
  current= current_binlog_id;
  I_List_iterator<xid_count_per_binlog> it(binlog_xid_count_list);
  first= true;
  while ((b= it++))
  {
    if (b->binlog_id == binlog_id)
    {
      --b->xid_count;
      break;
    }
    first= false;
  }
  /* Binlog is always found, as we do not remove until count reaches 0 */
  DBUG_ASSERT(b);
  /*
    If a RESET MASTER is pending, we are about to remove all log files, and
    the RESET MASTER thread is waiting for all pending unlog() calls to
    complete while holding LOCK_log. In this case we should not log a binlog
    checkpoint event (it would be deleted immediately anyway and we would
    deadlock on LOCK_log) but just signal the thread.
  */
  if (unlikely(reset_master_pending))
  {
    mysql_cond_broadcast(&COND_xid_list);
    mysql_mutex_unlock(&LOCK_xid_list);
    DBUG_VOID_RETURN;
  }

  if (likely(binlog_id == current) || b->xid_count != 0 || !first ||
      !write_checkpoint)
  {
    /* No new binlog checkpoint reached yet. */
    mysql_mutex_unlock(&LOCK_xid_list);
    DBUG_VOID_RETURN;
  }

  /*
    Now log a binlog checkpoint for the first binlog file with a non-zero count.

    Note that it is possible (though perhaps unlikely) that when count of
    binlog (N-2) drops to zero, binlog (N-1) is already at zero. So we may
    need to skip several entries before we find the one to log in the binlog
    checkpoint event.

    We chain the locking of LOCK_xid_list and LOCK_log, so that we ensure that
    Binlog_checkpoint_events are logged in order. This simplifies recovery a
    bit, as it can just take the last binlog checkpoint in the log, rather
    than compare all found against each other to find the one pointing to the
    most recent binlog.

    Note also that we need to first release LOCK_xid_list, then aquire
    LOCK_log, then re-aquire LOCK_xid_list. If we were to take LOCK_log while
    holding LOCK_xid_list, we might deadlock with other threads that take the
    locks in the opposite order.
  */

  ++mark_xid_done_waiting;
  mysql_mutex_unlock(&LOCK_xid_list);
  mysql_mutex_lock(&LOCK_log);
  mysql_mutex_lock(&LOCK_xid_list);
  --mark_xid_done_waiting;
  mysql_cond_broadcast(&COND_xid_list);
  /* We need to reload current_binlog_id due to release/re-take of lock. */
  current= current_binlog_id;

  for (;;)
  {
    /* Remove initial element(s) with zero count. */
    b= binlog_xid_count_list.head();
    /*
      We must not remove all elements in the list - the entry for the current
      binlog must be present always.
    */
    DBUG_ASSERT(b);
    if (b->binlog_id == current || b->xid_count > 0)
      break;
    WSREP_XID_LIST_ENTRY("TC_LOG_BINLOG::mark_xid_done(): Removing "
                         "xid_list_entry for %s (%lu)", b);
    my_free(binlog_xid_count_list.get());
  }

  mysql_mutex_unlock(&LOCK_xid_list);
  write_binlog_checkpoint_event_already_locked(b->binlog_name,
                                               b->binlog_name_len);
  mysql_mutex_unlock(&LOCK_log);
  DBUG_VOID_RETURN;
}

int TC_LOG_BINLOG::unlog(ulong cookie, my_xid xid)
{
  DBUG_ENTER("TC_LOG_BINLOG::unlog");
  if (!xid)
    DBUG_RETURN(0);

  if (!BINLOG_COOKIE_IS_DUMMY(cookie))
    mark_xid_done(BINLOG_COOKIE_GET_ID(cookie), true);
  /*
    See comment in trx_group_commit_leader() - if rotate() gave a failure,
    we delay the return of error code to here.
  */
  DBUG_RETURN(BINLOG_COOKIE_GET_ERROR_FLAG(cookie));
}

void
TC_LOG_BINLOG::commit_checkpoint_notify(void *cookie)
{
  xid_count_per_binlog *entry= static_cast<xid_count_per_binlog *>(cookie);
  mysql_mutex_lock(&LOCK_binlog_background_thread);
  entry->next_in_queue= binlog_background_thread_queue;
  binlog_background_thread_queue= entry;
  mysql_cond_signal(&COND_binlog_background_thread);
  mysql_mutex_unlock(&LOCK_binlog_background_thread);
}

/*
  Binlog background thread.

  This thread is used to log binlog checkpoints in the background, rather than
  in the context of random storage engine threads that happen to call
  commit_checkpoint_notify_ha() and may not like the delays while syncing
  binlog to disk or may not be setup with all my_thread_init() and other
  necessary stuff.

  In the future, this thread could also be used to do log rotation in the
  background, which could elimiate all stalls around binlog rotations.
*/
pthread_handler_t
binlog_background_thread(void *arg __attribute__((unused)))
{
  bool stop;
  MYSQL_BIN_LOG::xid_count_per_binlog *queue, *next;
  THD *thd;
  my_thread_init();
  DBUG_ENTER("binlog_background_thread");

  thd= new THD;
  thd->system_thread= SYSTEM_THREAD_BINLOG_BACKGROUND;
  thd->thread_stack= (char*) &thd;           /* Set approximate stack start */
  mysql_mutex_lock(&LOCK_thread_count);
  thd->thread_id= thread_id++;
  mysql_mutex_unlock(&LOCK_thread_count);
  thd->store_globals();
  thd->security_ctx->skip_grants();
  thd->set_command(COM_DAEMON);

  /*
    Load the slave replication GTID state from the mysql.gtid_slave_pos
    table.

    This is mostly so that we can start our seq_no counter from the highest
    seq_no seen by a slave. This way, we have a way to tell if a transaction
    logged by ourselves as master is newer or older than a replicated
    transaction.
  */
#ifdef HAVE_REPLICATION
  if (rpl_load_gtid_slave_state(thd))
    sql_print_warning("Failed to load slave replication state from table "
                      "%s.%s: %u: %s", "mysql",
                      rpl_gtid_slave_state_table_name.str,
                      thd->get_stmt_da()->sql_errno(),
                      thd->get_stmt_da()->message());
#endif

  mysql_mutex_lock(&mysql_bin_log.LOCK_binlog_background_thread);
  binlog_background_thread_started= true;
  mysql_cond_signal(&mysql_bin_log.COND_binlog_background_thread_end);
  mysql_mutex_unlock(&mysql_bin_log.LOCK_binlog_background_thread);

  for (;;)
  {
    /*
      Wait until there is something in the queue to process, or we are asked
      to shut down.
    */
    THD_STAGE_INFO(thd, stage_binlog_waiting_background_tasks);
    mysql_mutex_lock(&mysql_bin_log.LOCK_binlog_background_thread);
    for (;;)
    {
      stop= binlog_background_thread_stop;
      queue= binlog_background_thread_queue;
      if (stop && !mysql_bin_log.is_xidlist_idle())
      {
        /*
          Delay stop until all pending binlog checkpoints have been processed.
        */
        stop= false;
      }
      if (stop || queue)
        break;
      mysql_cond_wait(&mysql_bin_log.COND_binlog_background_thread,
                      &mysql_bin_log.LOCK_binlog_background_thread);
    }
    /* Grab the queue, if any. */
    binlog_background_thread_queue= NULL;
    mysql_mutex_unlock(&mysql_bin_log.LOCK_binlog_background_thread);

    /* Process any incoming commit_checkpoint_notify() calls. */
    DBUG_EXECUTE_IF("inject_binlog_background_thread_before_mark_xid_done",
      DBUG_ASSERT(!debug_sync_set_action(
        thd,
        STRING_WITH_LEN("binlog_background_thread_before_mark_xid_done "
                        "SIGNAL injected_binlog_background_thread "
                        "WAIT_FOR something_that_will_never_happen "
                        "TIMEOUT 2")));
      );
    while (queue)
    {
      THD_STAGE_INFO(thd, stage_binlog_processing_checkpoint_notify);
      DEBUG_SYNC(thd, "binlog_background_thread_before_mark_xid_done");
      /* Grab next pointer first, as mark_xid_done() may free the element. */
      next= queue->next_in_queue;
      mysql_bin_log.mark_xid_done(queue->binlog_id, true);
      queue= next;

      DBUG_EXECUTE_IF("binlog_background_checkpoint_processed",
        DBUG_ASSERT(!debug_sync_set_action(
          thd,
          STRING_WITH_LEN("now SIGNAL binlog_background_checkpoint_processed")));
        );
    }

    if (stop)
      break;
  }

  THD_STAGE_INFO(thd, stage_binlog_stopping_background_thread);

  delete thd;

  my_thread_end();

  /* Signal that we are (almost) stopped. */
  mysql_mutex_lock(&mysql_bin_log.LOCK_binlog_background_thread);
  binlog_background_thread_stop= false;
  mysql_cond_signal(&mysql_bin_log.COND_binlog_background_thread_end);
  mysql_mutex_unlock(&mysql_bin_log.LOCK_binlog_background_thread);

  DBUG_RETURN(0);
}

#ifdef HAVE_PSI_INTERFACE
static PSI_thread_key key_thread_binlog;

static PSI_thread_info all_binlog_threads[]=
{
  { &key_thread_binlog, "binlog_background", PSI_FLAG_GLOBAL},
};
#endif /* HAVE_PSI_INTERFACE */

static bool
start_binlog_background_thread()
{
  pthread_t th;

#ifdef HAVE_PSI_INTERFACE
  if (PSI_server)
    PSI_server->register_thread("sql", all_binlog_threads,
                                array_elements(all_binlog_threads));
#endif

  if (mysql_thread_create(key_thread_binlog, &th, &connection_attrib,
                          binlog_background_thread, NULL))
    return 1;

  /*
    Wait for the thread to have started (so we know that the slave replication
    state is loaded and we have correct global_gtid_counter).
  */
  mysql_mutex_lock(&mysql_bin_log.LOCK_binlog_background_thread);
  while (!binlog_background_thread_started)
    mysql_cond_wait(&mysql_bin_log.COND_binlog_background_thread_end,
                    &mysql_bin_log.LOCK_binlog_background_thread);
  mysql_mutex_unlock(&mysql_bin_log.LOCK_binlog_background_thread);

  return 0;
}


int TC_LOG_BINLOG::recover(LOG_INFO *linfo, const char *last_log_name,
                           IO_CACHE *first_log,
                           Format_description_log_event *fdle, bool do_xa)
{
  Log_event *ev= NULL;
  HASH xids;
  MEM_ROOT mem_root;
  char binlog_checkpoint_name[FN_REFLEN];
  bool binlog_checkpoint_found;
  bool first_round;
  IO_CACHE log;
  File file= -1;
  const char *errmsg;
#ifdef HAVE_REPLICATION
  rpl_gtid last_gtid;
  bool last_gtid_standalone= false;
  bool last_gtid_valid= false;
#endif

  if (! fdle->is_valid() ||
      (do_xa && my_hash_init(&xids, &my_charset_bin, TC_LOG_PAGE_SIZE/3, 0,
                             sizeof(my_xid), 0, 0, MYF(0))))
    goto err1;

  if (do_xa)
    init_alloc_root(&mem_root, TC_LOG_PAGE_SIZE, TC_LOG_PAGE_SIZE, MYF(0));

  fdle->flags&= ~LOG_EVENT_BINLOG_IN_USE_F; // abort on the first error

  /*
    Scan the binlog for XIDs that need to be committed if still in the
    prepared stage.

    Start with the latest binlog file, then continue with any other binlog
    files if the last found binlog checkpoint indicates it is needed.
  */

  binlog_checkpoint_found= false;
  first_round= true;
  for (;;)
  {
    while ((ev= Log_event::read_log_event(first_round ? first_log : &log,
                                          0, fdle, opt_master_verify_checksum))
           && ev->is_valid())
    {
      enum Log_event_type typ= ev->get_type_code();
      switch (typ)
      {
      case XID_EVENT:
      {
        if (do_xa)
        {
          Xid_log_event *xev=(Xid_log_event *)ev;
          uchar *x= (uchar *) memdup_root(&mem_root, (uchar*) &xev->xid,
                                          sizeof(xev->xid));
          if (!x || my_hash_insert(&xids, x))
            goto err2;
          break;
        }
      }
      case BINLOG_CHECKPOINT_EVENT:
        if (first_round && do_xa)
        {
          uint dir_len;
          Binlog_checkpoint_log_event *cev= (Binlog_checkpoint_log_event *)ev;
          if (cev->binlog_file_len >= FN_REFLEN)
            sql_print_warning("Incorrect binlog checkpoint event with too "
                              "long file name found.");
          else
          {
            /*
              Note that we cannot use make_log_name() here, as we have not yet
              initialised MYSQL_BIN_LOG::log_file_name.
            */
            dir_len= dirname_length(last_log_name);
            strmake(strnmov(binlog_checkpoint_name, last_log_name, dir_len),
                    cev->binlog_file_name, FN_REFLEN - 1 - dir_len);
            binlog_checkpoint_found= true;
          }
        }
        break;
      case GTID_LIST_EVENT:
        if (first_round)
        {
          Gtid_list_log_event *glev= (Gtid_list_log_event *)ev;

          /* Initialise the binlog state from the Gtid_list event. */
          if (rpl_global_gtid_binlog_state.load(glev->list, glev->count))
            goto err2;
        }
        break;

#ifdef HAVE_REPLICATION
      case GTID_EVENT:
        if (first_round)
        {
          Gtid_log_event *gev= (Gtid_log_event *)ev;

          /* Update the binlog state with any GTID logged after Gtid_list. */
          last_gtid.domain_id= gev->domain_id;
          last_gtid.server_id= gev->server_id;
          last_gtid.seq_no= gev->seq_no;
          last_gtid_standalone=
            ((gev->flags2 & Gtid_log_event::FL_STANDALONE) ? true : false);
          last_gtid_valid= true;
        }
        break;
#endif

      case START_ENCRYPTION_EVENT:
        {
          if (fdle->start_decryption((Start_encryption_log_event*) ev))
            goto err2;
        }
        break;

      default:
        /* Nothing. */
        break;
      }

#ifdef HAVE_REPLICATION
      if (last_gtid_valid &&
          ((last_gtid_standalone && !ev->is_part_of_group(typ)) ||
           (!last_gtid_standalone &&
            (typ == XID_EVENT ||
             (typ == QUERY_EVENT &&
              (((Query_log_event *)ev)->is_commit() ||
               ((Query_log_event *)ev)->is_rollback()))))))
      {
        if (rpl_global_gtid_binlog_state.update_nolock(&last_gtid, false))
          goto err2;
        last_gtid_valid= false;
      }
#endif

      delete ev;
      ev= NULL;
    }

    if (!do_xa)
      break;
    /*
      If the last binlog checkpoint event points to an older log, we have to
      scan all logs from there also, to get all possible XIDs to recover.

      If there was no binlog checkpoint event at all, this means the log was
      written by an older version of MariaDB (or MySQL) - these always have an
      (implicit) binlog checkpoint event at the start of the last binlog file.
    */
    if (first_round)
    {
      if (!binlog_checkpoint_found)
        break;
      first_round= false;
      DBUG_EXECUTE_IF("xa_recover_expect_master_bin_000004",
          if (0 != strcmp("./master-bin.000004", binlog_checkpoint_name) &&
              0 != strcmp(".\\master-bin.000004", binlog_checkpoint_name))
            DBUG_SUICIDE();
        );
      if (find_log_pos(linfo, binlog_checkpoint_name, 1))
      {
        sql_print_error("Binlog file '%s' not found in binlog index, needed "
                        "for recovery. Aborting.", binlog_checkpoint_name);
        goto err2;
      }
    }
    else
    {
      end_io_cache(&log);
      mysql_file_close(file, MYF(MY_WME));
      file= -1;
    }

    if (!strcmp(linfo->log_file_name, last_log_name))
      break;                                    // No more files to do
    if ((file= open_binlog(&log, linfo->log_file_name, &errmsg)) < 0)
    {
      sql_print_error("%s", errmsg);
      goto err2;
    }
    /*
      We do not need to read the Format_description_log_event of other binlog
      files. It is not possible for a binlog checkpoint to span multiple
      binlog files written by different versions of the server. So we can use
      the first one read for reading from all binlog files.
    */
    if (find_next_log(linfo, 1))
    {
      sql_print_error("Error reading binlog files during recovery. Aborting.");
      goto err2;
    }
    fdle->reset_crypto();
  }

  if (do_xa)
  {
    if (ha_recover(&xids))
      goto err2;

    free_root(&mem_root, MYF(0));
    my_hash_free(&xids);
  }
  return 0;

err2:
  delete ev;
  if (file >= 0)
  {
    end_io_cache(&log);
    mysql_file_close(file, MYF(MY_WME));
  }
  if (do_xa)
  {
    free_root(&mem_root, MYF(0));
    my_hash_free(&xids);
  }
err1:
  sql_print_error("Crash recovery failed. Either correct the problem "
                  "(if it's, for example, out of memory error) and restart, "
                  "or delete (or rename) binary log and start mysqld with "
                  "--tc-heuristic-recover={commit|rollback}");
  return 1;
}


int
MYSQL_BIN_LOG::do_binlog_recovery(const char *opt_name, bool do_xa_recovery)
{
  LOG_INFO log_info;
  const char *errmsg;
  IO_CACHE    log;
  File        file;
  Log_event  *ev= 0;
  Format_description_log_event fdle(BINLOG_VERSION);
  char        log_name[FN_REFLEN];
  int error;

  if ((error= find_log_pos(&log_info, NullS, 1)))
  {
    /*
      If there are no binlog files (LOG_INFO_EOF), then we still try to read
      the .state file to restore the binlog state. This allows to copy a server
      to provision a new one without copying the binlog files (except the
      master-bin.state file) and still preserve the correct binlog state.
    */
    if (error != LOG_INFO_EOF)
      sql_print_error("find_log_pos() failed (error: %d)", error);
    else
    {
      error= read_state_from_file();
      if (error == 2)
      {
        /*
          No binlog files and no binlog state is not an error (eg. just initial
          server start after fresh installation).
        */
        error= 0;
      }
    }
    return error;
  }

  if (! fdle.is_valid())
    return 1;

  do
  {
    strmake_buf(log_name, log_info.log_file_name);
  } while (!(error= find_next_log(&log_info, 1)));

  if (error !=  LOG_INFO_EOF)
  {
    sql_print_error("find_log_pos() failed (error: %d)", error);
    return error;
  }

  if ((file= open_binlog(&log, log_name, &errmsg)) < 0)
  {
    sql_print_error("%s", errmsg);
    return 1;
  }

  if ((ev= Log_event::read_log_event(&log, 0, &fdle,
                                     opt_master_verify_checksum)) &&
      ev->get_type_code() == FORMAT_DESCRIPTION_EVENT)
  {
    if (ev->flags & LOG_EVENT_BINLOG_IN_USE_F)
    {
      sql_print_information("Recovering after a crash using %s", opt_name);
      error= recover(&log_info, log_name, &log,
                     (Format_description_log_event *)ev, do_xa_recovery);
    }
    else
    {
      error= read_state_from_file();
      if (error == 2)
      {
        /*
          The binlog exists, but the .state file is missing. This is normal if
          this is the first master start after a major upgrade to 10.0 (with
          GTID support).

          However, it could also be that the .state file was lost somehow, and
          in this case it could be a serious issue, as we would set the wrong
          binlog state in the next binlog file to be created, and GTID
          processing would be corrupted. A common way would be copying files
          from an old server to a new one and forgetting the .state file.

          So in this case, we want to try to recover the binlog state by
          scanning the last binlog file (but we do not need any XA recovery).

          ToDo: We could avoid one scan at first start after major upgrade, by
          detecting that there is no GTID_LIST event at the start of the
          binlog file, and stopping the scan in that case.
        */
        error= recover(&log_info, log_name, &log,
                       (Format_description_log_event *)ev, false);
      }
    }
  }

  delete ev;
  end_io_cache(&log);
  mysql_file_close(file, MYF(MY_WME));

  return error;
}


#ifdef INNODB_COMPATIBILITY_HOOKS
/**
  Get the file name of the MySQL binlog.
  @return the name of the binlog file
*/
extern "C"
const char* mysql_bin_log_file_name(void)
{
  return mysql_bin_log.get_log_fname();
}
/**
  Get the current position of the MySQL binlog.
  @return byte offset from the beginning of the binlog
*/
extern "C"
ulonglong mysql_bin_log_file_pos(void)
{
  return (ulonglong) mysql_bin_log.get_log_file()->pos_in_file;
}
/*
  Get the current position of the MySQL binlog for transaction currently being
  committed.

  This is valid to call from within storage engine commit_ordered() and
  commit() methods only.

  Since it stores the position inside THD, it is safe to call without any
  locking.
*/
void
mysql_bin_log_commit_pos(THD *thd, ulonglong *out_pos, const char **out_file)
{
  binlog_cache_mngr *cache_mngr;
  if (opt_bin_log &&
      (cache_mngr= (binlog_cache_mngr*) thd_get_ha_data(thd, binlog_hton)))
  {
    *out_file= cache_mngr->last_commit_pos_file;
    *out_pos= (ulonglong)(cache_mngr->last_commit_pos_offset);
  }
  else
  {
    *out_file= NULL;
    *out_pos= 0;
  }
}
#endif /* INNODB_COMPATIBILITY_HOOKS */


static void
binlog_checksum_update(MYSQL_THD thd, struct st_mysql_sys_var *var,
                       void *var_ptr, const void *save)
{
  ulong value=  *((ulong *)save);
  bool check_purge= false;
  ulong UNINIT_VAR(prev_binlog_id);

  mysql_mutex_lock(mysql_bin_log.get_log_lock());
  if(mysql_bin_log.is_open())
  {
    prev_binlog_id= mysql_bin_log.current_binlog_id;
    if (binlog_checksum_options != value)
      mysql_bin_log.checksum_alg_reset= (enum_binlog_checksum_alg)value;
    if (mysql_bin_log.rotate(true, &check_purge))
      check_purge= false;
  }
  else
  {
    binlog_checksum_options= value;
  }
  DBUG_ASSERT(binlog_checksum_options == value);
  mysql_bin_log.checksum_alg_reset= BINLOG_CHECKSUM_ALG_UNDEF;
  mysql_mutex_unlock(mysql_bin_log.get_log_lock());
  if (check_purge)
    mysql_bin_log.checkpoint_and_purge(prev_binlog_id);
}


static int show_binlog_vars(THD *thd, SHOW_VAR *var, char *buff)
{
  mysql_bin_log.set_status_variables(thd);
  var->type= SHOW_ARRAY;
  var->value= (char *)&binlog_status_vars_detail;
  return 0;
}

static SHOW_VAR binlog_status_vars_top[]= {
  {"Binlog", (char *) &show_binlog_vars, SHOW_FUNC},
  {NullS, NullS, SHOW_LONG}
};

static MYSQL_SYSVAR_BOOL(
  optimize_thread_scheduling,
  opt_optimize_thread_scheduling,
  PLUGIN_VAR_READONLY,
  "Run fast part of group commit in a single thread, to optimize kernel "
  "thread scheduling. On by default. Disable to run each transaction in group "
  "commit in its own thread, which can be slower at very high concurrency. "
  "This option is mostly for testing one algorithm versus the other, and it "
  "should not normally be necessary to change it.",
  NULL,
  NULL,
  1);

static MYSQL_SYSVAR_ENUM(
  checksum,
  binlog_checksum_options,
  PLUGIN_VAR_RQCMDARG,
  "Type of BINLOG_CHECKSUM_ALG. Include checksum for "
  "log events in the binary log",
  NULL,
  binlog_checksum_update,
  BINLOG_CHECKSUM_ALG_OFF,
  &binlog_checksum_typelib);

static struct st_mysql_sys_var *binlog_sys_vars[]=
{
  MYSQL_SYSVAR(optimize_thread_scheduling),
  MYSQL_SYSVAR(checksum),
  NULL
};


/*
  Copy out the non-directory part of binlog position filename for the
  `binlog_snapshot_file' status variable, same way as it is done for
  SHOW MASTER STATUS.
*/
static void
set_binlog_snapshot_file(const char *src)
{
  int dir_len = dirname_length(src);
  strmake_buf(binlog_snapshot_file, src + dir_len);
}

/*
  Copy out current values of status variables, for SHOW STATUS or
  information_schema.global_status.

  This is called only under LOCK_show_status, so we can fill in a static array.
*/
void
TC_LOG_BINLOG::set_status_variables(THD *thd)
{
  binlog_cache_mngr *cache_mngr;

  if (thd && opt_bin_log)
    cache_mngr= (binlog_cache_mngr*) thd_get_ha_data(thd, binlog_hton);
  else
    cache_mngr= 0;

  bool have_snapshot= (cache_mngr && cache_mngr->last_commit_pos_file[0] != 0);
  mysql_mutex_lock(&LOCK_commit_ordered);
  binlog_status_var_num_commits= this->num_commits;
  binlog_status_var_num_group_commits= this->num_group_commits;
  if (!have_snapshot)
  {
    set_binlog_snapshot_file(last_commit_pos_file);
    binlog_snapshot_position= last_commit_pos_offset;
  }
  mysql_mutex_unlock(&LOCK_commit_ordered);
  mysql_mutex_lock(&LOCK_prepare_ordered);
  binlog_status_group_commit_trigger_count= this->group_commit_trigger_count;
  binlog_status_group_commit_trigger_timeout= this->group_commit_trigger_timeout;
  binlog_status_group_commit_trigger_lock_wait= this->group_commit_trigger_lock_wait;
  mysql_mutex_unlock(&LOCK_prepare_ordered);

  if (have_snapshot)
  {
    set_binlog_snapshot_file(cache_mngr->last_commit_pos_file);
    binlog_snapshot_position= cache_mngr->last_commit_pos_offset;
  }
}

struct st_mysql_storage_engine binlog_storage_engine=
{ MYSQL_HANDLERTON_INTERFACE_VERSION };

maria_declare_plugin(binlog)
{
  MYSQL_STORAGE_ENGINE_PLUGIN,
  &binlog_storage_engine,
  "binlog",
  "MySQL AB",
  "This is a pseudo storage engine to represent the binlog in a transaction",
  PLUGIN_LICENSE_GPL,
  binlog_init, /* Plugin Init */
  NULL, /* Plugin Deinit */
  0x0100 /* 1.0 */,
  binlog_status_vars_top,     /* status variables                */
  binlog_sys_vars,            /* system variables                */
  "1.0",                      /* string version */
  MariaDB_PLUGIN_MATURITY_STABLE /* maturity */
}
maria_declare_plugin_end;

#ifdef WITH_WSREP
IO_CACHE * get_trans_log(THD * thd)
{
  DBUG_ASSERT(binlog_hton->slot != HA_SLOT_UNDEF);
  binlog_cache_mngr *cache_mngr = (binlog_cache_mngr*)
    thd_get_ha_data(thd, binlog_hton);
  if (cache_mngr)
    return cache_mngr->get_binlog_cache_log(true);

  WSREP_DEBUG("binlog cache not initialized, conn :%ld", thd->thread_id);
  return NULL;
}


bool wsrep_trans_cache_is_empty(THD *thd)
{
  binlog_cache_mngr *const cache_mngr=
      (binlog_cache_mngr*) thd_get_ha_data(thd, binlog_hton);
  return (!cache_mngr || cache_mngr->trx_cache.empty());
}


void thd_binlog_trx_reset(THD * thd)
{
  /*
    todo: fix autocommit select to not call the caller
  */
  if (thd_get_ha_data(thd, binlog_hton) != NULL)
  {
    binlog_cache_mngr *const cache_mngr=
      (binlog_cache_mngr*) thd_get_ha_data(thd, binlog_hton);
    if (cache_mngr)
    {
      cache_mngr->reset(false, true);
      if (!cache_mngr->stmt_cache.empty())
      {
        WSREP_DEBUG("pending events in stmt cache, sql: %s", thd->query());
        cache_mngr->stmt_cache.reset();
      }
    }
  }
  thd->clear_binlog_table_maps();
}


void thd_binlog_rollback_stmt(THD * thd)
{
  WSREP_DEBUG("thd_binlog_rollback_stmt :%ld", thd->thread_id);
  binlog_cache_mngr *const cache_mngr=
    (binlog_cache_mngr*) thd_get_ha_data(thd, binlog_hton);
  if (cache_mngr)
    cache_mngr->trx_cache.set_prev_position(MY_OFF_T_UNDEF);
}
#endif /* WITH_WSREP */<|MERGE_RESOLUTION|>--- conflicted
+++ resolved
@@ -3102,11 +3102,7 @@
       if (! write_error)
       {
         write_error= 1;
-<<<<<<< HEAD
-        sql_print_error(ER_THD(thd, ER_ERROR_ON_WRITE), name, error);
-=======
-        sql_print_error(ER(ER_ERROR_ON_WRITE), name, tmp_errno);
->>>>>>> 23af6f59
+        sql_print_error(ER_THD(thd, ER_ERROR_ON_WRITE), name, tmp_errno);
       }
     }
   }
