/*****************************************************************************

Copyright (c) 1996, 2016, Oracle and/or its affiliates. All Rights Reserved.
Copyright (c) 2014, 2016, MariaDB Corporation

This program is free software; you can redistribute it and/or modify it under
the terms of the GNU General Public License as published by the Free Software
Foundation; version 2 of the License.

This program is distributed in the hope that it will be useful, but WITHOUT
ANY WARRANTY; without even the implied warranty of MERCHANTABILITY or FITNESS
FOR A PARTICULAR PURPOSE. See the GNU General Public License for more details.

You should have received a copy of the GNU General Public License along with
this program; if not, write to the Free Software Foundation, Inc.,
51 Franklin Street, Suite 500, Boston, MA 02110-1335 USA

*****************************************************************************/

/**************************************************//**
@file lock/lock0lock.cc
The transaction lock system

Created 5/7/1996 Heikki Tuuri
*******************************************************/

#define LOCK_MODULE_IMPLEMENTATION

#include "lock0lock.h"
#include "lock0priv.h"

#ifdef UNIV_NONINL
#include "lock0lock.ic"
#include "lock0priv.ic"
#endif

#include "ha_prototypes.h"
#include "usr0sess.h"
#include "trx0purge.h"
#include "dict0mem.h"
#include "dict0boot.h"
#include "trx0sys.h"
#include "pars0pars.h" /* pars_complete_graph_for_exec() */
#include "que0que.h" /* que_node_get_parent() */
#include "row0mysql.h" /* row_mysql_handle_errors() */
#include "row0sel.h" /* sel_node_create(), sel_node_t */
#include "row0types.h" /* sel_node_t */
#include "srv0mon.h"
#include "ut0vec.h"
#include "btr0btr.h"
#include "dict0boot.h"
#include <set>
#include "mysql/plugin.h"

<<<<<<< HEAD
#include <mysql/service_wsrep.h>
=======
#ifdef WITH_WSREP
extern my_bool wsrep_debug;
extern my_bool wsrep_log_conflicts;
#include "ha_prototypes.h"
#endif
>>>>>>> b506d952

#include <string>
#include <sstream>

/* Restricts the length of search we will do in the waits-for
graph of transactions */
#define LOCK_MAX_N_STEPS_IN_DEADLOCK_CHECK 1000000

/* Restricts the search depth we will do in the waits-for graph of
transactions */
#define LOCK_MAX_DEPTH_IN_DEADLOCK_CHECK 200

/* When releasing transaction locks, this specifies how often we release
the lock mutex for a moment to give also others access to it */

#define LOCK_RELEASE_INTERVAL		1000

/* Safety margin when creating a new record lock: this many extra records
can be inserted to the page without need to create a lock with a bigger
bitmap */

#define LOCK_PAGE_BITMAP_MARGIN		64

/* An explicit record lock affects both the record and the gap before it.
An implicit x-lock does not affect the gap, it only locks the index
record from read or update.

If a transaction has modified or inserted an index record, then
it owns an implicit x-lock on the record. On a secondary index record,
a transaction has an implicit x-lock also if it has modified the
clustered index record, the max trx id of the page where the secondary
index record resides is >= trx id of the transaction (or database recovery
is running), and there are no explicit non-gap lock requests on the
secondary index record.

This complicated definition for a secondary index comes from the
implementation: we want to be able to determine if a secondary index
record has an implicit x-lock, just by looking at the present clustered
index record, not at the historical versions of the record. The
complicated definition can be explained to the user so that there is
nondeterminism in the access path when a query is answered: we may,
or may not, access the clustered index record and thus may, or may not,
bump into an x-lock set there.

Different transaction can have conflicting locks set on the gap at the
same time. The locks on the gap are purely inhibitive: an insert cannot
be made, or a select cursor may have to wait if a different transaction
has a conflicting lock on the gap. An x-lock on the gap does not give
the right to insert into the gap.

An explicit lock can be placed on a user record or the supremum record of
a page. The locks on the supremum record are always thought to be of the gap
type, though the gap bit is not set. When we perform an update of a record
where the size of the record changes, we may temporarily store its explicit
locks on the infimum record of the page, though the infimum otherwise never
carries locks.

A waiting record lock can also be of the gap type. A waiting lock request
can be granted when there is no conflicting mode lock request by another
transaction ahead of it in the explicit lock queue.

In version 4.0.5 we added yet another explicit lock type: LOCK_REC_NOT_GAP.
It only locks the record it is placed on, not the gap before the record.
This lock type is necessary to emulate an Oracle-like READ COMMITTED isolation
level.

-------------------------------------------------------------------------
RULE 1: If there is an implicit x-lock on a record, and there are non-gap
-------
lock requests waiting in the queue, then the transaction holding the implicit
x-lock also has an explicit non-gap record x-lock. Therefore, as locks are
released, we can grant locks to waiting lock requests purely by looking at
the explicit lock requests in the queue.

RULE 3: Different transactions cannot have conflicting granted non-gap locks
-------
on a record at the same time. However, they can have conflicting granted gap
locks.
RULE 4: If a there is a waiting lock request in a queue, no lock request,
-------
gap or not, can be inserted ahead of it in the queue. In record deletes
and page splits new gap type locks can be created by the database manager
for a transaction, and without rule 4, the waits-for graph of transactions
might become cyclic without the database noticing it, as the deadlock check
is only performed when a transaction itself requests a lock!
-------------------------------------------------------------------------

An insert is allowed to a gap if there are no explicit lock requests by
other transactions on the next record. It does not matter if these lock
requests are granted or waiting, gap bit set or not, with the exception
that a gap type request set by another transaction to wait for
its turn to do an insert is ignored. On the other hand, an
implicit x-lock by another transaction does not prevent an insert, which
allows for more concurrency when using an Oracle-style sequence number
generator for the primary key with many transactions doing inserts
concurrently.

A modify of a record is allowed if the transaction has an x-lock on the
record, or if other transactions do not have any non-gap lock requests on the
record.

A read of a single user record with a cursor is allowed if the transaction
has a non-gap explicit, or an implicit lock on the record, or if the other
transactions have no x-lock requests on the record. At a page supremum a
read is always allowed.

In summary, an implicit lock is seen as a granted x-lock only on the
record, not on the gap. An explicit lock with no gap bit set is a lock
both on the record and the gap. If the gap bit is set, the lock is only
on the gap. Different transaction cannot own conflicting locks on the
record at the same time, but they may own conflicting locks on the gap.
Granted locks on a record give an access right to the record, but gap type
locks just inhibit operations.

NOTE: Finding out if some transaction has an implicit x-lock on a secondary
index record can be cumbersome. We may have to look at previous versions of
the corresponding clustered index record to find out if a delete marked
secondary index record was delete marked by an active transaction, not by
a committed one.

FACT A: If a transaction has inserted a row, it can delete it any time
without need to wait for locks.

PROOF: The transaction has an implicit x-lock on every index record inserted
for the row, and can thus modify each record without the need to wait. Q.E.D.

FACT B: If a transaction has read some result set with a cursor, it can read
it again, and retrieves the same result set, if it has not modified the
result set in the meantime. Hence, there is no phantom problem. If the
biggest record, in the alphabetical order, touched by the cursor is removed,
a lock wait may occur, otherwise not.

PROOF: When a read cursor proceeds, it sets an s-lock on each user record
it passes, and a gap type s-lock on each page supremum. The cursor must
wait until it has these locks granted. Then no other transaction can
have a granted x-lock on any of the user records, and therefore cannot
modify the user records. Neither can any other transaction insert into
the gaps which were passed over by the cursor. Page splits and merges,
and removal of obsolete versions of records do not affect this, because
when a user record or a page supremum is removed, the next record inherits
its locks as gap type locks, and therefore blocks inserts to the same gap.
Also, if a page supremum is inserted, it inherits its locks from the successor
record. When the cursor is positioned again at the start of the result set,
the records it will touch on its course are either records it touched
during the last pass or new inserted page supremums. It can immediately
access all these records, and when it arrives at the biggest record, it
notices that the result set is complete. If the biggest record was removed,
lock wait can occur because the next record only inherits a gap type lock,
and a wait may be needed. Q.E.D. */

/* If an index record should be changed or a new inserted, we must check
the lock on the record or the next. When a read cursor starts reading,
we will set a record level s-lock on each record it passes, except on the
initial record on which the cursor is positioned before we start to fetch
records. Our index tree search has the convention that the B-tree
cursor is positioned BEFORE the first possibly matching record in
the search. Optimizations are possible here: if the record is searched
on an equality condition to a unique key, we could actually set a special
lock on the record, a lock which would not prevent any insert before
this record. In the next key locking an x-lock set on a record also
prevents inserts just before that record.
	There are special infimum and supremum records on each page.
A supremum record can be locked by a read cursor. This records cannot be
updated but the lock prevents insert of a user record to the end of
the page.
	Next key locks will prevent the phantom problem where new rows
could appear to SELECT result sets after the select operation has been
performed. Prevention of phantoms ensures the serilizability of
transactions.
	What should we check if an insert of a new record is wanted?
Only the lock on the next record on the same page, because also the
supremum record can carry a lock. An s-lock prevents insertion, but
what about an x-lock? If it was set by a searched update, then there
is implicitly an s-lock, too, and the insert should be prevented.
What if our transaction owns an x-lock to the next record, but there is
a waiting s-lock request on the next record? If this s-lock was placed
by a read cursor moving in the ascending order in the index, we cannot
do the insert immediately, because when we finally commit our transaction,
the read cursor should see also the new inserted record. So we should
move the read cursor backward from the next record for it to pass over
the new inserted record. This move backward may be too cumbersome to
implement. If we in this situation just enqueue a second x-lock request
for our transaction on the next record, then the deadlock mechanism
notices a deadlock between our transaction and the s-lock request
transaction. This seems to be an ok solution.
	We could have the convention that granted explicit record locks,
lock the corresponding records from changing, and also lock the gaps
before them from inserting. A waiting explicit lock request locks the gap
before from inserting. Implicit record x-locks, which we derive from the
transaction id in the clustered index record, only lock the record itself
from modification, not the gap before it from inserting.
	How should we store update locks? If the search is done by a unique
key, we could just modify the record trx id. Otherwise, we could put a record
x-lock on the record. If the update changes ordering fields of the
clustered index record, the inserted new record needs no record lock in
lock table, the trx id is enough. The same holds for a secondary index
record. Searched delete is similar to update.

PROBLEM:
What about waiting lock requests? If a transaction is waiting to make an
update to a record which another modified, how does the other transaction
know to send the end-lock-wait signal to the waiting transaction? If we have
the convention that a transaction may wait for just one lock at a time, how
do we preserve it if lock wait ends?

PROBLEM:
Checking the trx id label of a secondary index record. In the case of a
modification, not an insert, is this necessary? A secondary index record
is modified only by setting or resetting its deleted flag. A secondary index
record contains fields to uniquely determine the corresponding clustered
index record. A secondary index record is therefore only modified if we
also modify the clustered index record, and the trx id checking is done
on the clustered index record, before we come to modify the secondary index
record. So, in the case of delete marking or unmarking a secondary index
record, we do not have to care about trx ids, only the locks in the lock
table must be checked. In the case of a select from a secondary index, the
trx id is relevant, and in this case we may have to search the clustered
index record.

PROBLEM: How to update record locks when page is split or merged, or
--------------------------------------------------------------------
a record is deleted or updated?
If the size of fields in a record changes, we perform the update by
a delete followed by an insert. How can we retain the locks set or
waiting on the record? Because a record lock is indexed in the bitmap
by the heap number of the record, when we remove the record from the
record list, it is possible still to keep the lock bits. If the page
is reorganized, we could make a table of old and new heap numbers,
and permute the bitmaps in the locks accordingly. We can add to the
table a row telling where the updated record ended. If the update does
not require a reorganization of the page, we can simply move the lock
bits for the updated record to the position determined by its new heap
number (we may have to allocate a new lock, if we run out of the bitmap
in the old one).
	A more complicated case is the one where the reinsertion of the
updated record is done pessimistically, because the structure of the
tree may change.

PROBLEM: If a supremum record is removed in a page merge, or a record
---------------------------------------------------------------------
removed in a purge, what to do to the waiting lock requests? In a split to
the right, we just move the lock requests to the new supremum. If a record
is removed, we could move the waiting lock request to its inheritor, the
next record in the index. But, the next record may already have lock
requests on its own queue. A new deadlock check should be made then. Maybe
it is easier just to release the waiting transactions. They can then enqueue
new lock requests on appropriate records.

PROBLEM: When a record is inserted, what locks should it inherit from the
-------------------------------------------------------------------------
upper neighbor? An insert of a new supremum record in a page split is
always possible, but an insert of a new user record requires that the upper
neighbor does not have any lock requests by other transactions, granted or
waiting, in its lock queue. Solution: We can copy the locks as gap type
locks, so that also the waiting locks are transformed to granted gap type
locks on the inserted record. */

#define LOCK_STACK_SIZE		OS_THREAD_MAX_N

/* LOCK COMPATIBILITY MATRIX
 *    IS IX S  X  AI
 * IS +	 +  +  -  +
 * IX +	 +  -  -  +
 * S  +	 -  +  -  -
 * X  -	 -  -  -  -
 * AI +	 +  -  -  -
 *
 * Note that for rows, InnoDB only acquires S or X locks.
 * For tables, InnoDB normally acquires IS or IX locks.
 * S or X table locks are only acquired for LOCK TABLES.
 * Auto-increment (AI) locks are needed because of
 * statement-level MySQL binlog.
 * See also lock_mode_compatible().
 */
static const byte lock_compatibility_matrix[5][5] = {
 /**         IS     IX       S     X       AI */
 /* IS */ {  TRUE,  TRUE,  TRUE,  FALSE,  TRUE},
 /* IX */ {  TRUE,  TRUE,  FALSE, FALSE,  TRUE},
 /* S  */ {  TRUE,  FALSE, TRUE,  FALSE,  FALSE},
 /* X  */ {  FALSE, FALSE, FALSE, FALSE,  FALSE},
 /* AI */ {  TRUE,  TRUE,  FALSE, FALSE,  FALSE}
};

/* STRONGER-OR-EQUAL RELATION (mode1=row, mode2=column)
 *    IS IX S  X  AI
 * IS +  -  -  -  -
 * IX +  +  -  -  -
 * S  +  -  +  -  -
 * X  +  +  +  +  +
 * AI -  -  -  -  +
 * See lock_mode_stronger_or_eq().
 */
static const byte lock_strength_matrix[5][5] = {
 /**         IS     IX       S     X       AI */
 /* IS */ {  TRUE,  FALSE, FALSE,  FALSE, FALSE},
 /* IX */ {  TRUE,  TRUE,  FALSE, FALSE,  FALSE},
 /* S  */ {  TRUE,  FALSE, TRUE,  FALSE,  FALSE},
 /* X  */ {  TRUE,  TRUE,  TRUE,  TRUE,   TRUE},
 /* AI */ {  FALSE, FALSE, FALSE, FALSE,  TRUE}
};

/** Deadlock check context. */
struct lock_deadlock_ctx_t {
	const trx_t*	start;		/*!< Joining transaction that is
					requesting a lock in an incompatible
					mode */

	const lock_t*	wait_lock;	/*!< Lock that trx wants */

	ib_uint64_t	mark_start;	/*!<  Value of lock_mark_count at
					the start of the deadlock check. */

	ulint		depth;		/*!< Stack depth */

	ulint		cost;		/*!< Calculation steps thus far */

	ibool		too_deep;	/*!< TRUE if search was too deep and
					was aborted */
};

/** DFS visited node information used during deadlock checking. */
struct lock_stack_t {
	const lock_t*	lock;			/*!< Current lock */
	const lock_t*	wait_lock;		/*!< Waiting for lock */
	ulint		heap_no;		/*!< heap number if rec lock */
};

extern "C" void thd_report_wait_for(MYSQL_THD thd, MYSQL_THD other_thd);
extern "C" int thd_need_wait_for(const MYSQL_THD thd);
extern "C"
int thd_need_ordering_with(const MYSQL_THD thd, const MYSQL_THD other_thd);

/** Stack to use during DFS search. Currently only a single stack is required
because there is no parallel deadlock check. This stack is protected by
the lock_sys_t::mutex. */
static lock_stack_t*	lock_stack;

#ifdef UNIV_DEBUG
/** The count of the types of locks. */
static const ulint	lock_types = UT_ARR_SIZE(lock_compatibility_matrix);
#endif /* UNIV_DEBUG */

#ifdef UNIV_PFS_MUTEX
/* Key to register mutex with performance schema */
UNIV_INTERN mysql_pfs_key_t	lock_sys_mutex_key;
/* Key to register mutex with performance schema */
UNIV_INTERN mysql_pfs_key_t	lock_sys_wait_mutex_key;
#endif /* UNIV_PFS_MUTEX */

/* Buffer to collect THDs to report waits for. */
struct thd_wait_reports {
	struct thd_wait_reports *next;	/*!< List link */
	ulint used;			/*!< How many elements in waitees[] */
	trx_t *waitees[64];		/*!< Trxs for thd_report_wait_for() */
};


#ifdef UNIV_DEBUG
UNIV_INTERN ibool	lock_print_waits	= FALSE;

/*********************************************************************//**
Validates the lock system.
@return	TRUE if ok */
static
bool
lock_validate();
/*============*/

/*********************************************************************//**
Validates the record lock queues on a page.
@return	TRUE if ok */
static
ibool
lock_rec_validate_page(
/*===================*/
	const buf_block_t*	block)	/*!< in: buffer block */
	MY_ATTRIBUTE((nonnull, warn_unused_result));
#endif /* UNIV_DEBUG */

/* The lock system */
UNIV_INTERN lock_sys_t*	lock_sys	= NULL;

/** We store info on the latest deadlock error to this buffer. InnoDB
Monitor will then fetch it and print */
UNIV_INTERN ibool	lock_deadlock_found = FALSE;
/** Only created if !srv_read_only_mode */
static FILE*		lock_latest_err_file;

/********************************************************************//**
Checks if a joining lock request results in a deadlock. If a deadlock is
found this function will resolve the dadlock by choosing a victim transaction
and rolling it back. It will attempt to resolve all deadlocks. The returned
transaction id will be the joining transaction id or 0 if some other
transaction was chosen as a victim and rolled back or no deadlock found.

@return id of transaction chosen as victim or 0 */
static
trx_id_t
lock_deadlock_check_and_resolve(
/*===========================*/
	const lock_t*	lock,	/*!< in: lock the transaction is requesting */
	const trx_t*	trx);	/*!< in: transaction */

/*********************************************************************//**
Gets the nth bit of a record lock.
@return	TRUE if bit set also if i == ULINT_UNDEFINED return FALSE*/
UNIV_INLINE
ibool
lock_rec_get_nth_bit(
/*=================*/
	const lock_t*	lock,	/*!< in: record lock */
	ulint		i)	/*!< in: index of the bit */
{
	const byte*	b;

	ut_ad(lock);
	ut_ad(lock_get_type_low(lock) == LOCK_REC);

	if (i >= lock->un_member.rec_lock.n_bits) {

		return(FALSE);
	}

	b = ((const byte*) &lock[1]) + (i / 8);

	return(1 & *b >> (i % 8));
}

/*********************************************************************//**
Reports that a transaction id is insensible, i.e., in the future. */
UNIV_INTERN
void
lock_report_trx_id_insanity(
/*========================*/
	trx_id_t	trx_id,		/*!< in: trx id */
	const rec_t*	rec,		/*!< in: user record */
	dict_index_t*	index,		/*!< in: index */
	const ulint*	offsets,	/*!< in: rec_get_offsets(rec, index) */
	trx_id_t	max_trx_id)	/*!< in: trx_sys_get_max_trx_id() */
{
	ut_print_timestamp(stderr);
	fputs("  InnoDB: Error: transaction id associated with record\n",
	      stderr);
	rec_print_new(stderr, rec, offsets);
	fputs("InnoDB: in ", stderr);
	dict_index_name_print(stderr, NULL, index);
	fprintf(stderr, "\n"
		"InnoDB: is " TRX_ID_FMT " which is higher than the"
		" global trx id counter " TRX_ID_FMT "!\n"
		"InnoDB: The table is corrupt. You have to do"
		" dump + drop + reimport.\n",
		trx_id, max_trx_id);
}

/*********************************************************************//**
Checks that a transaction id is sensible, i.e., not in the future.
@return	true if ok */
#ifdef UNIV_DEBUG
UNIV_INTERN
#else
static MY_ATTRIBUTE((nonnull, warn_unused_result))
#endif
bool
lock_check_trx_id_sanity(
/*=====================*/
	trx_id_t	trx_id,		/*!< in: trx id */
	const rec_t*	rec,		/*!< in: user record */
	dict_index_t*	index,		/*!< in: index */
	const ulint*	offsets)	/*!< in: rec_get_offsets(rec, index) */
{
	bool		is_ok;
	trx_id_t	max_trx_id;

	ut_ad(rec_offs_validate(rec, index, offsets));

	max_trx_id = trx_sys_get_max_trx_id();
	is_ok = trx_id < max_trx_id;

	if (UNIV_UNLIKELY(!is_ok)) {
		lock_report_trx_id_insanity(trx_id,
					    rec, index, offsets, max_trx_id);
	}

	return(is_ok);
}

/*********************************************************************//**
Checks that a record is seen in a consistent read.
@return true if sees, or false if an earlier version of the record
should be retrieved */
UNIV_INTERN
bool
lock_clust_rec_cons_read_sees(
/*==========================*/
	const rec_t*	rec,	/*!< in: user record which should be read or
				passed over by a read cursor */
	dict_index_t*	index,	/*!< in: clustered index */
	const ulint*	offsets,/*!< in: rec_get_offsets(rec, index) */
	read_view_t*	view)	/*!< in: consistent read view */
{
	trx_id_t	trx_id;

	ut_ad(dict_index_is_clust(index));
	ut_ad(page_rec_is_user_rec(rec));
	ut_ad(rec_offs_validate(rec, index, offsets));

	/* NOTE that we call this function while holding the search
	system latch. */

	trx_id = row_get_rec_trx_id(rec, index, offsets);

	return(read_view_sees_trx_id(view, trx_id));
}

/*********************************************************************//**
Checks that a non-clustered index record is seen in a consistent read.

NOTE that a non-clustered index page contains so little information on
its modifications that also in the case false, the present version of
rec may be the right, but we must check this from the clustered index
record.

@return true if certainly sees, or false if an earlier version of the
clustered index record might be needed */
UNIV_INTERN
bool
lock_sec_rec_cons_read_sees(
/*========================*/
	const rec_t*		rec,	/*!< in: user record which
					should be read or passed over
					by a read cursor */
	const read_view_t*	view)	/*!< in: consistent read view */
{
	trx_id_t	max_trx_id;

	ut_ad(page_rec_is_user_rec(rec));

	/* NOTE that we might call this function while holding the search
	system latch. */

	if (recv_recovery_is_on()) {

		return(false);
	}

	max_trx_id = page_get_max_trx_id(page_align(rec));
	ut_ad(max_trx_id);

	return(max_trx_id < view->up_limit_id);
}

/*********************************************************************//**
Creates the lock system at database start. */
UNIV_INTERN
void
lock_sys_create(
/*============*/
	ulint	n_cells)	/*!< in: number of slots in lock hash table */
{
	ulint	lock_sys_sz;

	lock_sys_sz = sizeof(*lock_sys)
		+ OS_THREAD_MAX_N * sizeof(srv_slot_t);

	lock_sys = static_cast<lock_sys_t*>(mem_zalloc(lock_sys_sz));

	lock_stack = static_cast<lock_stack_t*>(
		mem_zalloc(sizeof(*lock_stack) * LOCK_STACK_SIZE));

	void*	ptr = &lock_sys[1];

	lock_sys->waiting_threads = static_cast<srv_slot_t*>(ptr);

	lock_sys->last_slot = lock_sys->waiting_threads;

	mutex_create(lock_sys_mutex_key, &lock_sys->mutex, SYNC_LOCK_SYS);

	mutex_create(lock_sys_wait_mutex_key,
		     &lock_sys->wait_mutex, SYNC_LOCK_WAIT_SYS);

	lock_sys->timeout_event = os_event_create();

	lock_sys->rec_hash = hash_create(n_cells);

	if (!srv_read_only_mode) {
		lock_latest_err_file = os_file_create_tmpfile(NULL);
		ut_a(lock_latest_err_file);
	}
}

/*********************************************************************//**
Closes the lock system at database shutdown. */
UNIV_INTERN
void
lock_sys_close(void)
/*================*/
{
	if (lock_latest_err_file != NULL) {
		fclose(lock_latest_err_file);
		lock_latest_err_file = NULL;
	}

	hash_table_free(lock_sys->rec_hash);

	mutex_free(&lock_sys->mutex);
	mutex_free(&lock_sys->wait_mutex);

	mem_free(lock_stack);
	mem_free(lock_sys);

	lock_sys = NULL;
	lock_stack = NULL;
}

/*********************************************************************//**
Gets the size of a lock struct.
@return	size in bytes */
UNIV_INTERN
ulint
lock_get_size(void)
/*===============*/
{
	return((ulint) sizeof(lock_t));
}

/*********************************************************************//**
Gets the mode of a lock.
@return	mode */
UNIV_INLINE
enum lock_mode
lock_get_mode(
/*==========*/
	const lock_t*	lock)	/*!< in: lock */
{
	ut_ad(lock);

	return(static_cast<enum lock_mode>(lock->type_mode & LOCK_MODE_MASK));
}

/*********************************************************************//**
Gets the wait flag of a lock.
@return	LOCK_WAIT if waiting, 0 if not */
UNIV_INLINE
ulint
lock_get_wait(
/*==========*/
	const lock_t*	lock)	/*!< in: lock */
{
	ut_ad(lock);

	return(lock->type_mode & LOCK_WAIT);
}

/*********************************************************************//**
Gets the source table of an ALTER TABLE transaction.  The table must be
covered by an IX or IS table lock.
@return the source table of transaction, if it is covered by an IX or
IS table lock; dest if there is no source table, and NULL if the
transaction is locking more than two tables or an inconsistency is
found */
UNIV_INTERN
dict_table_t*
lock_get_src_table(
/*===============*/
	trx_t*		trx,	/*!< in: transaction */
	dict_table_t*	dest,	/*!< in: destination of ALTER TABLE */
	enum lock_mode*	mode)	/*!< out: lock mode of the source table */
{
	dict_table_t*	src;
	lock_t*		lock;

	ut_ad(!lock_mutex_own());

	src = NULL;
	*mode = LOCK_NONE;

	/* The trx mutex protects the trx_locks for our purposes.
	Other transactions could want to convert one of our implicit
	record locks to an explicit one. For that, they would need our
	trx mutex. Waiting locks can be removed while only holding
	lock_sys->mutex, but this is a running transaction and cannot
	thus be holding any waiting locks. */
	trx_mutex_enter(trx);

	for (lock = UT_LIST_GET_FIRST(trx->lock.trx_locks);
	     lock != NULL;
	     lock = UT_LIST_GET_NEXT(trx_locks, lock)) {
		lock_table_t*	tab_lock;
		enum lock_mode	lock_mode;
		if (!(lock_get_type_low(lock) & LOCK_TABLE)) {
			/* We are only interested in table locks. */
			continue;
		}
		tab_lock = &lock->un_member.tab_lock;
		if (dest == tab_lock->table) {
			/* We are not interested in the destination table. */
			continue;
		} else if (!src) {
			/* This presumably is the source table. */
			src = tab_lock->table;
			if (UT_LIST_GET_LEN(src->locks) != 1
			    || UT_LIST_GET_FIRST(src->locks) != lock) {
				/* We only support the case when
				there is only one lock on this table. */
				src = NULL;
				goto func_exit;
			}
		} else if (src != tab_lock->table) {
			/* The transaction is locking more than
			two tables (src and dest): abort */
			src = NULL;
			goto func_exit;
		}

		/* Check that the source table is locked by
		LOCK_IX or LOCK_IS. */
		lock_mode = lock_get_mode(lock);
		if (lock_mode == LOCK_IX || lock_mode == LOCK_IS) {
			if (*mode != LOCK_NONE && *mode != lock_mode) {
				/* There are multiple locks on src. */
				src = NULL;
				goto func_exit;
			}
			*mode = lock_mode;
		}
	}

	if (!src) {
		/* No source table lock found: flag the situation to caller */
		src = dest;
	}

func_exit:
	trx_mutex_exit(trx);
	return(src);
}

/*********************************************************************//**
Determine if the given table is exclusively "owned" by the given
transaction, i.e., transaction holds LOCK_IX and possibly LOCK_AUTO_INC
on the table.
@return TRUE if table is only locked by trx, with LOCK_IX, and
possibly LOCK_AUTO_INC */
UNIV_INTERN
ibool
lock_is_table_exclusive(
/*====================*/
	const dict_table_t*	table,	/*!< in: table */
	const trx_t*		trx)	/*!< in: transaction */
{
	const lock_t*	lock;
	ibool		ok	= FALSE;

	ut_ad(table);
	ut_ad(trx);

	lock_mutex_enter();

	for (lock = UT_LIST_GET_FIRST(table->locks);
	     lock != NULL;
	     lock = UT_LIST_GET_NEXT(locks, &lock->un_member.tab_lock)) {
		if (lock->trx != trx) {
			/* A lock on the table is held
			by some other transaction. */
			goto not_ok;
		}

		if (!(lock_get_type_low(lock) & LOCK_TABLE)) {
			/* We are interested in table locks only. */
			continue;
		}

		switch (lock_get_mode(lock)) {
		case LOCK_IX:
			ok = TRUE;
			break;
		case LOCK_AUTO_INC:
			/* It is allowed for trx to hold an
			auto_increment lock. */
			break;
		default:
not_ok:
			/* Other table locks than LOCK_IX are not allowed. */
			ok = FALSE;
			goto func_exit;
		}
	}

func_exit:
	lock_mutex_exit();

	return(ok);
}

/*********************************************************************//**
Sets the wait flag of a lock and the back pointer in trx to lock. */
UNIV_INLINE
void
lock_set_lock_and_trx_wait(
/*=======================*/
	lock_t*	lock,	/*!< in: lock */
	trx_t*	trx)	/*!< in/out: trx */
{
	ut_ad(lock);
	ut_ad(lock->trx == trx);
	ut_ad(trx->lock.wait_lock == NULL);
	ut_ad(lock_mutex_own());
	ut_ad(trx_mutex_own(trx));

	trx->lock.wait_lock = lock;
	lock->type_mode |= LOCK_WAIT;
}

/**********************************************************************//**
The back pointer to a waiting lock request in the transaction is set to NULL
and the wait bit in lock type_mode is reset. */
UNIV_INLINE
void
lock_reset_lock_and_trx_wait(
/*=========================*/
	lock_t*	lock)	/*!< in/out: record lock */
{
	ut_ad(lock->trx->lock.wait_lock == lock);
	ut_ad(lock_get_wait(lock));
	ut_ad(lock_mutex_own());

	lock->trx->lock.wait_lock = NULL;
	lock->type_mode &= ~LOCK_WAIT;
}

/*********************************************************************//**
Gets the gap flag of a record lock.
@return	LOCK_GAP or 0 */
UNIV_INLINE
ulint
lock_rec_get_gap(
/*=============*/
	const lock_t*	lock)	/*!< in: record lock */
{
	ut_ad(lock);
	ut_ad(lock_get_type_low(lock) == LOCK_REC);

	return(lock->type_mode & LOCK_GAP);
}

/*********************************************************************//**
Gets the LOCK_REC_NOT_GAP flag of a record lock.
@return	LOCK_REC_NOT_GAP or 0 */
UNIV_INLINE
ulint
lock_rec_get_rec_not_gap(
/*=====================*/
	const lock_t*	lock)	/*!< in: record lock */
{
	ut_ad(lock);
	ut_ad(lock_get_type_low(lock) == LOCK_REC);

	return(lock->type_mode & LOCK_REC_NOT_GAP);
}

/*********************************************************************//**
Gets the waiting insert flag of a record lock.
@return	LOCK_INSERT_INTENTION or 0 */
UNIV_INLINE
ulint
lock_rec_get_insert_intention(
/*==========================*/
	const lock_t*	lock)	/*!< in: record lock */
{
	ut_ad(lock);
	ut_ad(lock_get_type_low(lock) == LOCK_REC);

	return(lock->type_mode & LOCK_INSERT_INTENTION);
}

/*********************************************************************//**
Calculates if lock mode 1 is stronger or equal to lock mode 2.
@return	nonzero if mode1 stronger or equal to mode2 */
UNIV_INLINE
ulint
lock_mode_stronger_or_eq(
/*=====================*/
	enum lock_mode	mode1,	/*!< in: lock mode */
	enum lock_mode	mode2)	/*!< in: lock mode */
{
	ut_ad((ulint) mode1 < lock_types);
	ut_ad((ulint) mode2 < lock_types);

	return(lock_strength_matrix[mode1][mode2]);
}

/*********************************************************************//**
Calculates if lock mode 1 is compatible with lock mode 2.
@return	nonzero if mode1 compatible with mode2 */
UNIV_INLINE
ulint
lock_mode_compatible(
/*=================*/
	enum lock_mode	mode1,	/*!< in: lock mode */
	enum lock_mode	mode2)	/*!< in: lock mode */
{
	ut_ad((ulint) mode1 < lock_types);
	ut_ad((ulint) mode2 < lock_types);

	return(lock_compatibility_matrix[mode1][mode2]);
}

/*********************************************************************//**
Checks if a lock request for a new lock has to wait for request lock2.
@return	TRUE if new lock has to wait for lock2 to be removed */
UNIV_INLINE
ibool
lock_rec_has_to_wait(
/*=================*/
#ifdef WITH_WSREP
	ibool		for_locking, /*!< is caller locking or releasing */
#endif /* WITH_WSREP */
	const trx_t*	trx,	/*!< in: trx of new lock */
	ulint		type_mode,/*!< in: precise mode of the new lock
				to set: LOCK_S or LOCK_X, possibly
				ORed to LOCK_GAP or LOCK_REC_NOT_GAP,
				LOCK_INSERT_INTENTION */
	const lock_t*	lock2,	/*!< in: another record lock; NOTE that
				it is assumed that this has a lock bit
				set on the same record as in the new
				lock we are setting */
	ibool lock_is_on_supremum)  /*!< in: TRUE if we are setting the
				lock on the 'supremum' record of an
				index page: we know then that the lock
				request is really for a 'gap' type lock */
{
	ut_ad(trx && lock2);
	ut_ad(lock_get_type_low(lock2) == LOCK_REC);

	if (trx != lock2->trx
	    && !lock_mode_compatible(static_cast<enum lock_mode>(
			             LOCK_MODE_MASK & type_mode),
				     lock_get_mode(lock2))) {

		/* We have somewhat complex rules when gap type record locks
		cause waits */

		if ((lock_is_on_supremum || (type_mode & LOCK_GAP))
		    && !(type_mode & LOCK_INSERT_INTENTION)) {

			/* Gap type locks without LOCK_INSERT_INTENTION flag
			do not need to wait for anything. This is because
			different users can have conflicting lock types
			on gaps. */

			return(FALSE);
		}

		if (!(type_mode & LOCK_INSERT_INTENTION)
		    && lock_rec_get_gap(lock2)) {

			/* Record lock (LOCK_ORDINARY or LOCK_REC_NOT_GAP
			does not need to wait for a gap type lock */

			return(FALSE);
		}

		if ((type_mode & LOCK_GAP)
		    && lock_rec_get_rec_not_gap(lock2)) {

			/* Lock on gap does not need to wait for
			a LOCK_REC_NOT_GAP type lock */

			return(FALSE);
		}

		if (lock_rec_get_insert_intention(lock2)) {

			/* No lock request needs to wait for an insert
			intention lock to be removed. This is ok since our
			rules allow conflicting locks on gaps. This eliminates
			a spurious deadlock caused by a next-key lock waiting
			for an insert intention lock; when the insert
			intention lock was granted, the insert deadlocked on
			the waiting next-key lock.

			Also, insert intention locks do not disturb each
			other. */

			return(FALSE);
		}

		if ((type_mode & LOCK_GAP || lock_rec_get_gap(lock2)) &&
		    !thd_need_ordering_with(trx->mysql_thd,
					    lock2->trx->mysql_thd)) {
			/* If the upper server layer has already decided on the
			commit order between the transaction requesting the
			lock and the transaction owning the lock, we do not
			need to wait for gap locks. Such ordeering by the upper
			server layer happens in parallel replication, where the
			commit order is fixed to match the original order on the
			master.

			Such gap locks are mainly needed to get serialisability
			between transactions so that they will be binlogged in
			the correct order so that statement-based replication
			will give the correct results. Since the right order
			was already determined on the master, we do not need
			to enforce it again here.

			Skipping the locks is not essential for correctness,
			since in case of deadlock we will just kill the later
			transaction and retry it. But it can save some
			unnecessary rollbacks and retries. */

			return (FALSE);
		}

#ifdef WITH_WSREP
		/* if BF thread is locking and has conflict with another BF
		   thread, we need to look at trx ordering and lock types */
		if (wsrep_thd_is_BF(trx->mysql_thd, FALSE)         &&
		    wsrep_thd_is_BF(lock2->trx->mysql_thd, TRUE)) {

			if (wsrep_debug) {
				fprintf(stderr,
					"BF-BF lock conflict, locking: %lu\n",
					for_locking);
				lock_rec_print(stderr, lock2);
			}

			if (wsrep_trx_order_before(trx->mysql_thd,
						   lock2->trx->mysql_thd) &&
			    (type_mode & LOCK_MODE_MASK) == LOCK_X        &&
			    (lock2->type_mode & LOCK_MODE_MASK) == LOCK_X)
			{
				if (for_locking || wsrep_debug) {
					/* exclusive lock conflicts are not
					   accepted */
					fprintf(stderr,
						"BF-BF X lock conflict,"
						"mode: %lu supremum: %lu\n",
						type_mode, lock_is_on_supremum);
					fprintf(stderr,
						"conflicts states: my %d locked %d\n",
						wsrep_thd_conflict_state(trx->mysql_thd, FALSE), 
						wsrep_thd_conflict_state(lock2->trx->mysql_thd, FALSE) );
					lock_rec_print(stderr, lock2);
					if (for_locking) return FALSE;
					//abort();
				}
			} else {
				/* if lock2->index->n_uniq <=
				   lock2->index->n_user_defined_cols
				   operation is on uniq index
				*/
				if (wsrep_debug) fprintf(stderr,
					"BF conflict, modes: %lu %lu, "
					"idx: %s-%s n_uniq %u n_user %u\n",
					type_mode, lock2->type_mode,
					lock2->index->name, 
					lock2->index->table_name,
					lock2->index->n_uniq,
					lock2->index->n_user_defined_cols);
				return FALSE;
			}
		}
#endif /* WITH_WSREP */
		return(TRUE);
	}
	
	return(FALSE);
}

/*********************************************************************//**
Checks if a lock request lock1 has to wait for request lock2.
@return	TRUE if lock1 has to wait for lock2 to be removed */
UNIV_INTERN
ibool
lock_has_to_wait(
/*=============*/
	const lock_t*	lock1,	/*!< in: waiting lock */
	const lock_t*	lock2)	/*!< in: another lock; NOTE that it is
				assumed that this has a lock bit set
				on the same record as in lock1 if the
				locks are record locks */
{
	ut_ad(lock1 && lock2);

	if (lock1->trx != lock2->trx
	    && !lock_mode_compatible(lock_get_mode(lock1),
				     lock_get_mode(lock2))) {
		if (lock_get_type_low(lock1) == LOCK_REC) {
			ut_ad(lock_get_type_low(lock2) == LOCK_REC);

			/* If this lock request is for a supremum record
			then the second bit on the lock bitmap is set */

#ifdef WITH_WSREP
			return(lock_rec_has_to_wait(FALSE, lock1->trx,
#else
			return(lock_rec_has_to_wait(lock1->trx,
#endif /* WITH_WSREP */
						    lock1->type_mode, lock2,
						    lock_rec_get_nth_bit(
							    lock1, 1)));
		}

		return(TRUE);
	}

	return(FALSE);
}

/*============== RECORD LOCK BASIC FUNCTIONS ============================*/

/*********************************************************************//**
Gets the number of bits in a record lock bitmap.
@return	number of bits */
UNIV_INLINE
ulint
lock_rec_get_n_bits(
/*================*/
	const lock_t*	lock)	/*!< in: record lock */
{
	return(lock->un_member.rec_lock.n_bits);
}

/**********************************************************************//**
Sets the nth bit of a record lock to TRUE. */
UNIV_INLINE
void
lock_rec_set_nth_bit(
/*=================*/
	lock_t*	lock,	/*!< in: record lock */
	ulint	i)	/*!< in: index of the bit */
{
	ulint	byte_index;
	ulint	bit_index;

	ut_ad(lock);
	ut_ad(lock_get_type_low(lock) == LOCK_REC);
	ut_ad(i < lock->un_member.rec_lock.n_bits);

	byte_index = i / 8;
	bit_index = i % 8;

	((byte*) &lock[1])[byte_index] |= 1 << bit_index;
}

/**********************************************************************//**
Looks for a set bit in a record lock bitmap. Returns ULINT_UNDEFINED,
if none found.
@return bit index == heap number of the record, or ULINT_UNDEFINED if
none found */
UNIV_INTERN
ulint
lock_rec_find_set_bit(
/*==================*/
	const lock_t*	lock)	/*!< in: record lock with at least one bit set */
{
	ulint	i;

	for (i = 0; i < lock_rec_get_n_bits(lock); i++) {

		if (lock_rec_get_nth_bit(lock, i)) {

			return(i);
		}
	}

	return(ULINT_UNDEFINED);
}

/**********************************************************************//**
Resets the nth bit of a record lock. */
UNIV_INLINE
void
lock_rec_reset_nth_bit(
/*===================*/
	lock_t*	lock,	/*!< in: record lock */
	ulint	i)	/*!< in: index of the bit which must be set to TRUE
			when this function is called */
{
	ulint	byte_index;
	ulint	bit_index;

	ut_ad(lock);
	ut_ad(lock_get_type_low(lock) == LOCK_REC);
	ut_ad(i < lock->un_member.rec_lock.n_bits);

	byte_index = i / 8;
	bit_index = i % 8;

	((byte*) &lock[1])[byte_index] &= ~(1 << bit_index);
}

/*********************************************************************//**
Gets the first or next record lock on a page.
@return	next lock, NULL if none exists */
UNIV_INLINE
const lock_t*
lock_rec_get_next_on_page_const(
/*============================*/
	const lock_t*	lock)	/*!< in: a record lock */
{
	ulint	space;
	ulint	page_no;

	ut_ad(lock_mutex_own());
	ut_ad(lock_get_type_low(lock) == LOCK_REC);

	space = lock->un_member.rec_lock.space;
	page_no = lock->un_member.rec_lock.page_no;

	for (;;) {
		lock = static_cast<const lock_t*>(HASH_GET_NEXT(hash, lock));

		if (!lock) {

			break;
		}

		if ((lock->un_member.rec_lock.space == space)
		    && (lock->un_member.rec_lock.page_no == page_no)) {

			break;
		}
	}

	return(lock);
}

/*********************************************************************//**
Gets the first or next record lock on a page.
@return	next lock, NULL if none exists */
UNIV_INLINE
lock_t*
lock_rec_get_next_on_page(
/*======================*/
	lock_t*	lock)	/*!< in: a record lock */
{
	return((lock_t*) lock_rec_get_next_on_page_const(lock));
}

/*********************************************************************//**
Gets the first record lock on a page, where the page is identified by its
file address.
@return	first lock, NULL if none exists */
UNIV_INLINE
lock_t*
lock_rec_get_first_on_page_addr(
/*============================*/
	ulint	space,	/*!< in: space */
	ulint	page_no)/*!< in: page number */
{
	lock_t*	lock;

	ut_ad(lock_mutex_own());

	for (lock = static_cast<lock_t*>(
			HASH_GET_FIRST(lock_sys->rec_hash,
				       lock_rec_hash(space, page_no)));
	      lock != NULL;
	      lock = static_cast<lock_t*>(HASH_GET_NEXT(hash, lock))) {

		if (lock->un_member.rec_lock.space == space
		    && lock->un_member.rec_lock.page_no == page_no) {

			break;
		}
	}

	return(lock);
}

/*********************************************************************//**
Determines if there are explicit record locks on a page.
@return	an explicit record lock on the page, or NULL if there are none */
UNIV_INTERN
lock_t*
lock_rec_expl_exist_on_page(
/*========================*/
	ulint	space,	/*!< in: space id */
	ulint	page_no)/*!< in: page number */
{
	lock_t*	lock;

	lock_mutex_enter();
	lock = lock_rec_get_first_on_page_addr(space, page_no);
	lock_mutex_exit();

	return(lock);
}

/*********************************************************************//**
Gets the first record lock on a page, where the page is identified by a
pointer to it.
@return	first lock, NULL if none exists */
UNIV_INLINE
lock_t*
lock_rec_get_first_on_page(
/*=======================*/
	const buf_block_t*	block)	/*!< in: buffer block */
{
	ulint	hash;
	lock_t*	lock;
	ulint	space	= buf_block_get_space(block);
	ulint	page_no	= buf_block_get_page_no(block);

	ut_ad(lock_mutex_own());

	hash = buf_block_get_lock_hash_val(block);

	for (lock = static_cast<lock_t*>(
			HASH_GET_FIRST( lock_sys->rec_hash, hash));
	     lock != NULL;
	     lock = static_cast<lock_t*>(HASH_GET_NEXT(hash, lock))) {

		if ((lock->un_member.rec_lock.space == space)
		    && (lock->un_member.rec_lock.page_no == page_no)) {

			break;
		}
	}

	return(lock);
}

/*********************************************************************//**
Gets the next explicit lock request on a record.
@return	next lock, NULL if none exists or if heap_no == ULINT_UNDEFINED */
UNIV_INLINE
lock_t*
lock_rec_get_next(
/*==============*/
	ulint	heap_no,/*!< in: heap number of the record */
	lock_t*	lock)	/*!< in: lock */
{
	ut_ad(lock_mutex_own());

	do {
		ut_ad(lock_get_type_low(lock) == LOCK_REC);
		lock = lock_rec_get_next_on_page(lock);
	} while (lock && !lock_rec_get_nth_bit(lock, heap_no));

	return(lock);
}

/*********************************************************************//**
Gets the next explicit lock request on a record.
@return	next lock, NULL if none exists or if heap_no == ULINT_UNDEFINED */
UNIV_INLINE
const lock_t*
lock_rec_get_next_const(
/*====================*/
	ulint		heap_no,/*!< in: heap number of the record */
	const lock_t*	lock)	/*!< in: lock */
{
	return(lock_rec_get_next(heap_no, (lock_t*) lock));
}

/*********************************************************************//**
Gets the first explicit lock request on a record.
@return	first lock, NULL if none exists */
UNIV_INLINE
lock_t*
lock_rec_get_first(
/*===============*/
	const buf_block_t*	block,	/*!< in: block containing the record */
	ulint			heap_no)/*!< in: heap number of the record */
{
	lock_t*	lock;

	ut_ad(lock_mutex_own());

	for (lock = lock_rec_get_first_on_page(block); lock;
	     lock = lock_rec_get_next_on_page(lock)) {
		if (lock_rec_get_nth_bit(lock, heap_no)) {
			break;
		}
	}

	return(lock);
}

/*********************************************************************//**
Resets the record lock bitmap to zero. NOTE: does not touch the wait_lock
pointer in the transaction! This function is used in lock object creation
and resetting. */
static
void
lock_rec_bitmap_reset(
/*==================*/
	lock_t*	lock)	/*!< in: record lock */
{
	ulint	n_bytes;

	ut_ad(lock_get_type_low(lock) == LOCK_REC);

	/* Reset to zero the bitmap which resides immediately after the lock
	struct */

	n_bytes = lock_rec_get_n_bits(lock) / 8;

	ut_ad((lock_rec_get_n_bits(lock) % 8) == 0);

	memset(&lock[1], 0, n_bytes);
}

/*********************************************************************//**
Copies a record lock to heap.
@return	copy of lock */
static
lock_t*
lock_rec_copy(
/*==========*/
	const lock_t*	lock,	/*!< in: record lock */
	mem_heap_t*	heap)	/*!< in: memory heap */
{
	ulint	size;

	ut_ad(lock_get_type_low(lock) == LOCK_REC);

	size = sizeof(lock_t) + lock_rec_get_n_bits(lock) / 8;

	return(static_cast<lock_t*>(mem_heap_dup(heap, lock, size)));
}

/*********************************************************************//**
Gets the previous record lock set on a record.
@return	previous lock on the same record, NULL if none exists */
UNIV_INTERN
const lock_t*
lock_rec_get_prev(
/*==============*/
	const lock_t*	in_lock,/*!< in: record lock */
	ulint		heap_no)/*!< in: heap number of the record */
{
	lock_t*	lock;
	ulint	space;
	ulint	page_no;
	lock_t*	found_lock	= NULL;

	ut_ad(lock_mutex_own());
	ut_ad(lock_get_type_low(in_lock) == LOCK_REC);

	space = in_lock->un_member.rec_lock.space;
	page_no = in_lock->un_member.rec_lock.page_no;

	for (lock = lock_rec_get_first_on_page_addr(space, page_no);
	     /* No op */;
	     lock = lock_rec_get_next_on_page(lock)) {

		ut_ad(lock);

		if (lock == in_lock) {

			return(found_lock);
		}

		if (lock_rec_get_nth_bit(lock, heap_no)) {

			found_lock = lock;
		}
	}
}

/*============= FUNCTIONS FOR ANALYZING TABLE LOCK QUEUE ================*/

/*********************************************************************//**
Checks if a transaction has the specified table lock, or stronger. This
function should only be called by the thread that owns the transaction.
@return	lock or NULL */
UNIV_INLINE
const lock_t*
lock_table_has(
/*===========*/
	const trx_t*		trx,	/*!< in: transaction */
	const dict_table_t*	table,	/*!< in: table */
	enum lock_mode		mode)	/*!< in: lock mode */
{
	lint			i;

	if (ib_vector_is_empty(trx->lock.table_locks)) {
		return(NULL);
	}

	/* Look for stronger locks the same trx already has on the table */

	for (i = ib_vector_size(trx->lock.table_locks) - 1; i >= 0; --i) {
		const lock_t*	lock;
		enum lock_mode	lock_mode;

		lock = *static_cast<const lock_t**>(
			ib_vector_get(trx->lock.table_locks, i));

		if (lock == NULL) {
			continue;
		}

		lock_mode = lock_get_mode(lock);

		ut_ad(trx == lock->trx);
		ut_ad(lock_get_type_low(lock) & LOCK_TABLE);
		ut_ad(lock->un_member.tab_lock.table != NULL);

		if (table == lock->un_member.tab_lock.table
		    && lock_mode_stronger_or_eq(lock_mode, mode)) {

			ut_ad(!lock_get_wait(lock));

			return(lock);
		}
	}

	return(NULL);
}

/*============= FUNCTIONS FOR ANALYZING RECORD LOCK QUEUE ================*/

/*********************************************************************//**
Checks if a transaction has a GRANTED explicit lock on rec stronger or equal
to precise_mode.
@return	lock or NULL */
UNIV_INLINE
lock_t*
lock_rec_has_expl(
/*==============*/
	ulint			precise_mode,/*!< in: LOCK_S or LOCK_X
					possibly ORed to LOCK_GAP or
					LOCK_REC_NOT_GAP, for a
					supremum record we regard this
					always a gap type request */
	const buf_block_t*	block,	/*!< in: buffer block containing
					the record */
	ulint			heap_no,/*!< in: heap number of the record */
	const trx_t*		trx)	/*!< in: transaction */
{
	lock_t*	lock;

	ut_ad(lock_mutex_own());
	ut_ad((precise_mode & LOCK_MODE_MASK) == LOCK_S
	      || (precise_mode & LOCK_MODE_MASK) == LOCK_X);
	ut_ad(!(precise_mode & LOCK_INSERT_INTENTION));

	for (lock = lock_rec_get_first(block, heap_no);
	     lock != NULL;
	     lock = lock_rec_get_next(heap_no, lock)) {

		if (lock->trx == trx
		    && !lock_rec_get_insert_intention(lock)
		    && lock_mode_stronger_or_eq(
			    lock_get_mode(lock),
			    static_cast<enum lock_mode>(
				    precise_mode & LOCK_MODE_MASK))
		    && !lock_get_wait(lock)
		    && (!lock_rec_get_rec_not_gap(lock)
			|| (precise_mode & LOCK_REC_NOT_GAP)
			|| heap_no == PAGE_HEAP_NO_SUPREMUM)
		    && (!lock_rec_get_gap(lock)
			|| (precise_mode & LOCK_GAP)
			|| heap_no == PAGE_HEAP_NO_SUPREMUM)) {

			return(lock);
		}
	}

	return(NULL);
}

#ifdef WITH_WSREP
static
void
lock_rec_discard(lock_t*	in_lock);
#endif
#ifdef UNIV_DEBUG
/*********************************************************************//**
Checks if some other transaction has a lock request in the queue.
@return	lock or NULL */
static
const lock_t*
lock_rec_other_has_expl_req(
/*========================*/
	enum lock_mode		mode,	/*!< in: LOCK_S or LOCK_X */
	ulint			gap,	/*!< in: LOCK_GAP if also gap
					locks are taken into account,
					or 0 if not */
	ulint			wait,	/*!< in: LOCK_WAIT if also
					waiting locks are taken into
					account, or 0 if not */
	const buf_block_t*	block,	/*!< in: buffer block containing
					the record */
	ulint			heap_no,/*!< in: heap number of the record */
	const trx_t*		trx)	/*!< in: transaction, or NULL if
					requests by all transactions
					are taken into account */
{
	const lock_t*	lock;

	ut_ad(lock_mutex_own());
	ut_ad(mode == LOCK_X || mode == LOCK_S);
	ut_ad(gap == 0 || gap == LOCK_GAP);
	ut_ad(wait == 0 || wait == LOCK_WAIT);

	for (lock = lock_rec_get_first(block, heap_no);
	     lock != NULL;
	     lock = lock_rec_get_next_const(heap_no, lock)) {

		if (lock->trx != trx
		    && (gap
			|| !(lock_rec_get_gap(lock)
			     || heap_no == PAGE_HEAP_NO_SUPREMUM))
		    && (wait || !lock_get_wait(lock))
		    && lock_mode_stronger_or_eq(lock_get_mode(lock), mode)) {

			return(lock);
		}
	}

	return(NULL);
}
#endif /* UNIV_DEBUG */

#ifdef WITH_WSREP
static
void
wsrep_kill_victim(
	const trx_t * const trx,
	const lock_t *lock)
{
        ut_ad(lock_mutex_own());
        ut_ad(trx_mutex_own(lock->trx));
<<<<<<< HEAD
=======

	/* quit for native mysql */
	if (!wsrep_on(trx->mysql_thd)) return;

>>>>>>> b506d952
	my_bool bf_this  = wsrep_thd_is_BF(trx->mysql_thd, FALSE);
	my_bool bf_other = wsrep_thd_is_BF(lock->trx->mysql_thd, TRUE);

	if ((bf_this && !bf_other) ||
		(bf_this && bf_other && wsrep_trx_order_before(
			trx->mysql_thd, lock->trx->mysql_thd))) {

		if (lock->trx->lock.que_state == TRX_QUE_LOCK_WAIT) {
			if (wsrep_debug) {
				fprintf(stderr, "WSREP: BF victim waiting\n");
			}
			/* cannot release lock, until our lock
			is in the queue*/
		} else if (lock->trx != trx) {
			if (wsrep_log_conflicts) {
				mutex_enter(&trx_sys->mutex);
				if (bf_this) {
					fputs("\n*** Priority TRANSACTION:\n",
					      stderr);
				} else {
					fputs("\n*** Victim TRANSACTION:\n",
					      stderr);
				}

				trx_print_latched(stderr, trx, 3000);

				if (bf_other) {
					fputs("\n*** Priority TRANSACTION:\n",
					      stderr);
				} else {
					fputs("\n*** Victim TRANSACTION:\n",
					      stderr);
				}

				trx_print_latched(stderr, lock->trx, 3000);

				mutex_exit(&trx_sys->mutex);

				fputs("*** WAITING FOR THIS LOCK TO BE GRANTED:\n",
				      stderr);

				if (lock_get_type(lock) == LOCK_REC) {
					lock_rec_print(stderr, lock);
				} else {
					lock_table_print(stderr, lock);
				}
			}

			lock->trx->abort_type = TRX_WSREP_ABORT;
			wsrep_innobase_kill_one_trx(trx->mysql_thd,
				(const trx_t*) trx, lock->trx, TRUE);
			lock->trx->abort_type = TRX_SERVER_ABORT;
		}
	}
}
#endif
/*********************************************************************//**
Checks if some other transaction has a conflicting explicit lock request
in the queue, so that we have to wait.
@return	lock or NULL */
static
const lock_t*
lock_rec_other_has_conflicting(
/*===========================*/
	enum lock_mode		mode,	/*!< in: LOCK_S or LOCK_X,
					possibly ORed to LOCK_GAP or
					LOC_REC_NOT_GAP,
					LOCK_INSERT_INTENTION */
	const buf_block_t*	block,	/*!< in: buffer block containing
					the record */
	ulint			heap_no,/*!< in: heap number of the record */
	const trx_t*		trx)	/*!< in: our transaction */
{
	const lock_t*		lock;
	ibool			is_supremum;

	ut_ad(lock_mutex_own());

	is_supremum = (heap_no == PAGE_HEAP_NO_SUPREMUM);

	for (lock = lock_rec_get_first(block, heap_no);
	     lock != NULL;
	     lock = lock_rec_get_next_const(heap_no, lock)) {

#ifdef WITH_WSREP
		if (lock_rec_has_to_wait(TRUE, trx, mode, lock, is_supremum)) {
<<<<<<< HEAD
			trx_mutex_enter(lock->trx);
			wsrep_kill_victim(trx, lock);
			trx_mutex_exit(lock->trx);
=======
			if (wsrep_on(trx->mysql_thd)) {
				trx_mutex_enter(lock->trx);
				wsrep_kill_victim(trx, lock);
				trx_mutex_exit(lock->trx);
			}
>>>>>>> b506d952
#else
 		if (lock_rec_has_to_wait(trx, mode, lock, is_supremum)) {
#endif /* WITH_WSREP */

			return(lock);
		}
	}

	return(NULL);
}

/*********************************************************************//**
Looks for a suitable type record lock struct by the same trx on the same page.
This can be used to save space when a new record lock should be set on a page:
no new struct is needed, if a suitable old is found.
@return	lock or NULL */
UNIV_INLINE
lock_t*
lock_rec_find_similar_on_page(
/*==========================*/
	ulint		type_mode,	/*!< in: lock type_mode field */
	ulint		heap_no,	/*!< in: heap number of the record */
	lock_t*		lock,		/*!< in: lock_rec_get_first_on_page() */
	const trx_t*	trx)		/*!< in: transaction */
{
	ut_ad(lock_mutex_own());

	for (/* No op */;
	     lock != NULL;
	     lock = lock_rec_get_next_on_page(lock)) {

		if (lock->trx == trx
		    && lock->type_mode == type_mode
		    && lock_rec_get_n_bits(lock) > heap_no) {

			return(lock);
		}
	}

	return(NULL);
}

/*********************************************************************//**
Checks if some transaction has an implicit x-lock on a record in a secondary
index.
@return	transaction id of the transaction which has the x-lock, or 0;
NOTE that this function can return false positives but never false
negatives. The caller must confirm all positive results by calling
trx_is_active(). */
static
trx_id_t
lock_sec_rec_some_has_impl(
/*=======================*/
	const rec_t*	rec,	/*!< in: user record */
	dict_index_t*	index,	/*!< in: secondary index */
	const ulint*	offsets)/*!< in: rec_get_offsets(rec, index) */
{
	trx_id_t	trx_id;
	trx_id_t	max_trx_id;
	const page_t*	page = page_align(rec);

	ut_ad(!lock_mutex_own());
	ut_ad(!mutex_own(&trx_sys->mutex));
	ut_ad(!dict_index_is_clust(index));
	ut_ad(page_rec_is_user_rec(rec));
	ut_ad(rec_offs_validate(rec, index, offsets));

	max_trx_id = page_get_max_trx_id(page);

	/* Some transaction may have an implicit x-lock on the record only
	if the max trx id for the page >= min trx id for the trx list, or
	database recovery is running. We do not write the changes of a page
	max trx id to the log, and therefore during recovery, this value
	for a page may be incorrect. */

	if (max_trx_id < trx_rw_min_trx_id() && !recv_recovery_is_on()) {

		trx_id = 0;

	} else if (!lock_check_trx_id_sanity(max_trx_id, rec, index, offsets)) {

		buf_page_print(page, 0, 0);

		/* The page is corrupt: try to avoid a crash by returning 0 */
		trx_id = 0;

	/* In this case it is possible that some transaction has an implicit
	x-lock. We have to look in the clustered index. */

	} else {
		trx_id = row_vers_impl_x_locked(rec, index, offsets);
	}

	return(trx_id);
}

#ifdef UNIV_DEBUG
/*********************************************************************//**
Checks if some transaction, other than given trx_id, has an explicit
lock on the given rec, in the given precise_mode.
@return	the transaction, whose id is not equal to trx_id, that has an
explicit lock on the given rec, in the given precise_mode or NULL.*/
static
trx_t*
lock_rec_other_trx_holds_expl(
/*==========================*/
	ulint			precise_mode,	/*!< in: LOCK_S or LOCK_X
						possibly ORed to LOCK_GAP or
						LOCK_REC_NOT_GAP. */
	trx_id_t		trx_id,		/*!< in: trx holding implicit
						lock on rec */
	const rec_t*		rec,		/*!< in: user record */
	const buf_block_t*	block)		/*!< in: buffer block
						containing the record */
{
	trx_t* holds = NULL;

	lock_mutex_enter();

	if (trx_t *impl_trx = trx_rw_is_active(trx_id, NULL)) {
		ulint heap_no = page_rec_get_heap_no(rec);
		mutex_enter(&trx_sys->mutex);

		for (trx_t* t = UT_LIST_GET_FIRST(trx_sys->rw_trx_list);
		     t != NULL;
		     t = UT_LIST_GET_NEXT(trx_list, t)) {

			lock_t *expl_lock = lock_rec_has_expl(
				precise_mode, block, heap_no, t);

			if (expl_lock && expl_lock->trx != impl_trx) {
				/* An explicit lock is held by trx other than
				the trx holding the implicit lock. */
				holds = expl_lock->trx;
				break;
			}
		}

		mutex_exit(&trx_sys->mutex);
        }

	lock_mutex_exit();

	return(holds);
}
#endif /* UNIV_DEBUG */

/*********************************************************************//**
Return approximate number or record locks (bits set in the bitmap) for
this transaction. Since delete-marked records may be removed, the
record count will not be precise.
The caller must be holding lock_sys->mutex. */
UNIV_INTERN
ulint
lock_number_of_rows_locked(
/*=======================*/
	const trx_lock_t*	trx_lock)	/*!< in: transaction locks */
{
	const lock_t*	lock;
	ulint		n_records = 0;

	ut_ad(lock_mutex_own());

	for (lock = UT_LIST_GET_FIRST(trx_lock->trx_locks);
	     lock != NULL;
	     lock = UT_LIST_GET_NEXT(trx_locks, lock)) {

		if (lock_get_type_low(lock) == LOCK_REC) {
			ulint	n_bit;
			ulint	n_bits = lock_rec_get_n_bits(lock);

			for (n_bit = 0; n_bit < n_bits; n_bit++) {
				if (lock_rec_get_nth_bit(lock, n_bit)) {
					n_records++;
				}
			}
		}
	}

	return(n_records);
}

/*============== RECORD LOCK CREATION AND QUEUE MANAGEMENT =============*/

#ifdef WITH_WSREP
static
void
wsrep_print_wait_locks(
/*============*/
	lock_t*		c_lock) /* conflicting lock to print */
{
	if (wsrep_debug &&  c_lock->trx->lock.wait_lock != c_lock) {
		fprintf(stderr, "WSREP: c_lock != wait lock\n");
		if (lock_get_type_low(c_lock) & LOCK_TABLE)
			lock_table_print(stderr, c_lock);
		else
			lock_rec_print(stderr, c_lock);

		if (lock_get_type_low(c_lock->trx->lock.wait_lock) & LOCK_TABLE)
			lock_table_print(stderr, c_lock->trx->lock.wait_lock);
		else
			lock_rec_print(stderr, c_lock->trx->lock.wait_lock);
	}
}
#endif /* WITH_WSREP */

/*********************************************************************//**
Creates a new record lock and inserts it to the lock queue. Does NOT check
for deadlocks or lock compatibility!
@return	created lock */
static
lock_t*
lock_rec_create(
/*============*/
#ifdef WITH_WSREP
	lock_t*			const c_lock,   /* conflicting lock */
	que_thr_t*		thr,
#endif
	ulint			type_mode,/*!< in: lock mode and wait
					flag, type is ignored and
					replaced by LOCK_REC */
	const buf_block_t*	block,	/*!< in: buffer block containing
					the record */
	ulint			heap_no,/*!< in: heap number of the record */
	dict_index_t*		index,	/*!< in: index of record */
	trx_t*			trx,	/*!< in/out: transaction */
	ibool			caller_owns_trx_mutex)
					/*!< in: TRUE if caller owns
					trx mutex */
{
	lock_t*		lock;
	ulint		page_no;
	ulint		space;
	ulint		n_bits;
	ulint		n_bytes;
	const page_t*	page;

	ut_ad(lock_mutex_own());
	ut_ad(caller_owns_trx_mutex == trx_mutex_own(trx));
	ut_ad(dict_index_is_clust(index) || !dict_index_is_online_ddl(index));

	/* Non-locking autocommit read-only transactions should not set
	any locks. */
	assert_trx_in_list(trx);

	space = buf_block_get_space(block);
	page_no	= buf_block_get_page_no(block);
	page = block->frame;

	btr_assert_not_corrupted(block, index);

	/* If rec is the supremum record, then we reset the gap and
	LOCK_REC_NOT_GAP bits, as all locks on the supremum are
	automatically of the gap type */

	if (UNIV_UNLIKELY(heap_no == PAGE_HEAP_NO_SUPREMUM)) {
		ut_ad(!(type_mode & LOCK_REC_NOT_GAP));

		type_mode = type_mode & ~(LOCK_GAP | LOCK_REC_NOT_GAP);
	}

	/* Make lock bitmap bigger by a safety margin */
	n_bits = page_dir_get_n_heap(page) + LOCK_PAGE_BITMAP_MARGIN;
	n_bytes = 1 + n_bits / 8;

	lock = static_cast<lock_t*>(
		mem_heap_alloc(trx->lock.lock_heap, sizeof(lock_t) + n_bytes));

	lock->trx = trx;

	lock->type_mode = (type_mode & ~LOCK_TYPE_MASK) | LOCK_REC;
	lock->index = index;

	lock->un_member.rec_lock.space = space;
	lock->un_member.rec_lock.page_no = page_no;
	lock->un_member.rec_lock.n_bits = n_bytes * 8;

	/* Reset to zero the bitmap which resides immediately after the
	lock struct */

	lock_rec_bitmap_reset(lock);

	/* Set the bit corresponding to rec */
	lock_rec_set_nth_bit(lock, heap_no);

	lock->requested_time = ut_time();
	lock->wait_time = 0;

	index->table->n_rec_locks++;

	ut_ad(index->table->n_ref_count > 0 || !index->table->can_be_evicted);

#ifdef WITH_WSREP
<<<<<<< HEAD
	if (c_lock && wsrep_thd_is_BF(trx->mysql_thd, FALSE)) {
=======
	if (c_lock                      &&
	    wsrep_on(trx->mysql_thd)    &&
	    wsrep_thd_is_BF(trx->mysql_thd, FALSE)) {
>>>>>>> b506d952
		lock_t *hash	= (lock_t *)c_lock->hash;
		lock_t *prev	= NULL;

		while (hash 						       &&
		       wsrep_thd_is_BF(((lock_t *)hash)->trx->mysql_thd, TRUE) &&
		       wsrep_trx_order_before(
				((lock_t *)hash)->trx->mysql_thd,
				trx->mysql_thd)) {
			prev = hash;
			hash = (lock_t *)hash->hash;
		}
		lock->hash = hash;
		if (prev) {
			prev->hash = lock;
		} else {
			c_lock->hash = lock;
		}
		/*
		 * delayed conflict resolution '...kill_one_trx' was not called,
		 * if victim was waiting for some other lock
		 */
		trx_mutex_enter(c_lock->trx);
		if (c_lock->trx->lock.que_state == TRX_QUE_LOCK_WAIT) {

			c_lock->trx->lock.was_chosen_as_deadlock_victim = TRUE;

			if (wsrep_debug) {
				wsrep_print_wait_locks(c_lock);
			}

			trx->lock.que_state = TRX_QUE_LOCK_WAIT;
			lock_set_lock_and_trx_wait(lock, trx);
			UT_LIST_ADD_LAST(trx_locks, trx->lock.trx_locks, lock);

			ut_ad(thr != NULL);
			trx->lock.wait_thr = thr;
			thr->state = QUE_THR_LOCK_WAIT;

			/* have to release trx mutex for the duration of
			   victim lock release. This will eventually call
			   lock_grant, which wants to grant trx mutex again
			*/
			if (caller_owns_trx_mutex) {
				trx_mutex_exit(trx);
			}
			lock_cancel_waiting_and_release(
				c_lock->trx->lock.wait_lock);

			if (caller_owns_trx_mutex) {
				trx_mutex_enter(trx);
			}

			/* trx might not wait for c_lock, but some other lock
			   does not matter if wait_lock was released above
			 */
			if (c_lock->trx->lock.wait_lock == c_lock) {
				lock_reset_lock_and_trx_wait(lock);
			}

			trx_mutex_exit(c_lock->trx);

			if (wsrep_debug) {
				fprintf(
					stderr,
					"WSREP: c_lock canceled %llu\n",
					(ulonglong) c_lock->trx->id);
			}

			/* have to bail out here to avoid lock_set_lock... */
			return(lock);
		}
		trx_mutex_exit(c_lock->trx);
	} else {
		HASH_INSERT(lock_t, hash, lock_sys->rec_hash,
			    lock_rec_fold(space, page_no), lock);
	}
#else
	HASH_INSERT(lock_t, hash, lock_sys->rec_hash,
		    lock_rec_fold(space, page_no), lock);
#endif /* WITH_WSREP */

	if (!caller_owns_trx_mutex) {
		trx_mutex_enter(trx);
	}
	ut_ad(trx_mutex_own(trx));

	if (type_mode & LOCK_WAIT) {
		lock_set_lock_and_trx_wait(lock, trx);
	}

	UT_LIST_ADD_LAST(trx_locks, trx->lock.trx_locks, lock);

	if (!caller_owns_trx_mutex) {
		trx_mutex_exit(trx);
	}

	MONITOR_INC(MONITOR_RECLOCK_CREATED);
	MONITOR_INC(MONITOR_NUM_RECLOCK);
	return(lock);
}

/*********************************************************************//**
Enqueues a waiting request for a lock which cannot be granted immediately.
Checks for deadlocks.
@return DB_LOCK_WAIT, DB_DEADLOCK, or DB_QUE_THR_SUSPENDED, or
DB_SUCCESS_LOCKED_REC; DB_SUCCESS_LOCKED_REC means that
there was a deadlock, but another transaction was chosen as a victim,
and we got the lock immediately: no need to wait then */
static
dberr_t
lock_rec_enqueue_waiting(
/*=====================*/
#ifdef WITH_WSREP
	lock_t*			c_lock,   /* conflicting lock */
#endif
	ulint			type_mode,/*!< in: lock mode this
					transaction is requesting:
					LOCK_S or LOCK_X, possibly
					ORed with LOCK_GAP or
					LOCK_REC_NOT_GAP, ORed with
					LOCK_INSERT_INTENTION if this
					waiting lock request is set
					when performing an insert of
					an index record */
	const buf_block_t*	block,	/*!< in: buffer block containing
					the record */
	ulint			heap_no,/*!< in: heap number of the record */
	dict_index_t*		index,	/*!< in: index of record */
	que_thr_t*		thr)	/*!< in: query thread */
{
	trx_t*			trx;
	lock_t*			lock;
	trx_id_t		victim_trx_id;

	ut_ad(lock_mutex_own());
	ut_ad(!srv_read_only_mode);
	ut_ad(dict_index_is_clust(index) || !dict_index_is_online_ddl(index));

	trx = thr_get_trx(thr);

	ut_ad(trx_mutex_own(trx));

	/* Test if there already is some other reason to suspend thread:
	we do not enqueue a lock request if the query thread should be
	stopped anyway */

	if (que_thr_stop(thr)) {
		ut_error;

		return(DB_QUE_THR_SUSPENDED);
	}

	switch (trx_get_dict_operation(trx)) {
	case TRX_DICT_OP_NONE:
		break;
	case TRX_DICT_OP_TABLE:
	case TRX_DICT_OP_INDEX:
		ut_print_timestamp(stderr);
		fputs("  InnoDB: Error: a record lock wait happens"
		      " in a dictionary operation!\n"
		      "InnoDB: ", stderr);
		dict_index_name_print(stderr, trx, index);
		fputs(".\n"
		      "InnoDB: Submit a detailed bug report"
		      " to http://bugs.mysql.com\n",
		      stderr);
		ut_ad(0);
	}

	/* Enqueue the lock request that will wait to be granted, note that
	we already own the trx mutex. */
	lock = lock_rec_create(
#ifdef WITH_WSREP
                c_lock, thr,
#endif /* WITH_WSREP */
		type_mode | LOCK_WAIT, block, heap_no, index, trx, TRUE);

	/* Release the mutex to obey the latching order.
	This is safe, because lock_deadlock_check_and_resolve()
	is invoked when a lock wait is enqueued for the currently
	running transaction. Because trx is a running transaction
	(it is not currently suspended because of a lock wait),
	its state can only be changed by this thread, which is
	currently associated with the transaction. */

	trx_mutex_exit(trx);

	victim_trx_id = lock_deadlock_check_and_resolve(lock, trx);

	trx_mutex_enter(trx);

	if (victim_trx_id != 0) {

		ut_ad(victim_trx_id == trx->id);

		lock_reset_lock_and_trx_wait(lock);
		lock_rec_reset_nth_bit(lock, heap_no);

		return(DB_DEADLOCK);

	} else if (trx->lock.wait_lock == NULL) {

		/* If there was a deadlock but we chose another
		transaction as a victim, it is possible that we
		already have the lock now granted! */

		return(DB_SUCCESS_LOCKED_REC);
	}

	trx->lock.que_state = TRX_QUE_LOCK_WAIT;

	trx->lock.was_chosen_as_deadlock_victim = FALSE;
	trx->lock.wait_started = ut_time();

	ut_a(que_thr_stop(thr));

#ifdef UNIV_DEBUG
	if (lock_print_waits) {
		fprintf(stderr, "Lock wait for trx " TRX_ID_FMT " in index ",
			trx->id);
		ut_print_name(stderr, trx, FALSE, index->name);
	}
#endif /* UNIV_DEBUG */

	MONITOR_INC(MONITOR_LOCKREC_WAIT);

	trx->n_rec_lock_waits++;

	return(DB_LOCK_WAIT);
}

/*********************************************************************//**
Adds a record lock request in the record queue. The request is normally
added as the last in the queue, but if there are no waiting lock requests
on the record, and the request to be added is not a waiting request, we
can reuse a suitable record lock object already existing on the same page,
just setting the appropriate bit in its bitmap. This is a low-level function
which does NOT check for deadlocks or lock compatibility!
@return	lock where the bit was set */
static
lock_t*
lock_rec_add_to_queue(
/*==================*/
	ulint			type_mode,/*!< in: lock mode, wait, gap
					etc. flags; type is ignored
					and replaced by LOCK_REC */
	const buf_block_t*	block,	/*!< in: buffer block containing
					the record */
	ulint			heap_no,/*!< in: heap number of the record */
	dict_index_t*		index,	/*!< in: index of record */
	trx_t*			trx,	/*!< in/out: transaction */
	ibool			caller_owns_trx_mutex)
					/*!< in: TRUE if caller owns the
					transaction mutex */
{
	lock_t*	lock;
	lock_t*	first_lock;

	ut_ad(lock_mutex_own());
	ut_ad(caller_owns_trx_mutex == trx_mutex_own(trx));
	ut_ad(dict_index_is_clust(index)
	      || dict_index_get_online_status(index) != ONLINE_INDEX_CREATION);
#ifdef UNIV_DEBUG
	switch (type_mode & LOCK_MODE_MASK) {
	case LOCK_X:
	case LOCK_S:
		break;
	default:
		ut_error;
	}

	if (!(type_mode & (LOCK_WAIT | LOCK_GAP))) {
		enum lock_mode	mode = (type_mode & LOCK_MODE_MASK) == LOCK_S
			? LOCK_X
			: LOCK_S;
		const lock_t*	other_lock
			= lock_rec_other_has_expl_req(mode, 0, LOCK_WAIT,
						      block, heap_no, trx);
#ifdef WITH_WSREP
		/* this can potentionally assert with wsrep */
		if (wsrep_thd_is_wsrep(trx->mysql_thd)) {
			if (wsrep_debug && other_lock) {
				fprintf(stderr,
					"WSREP: InnoDB assert ignored\n");
			}
		} else {
			ut_a(!other_lock);
		}
#else
		ut_a(!other_lock);
#endif /* WITH_WSREP */
	}
#endif /* UNIV_DEBUG */

	type_mode |= LOCK_REC;

	/* If rec is the supremum record, then we can reset the gap bit, as
	all locks on the supremum are automatically of the gap type, and we
	try to avoid unnecessary memory consumption of a new record lock
	struct for a gap type lock */

	if (UNIV_UNLIKELY(heap_no == PAGE_HEAP_NO_SUPREMUM)) {
		ut_ad(!(type_mode & LOCK_REC_NOT_GAP));

		/* There should never be LOCK_REC_NOT_GAP on a supremum
		record, but let us play safe */

		type_mode = type_mode & ~(LOCK_GAP | LOCK_REC_NOT_GAP);
	}

	/* Look for a waiting lock request on the same record or on a gap */

	for (first_lock = lock = lock_rec_get_first_on_page(block);
	     lock != NULL;
	     lock = lock_rec_get_next_on_page(lock)) {

		if (lock_get_wait(lock)
		    && lock_rec_get_nth_bit(lock, heap_no)) {
#ifdef WITH_WSREP
			if (wsrep_thd_is_BF(trx->mysql_thd, FALSE)) {
				if (wsrep_debug) {
					fprintf(stderr,
						"BF skipping wait: %lu\n",
						trx->id);
					lock_rec_print(stderr, lock);
				}
		  } else
#endif
			goto somebody_waits;
		}
	}

	if (UNIV_LIKELY(!(type_mode & LOCK_WAIT))) {

		/* Look for a similar record lock on the same page:
		if one is found and there are no waiting lock requests,
		we can just set the bit */

		lock = lock_rec_find_similar_on_page(
			type_mode, heap_no, first_lock, trx);

		if (lock) {

			lock_rec_set_nth_bit(lock, heap_no);

			return(lock);
		}
	}

somebody_waits:
#ifdef WITH_WSREP
	return(lock_rec_create(NULL, NULL,
			type_mode, block, heap_no, index, trx,
			caller_owns_trx_mutex));
#else
 	return(lock_rec_create(
                        type_mode, block, heap_no, index, trx,
                        caller_owns_trx_mutex));
#endif /* WITH_WSREP */
}

/** Record locking request status */
enum lock_rec_req_status {
	/** Failed to acquire a lock */
	LOCK_REC_FAIL,
	/** Succeeded in acquiring a lock (implicit or already acquired) */
	LOCK_REC_SUCCESS,
	/** Explicitly created a new lock */
	LOCK_REC_SUCCESS_CREATED
};

/*********************************************************************//**
This is a fast routine for locking a record in the most common cases:
there are no explicit locks on the page, or there is just one lock, owned
by this transaction, and of the right type_mode. This is a low-level function
which does NOT look at implicit locks! Checks lock compatibility within
explicit locks. This function sets a normal next-key lock, or in the case of
a page supremum record, a gap type lock.
@return whether the locking succeeded */
UNIV_INLINE
enum lock_rec_req_status
lock_rec_lock_fast(
/*===============*/
	ibool			impl,	/*!< in: if TRUE, no lock is set
					if no wait is necessary: we
					assume that the caller will
					set an implicit lock */
	ulint			mode,	/*!< in: lock mode: LOCK_X or
					LOCK_S possibly ORed to either
					LOCK_GAP or LOCK_REC_NOT_GAP */
	const buf_block_t*	block,	/*!< in: buffer block containing
					the record */
	ulint			heap_no,/*!< in: heap number of record */
	dict_index_t*		index,	/*!< in: index of record */
	que_thr_t*		thr)	/*!< in: query thread */
{
	lock_t*			lock;
	trx_t*			trx;
	enum lock_rec_req_status status = LOCK_REC_SUCCESS;

	ut_ad(lock_mutex_own());
	ut_ad((LOCK_MODE_MASK & mode) != LOCK_S
	      || lock_table_has(thr_get_trx(thr), index->table, LOCK_IS));
	ut_ad((LOCK_MODE_MASK & mode) != LOCK_X
	      || lock_table_has(thr_get_trx(thr), index->table, LOCK_IX));
	ut_ad((LOCK_MODE_MASK & mode) == LOCK_S
	      || (LOCK_MODE_MASK & mode) == LOCK_X);
	ut_ad(mode - (LOCK_MODE_MASK & mode) == LOCK_GAP
	      || mode - (LOCK_MODE_MASK & mode) == 0
	      || mode - (LOCK_MODE_MASK & mode) == LOCK_REC_NOT_GAP);
	ut_ad(dict_index_is_clust(index) || !dict_index_is_online_ddl(index));

	DBUG_EXECUTE_IF("innodb_report_deadlock", return(LOCK_REC_FAIL););

	lock = lock_rec_get_first_on_page(block);

	trx = thr_get_trx(thr);

	if (lock == NULL) {
		if (!impl) {
			/* Note that we don't own the trx mutex. */
#ifdef WITH_WSREP
			lock = lock_rec_create(NULL, thr,
				mode, block, heap_no, index, trx, FALSE);
#else
			lock = lock_rec_create(
				mode, block, heap_no, index, trx, FALSE);
#endif /* WITH_WSREP */
		}
		status = LOCK_REC_SUCCESS_CREATED;
	} else {
		trx_mutex_enter(trx);

		if (lock_rec_get_next_on_page(lock)
		     || lock->trx != trx
		     || lock->type_mode != (mode | LOCK_REC)
		     || lock_rec_get_n_bits(lock) <= heap_no) {

			status = LOCK_REC_FAIL;
		} else if (!impl) {
			/* If the nth bit of the record lock is already set
			then we do not set a new lock bit, otherwise we do
			set */
			if (!lock_rec_get_nth_bit(lock, heap_no)) {
				lock_rec_set_nth_bit(lock, heap_no);
				status = LOCK_REC_SUCCESS_CREATED;
			}
		}

		trx_mutex_exit(trx);
	}

	return(status);
}

/*********************************************************************//**
This is the general, and slower, routine for locking a record. This is a
low-level function which does NOT look at implicit locks! Checks lock
compatibility within explicit locks. This function sets a normal next-key
lock, or in the case of a page supremum record, a gap type lock.
@return	DB_SUCCESS, DB_SUCCESS_LOCKED_REC, DB_LOCK_WAIT, DB_DEADLOCK,
or DB_QUE_THR_SUSPENDED */
static
dberr_t
lock_rec_lock_slow(
/*===============*/
	ibool			impl,	/*!< in: if TRUE, no lock is set
					if no wait is necessary: we
					assume that the caller will
					set an implicit lock */
	ulint			mode,	/*!< in: lock mode: LOCK_X or
					LOCK_S possibly ORed to either
					LOCK_GAP or LOCK_REC_NOT_GAP */
	const buf_block_t*	block,	/*!< in: buffer block containing
					the record */
	ulint			heap_no,/*!< in: heap number of record */
	dict_index_t*		index,	/*!< in: index of record */
	que_thr_t*		thr)	/*!< in: query thread */
{
	trx_t*			trx;
#ifdef WITH_WSREP
	lock_t*			c_lock(NULL);
#endif
	dberr_t			err = DB_SUCCESS;

	ut_ad(lock_mutex_own());
	ut_ad((LOCK_MODE_MASK & mode) != LOCK_S
	      || lock_table_has(thr_get_trx(thr), index->table, LOCK_IS));
	ut_ad((LOCK_MODE_MASK & mode) != LOCK_X
	      || lock_table_has(thr_get_trx(thr), index->table, LOCK_IX));
	ut_ad((LOCK_MODE_MASK & mode) == LOCK_S
	      || (LOCK_MODE_MASK & mode) == LOCK_X);
	ut_ad(mode - (LOCK_MODE_MASK & mode) == LOCK_GAP
	      || mode - (LOCK_MODE_MASK & mode) == 0
	      || mode - (LOCK_MODE_MASK & mode) == LOCK_REC_NOT_GAP);
	ut_ad(dict_index_is_clust(index) || !dict_index_is_online_ddl(index));

	DBUG_EXECUTE_IF("innodb_report_deadlock", return(DB_DEADLOCK););

	trx = thr_get_trx(thr);
	trx_mutex_enter(trx);

	if (lock_rec_has_expl(mode, block, heap_no, trx)) {

		/* The trx already has a strong enough lock on rec: do
		nothing */
#ifdef WITH_WSREP
	} else if ((c_lock = (ib_lock_t*)lock_rec_other_has_conflicting(
                        static_cast<enum lock_mode>(mode),
                        block, heap_no, trx))) {
#else
	} else if (lock_rec_other_has_conflicting(
			static_cast<enum lock_mode>(mode),
			block, heap_no, trx)) {
#endif /* WITH_WSREP */

		/* If another transaction has a non-gap conflicting
		request in the queue, as this transaction does not
		have a lock strong enough already granted on the
		record, we have to wait. */

#ifdef WITH_WSREP
		/* c_lock is NULL here if jump to enqueue_waiting happened
		but it's ok because lock is not NULL in that case and c_lock
		is not used. */
		err = lock_rec_enqueue_waiting(c_lock,
			mode, block, heap_no, index, thr);
#else
		err = lock_rec_enqueue_waiting(
			mode, block, heap_no, index, thr);
#endif /* WITH_WSREP */

	} else if (!impl) {
		/* Set the requested lock on the record, note that
		we already own the transaction mutex. */

		lock_rec_add_to_queue(
			LOCK_REC | mode, block, heap_no, index, trx, TRUE);

		err = DB_SUCCESS_LOCKED_REC;
	}

	trx_mutex_exit(trx);

	return(err);
}

/*********************************************************************//**
Tries to lock the specified record in the mode requested. If not immediately
possible, enqueues a waiting lock request. This is a low-level function
which does NOT look at implicit locks! Checks lock compatibility within
explicit locks. This function sets a normal next-key lock, or in the case
of a page supremum record, a gap type lock.
@return	DB_SUCCESS, DB_SUCCESS_LOCKED_REC, DB_LOCK_WAIT, DB_DEADLOCK,
or DB_QUE_THR_SUSPENDED */
static
dberr_t
lock_rec_lock(
/*==========*/
	ibool			impl,	/*!< in: if TRUE, no lock is set
					if no wait is necessary: we
					assume that the caller will
					set an implicit lock */
	ulint			mode,	/*!< in: lock mode: LOCK_X or
					LOCK_S possibly ORed to either
					LOCK_GAP or LOCK_REC_NOT_GAP */
	const buf_block_t*	block,	/*!< in: buffer block containing
					the record */
	ulint			heap_no,/*!< in: heap number of record */
	dict_index_t*		index,	/*!< in: index of record */
	que_thr_t*		thr)	/*!< in: query thread */
{
	ut_ad(lock_mutex_own());
	ut_ad((LOCK_MODE_MASK & mode) != LOCK_S
	      || lock_table_has(thr_get_trx(thr), index->table, LOCK_IS));
	ut_ad((LOCK_MODE_MASK & mode) != LOCK_X
	      || lock_table_has(thr_get_trx(thr), index->table, LOCK_IX));
	ut_ad((LOCK_MODE_MASK & mode) == LOCK_S
	      || (LOCK_MODE_MASK & mode) == LOCK_X);
	ut_ad(mode - (LOCK_MODE_MASK & mode) == LOCK_GAP
	      || mode - (LOCK_MODE_MASK & mode) == LOCK_REC_NOT_GAP
	      || mode - (LOCK_MODE_MASK & mode) == 0);

	ut_ad(dict_index_is_clust(index) || !dict_index_is_online_ddl(index));

	/* We try a simplified and faster subroutine for the most
	common cases */
	switch (lock_rec_lock_fast(impl, mode, block, heap_no, index, thr)) {
	case LOCK_REC_SUCCESS:
		return(DB_SUCCESS);
	case LOCK_REC_SUCCESS_CREATED:
		return(DB_SUCCESS_LOCKED_REC);
	case LOCK_REC_FAIL:
		return(lock_rec_lock_slow(impl, mode, block,
					  heap_no, index, thr));
	}

	ut_error;
	return(DB_ERROR);
}

/*********************************************************************//**
Checks if a waiting record lock request still has to wait in a queue.
@return	lock that is causing the wait */
static
const lock_t*
lock_rec_has_to_wait_in_queue(
/*==========================*/
	const lock_t*	wait_lock)	/*!< in: waiting record lock */
{
	const lock_t*	lock;
	ulint		space;
	ulint		page_no;
	ulint		heap_no;
	ulint		bit_mask;
	ulint		bit_offset;

	ut_ad(lock_mutex_own());
	ut_ad(lock_get_wait(wait_lock));
	ut_ad(lock_get_type_low(wait_lock) == LOCK_REC);

	space = wait_lock->un_member.rec_lock.space;
	page_no = wait_lock->un_member.rec_lock.page_no;
	heap_no = lock_rec_find_set_bit(wait_lock);

	bit_offset = heap_no / 8;
	bit_mask = static_cast<ulint>(1 << (heap_no % 8));

	for (lock = lock_rec_get_first_on_page_addr(space, page_no);
	     lock != wait_lock;
	     lock = lock_rec_get_next_on_page_const(lock)) {

		const byte*	p = (const byte*) &lock[1];

		if (heap_no < lock_rec_get_n_bits(lock)
		    && (p[bit_offset] & bit_mask)
		    && lock_has_to_wait(wait_lock, lock)) {
#ifdef WITH_WSREP
			if (wsrep_thd_is_BF(wait_lock->trx->mysql_thd, FALSE) &&
			    wsrep_thd_is_BF(lock->trx->mysql_thd, TRUE)) {
				/* don't wait for another BF lock */
				continue;
			}
#endif
			return(lock);
		}
	}

	return(NULL);
}

/*************************************************************//**
Grants a lock to a waiting lock request and releases the waiting transaction.
The caller must hold lock_sys->mutex but not lock->trx->mutex. */
static
void
lock_grant(
/*=======*/
	lock_t*	lock)	/*!< in/out: waiting lock request */
{
	ut_ad(lock_mutex_own());

	lock_reset_lock_and_trx_wait(lock);

	trx_mutex_enter(lock->trx);

	if (lock_get_mode(lock) == LOCK_AUTO_INC) {
		dict_table_t*	table = lock->un_member.tab_lock.table;

		if (UNIV_UNLIKELY(table->autoinc_trx == lock->trx)) {
			fprintf(stderr,
				"InnoDB: Error: trx already had"
				" an AUTO-INC lock!\n");
		} else {
			table->autoinc_trx = lock->trx;

			ib_vector_push(lock->trx->autoinc_locks, &lock);
		}
	}

#ifdef UNIV_DEBUG
	if (lock_print_waits) {
		fprintf(stderr, "Lock wait for trx " TRX_ID_FMT " ends\n",
			lock->trx->id);
	}
#endif /* UNIV_DEBUG */

	/* If we are resolving a deadlock by choosing another transaction
	as a victim, then our original transaction may not be in the
	TRX_QUE_LOCK_WAIT state, and there is no need to end the lock wait
	for it */

	if (lock->trx->lock.que_state == TRX_QUE_LOCK_WAIT) {
		que_thr_t*	thr;

		thr = que_thr_end_lock_wait(lock->trx);

		if (thr != NULL) {
			lock_wait_release_thread_if_suspended(thr);
		}
	}

	/* Cumulate total lock wait time for statistics */
	if (lock_get_type_low(lock) & LOCK_TABLE) {
		lock->trx->total_table_lock_wait_time +=
			(ulint)difftime(ut_time(), lock->trx->lock.wait_started);
	} else {
		lock->trx->total_rec_lock_wait_time +=
			(ulint)difftime(ut_time(), lock->trx->lock.wait_started);
	}

	lock->wait_time = (ulint)difftime(ut_time(), lock->requested_time);

	trx_mutex_exit(lock->trx);
}

/*************************************************************//**
Cancels a waiting record lock request and releases the waiting transaction
that requested it. NOTE: does NOT check if waiting lock requests behind this
one can now be granted! */
static
void
lock_rec_cancel(
/*============*/
	lock_t*	lock)	/*!< in: waiting record lock request */
{
	que_thr_t*	thr;

	ut_ad(lock_mutex_own());
	ut_ad(lock_get_type_low(lock) == LOCK_REC);

	/* Reset the bit (there can be only one set bit) in the lock bitmap */
	lock_rec_reset_nth_bit(lock, lock_rec_find_set_bit(lock));

	/* Reset the wait flag and the back pointer to lock in trx */

	lock_reset_lock_and_trx_wait(lock);

	/* The following function releases the trx from lock wait */

	trx_mutex_enter(lock->trx);

	thr = que_thr_end_lock_wait(lock->trx);

	if (thr != NULL) {
		lock_wait_release_thread_if_suspended(thr);
	}

	trx_mutex_exit(lock->trx);
}

/*************************************************************//**
Removes a record lock request, waiting or granted, from the queue and
grants locks to other transactions in the queue if they now are entitled
to a lock. NOTE: all record locks contained in in_lock are removed. */
static
void
lock_rec_dequeue_from_page(
/*=======================*/
	lock_t*		in_lock)	/*!< in: record lock object: all
					record locks which are contained in
					this lock object are removed;
					transactions waiting behind will
					get their lock requests granted,
					if they are now qualified to it */
{
	ulint		space;
	ulint		page_no;
	lock_t*		lock;
	trx_lock_t*	trx_lock;

	ut_ad(lock_mutex_own());
	ut_ad(lock_get_type_low(in_lock) == LOCK_REC);
	/* We may or may not be holding in_lock->trx->mutex here. */

	trx_lock = &in_lock->trx->lock;

	space = in_lock->un_member.rec_lock.space;
	page_no = in_lock->un_member.rec_lock.page_no;

	in_lock->index->table->n_rec_locks--;

	HASH_DELETE(lock_t, hash, lock_sys->rec_hash,
		    lock_rec_fold(space, page_no), in_lock);

	UT_LIST_REMOVE(trx_locks, trx_lock->trx_locks, in_lock);

	MONITOR_INC(MONITOR_RECLOCK_REMOVED);
	MONITOR_DEC(MONITOR_NUM_RECLOCK);

	/* Check if waiting locks in the queue can now be granted: grant
	locks if there are no conflicting locks ahead. Stop at the first
	X lock that is waiting or has been granted. */

	for (lock = lock_rec_get_first_on_page_addr(space, page_no);
	     lock != NULL;
	     lock = lock_rec_get_next_on_page(lock)) {

		if (lock_get_wait(lock)
		    && !lock_rec_has_to_wait_in_queue(lock)) {

			/* Grant the lock */
			ut_ad(lock->trx != in_lock->trx);
			lock_grant(lock);
		}
	}
}

/*************************************************************//**
Removes a record lock request, waiting or granted, from the queue. */
static
void
lock_rec_discard(
/*=============*/
	lock_t*		in_lock)	/*!< in: record lock object: all
					record locks which are contained
					in this lock object are removed */
{
	ulint		space;
	ulint		page_no;
	trx_lock_t*	trx_lock;

	ut_ad(lock_mutex_own());
	ut_ad(lock_get_type_low(in_lock) == LOCK_REC);

	trx_lock = &in_lock->trx->lock;

	space = in_lock->un_member.rec_lock.space;
	page_no = in_lock->un_member.rec_lock.page_no;

	in_lock->index->table->n_rec_locks--;

	HASH_DELETE(lock_t, hash, lock_sys->rec_hash,
		    lock_rec_fold(space, page_no), in_lock);

	UT_LIST_REMOVE(trx_locks, trx_lock->trx_locks, in_lock);

	MONITOR_INC(MONITOR_RECLOCK_REMOVED);
	MONITOR_DEC(MONITOR_NUM_RECLOCK);
}

/*************************************************************//**
Removes record lock objects set on an index page which is discarded. This
function does not move locks, or check for waiting locks, therefore the
lock bitmaps must already be reset when this function is called. */
static
void
lock_rec_free_all_from_discard_page(
/*================================*/
	const buf_block_t*	block)	/*!< in: page to be discarded */
{
	ulint	space;
	ulint	page_no;
	lock_t*	lock;
	lock_t*	next_lock;

	ut_ad(lock_mutex_own());

	space = buf_block_get_space(block);
	page_no = buf_block_get_page_no(block);

	lock = lock_rec_get_first_on_page_addr(space, page_no);

	while (lock != NULL) {
		ut_ad(lock_rec_find_set_bit(lock) == ULINT_UNDEFINED);
		ut_ad(!lock_get_wait(lock));

		next_lock = lock_rec_get_next_on_page(lock);

		lock_rec_discard(lock);

		lock = next_lock;
	}
}

/*============= RECORD LOCK MOVING AND INHERITING ===================*/

/*************************************************************//**
Resets the lock bits for a single record. Releases transactions waiting for
lock requests here. */
static
void
lock_rec_reset_and_release_wait(
/*============================*/
	const buf_block_t*	block,	/*!< in: buffer block containing
					the record */
	ulint			heap_no)/*!< in: heap number of record */
{
	lock_t*	lock;

	ut_ad(lock_mutex_own());

	for (lock = lock_rec_get_first(block, heap_no);
	     lock != NULL;
	     lock = lock_rec_get_next(heap_no, lock)) {

		if (lock_get_wait(lock)) {
			lock_rec_cancel(lock);
		} else {
			lock_rec_reset_nth_bit(lock, heap_no);
		}
	}
}

/*************************************************************//**
Makes a record to inherit the locks (except LOCK_INSERT_INTENTION type)
of another record as gap type locks, but does not reset the lock bits of
the other record. Also waiting lock requests on rec are inherited as
GRANTED gap locks. */
static
void
lock_rec_inherit_to_gap(
/*====================*/
	const buf_block_t*	heir_block,	/*!< in: block containing the
						record which inherits */
	const buf_block_t*	block,		/*!< in: block containing the
						record from which inherited;
						does NOT reset the locks on
						this record */
	ulint			heir_heap_no,	/*!< in: heap_no of the
						inheriting record */
	ulint			heap_no)	/*!< in: heap_no of the
						donating record */
{
	lock_t*	lock;

	ut_ad(lock_mutex_own());

	/* If srv_locks_unsafe_for_binlog is TRUE or session is using
	READ COMMITTED isolation level, we do not want locks set
	by an UPDATE or a DELETE to be inherited as gap type locks. But we
	DO want S-locks/X-locks(taken for replace) set by a consistency
	constraint to be inherited also then */

	for (lock = lock_rec_get_first(block, heap_no);
	     lock != NULL;
	     lock = lock_rec_get_next(heap_no, lock)) {

		if (!lock_rec_get_insert_intention(lock)
		    && !((srv_locks_unsafe_for_binlog
			  || lock->trx->isolation_level
			  <= TRX_ISO_READ_COMMITTED)
			 && lock_get_mode(lock) ==
			 (lock->trx->duplicates ? LOCK_S : LOCK_X))) {

			lock_rec_add_to_queue(
				LOCK_REC | LOCK_GAP | lock_get_mode(lock),
				heir_block, heir_heap_no, lock->index,
				lock->trx, FALSE);
		}
	}
}

/*************************************************************//**
Makes a record to inherit the gap locks (except LOCK_INSERT_INTENTION type)
of another record as gap type locks, but does not reset the lock bits of the
other record. Also waiting lock requests are inherited as GRANTED gap locks. */
static
void
lock_rec_inherit_to_gap_if_gap_lock(
/*================================*/
	const buf_block_t*	block,		/*!< in: buffer block */
	ulint			heir_heap_no,	/*!< in: heap_no of
						record which inherits */
	ulint			heap_no)	/*!< in: heap_no of record
						from which inherited;
						does NOT reset the locks
						on this record */
{
	lock_t*	lock;

	lock_mutex_enter();

	for (lock = lock_rec_get_first(block, heap_no);
	     lock != NULL;
	     lock = lock_rec_get_next(heap_no, lock)) {

		if (!lock_rec_get_insert_intention(lock)
		    && (heap_no == PAGE_HEAP_NO_SUPREMUM
			|| !lock_rec_get_rec_not_gap(lock))) {

			lock_rec_add_to_queue(
				LOCK_REC | LOCK_GAP | lock_get_mode(lock),
				block, heir_heap_no, lock->index,
				lock->trx, FALSE);
		}
	}

	lock_mutex_exit();
}

/*************************************************************//**
Moves the locks of a record to another record and resets the lock bits of
the donating record. */
static
void
lock_rec_move(
/*==========*/
	const buf_block_t*	receiver,	/*!< in: buffer block containing
						the receiving record */
	const buf_block_t*	donator,	/*!< in: buffer block containing
						the donating record */
	ulint			receiver_heap_no,/*!< in: heap_no of the record
						which gets the locks; there
						must be no lock requests
						on it! */
	ulint			donator_heap_no)/*!< in: heap_no of the record
						which gives the locks */
{
	lock_t*	lock;

	ut_ad(lock_mutex_own());

	ut_ad(lock_rec_get_first(receiver, receiver_heap_no) == NULL);

	for (lock = lock_rec_get_first(donator, donator_heap_no);
	     lock != NULL;
	     lock = lock_rec_get_next(donator_heap_no, lock)) {

		const ulint	type_mode = lock->type_mode;

		lock_rec_reset_nth_bit(lock, donator_heap_no);

		if (UNIV_UNLIKELY(type_mode & LOCK_WAIT)) {
			lock_reset_lock_and_trx_wait(lock);
		}

		/* Note that we FIRST reset the bit, and then set the lock:
		the function works also if donator == receiver */

		lock_rec_add_to_queue(
			type_mode, receiver, receiver_heap_no,
			lock->index, lock->trx, FALSE);
	}

	ut_ad(lock_rec_get_first(donator, donator_heap_no) == NULL);
}

/*************************************************************//**
Updates the lock table when we have reorganized a page. NOTE: we copy
also the locks set on the infimum of the page; the infimum may carry
locks if an update of a record is occurring on the page, and its locks
were temporarily stored on the infimum. */
UNIV_INTERN
void
lock_move_reorganize_page(
/*======================*/
	const buf_block_t*	block,	/*!< in: old index page, now
					reorganized */
	const buf_block_t*	oblock)	/*!< in: copy of the old, not
					reorganized page */
{
	lock_t*		lock;
	UT_LIST_BASE_NODE_T(lock_t)	old_locks;
	mem_heap_t*	heap		= NULL;
	ulint		comp;

	lock_mutex_enter();

	lock = lock_rec_get_first_on_page(block);

	if (lock == NULL) {
		lock_mutex_exit();

		return;
	}

	heap = mem_heap_create(256);

	/* Copy first all the locks on the page to heap and reset the
	bitmaps in the original locks; chain the copies of the locks
	using the trx_locks field in them. */

	UT_LIST_INIT(old_locks);

	do {
		/* Make a copy of the lock */
		lock_t*	old_lock = lock_rec_copy(lock, heap);

		UT_LIST_ADD_LAST(trx_locks, old_locks, old_lock);

		/* Reset bitmap of lock */
		lock_rec_bitmap_reset(lock);

		if (lock_get_wait(lock)) {

			lock_reset_lock_and_trx_wait(lock);
		}

		lock = lock_rec_get_next_on_page(lock);
	} while (lock != NULL);

	comp = page_is_comp(block->frame);
	ut_ad(comp == page_is_comp(oblock->frame));

	for (lock = UT_LIST_GET_FIRST(old_locks); lock;
	     lock = UT_LIST_GET_NEXT(trx_locks, lock)) {
		/* NOTE: we copy also the locks set on the infimum and
		supremum of the page; the infimum may carry locks if an
		update of a record is occurring on the page, and its locks
		were temporarily stored on the infimum */
		page_cur_t	cur1;
		page_cur_t	cur2;

		page_cur_set_before_first(block, &cur1);
		page_cur_set_before_first(oblock, &cur2);

		/* Set locks according to old locks */
		for (;;) {
			ulint	old_heap_no;
			ulint	new_heap_no;

			ut_ad(comp || !memcmp(page_cur_get_rec(&cur1),
					      page_cur_get_rec(&cur2),
					      rec_get_data_size_old(
						      page_cur_get_rec(
							      &cur2))));
			if (UNIV_LIKELY(comp)) {
				old_heap_no = rec_get_heap_no_new(
					page_cur_get_rec(&cur2));
				new_heap_no = rec_get_heap_no_new(
					page_cur_get_rec(&cur1));
			} else {
				old_heap_no = rec_get_heap_no_old(
					page_cur_get_rec(&cur2));
				new_heap_no = rec_get_heap_no_old(
					page_cur_get_rec(&cur1));
			}

			if (lock_rec_get_nth_bit(lock, old_heap_no)) {

				/* Clear the bit in old_lock. */
				ut_d(lock_rec_reset_nth_bit(lock,
							    old_heap_no));

				/* NOTE that the old lock bitmap could be too
				small for the new heap number! */

				lock_rec_add_to_queue(
					lock->type_mode, block, new_heap_no,
					lock->index, lock->trx, FALSE);

				/* if (new_heap_no == PAGE_HEAP_NO_SUPREMUM
				&& lock_get_wait(lock)) {
				fprintf(stderr,
				"---\n--\n!!!Lock reorg: supr type %lu\n",
				lock->type_mode);
				} */
			}

			if (UNIV_UNLIKELY
			    (new_heap_no == PAGE_HEAP_NO_SUPREMUM)) {

				ut_ad(old_heap_no == PAGE_HEAP_NO_SUPREMUM);
				break;
			}

			page_cur_move_to_next(&cur1);
			page_cur_move_to_next(&cur2);
		}

#ifdef UNIV_DEBUG
		{
			ulint	i = lock_rec_find_set_bit(lock);

			/* Check that all locks were moved. */
			if (UNIV_UNLIKELY(i != ULINT_UNDEFINED)) {
				fprintf(stderr,
					"lock_move_reorganize_page():"
					" %lu not moved in %p\n",
					(ulong) i, (void*) lock);
				ut_error;
			}
		}
#endif /* UNIV_DEBUG */
	}

	lock_mutex_exit();

	mem_heap_free(heap);

#ifdef UNIV_DEBUG_LOCK_VALIDATE
	ut_ad(lock_rec_validate_page(block));
#endif
}

/*************************************************************//**
Moves the explicit locks on user records to another page if a record
list end is moved to another page. */
UNIV_INTERN
void
lock_move_rec_list_end(
/*===================*/
	const buf_block_t*	new_block,	/*!< in: index page to move to */
	const buf_block_t*	block,		/*!< in: index page */
	const rec_t*		rec)		/*!< in: record on page: this
						is the first record moved */
{
	lock_t*		lock;
	const ulint	comp	= page_rec_is_comp(rec);

	lock_mutex_enter();

	/* Note: when we move locks from record to record, waiting locks
	and possible granted gap type locks behind them are enqueued in
	the original order, because new elements are inserted to a hash
	table to the end of the hash chain, and lock_rec_add_to_queue
	does not reuse locks if there are waiters in the queue. */

	for (lock = lock_rec_get_first_on_page(block); lock;
	     lock = lock_rec_get_next_on_page(lock)) {
		page_cur_t	cur1;
		page_cur_t	cur2;
		const ulint	type_mode = lock->type_mode;

		page_cur_position(rec, block, &cur1);

		if (page_cur_is_before_first(&cur1)) {
			page_cur_move_to_next(&cur1);
		}

		page_cur_set_before_first(new_block, &cur2);
		page_cur_move_to_next(&cur2);

		/* Copy lock requests on user records to new page and
		reset the lock bits on the old */

		while (!page_cur_is_after_last(&cur1)) {
			ulint	heap_no;

			if (comp) {
				heap_no = rec_get_heap_no_new(
					page_cur_get_rec(&cur1));
			} else {
				heap_no = rec_get_heap_no_old(
					page_cur_get_rec(&cur1));
				ut_ad(!memcmp(page_cur_get_rec(&cur1),
					 page_cur_get_rec(&cur2),
					 rec_get_data_size_old(
						 page_cur_get_rec(&cur2))));
			}

			if (lock_rec_get_nth_bit(lock, heap_no)) {
				lock_rec_reset_nth_bit(lock, heap_no);

				if (UNIV_UNLIKELY(type_mode & LOCK_WAIT)) {
					lock_reset_lock_and_trx_wait(lock);
				}

				if (comp) {
					heap_no = rec_get_heap_no_new(
						page_cur_get_rec(&cur2));
				} else {
					heap_no = rec_get_heap_no_old(
						page_cur_get_rec(&cur2));
				}

				lock_rec_add_to_queue(
					type_mode, new_block, heap_no,
					lock->index, lock->trx, FALSE);
			}

			page_cur_move_to_next(&cur1);
			page_cur_move_to_next(&cur2);
		}
	}

	lock_mutex_exit();

#ifdef UNIV_DEBUG_LOCK_VALIDATE
	ut_ad(lock_rec_validate_page(block));
	ut_ad(lock_rec_validate_page(new_block));
#endif
}

/*************************************************************//**
Moves the explicit locks on user records to another page if a record
list start is moved to another page. */
UNIV_INTERN
void
lock_move_rec_list_start(
/*=====================*/
	const buf_block_t*	new_block,	/*!< in: index page to
						move to */
	const buf_block_t*	block,		/*!< in: index page */
	const rec_t*		rec,		/*!< in: record on page:
						this is the first
						record NOT copied */
	const rec_t*		old_end)	/*!< in: old
						previous-to-last
						record on new_page
						before the records
						were copied */
{
	lock_t*		lock;
	const ulint	comp	= page_rec_is_comp(rec);

	ut_ad(block->frame == page_align(rec));
	ut_ad(new_block->frame == page_align(old_end));

	lock_mutex_enter();

	for (lock = lock_rec_get_first_on_page(block); lock;
	     lock = lock_rec_get_next_on_page(lock)) {
		page_cur_t	cur1;
		page_cur_t	cur2;
		const ulint	type_mode = lock->type_mode;

		page_cur_set_before_first(block, &cur1);
		page_cur_move_to_next(&cur1);

		page_cur_position(old_end, new_block, &cur2);
		page_cur_move_to_next(&cur2);

		/* Copy lock requests on user records to new page and
		reset the lock bits on the old */

		while (page_cur_get_rec(&cur1) != rec) {
			ulint	heap_no;

			if (comp) {
				heap_no = rec_get_heap_no_new(
					page_cur_get_rec(&cur1));
			} else {
				heap_no = rec_get_heap_no_old(
					page_cur_get_rec(&cur1));
				ut_ad(!memcmp(page_cur_get_rec(&cur1),
					      page_cur_get_rec(&cur2),
					      rec_get_data_size_old(
						      page_cur_get_rec(
							      &cur2))));
			}

			if (lock_rec_get_nth_bit(lock, heap_no)) {
				lock_rec_reset_nth_bit(lock, heap_no);

				if (UNIV_UNLIKELY(type_mode & LOCK_WAIT)) {
					lock_reset_lock_and_trx_wait(lock);
				}

				if (comp) {
					heap_no = rec_get_heap_no_new(
						page_cur_get_rec(&cur2));
				} else {
					heap_no = rec_get_heap_no_old(
						page_cur_get_rec(&cur2));
				}

				lock_rec_add_to_queue(
					type_mode, new_block, heap_no,
					lock->index, lock->trx, FALSE);
			}

			page_cur_move_to_next(&cur1);
			page_cur_move_to_next(&cur2);
		}

#ifdef UNIV_DEBUG
		if (page_rec_is_supremum(rec)) {
			ulint	i;

			for (i = PAGE_HEAP_NO_USER_LOW;
			     i < lock_rec_get_n_bits(lock); i++) {
				if (UNIV_UNLIKELY
				    (lock_rec_get_nth_bit(lock, i))) {

					fprintf(stderr,
						"lock_move_rec_list_start():"
						" %lu not moved in %p\n",
						(ulong) i, (void*) lock);
					ut_error;
				}
			}
		}
#endif /* UNIV_DEBUG */
	}

	lock_mutex_exit();

#ifdef UNIV_DEBUG_LOCK_VALIDATE
	ut_ad(lock_rec_validate_page(block));
#endif
}

/*************************************************************//**
Updates the lock table when a page is split to the right. */
UNIV_INTERN
void
lock_update_split_right(
/*====================*/
	const buf_block_t*	right_block,	/*!< in: right page */
	const buf_block_t*	left_block)	/*!< in: left page */
{
	ulint	heap_no = lock_get_min_heap_no(right_block);

	lock_mutex_enter();

	/* Move the locks on the supremum of the left page to the supremum
	of the right page */

	lock_rec_move(right_block, left_block,
		      PAGE_HEAP_NO_SUPREMUM, PAGE_HEAP_NO_SUPREMUM);

	/* Inherit the locks to the supremum of left page from the successor
	of the infimum on right page */

	lock_rec_inherit_to_gap(left_block, right_block,
				PAGE_HEAP_NO_SUPREMUM, heap_no);

	lock_mutex_exit();
}

/*************************************************************//**
Updates the lock table when a page is merged to the right. */
UNIV_INTERN
void
lock_update_merge_right(
/*====================*/
	const buf_block_t*	right_block,	/*!< in: right page to
						which merged */
	const rec_t*		orig_succ,	/*!< in: original
						successor of infimum
						on the right page
						before merge */
	const buf_block_t*	left_block)	/*!< in: merged index
						page which will be
						discarded */
{
	lock_mutex_enter();

	/* Inherit the locks from the supremum of the left page to the
	original successor of infimum on the right page, to which the left
	page was merged */

	lock_rec_inherit_to_gap(right_block, left_block,
				page_rec_get_heap_no(orig_succ),
				PAGE_HEAP_NO_SUPREMUM);

	/* Reset the locks on the supremum of the left page, releasing
	waiting transactions */

	lock_rec_reset_and_release_wait(left_block,
					PAGE_HEAP_NO_SUPREMUM);

	lock_rec_free_all_from_discard_page(left_block);

	lock_mutex_exit();
}

/*************************************************************//**
Updates the lock table when the root page is copied to another in
btr_root_raise_and_insert. Note that we leave lock structs on the
root page, even though they do not make sense on other than leaf
pages: the reason is that in a pessimistic update the infimum record
of the root page will act as a dummy carrier of the locks of the record
to be updated. */
UNIV_INTERN
void
lock_update_root_raise(
/*===================*/
	const buf_block_t*	block,	/*!< in: index page to which copied */
	const buf_block_t*	root)	/*!< in: root page */
{
	lock_mutex_enter();

	/* Move the locks on the supremum of the root to the supremum
	of block */

	lock_rec_move(block, root,
		      PAGE_HEAP_NO_SUPREMUM, PAGE_HEAP_NO_SUPREMUM);
	lock_mutex_exit();
}

/*************************************************************//**
Updates the lock table when a page is copied to another and the original page
is removed from the chain of leaf pages, except if page is the root! */
UNIV_INTERN
void
lock_update_copy_and_discard(
/*=========================*/
	const buf_block_t*	new_block,	/*!< in: index page to
						which copied */
	const buf_block_t*	block)		/*!< in: index page;
						NOT the root! */
{
	lock_mutex_enter();

	/* Move the locks on the supremum of the old page to the supremum
	of new_page */

	lock_rec_move(new_block, block,
		      PAGE_HEAP_NO_SUPREMUM, PAGE_HEAP_NO_SUPREMUM);
	lock_rec_free_all_from_discard_page(block);

	lock_mutex_exit();
}

/*************************************************************//**
Updates the lock table when a page is split to the left. */
UNIV_INTERN
void
lock_update_split_left(
/*===================*/
	const buf_block_t*	right_block,	/*!< in: right page */
	const buf_block_t*	left_block)	/*!< in: left page */
{
	ulint	heap_no = lock_get_min_heap_no(right_block);

	lock_mutex_enter();

	/* Inherit the locks to the supremum of the left page from the
	successor of the infimum on the right page */

	lock_rec_inherit_to_gap(left_block, right_block,
				PAGE_HEAP_NO_SUPREMUM, heap_no);

	lock_mutex_exit();
}

/*************************************************************//**
Updates the lock table when a page is merged to the left. */
UNIV_INTERN
void
lock_update_merge_left(
/*===================*/
	const buf_block_t*	left_block,	/*!< in: left page to
						which merged */
	const rec_t*		orig_pred,	/*!< in: original predecessor
						of supremum on the left page
						before merge */
	const buf_block_t*	right_block)	/*!< in: merged index page
						which will be discarded */
{
	const rec_t*	left_next_rec;

	ut_ad(left_block->frame == page_align(orig_pred));

	lock_mutex_enter();

	left_next_rec = page_rec_get_next_const(orig_pred);

	if (!page_rec_is_supremum(left_next_rec)) {

		/* Inherit the locks on the supremum of the left page to the
		first record which was moved from the right page */

		lock_rec_inherit_to_gap(left_block, left_block,
					page_rec_get_heap_no(left_next_rec),
					PAGE_HEAP_NO_SUPREMUM);

		/* Reset the locks on the supremum of the left page,
		releasing waiting transactions */

		lock_rec_reset_and_release_wait(left_block,
						PAGE_HEAP_NO_SUPREMUM);
	}

	/* Move the locks from the supremum of right page to the supremum
	of the left page */

	lock_rec_move(left_block, right_block,
		      PAGE_HEAP_NO_SUPREMUM, PAGE_HEAP_NO_SUPREMUM);

	lock_rec_free_all_from_discard_page(right_block);

	lock_mutex_exit();
}

/*************************************************************//**
Updates the lock table when a page is split and merged to
two pages. */
UNIV_INTERN
void
lock_update_split_and_merge(
	const buf_block_t* left_block,	/*!< in: left page to which merged */
	const rec_t* orig_pred,		/*!< in: original predecessor of
					supremum on the left page before merge*/
	const buf_block_t* right_block)	/*!< in: right page from which merged */
{
	const rec_t* left_next_rec;

	ut_a(left_block && right_block);
	ut_a(orig_pred);

	lock_mutex_enter();

	left_next_rec = page_rec_get_next_const(orig_pred);

	/* Inherit the locks on the supremum of the left page to the
	first record which was moved from the right page */
	lock_rec_inherit_to_gap(
		left_block, left_block,
		page_rec_get_heap_no(left_next_rec),
		PAGE_HEAP_NO_SUPREMUM);

	/* Reset the locks on the supremum of the left page,
	releasing waiting transactions */
	lock_rec_reset_and_release_wait(left_block,
					PAGE_HEAP_NO_SUPREMUM);

	/* Inherit the locks to the supremum of the left page from the
	successor of the infimum on the right page */
	lock_rec_inherit_to_gap(left_block, right_block,
				PAGE_HEAP_NO_SUPREMUM,
				lock_get_min_heap_no(right_block));

	lock_mutex_exit();
}

/*************************************************************//**
Resets the original locks on heir and replaces them with gap type locks
inherited from rec. */
UNIV_INTERN
void
lock_rec_reset_and_inherit_gap_locks(
/*=================================*/
	const buf_block_t*	heir_block,	/*!< in: block containing the
						record which inherits */
	const buf_block_t*	block,		/*!< in: block containing the
						record from which inherited;
						does NOT reset the locks on
						this record */
	ulint			heir_heap_no,	/*!< in: heap_no of the
						inheriting record */
	ulint			heap_no)	/*!< in: heap_no of the
						donating record */
{
	lock_mutex_enter();

	lock_rec_reset_and_release_wait(heir_block, heir_heap_no);

	lock_rec_inherit_to_gap(heir_block, block, heir_heap_no, heap_no);

	lock_mutex_exit();
}

/*************************************************************//**
Updates the lock table when a page is discarded. */
UNIV_INTERN
void
lock_update_discard(
/*================*/
	const buf_block_t*	heir_block,	/*!< in: index page
						which will inherit the locks */
	ulint			heir_heap_no,	/*!< in: heap_no of the record
						which will inherit the locks */
	const buf_block_t*	block)		/*!< in: index page
						which will be discarded */
{
	const page_t*	page = block->frame;
	const rec_t*	rec;
	ulint		heap_no;

	lock_mutex_enter();

	if (!lock_rec_get_first_on_page(block)) {
		/* No locks exist on page, nothing to do */

		lock_mutex_exit();

		return;
	}

	/* Inherit all the locks on the page to the record and reset all
	the locks on the page */

	if (page_is_comp(page)) {
		rec = page + PAGE_NEW_INFIMUM;

		do {
			heap_no = rec_get_heap_no_new(rec);

			lock_rec_inherit_to_gap(heir_block, block,
						heir_heap_no, heap_no);

			lock_rec_reset_and_release_wait(block, heap_no);

			rec = page + rec_get_next_offs(rec, TRUE);
		} while (heap_no != PAGE_HEAP_NO_SUPREMUM);
	} else {
		rec = page + PAGE_OLD_INFIMUM;

		do {
			heap_no = rec_get_heap_no_old(rec);

			lock_rec_inherit_to_gap(heir_block, block,
						heir_heap_no, heap_no);

			lock_rec_reset_and_release_wait(block, heap_no);

			rec = page + rec_get_next_offs(rec, FALSE);
		} while (heap_no != PAGE_HEAP_NO_SUPREMUM);
	}

	lock_rec_free_all_from_discard_page(block);

	lock_mutex_exit();
}

/*************************************************************//**
Updates the lock table when a new user record is inserted. */
UNIV_INTERN
void
lock_update_insert(
/*===============*/
	const buf_block_t*	block,	/*!< in: buffer block containing rec */
	const rec_t*		rec)	/*!< in: the inserted record */
{
	ulint	receiver_heap_no;
	ulint	donator_heap_no;

	ut_ad(block->frame == page_align(rec));

	/* Inherit the gap-locking locks for rec, in gap mode, from the next
	record */

	if (page_rec_is_comp(rec)) {
		receiver_heap_no = rec_get_heap_no_new(rec);
		donator_heap_no = rec_get_heap_no_new(
			page_rec_get_next_low(rec, TRUE));
	} else {
		receiver_heap_no = rec_get_heap_no_old(rec);
		donator_heap_no = rec_get_heap_no_old(
			page_rec_get_next_low(rec, FALSE));
	}

	lock_rec_inherit_to_gap_if_gap_lock(
		block, receiver_heap_no, donator_heap_no);
}

/*************************************************************//**
Updates the lock table when a record is removed. */
UNIV_INTERN
void
lock_update_delete(
/*===============*/
	const buf_block_t*	block,	/*!< in: buffer block containing rec */
	const rec_t*		rec)	/*!< in: the record to be removed */
{
	const page_t*	page = block->frame;
	ulint		heap_no;
	ulint		next_heap_no;

	ut_ad(page == page_align(rec));

	if (page_is_comp(page)) {
		heap_no = rec_get_heap_no_new(rec);
		next_heap_no = rec_get_heap_no_new(page
						   + rec_get_next_offs(rec,
								       TRUE));
	} else {
		heap_no = rec_get_heap_no_old(rec);
		next_heap_no = rec_get_heap_no_old(page
						   + rec_get_next_offs(rec,
								       FALSE));
	}

	lock_mutex_enter();

	/* Let the next record inherit the locks from rec, in gap mode */

	lock_rec_inherit_to_gap(block, block, next_heap_no, heap_no);

	/* Reset the lock bits on rec and release waiting transactions */

	lock_rec_reset_and_release_wait(block, heap_no);

	lock_mutex_exit();
}

/*********************************************************************//**
Stores on the page infimum record the explicit locks of another record.
This function is used to store the lock state of a record when it is
updated and the size of the record changes in the update. The record
is moved in such an update, perhaps to another page. The infimum record
acts as a dummy carrier record, taking care of lock releases while the
actual record is being moved. */
UNIV_INTERN
void
lock_rec_store_on_page_infimum(
/*===========================*/
	const buf_block_t*	block,	/*!< in: buffer block containing rec */
	const rec_t*		rec)	/*!< in: record whose lock state
					is stored on the infimum
					record of the same page; lock
					bits are reset on the
					record */
{
	ulint	heap_no = page_rec_get_heap_no(rec);

	ut_ad(block->frame == page_align(rec));

	lock_mutex_enter();

	lock_rec_move(block, block, PAGE_HEAP_NO_INFIMUM, heap_no);

	lock_mutex_exit();
}

/*********************************************************************//**
Restores the state of explicit lock requests on a single record, where the
state was stored on the infimum of the page. */
UNIV_INTERN
void
lock_rec_restore_from_page_infimum(
/*===============================*/
	const buf_block_t*	block,	/*!< in: buffer block containing rec */
	const rec_t*		rec,	/*!< in: record whose lock state
					is restored */
	const buf_block_t*	donator)/*!< in: page (rec is not
					necessarily on this page)
					whose infimum stored the lock
					state; lock bits are reset on
					the infimum */
{
	ulint	heap_no = page_rec_get_heap_no(rec);

	lock_mutex_enter();

	lock_rec_move(block, donator, heap_no, PAGE_HEAP_NO_INFIMUM);

	lock_mutex_exit();
}

/*=========== DEADLOCK CHECKING ======================================*/

/*********************************************************************//**
rewind(3) the file used for storing the latest detected deadlock and
print a heading message to stderr if printing of all deadlocks to stderr
is enabled. */
UNIV_INLINE
void
lock_deadlock_start_print()
/*=======================*/
{
	ut_ad(lock_mutex_own());
	ut_ad(!srv_read_only_mode);

	rewind(lock_latest_err_file);
	ut_print_timestamp(lock_latest_err_file);

	if (srv_print_all_deadlocks) {
		ut_print_timestamp(stderr);
		fprintf(stderr, "InnoDB: transactions deadlock detected, "
			"dumping detailed information.\n");
		ut_print_timestamp(stderr);
	}
}

/*********************************************************************//**
Print a message to the deadlock file and possibly to stderr. */
UNIV_INLINE
void
lock_deadlock_fputs(
/*================*/
	const char*	msg)	/*!< in: message to print */
{
	if (!srv_read_only_mode) {
		fputs(msg, lock_latest_err_file);

		if (srv_print_all_deadlocks) {
			fputs(msg, stderr);
		}
	}
}

/*********************************************************************//**
Print transaction data to the deadlock file and possibly to stderr. */
UNIV_INLINE
void
lock_deadlock_trx_print(
/*====================*/
	const trx_t*	trx,		/*!< in: transaction */
	ulint		max_query_len)	/*!< in: max query length to print,
					or 0 to use the default max length */
{
	ut_ad(lock_mutex_own());
	ut_ad(!srv_read_only_mode);

	ulint	n_rec_locks = lock_number_of_rows_locked(&trx->lock);
	ulint	n_trx_locks = UT_LIST_GET_LEN(trx->lock.trx_locks);
	ulint	heap_size = mem_heap_get_size(trx->lock.lock_heap);

	mutex_enter(&trx_sys->mutex);

	trx_print_low(lock_latest_err_file, trx, max_query_len,
		      n_rec_locks, n_trx_locks, heap_size);

	if (srv_print_all_deadlocks) {
		trx_print_low(stderr, trx, max_query_len,
			      n_rec_locks, n_trx_locks, heap_size);
	}

	mutex_exit(&trx_sys->mutex);
}

/*********************************************************************//**
Print lock data to the deadlock file and possibly to stderr. */
UNIV_INLINE
void
lock_deadlock_lock_print(
/*=====================*/
	const lock_t*	lock)	/*!< in: record or table type lock */
{
	ut_ad(lock_mutex_own());
	ut_ad(!srv_read_only_mode);

	if (lock_get_type_low(lock) == LOCK_REC) {
		lock_rec_print(lock_latest_err_file, lock);

		if (srv_print_all_deadlocks) {
			lock_rec_print(stderr, lock);
		}
	} else {
		lock_table_print(lock_latest_err_file, lock);

		if (srv_print_all_deadlocks) {
			lock_table_print(stderr, lock);
		}
	}
}

/** Used in deadlock tracking. Protected by lock_sys->mutex. */
static ib_uint64_t	lock_mark_counter = 0;

/** Check if the search is too deep. */
#define lock_deadlock_too_deep(c)				\
	(c->depth > LOCK_MAX_DEPTH_IN_DEADLOCK_CHECK		\
	 || c->cost > LOCK_MAX_N_STEPS_IN_DEADLOCK_CHECK)

/********************************************************************//**
Get the next lock in the queue that is owned by a transaction whose
sub-tree has not already been searched.
@return next lock or NULL if at end of queue */
static
const lock_t*
lock_get_next_lock(
/*===============*/
	const lock_deadlock_ctx_t*
				ctx,	/*!< in: deadlock context */
	const lock_t*		lock,	/*!< in: lock in the queue */
	ulint			heap_no)/*!< in: heap no if rec lock else
					ULINT_UNDEFINED */
{
	ut_ad(lock_mutex_own());

	do {
		if (lock_get_type_low(lock) == LOCK_REC) {
			ut_ad(heap_no != ULINT_UNDEFINED);
			lock = lock_rec_get_next_const(heap_no, lock);
		} else {
			ut_ad(heap_no == ULINT_UNDEFINED);
			ut_ad(lock_get_type_low(lock) == LOCK_TABLE);

			lock = UT_LIST_GET_NEXT(un_member.tab_lock.locks, lock);
		}
	} while (lock != NULL
		 && lock->trx->lock.deadlock_mark > ctx->mark_start);

	ut_ad(lock == NULL
	      || lock_get_type_low(lock) == lock_get_type_low(ctx->wait_lock));

	return(lock);
}

/********************************************************************//**
Get the first lock to search. The search starts from the current
wait_lock. What we are really interested in is an edge from the
current wait_lock's owning transaction to another transaction that has
a lock ahead in the queue. We skip locks where the owning transaction's
sub-tree has already been searched.
@return first lock or NULL */
static
const lock_t*
lock_get_first_lock(
/*================*/
	const lock_deadlock_ctx_t*
				ctx,	/*!< in: deadlock context */
	ulint*			heap_no)/*!< out: heap no if rec lock,
					else ULINT_UNDEFINED */
{
	const lock_t*		lock;

	ut_ad(lock_mutex_own());

	lock = ctx->wait_lock;

	if (lock_get_type_low(lock) == LOCK_REC) {

		*heap_no = lock_rec_find_set_bit(lock);
		ut_ad(*heap_no != ULINT_UNDEFINED);

		lock = lock_rec_get_first_on_page_addr(
			lock->un_member.rec_lock.space,
			lock->un_member.rec_lock.page_no);

		/* Position on the first lock on the physical record. */
		if (!lock_rec_get_nth_bit(lock, *heap_no)) {
			lock = lock_rec_get_next_const(*heap_no, lock);
		}

	} else {
		*heap_no = ULINT_UNDEFINED;
		ut_ad(lock_get_type_low(lock) == LOCK_TABLE);
		dict_table_t*   table = lock->un_member.tab_lock.table;
		lock = UT_LIST_GET_FIRST(table->locks);
	}

	ut_a(lock != NULL);
	ut_a(lock != ctx->wait_lock);
	ut_ad(lock_get_type_low(lock) == lock_get_type_low(ctx->wait_lock));

	return(lock);
}

/********************************************************************//**
Notify that a deadlock has been detected and print the conflicting
transaction info. */
static
void
lock_deadlock_notify(
/*=================*/
	const lock_deadlock_ctx_t*	ctx,	/*!< in: deadlock context */
	const lock_t*			lock)	/*!< in: lock causing
						deadlock */
{
	ut_ad(lock_mutex_own());
	ut_ad(!srv_read_only_mode);

	lock_deadlock_start_print();

	lock_deadlock_fputs("\n*** (1) TRANSACTION:\n");

	lock_deadlock_trx_print(ctx->wait_lock->trx, 3000);

	lock_deadlock_fputs("*** (1) WAITING FOR THIS LOCK TO BE GRANTED:\n");

	lock_deadlock_lock_print(ctx->wait_lock);

	lock_deadlock_fputs("*** (2) TRANSACTION:\n");

	lock_deadlock_trx_print(lock->trx, 3000);

	lock_deadlock_fputs("*** (2) HOLDS THE LOCK(S):\n");

	lock_deadlock_lock_print(lock);

	/* It is possible that the joining transaction was granted its
	lock when we rolled back some other waiting transaction. */

	if (ctx->start->lock.wait_lock != 0) {
		lock_deadlock_fputs(
			"*** (2) WAITING FOR THIS LOCK TO BE GRANTED:\n");

		lock_deadlock_lock_print(ctx->start->lock.wait_lock);
	}

#ifdef UNIV_DEBUG
	if (lock_print_waits) {
		fputs("Deadlock detected\n", stderr);
	}
#endif /* UNIV_DEBUG */
}

/********************************************************************//**
Select the victim transaction that should be rolledback.
@return victim transaction */
static
const trx_t*
lock_deadlock_select_victim(
/*========================*/
	const lock_deadlock_ctx_t*	ctx)	/*!< in: deadlock context */
{
	ut_ad(lock_mutex_own());
	ut_ad(ctx->start->lock.wait_lock != 0);
	ut_ad(ctx->wait_lock->trx != ctx->start);

	if (trx_weight_ge(ctx->wait_lock->trx, ctx->start)) {
		/* The joining  transaction is 'smaller',
		choose it as the victim and roll it back. */

#ifdef WITH_WSREP
		if (wsrep_thd_is_BF(ctx->start->mysql_thd, TRUE)) {
			return(ctx->wait_lock->trx);
		}
		else
#endif /* WITH_WSREP */
			return(ctx->start);
	}

#ifdef WITH_WSREP
	if (wsrep_thd_is_BF(ctx->wait_lock->trx->mysql_thd, TRUE)) {
		return(ctx->start);
	}
	else
#endif /* WITH_WSREP */
		return(ctx->wait_lock->trx);
}

/********************************************************************//**
Pop the deadlock search state from the stack.
@return stack slot instance that was on top of the stack. */
static
const lock_stack_t*
lock_deadlock_pop(
/*==============*/
	lock_deadlock_ctx_t*	ctx)		/*!< in/out: context */
{
	ut_ad(lock_mutex_own());

	ut_ad(ctx->depth > 0);

	return(&lock_stack[--ctx->depth]);
}

/********************************************************************//**
Push the deadlock search state onto the stack.
@return slot that was used in the stack */
static
lock_stack_t*
lock_deadlock_push(
/*===============*/
	lock_deadlock_ctx_t*	ctx,		/*!< in/out: context */
	const lock_t*		lock,		/*!< in: current lock */
	ulint			heap_no)	/*!< in: heap number */
{
	ut_ad(lock_mutex_own());

	/* Save current search state. */

	if (LOCK_STACK_SIZE > ctx->depth) {
		lock_stack_t*	stack;

		stack = &lock_stack[ctx->depth++];

		stack->lock = lock;
		stack->heap_no = heap_no;
		stack->wait_lock = ctx->wait_lock;

		return(stack);
	}

	return(NULL);
}

/********************************************************************//**
Looks iteratively for a deadlock. Note: the joining transaction may
have been granted its lock by the deadlock checks.
@return 0 if no deadlock else the victim transaction id.*/
static
trx_id_t
lock_deadlock_search(
/*=================*/
	lock_deadlock_ctx_t*	ctx,	/*!< in/out: deadlock context */
	struct thd_wait_reports*waitee_ptr) /*!< in/out: list of waitees */
{
	const lock_t*	lock;
	ulint		heap_no;

	ut_ad(lock_mutex_own());
	ut_ad(!trx_mutex_own(ctx->start));

	ut_ad(ctx->start != NULL);
	ut_ad(ctx->wait_lock != NULL);
	assert_trx_in_list(ctx->wait_lock->trx);
	ut_ad(ctx->mark_start <= lock_mark_counter);

	/* Look at the locks ahead of wait_lock in the lock queue. */
	lock = lock_get_first_lock(ctx, &heap_no);

	for (;;) {

		/* We should never visit the same sub-tree more than once. */
		ut_ad(lock == NULL
		      || lock->trx->lock.deadlock_mark <= ctx->mark_start);

		while (ctx->depth > 0 && lock == NULL) {
			const lock_stack_t*	stack;

			/* Restore previous search state. */

			stack = lock_deadlock_pop(ctx);

			lock = stack->lock;
			heap_no = stack->heap_no;
			ctx->wait_lock = stack->wait_lock;

			lock = lock_get_next_lock(ctx, lock, heap_no);
		}

		if (lock == NULL) {
			break;
		} else if (lock == ctx->wait_lock) {

			/* We can mark this subtree as searched */
			ut_ad(lock->trx->lock.deadlock_mark <= ctx->mark_start);

			lock->trx->lock.deadlock_mark = ++lock_mark_counter;

			/* We are not prepared for an overflow. This 64-bit
			counter should never wrap around. At 10^9 increments
			per second, it would take 10^3 years of uptime. */

			ut_ad(lock_mark_counter > 0);

			lock = NULL;

		} else if (!lock_has_to_wait(ctx->wait_lock, lock)) {

			/* No conflict, next lock */
			lock = lock_get_next_lock(ctx, lock, heap_no);

		} else if (lock->trx == ctx->start) {

			/* Found a cycle. */

			lock_deadlock_notify(ctx, lock);

			return(lock_deadlock_select_victim(ctx)->id);

		} else if (lock_deadlock_too_deep(ctx)) {

			/* Search too deep to continue. */

			ctx->too_deep = TRUE;

#ifdef WITH_WSREP
			if (wsrep_thd_is_BF(ctx->start->mysql_thd, TRUE)) {
				return(ctx->wait_lock->trx->id);
			}
			else
#endif /* WITH_WSREP */
			/* Select the joining transaction as the victim. */
				return(ctx->start->id);

		} else {
			/* We do not need to report autoinc locks to the upper
			layer. These locks are released before commit, so they
			can not cause deadlocks with binlog-fixed commit
			order. */
			if (waitee_ptr &&
			    (lock_get_type_low(lock) != LOCK_TABLE ||
			     lock_get_mode(lock) != LOCK_AUTO_INC)) {
				if (waitee_ptr->used ==
				    sizeof(waitee_ptr->waitees) /
				    sizeof(waitee_ptr->waitees[0])) {
					waitee_ptr->next =
						(struct thd_wait_reports *)
						mem_alloc(sizeof(*waitee_ptr));
					waitee_ptr = waitee_ptr->next;
					if (!waitee_ptr) {
						ctx->too_deep = TRUE;
						return(ctx->start->id);
					}
					waitee_ptr->next = NULL;
					waitee_ptr->used = 0;
				}
				waitee_ptr->waitees[waitee_ptr->used++] = lock->trx;
			}

			if (lock->trx->lock.que_state == TRX_QUE_LOCK_WAIT) {

				/* Another trx ahead has requested a lock in an
				incompatible mode, and is itself waiting for a lock. */

				++ctx->cost;

				/* Save current search state. */
				if (!lock_deadlock_push(ctx, lock, heap_no)) {

					/* Unable to save current search state, stack
					size not big enough. */

					ctx->too_deep = TRUE;
#ifdef WITH_WSREP
				if (wsrep_thd_is_BF(ctx->start->mysql_thd, TRUE))
					return(lock->trx->id);
				else
#endif /* WITH_WSREP */

					return(ctx->start->id);
				}

				ctx->wait_lock = lock->trx->lock.wait_lock;
				lock = lock_get_first_lock(ctx, &heap_no);

				if (lock->trx->lock.deadlock_mark > ctx->mark_start) {
					lock = lock_get_next_lock(ctx, lock, heap_no);
				}

			} else {
				lock = lock_get_next_lock(ctx, lock, heap_no);
			}
		}
	}

	ut_a(lock == NULL && ctx->depth == 0);

	/* No deadlock found. */
	return(0);
}

/********************************************************************//**
Print info about transaction that was rolled back. */
static
void
lock_deadlock_joining_trx_print(
/*============================*/
	const trx_t*	trx,		/*!< in: transaction rolled back */
	const lock_t*	lock)		/*!< in: lock trx wants */
{
	ut_ad(lock_mutex_own());
	ut_ad(!srv_read_only_mode);

	/* If the lock search exceeds the max step
	or the max depth, the current trx will be
	the victim. Print its information. */
	lock_deadlock_start_print();

	lock_deadlock_fputs(
		"TOO DEEP OR LONG SEARCH IN THE LOCK TABLE"
		" WAITS-FOR GRAPH, WE WILL ROLL BACK"
		" FOLLOWING TRANSACTION \n\n"
		"*** TRANSACTION:\n");

	lock_deadlock_trx_print(trx, 3000);

	lock_deadlock_fputs("*** WAITING FOR THIS LOCK TO BE GRANTED:\n");

	lock_deadlock_lock_print(lock);
}

/********************************************************************//**
Rollback transaction selected as the victim. */
static
void
lock_deadlock_trx_rollback(
/*=======================*/
	lock_deadlock_ctx_t*	ctx)		/*!< in: deadlock context */
{
	trx_t*			trx;

	ut_ad(lock_mutex_own());

	trx = ctx->wait_lock->trx;

	lock_deadlock_fputs("*** WE ROLL BACK TRANSACTION (1)\n");

	trx_mutex_enter(trx);

	trx->lock.was_chosen_as_deadlock_victim = TRUE;

	lock_cancel_waiting_and_release(trx->lock.wait_lock);

	trx_mutex_exit(trx);
}

static
void
lock_report_waiters_to_mysql(
/*=======================*/
	struct thd_wait_reports*	waitee_buf_ptr,	/*!< in: set of trxs */
	THD*				mysql_thd,	/*!< in: THD */
	trx_id_t			victim_trx_id)	/*!< in: Trx selected
							as deadlock victim, if
							any */
{
	struct thd_wait_reports*	p;
	struct thd_wait_reports*	q;
	ulint				i;

	p = waitee_buf_ptr;
	while (p) {
		i = 0;
		while (i < p->used) {
			trx_t *w_trx = p->waitees[i];
			/*  There is no need to report waits to a trx already
			selected as a victim. */
			if (w_trx->id != victim_trx_id) {
				/* If thd_report_wait_for() decides to kill the
				transaction, then we will get a call back into
				innobase_kill_query. We mark this by setting
				current_lock_mutex_owner, so we can avoid trying
				to recursively take lock_sys->mutex. */
				w_trx->abort_type = TRX_REPLICATION_ABORT;
				thd_report_wait_for(mysql_thd, w_trx->mysql_thd);
				w_trx->abort_type = TRX_SERVER_ABORT;
			}
			++i;
		}
		q = p->next;
		if (p != waitee_buf_ptr) {
			mem_free(p);
		}
		p = q;
	}
}


/********************************************************************//**
Checks if a joining lock request results in a deadlock. If a deadlock is
found this function will resolve the dadlock by choosing a victim transaction
and rolling it back. It will attempt to resolve all deadlocks. The returned
transaction id will be the joining transaction id or 0 if some other
transaction was chosen as a victim and rolled back or no deadlock found.

@return id of transaction chosen as victim or 0 */
static
trx_id_t
lock_deadlock_check_and_resolve(
/*============================*/
	const lock_t*	lock,	/*!< in: lock the transaction is requesting */
	const trx_t*	trx)	/*!< in: transaction */
{
	trx_id_t		victim_trx_id;
	struct thd_wait_reports	waitee_buf;
	struct thd_wait_reports*waitee_buf_ptr;
	THD*			start_mysql_thd;

	ut_ad(trx != NULL);
	ut_ad(lock != NULL);
	ut_ad(lock_mutex_own());
	assert_trx_in_list(trx);

	start_mysql_thd = trx->mysql_thd;
	if (start_mysql_thd && thd_need_wait_for(start_mysql_thd)) {
		waitee_buf_ptr = &waitee_buf;
	} else {
		waitee_buf_ptr = NULL;
	}

	/* Try and resolve as many deadlocks as possible. */
	do {
		lock_deadlock_ctx_t	ctx;

		/* Reset the context. */
		ctx.cost = 0;
		ctx.depth = 0;
		ctx.start = trx;
		ctx.too_deep = FALSE;
		ctx.wait_lock = lock;
		ctx.mark_start = lock_mark_counter;

		if (waitee_buf_ptr) {
			waitee_buf_ptr->next = NULL;
			waitee_buf_ptr->used = 0;
		}

		victim_trx_id = lock_deadlock_search(&ctx, waitee_buf_ptr);

		/* Report waits to upper layer, as needed. */
		if (waitee_buf_ptr) {
			lock_report_waiters_to_mysql(waitee_buf_ptr,
						     start_mysql_thd,
						     victim_trx_id);
		}

		/* Search too deep, we rollback the joining transaction. */
		if (ctx.too_deep) {

			ut_a(trx == ctx.start);
			ut_a(victim_trx_id == trx->id);

#ifdef WITH_WSREP
			if (!wsrep_thd_is_BF(ctx.start->mysql_thd, TRUE))
			{
#endif /* WITH_WSREP */
				if (!srv_read_only_mode) {
					lock_deadlock_joining_trx_print(trx, lock);
				}
#ifdef WITH_WSREP
			} else {
			  /* BF processor */;
			}
#endif /* WITH_WSREP */

			MONITOR_INC(MONITOR_DEADLOCK);

		} else if (victim_trx_id != 0 && victim_trx_id != trx->id) {

			ut_ad(victim_trx_id == ctx.wait_lock->trx->id);
			lock_deadlock_trx_rollback(&ctx);

			lock_deadlock_found = TRUE;

			MONITOR_INC(MONITOR_DEADLOCK);
		}

	} while (victim_trx_id != 0 && victim_trx_id != trx->id);

	/* If the joining transaction was selected as the victim. */
	if (victim_trx_id != 0) {
		ut_a(victim_trx_id == trx->id);

		lock_deadlock_fputs("*** WE ROLL BACK TRANSACTION (2)\n");

		lock_deadlock_found = TRUE;
	}

	return(victim_trx_id);
}

/*========================= TABLE LOCKS ==============================*/

/*********************************************************************//**
Creates a table lock object and adds it as the last in the lock queue
of the table. Does NOT check for deadlocks or lock compatibility.
@return	own: new lock object */
UNIV_INLINE
lock_t*
lock_table_create(
/*==============*/
#ifdef WITH_WSREP
	lock_t*		c_lock, /*!< in: conflicting lock */
#endif
	dict_table_t*	table,	/*!< in/out: database table
				in dictionary cache */
	ulint		type_mode,/*!< in: lock mode possibly ORed with
				LOCK_WAIT */
	trx_t*		trx)	/*!< in: trx */
{
	lock_t*	lock;

	ut_ad(table && trx);
	ut_ad(lock_mutex_own());
	ut_ad(trx_mutex_own(trx));

	/* Non-locking autocommit read-only transactions should not set
	any locks. */
	assert_trx_in_list(trx);

	if ((type_mode & LOCK_MODE_MASK) == LOCK_AUTO_INC) {
		++table->n_waiting_or_granted_auto_inc_locks;
	}

	/* For AUTOINC locking we reuse the lock instance only if
	there is no wait involved else we allocate the waiting lock
	from the transaction lock heap. */
	if (type_mode == LOCK_AUTO_INC) {

		lock = table->autoinc_lock;

		table->autoinc_trx = trx;

		ib_vector_push(trx->autoinc_locks, &lock);
	} else {
		lock = static_cast<lock_t*>(
			mem_heap_alloc(trx->lock.lock_heap, sizeof(*lock)));
	}

	lock->type_mode = type_mode | LOCK_TABLE;
	lock->trx = trx;
	lock->requested_time = ut_time();
	lock->wait_time = 0;

	lock->un_member.tab_lock.table = table;

	ut_ad(table->n_ref_count > 0 || !table->can_be_evicted);

	UT_LIST_ADD_LAST(trx_locks, trx->lock.trx_locks, lock);

#ifdef WITH_WSREP
	if (wsrep_thd_is_wsrep(trx->mysql_thd)) {
		if (c_lock && wsrep_thd_is_BF(trx->mysql_thd, FALSE)) {
			UT_LIST_INSERT_AFTER(
				un_member.tab_lock.locks, table->locks, c_lock, lock);
		} else {
			UT_LIST_ADD_LAST(un_member.tab_lock.locks, table->locks, lock);
		}

		if (c_lock) {
			trx_mutex_enter(c_lock->trx);
		}

		if (c_lock && c_lock->trx->lock.que_state == TRX_QUE_LOCK_WAIT) {

			c_lock->trx->lock.was_chosen_as_deadlock_victim = TRUE;

			if (wsrep_debug) {
				wsrep_print_wait_locks(c_lock);
				wsrep_print_wait_locks(c_lock->trx->lock.wait_lock);
			}

			/* have to release trx mutex for the duration of
			victim lock release. This will eventually call
			lock_grant, which wants to grant trx mutex again
			*/
			/* caller has trx_mutex, have to release for lock cancel */
			trx_mutex_exit(trx);
			lock_cancel_waiting_and_release(c_lock->trx->lock.wait_lock);
			trx_mutex_enter(trx);

			/* trx might not wait for c_lock, but some other lock
			does not matter if wait_lock was released above
			*/
			if (c_lock->trx->lock.wait_lock == c_lock) {
				lock_reset_lock_and_trx_wait(lock);
			}

			if (wsrep_debug) {
				fprintf(stderr, "WSREP: c_lock canceled %llu\n",
					(ulonglong) c_lock->trx->id);
			}
		}
		if (c_lock) {
			trx_mutex_exit(c_lock->trx);
		}
	} else {
<<<<<<< HEAD
		UT_LIST_ADD_LAST(un_member.tab_lock.locks, table->locks, lock);
	}
#else
	UT_LIST_ADD_LAST(un_member.tab_lock.locks, table->locks, lock);
=======
#endif /* WITH_WSREP */
	UT_LIST_ADD_LAST(un_member.tab_lock.locks, table->locks, lock);
#ifdef WITH_WSREP
	}
>>>>>>> b506d952
#endif /* WITH_WSREP */

	if (UNIV_UNLIKELY(type_mode & LOCK_WAIT)) {

		lock_set_lock_and_trx_wait(lock, trx);
	}

	ib_vector_push(lock->trx->lock.table_locks, &lock);

	MONITOR_INC(MONITOR_TABLELOCK_CREATED);
	MONITOR_INC(MONITOR_NUM_TABLELOCK);

	return(lock);
}

/*************************************************************//**
Pops autoinc lock requests from the transaction's autoinc_locks. We
handle the case where there are gaps in the array and they need to
be popped off the stack. */
UNIV_INLINE
void
lock_table_pop_autoinc_locks(
/*=========================*/
	trx_t*	trx)	/*!< in/out: transaction that owns the AUTOINC locks */
{
	ut_ad(lock_mutex_own());
	ut_ad(!ib_vector_is_empty(trx->autoinc_locks));

	/* Skip any gaps, gaps are NULL lock entries in the
	trx->autoinc_locks vector. */

	do {
		ib_vector_pop(trx->autoinc_locks);

		if (ib_vector_is_empty(trx->autoinc_locks)) {
			return;
		}

	} while (*(lock_t**) ib_vector_get_last(trx->autoinc_locks) == NULL);
}

/*************************************************************//**
Removes an autoinc lock request from the transaction's autoinc_locks. */
UNIV_INLINE
void
lock_table_remove_autoinc_lock(
/*===========================*/
	lock_t*	lock,	/*!< in: table lock */
	trx_t*	trx)	/*!< in/out: transaction that owns the lock */
{
	lock_t*	autoinc_lock;
	lint	i = ib_vector_size(trx->autoinc_locks) - 1;

	ut_ad(lock_mutex_own());
	ut_ad(lock_get_mode(lock) == LOCK_AUTO_INC);
	ut_ad(lock_get_type_low(lock) & LOCK_TABLE);
	ut_ad(!ib_vector_is_empty(trx->autoinc_locks));

	/* With stored functions and procedures the user may drop
	a table within the same "statement". This special case has
	to be handled by deleting only those AUTOINC locks that were
	held by the table being dropped. */

	autoinc_lock = *static_cast<lock_t**>(
		ib_vector_get(trx->autoinc_locks, i));

	/* This is the default fast case. */

	if (autoinc_lock == lock) {
		lock_table_pop_autoinc_locks(trx);
	} else {
		/* The last element should never be NULL */
		ut_a(autoinc_lock != NULL);

		/* Handle freeing the locks from within the stack. */

		while (--i >= 0) {
			autoinc_lock = *static_cast<lock_t**>(
				ib_vector_get(trx->autoinc_locks, i));

			if (UNIV_LIKELY(autoinc_lock == lock)) {
				void*	null_var = NULL;
				ib_vector_set(trx->autoinc_locks, i, &null_var);
				return;
			}
		}

		/* Must find the autoinc lock. */
		ut_error;
	}
}

/*************************************************************//**
Removes a table lock request from the queue and the trx list of locks;
this is a low-level function which does NOT check if waiting requests
can now be granted. */
UNIV_INLINE
void
lock_table_remove_low(
/*==================*/
	lock_t*	lock)	/*!< in/out: table lock */
{
	trx_t*		trx;
	dict_table_t*	table;

	ut_ad(lock_mutex_own());

	trx = lock->trx;
	table = lock->un_member.tab_lock.table;

	/* Remove the table from the transaction's AUTOINC vector, if
	the lock that is being released is an AUTOINC lock. */
	if (lock_get_mode(lock) == LOCK_AUTO_INC) {

		/* The table's AUTOINC lock can get transferred to
		another transaction before we get here. */
		if (table->autoinc_trx == trx) {
			table->autoinc_trx = NULL;
		}

		/* The locks must be freed in the reverse order from
		the one in which they were acquired. This is to avoid
		traversing the AUTOINC lock vector unnecessarily.

		We only store locks that were granted in the
		trx->autoinc_locks vector (see lock_table_create()
		and lock_grant()). Therefore it can be empty and we
		need to check for that. */

		if (!lock_get_wait(lock)
		    && !ib_vector_is_empty(trx->autoinc_locks)) {

			lock_table_remove_autoinc_lock(lock, trx);
		}

		ut_a(table->n_waiting_or_granted_auto_inc_locks > 0);
		table->n_waiting_or_granted_auto_inc_locks--;
	}

	UT_LIST_REMOVE(trx_locks, trx->lock.trx_locks, lock);
	UT_LIST_REMOVE(un_member.tab_lock.locks, table->locks, lock);

	MONITOR_INC(MONITOR_TABLELOCK_REMOVED);
	MONITOR_DEC(MONITOR_NUM_TABLELOCK);
}

/*********************************************************************//**
Enqueues a waiting request for a table lock which cannot be granted
immediately. Checks for deadlocks.
@return DB_LOCK_WAIT, DB_DEADLOCK, or DB_QUE_THR_SUSPENDED, or
DB_SUCCESS; DB_SUCCESS means that there was a deadlock, but another
transaction was chosen as a victim, and we got the lock immediately:
no need to wait then */
static
dberr_t
lock_table_enqueue_waiting(
/*=======================*/
#ifdef WITH_WSREP
	lock_t*		c_lock, /*!< in: conflicting lock */
#endif
	ulint		mode,	/*!< in: lock mode this transaction is
				requesting */
	dict_table_t*	table,	/*!< in/out: table */
	que_thr_t*	thr)	/*!< in: query thread */
{
	trx_t*		trx;
	lock_t*		lock;
	trx_id_t	victim_trx_id;

	ut_ad(lock_mutex_own());
	ut_ad(!srv_read_only_mode);

	trx = thr_get_trx(thr);
	ut_ad(trx_mutex_own(trx));

	/* Test if there already is some other reason to suspend thread:
	we do not enqueue a lock request if the query thread should be
	stopped anyway */

	if (que_thr_stop(thr)) {
		ut_error;

		return(DB_QUE_THR_SUSPENDED);
	}

	switch (trx_get_dict_operation(trx)) {
	case TRX_DICT_OP_NONE:
		break;
	case TRX_DICT_OP_TABLE:
	case TRX_DICT_OP_INDEX:
		ut_print_timestamp(stderr);
		fputs("  InnoDB: Error: a table lock wait happens"
		      " in a dictionary operation!\n"
		      "InnoDB: Table name ", stderr);
		ut_print_name(stderr, trx, TRUE, table->name);
		fputs(".\n"
		      "InnoDB: Submit a detailed bug report"
		      " to http://bugs.mysql.com\n",
		      stderr);
		ut_ad(0);
	}

	/* Enqueue the lock request that will wait to be granted */

#ifdef WITH_WSREP
	if (trx->lock.was_chosen_as_deadlock_victim) {
		return(DB_DEADLOCK);
	}
	lock = lock_table_create(c_lock, table, mode | LOCK_WAIT, trx);
#else
 	lock = lock_table_create(table, mode | LOCK_WAIT, trx);
#endif /* WITH_WSREP */

	/* Release the mutex to obey the latching order.
	This is safe, because lock_deadlock_check_and_resolve()
	is invoked when a lock wait is enqueued for the currently
	running transaction. Because trx is a running transaction
	(it is not currently suspended because of a lock wait),
	its state can only be changed by this thread, which is
	currently associated with the transaction. */

	trx_mutex_exit(trx);

	victim_trx_id = lock_deadlock_check_and_resolve(lock, trx);

	trx_mutex_enter(trx);

	if (victim_trx_id != 0) {
		ut_ad(victim_trx_id == trx->id);

		/* The order here is important, we don't want to
		lose the state of the lock before calling remove. */
		lock_table_remove_low(lock);
		lock_reset_lock_and_trx_wait(lock);

		return(DB_DEADLOCK);
	} else if (trx->lock.wait_lock == NULL) {
		/* Deadlock resolution chose another transaction as a victim,
		and we accidentally got our lock granted! */

		return(DB_SUCCESS);
	}

	trx->lock.que_state = TRX_QUE_LOCK_WAIT;

	trx->lock.wait_started = ut_time();
	trx->lock.was_chosen_as_deadlock_victim = FALSE;
	trx->n_table_lock_waits++;

	ut_a(que_thr_stop(thr));

	MONITOR_INC(MONITOR_TABLELOCK_WAIT);

	return(DB_LOCK_WAIT);
}

/*********************************************************************//**
Checks if other transactions have an incompatible mode lock request in
the lock queue.
@return	lock or NULL */
UNIV_INLINE
const lock_t*
lock_table_other_has_incompatible(
/*==============================*/
	const trx_t*		trx,	/*!< in: transaction, or NULL if all
					transactions should be included */
	ulint			wait,	/*!< in: LOCK_WAIT if also
					waiting locks are taken into
					account, or 0 if not */
	const dict_table_t*	table,	/*!< in: table */
	enum lock_mode		mode)	/*!< in: lock mode */
{
	const lock_t*	lock;

	ut_ad(lock_mutex_own());

	for (lock = UT_LIST_GET_LAST(table->locks);
	     lock != NULL;
	     lock = UT_LIST_GET_PREV(un_member.tab_lock.locks, lock)) {

		if (lock->trx != trx
		    && !lock_mode_compatible(lock_get_mode(lock), mode)
		    && (wait || !lock_get_wait(lock))) {

#ifdef WITH_WSREP
			if(wsrep_thd_is_wsrep(trx->mysql_thd)) {
				if (wsrep_debug) {
					fprintf(stderr, "WSREP: trx %ld table lock abort\n",
						trx->id);
				}
				trx_mutex_enter(lock->trx);
				wsrep_kill_victim((trx_t *)trx, (lock_t *)lock);
				trx_mutex_exit(lock->trx);
			}
#endif

			return(lock);
		}
	}

	return(NULL);
}

/*********************************************************************//**
Locks the specified database table in the mode given. If the lock cannot
be granted immediately, the query thread is put to wait.
@return	DB_SUCCESS, DB_LOCK_WAIT, DB_DEADLOCK, or DB_QUE_THR_SUSPENDED */
UNIV_INTERN
dberr_t
lock_table(
/*=======*/
	ulint		flags,	/*!< in: if BTR_NO_LOCKING_FLAG bit is set,
				does nothing */
	dict_table_t*	table,	/*!< in/out: database table
				in dictionary cache */
	enum lock_mode	mode,	/*!< in: lock mode */
	que_thr_t*	thr)	/*!< in: query thread */
{
#ifdef WITH_WSREP
	lock_t *c_lock = NULL;
#endif
	trx_t*		trx;
	dberr_t		err;
	const lock_t*	wait_for;

	ut_ad(table != NULL);
	ut_ad(thr != NULL);

	if (flags & BTR_NO_LOCKING_FLAG) {

		return(DB_SUCCESS);
	}

	ut_a(flags == 0);

	trx = thr_get_trx(thr);

	/* Look for equal or stronger locks the same trx already
	has on the table. No need to acquire the lock mutex here
	because only this transacton can add/access table locks
	to/from trx_t::table_locks. */

	if (lock_table_has(trx, table, mode)) {

		return(DB_SUCCESS);
	}

	lock_mutex_enter();

	DBUG_EXECUTE_IF("fatal-semaphore-timeout",
		{ os_thread_sleep(3600000000); });

	/* We have to check if the new lock is compatible with any locks
	other transactions have in the table lock queue. */

#ifdef WITH_WSREP
	wait_for = lock_table_other_has_incompatible(
                trx, LOCK_WAIT, table, mode);
#else
	wait_for = lock_table_other_has_incompatible(
		trx, LOCK_WAIT, table, mode);
#endif

	trx_mutex_enter(trx);

	/* Another trx has a request on the table in an incompatible
	mode: this trx may have to wait */

	if (wait_for != NULL) {
#ifdef WITH_WSREP
                err = lock_table_enqueue_waiting((ib_lock_t*)wait_for, mode | flags, table, thr);
#else
		err = lock_table_enqueue_waiting(mode | flags, table, thr);
#endif
	} else {
#ifdef WITH_WSREP
	        lock_table_create(c_lock, table, mode | flags, trx);
#else
		lock_table_create(table, mode | flags, trx);
#endif

		ut_a(!flags || mode == LOCK_S || mode == LOCK_X);

		err = DB_SUCCESS;
	}

	lock_mutex_exit();

	trx_mutex_exit(trx);

	return(err);
}

/*********************************************************************//**
Creates a table IX lock object for a resurrected transaction. */
UNIV_INTERN
void
lock_table_ix_resurrect(
/*====================*/
	dict_table_t*	table,	/*!< in/out: table */
	trx_t*		trx)	/*!< in/out: transaction */
{
	ut_ad(trx->is_recovered);

	if (lock_table_has(trx, table, LOCK_IX)) {
		return;
	}

	lock_mutex_enter();

	/* We have to check if the new lock is compatible with any locks
	other transactions have in the table lock queue. */

	ut_ad(!lock_table_other_has_incompatible(
		      trx, LOCK_WAIT, table, LOCK_IX));

	trx_mutex_enter(trx);
#ifdef WITH_WSREP
	lock_table_create(NULL, table, LOCK_IX, trx);
#else
	lock_table_create(table, LOCK_IX, trx);
#endif
	lock_mutex_exit();
	trx_mutex_exit(trx);
}

/*********************************************************************//**
Checks if a waiting table lock request still has to wait in a queue.
@return	TRUE if still has to wait */
static
ibool
lock_table_has_to_wait_in_queue(
/*============================*/
	const lock_t*	wait_lock)	/*!< in: waiting table lock */
{
	const dict_table_t*	table;
	const lock_t*		lock;

	ut_ad(lock_mutex_own());
	ut_ad(lock_get_wait(wait_lock));

	table = wait_lock->un_member.tab_lock.table;

	for (lock = UT_LIST_GET_FIRST(table->locks);
	     lock != wait_lock;
	     lock = UT_LIST_GET_NEXT(un_member.tab_lock.locks, lock)) {

		if (lock_has_to_wait(wait_lock, lock)) {

			return(TRUE);
		}
	}

	return(FALSE);
}

/*************************************************************//**
Removes a table lock request, waiting or granted, from the queue and grants
locks to other transactions in the queue, if they now are entitled to a
lock. */
static
void
lock_table_dequeue(
/*===============*/
	lock_t*	in_lock)/*!< in/out: table lock object; transactions waiting
			behind will get their lock requests granted, if
			they are now qualified to it */
{
	lock_t*	lock;

	ut_ad(lock_mutex_own());
	ut_a(lock_get_type_low(in_lock) == LOCK_TABLE);

	lock = UT_LIST_GET_NEXT(un_member.tab_lock.locks, in_lock);

	lock_table_remove_low(in_lock);

	/* Check if waiting locks in the queue can now be granted: grant
	locks if there are no conflicting locks ahead. */

	for (/* No op */;
	     lock != NULL;
	     lock = UT_LIST_GET_NEXT(un_member.tab_lock.locks, lock)) {

		if (lock_get_wait(lock)
		    && !lock_table_has_to_wait_in_queue(lock)) {

			/* Grant the lock */
			ut_ad(in_lock->trx != lock->trx);
			lock_grant(lock);
		}
	}
}

/*=========================== LOCK RELEASE ==============================*/

/*************************************************************//**
Removes a granted record lock of a transaction from the queue and grants
locks to other transactions waiting in the queue if they now are entitled
to a lock. */
UNIV_INTERN
void
lock_rec_unlock(
/*============*/
	trx_t*			trx,	/*!< in/out: transaction that has
					set a record lock */
	const buf_block_t*	block,	/*!< in: buffer block containing rec */
	const rec_t*		rec,	/*!< in: record */
	enum lock_mode		lock_mode)/*!< in: LOCK_S or LOCK_X */
{
	lock_t*		first_lock;
	lock_t*		lock;
	ulint		heap_no;
	const char*	stmt;
	size_t		stmt_len;

	ut_ad(trx);
	ut_ad(rec);
	ut_ad(block->frame == page_align(rec));
	ut_ad(!trx->lock.wait_lock);
	ut_ad(trx_state_eq(trx, TRX_STATE_ACTIVE));

	heap_no = page_rec_get_heap_no(rec);

	lock_mutex_enter();
	trx_mutex_enter(trx);

	first_lock = lock_rec_get_first(block, heap_no);

	/* Find the last lock with the same lock_mode and transaction
	on the record. */

	for (lock = first_lock; lock != NULL;
	     lock = lock_rec_get_next(heap_no, lock)) {
		if (lock->trx == trx && lock_get_mode(lock) == lock_mode) {
			goto released;
		}
	}

	lock_mutex_exit();
	trx_mutex_exit(trx);

	stmt = innobase_get_stmt(trx->mysql_thd, &stmt_len);
	ut_print_timestamp(stderr);
	fprintf(stderr,
		" InnoDB: Error: unlock row could not"
		" find a %lu mode lock on the record\n",
		(ulong) lock_mode);
	ut_print_timestamp(stderr);
	fprintf(stderr, " InnoDB: current statement: %.*s\n",
		(int) stmt_len, stmt);

	return;

released:
	ut_a(!lock_get_wait(lock));
	lock_rec_reset_nth_bit(lock, heap_no);

	/* Check if we can now grant waiting lock requests */

	for (lock = first_lock; lock != NULL;
	     lock = lock_rec_get_next(heap_no, lock)) {
		if (lock_get_wait(lock)
		    && !lock_rec_has_to_wait_in_queue(lock)) {

			/* Grant the lock */
			ut_ad(trx != lock->trx);
			lock_grant(lock);
		}
	}

	lock_mutex_exit();
	trx_mutex_exit(trx);
}

/*********************************************************************//**
Releases transaction locks, and releases possible other transactions waiting
because of these locks. */
static
void
lock_release(
/*=========*/
	trx_t*	trx)	/*!< in/out: transaction */
{
	lock_t*		lock;
	ulint		count = 0;
	trx_id_t	max_trx_id;

	ut_ad(lock_mutex_own());
	ut_ad(!trx_mutex_own(trx));

	max_trx_id = trx_sys_get_max_trx_id();

	for (lock = UT_LIST_GET_LAST(trx->lock.trx_locks);
	     lock != NULL;
	     lock = UT_LIST_GET_LAST(trx->lock.trx_locks)) {

		if (lock_get_type_low(lock) == LOCK_REC) {

#ifdef UNIV_DEBUG
			/* Check if the transcation locked a record
			in a system table in X mode. It should have set
			the dict_op code correctly if it did. */
			if (lock->index->table->id < DICT_HDR_FIRST_ID
			    && lock_get_mode(lock) == LOCK_X) {

				ut_ad(lock_get_mode(lock) != LOCK_IX);
				ut_ad(trx->dict_operation != TRX_DICT_OP_NONE);
			}
#endif /* UNIV_DEBUG */

			lock_rec_dequeue_from_page(lock);
		} else {
			dict_table_t*	table;

			table = lock->un_member.tab_lock.table;
#ifdef UNIV_DEBUG
			ut_ad(lock_get_type_low(lock) & LOCK_TABLE);

			/* Check if the transcation locked a system table
			in IX mode. It should have set the dict_op code
			correctly if it did. */
			if (table->id < DICT_HDR_FIRST_ID
			    && (lock_get_mode(lock) == LOCK_X
				|| lock_get_mode(lock) == LOCK_IX)) {

				ut_ad(trx->dict_operation != TRX_DICT_OP_NONE);
			}
#endif /* UNIV_DEBUG */

			if (lock_get_mode(lock) != LOCK_IS
			    && trx->undo_no != 0) {

				/* The trx may have modified the table. We
				block the use of the MySQL query cache for
				all currently active transactions. */

				table->query_cache_inv_trx_id = max_trx_id;
			}

			lock_table_dequeue(lock);
		}

		if (count == LOCK_RELEASE_INTERVAL) {
			/* Release the  mutex for a while, so that we
			do not monopolize it */

			lock_mutex_exit();

			lock_mutex_enter();

			count = 0;
		}

		++count;
	}

	/* We don't remove the locks one by one from the vector for
	efficiency reasons. We simply reset it because we would have
	released all the locks anyway. */

	ib_vector_reset(trx->lock.table_locks);

	ut_a(UT_LIST_GET_LEN(trx->lock.trx_locks) == 0);
	ut_a(ib_vector_is_empty(trx->autoinc_locks));
	ut_a(ib_vector_is_empty(trx->lock.table_locks));

	mem_heap_empty(trx->lock.lock_heap);
}

/* True if a lock mode is S or X */
#define IS_LOCK_S_OR_X(lock) \
	(lock_get_mode(lock) == LOCK_S \
	 || lock_get_mode(lock) == LOCK_X)

/*********************************************************************//**
Removes table locks of the transaction on a table to be dropped. */
static
void
lock_trx_table_locks_remove(
/*========================*/
	const lock_t*	lock_to_remove)		/*!< in: lock to remove */
{
	lint		i;
	trx_t*		trx = lock_to_remove->trx;

	ut_ad(lock_mutex_own());

	/* It is safe to read this because we are holding the lock mutex */
	if (!trx->lock.cancel) {
		trx_mutex_enter(trx);
	} else {
		ut_ad(trx_mutex_own(trx));
	}

	for (i = ib_vector_size(trx->lock.table_locks) - 1; i >= 0; --i) {
		const lock_t*	lock;

		lock = *static_cast<lock_t**>(
			ib_vector_get(trx->lock.table_locks, i));

		if (lock == NULL) {
			continue;
		}

		ut_a(trx == lock->trx);
		ut_a(lock_get_type_low(lock) & LOCK_TABLE);
		ut_a(lock->un_member.tab_lock.table != NULL);

		if (lock == lock_to_remove) {
			void*	null_var = NULL;
			ib_vector_set(trx->lock.table_locks, i, &null_var);

			if (!trx->lock.cancel) {
				trx_mutex_exit(trx);
			}

			return;
		}
	}

	if (!trx->lock.cancel) {
		trx_mutex_exit(trx);
	}

	/* Lock must exist in the vector. */
	ut_error;
}

/*********************************************************************//**
Removes locks of a transaction on a table to be dropped.
If remove_also_table_sx_locks is TRUE then table-level S and X locks are
also removed in addition to other table-level and record-level locks.
No lock that is going to be removed is allowed to be a wait lock. */
static
void
lock_remove_all_on_table_for_trx(
/*=============================*/
	dict_table_t*	table,			/*!< in: table to be dropped */
	trx_t*		trx,			/*!< in: a transaction */
	ibool		remove_also_table_sx_locks)/*!< in: also removes
						table S and X locks */
{
	lock_t*		lock;
	lock_t*		prev_lock;

	ut_ad(lock_mutex_own());

	for (lock = UT_LIST_GET_LAST(trx->lock.trx_locks);
	     lock != NULL;
	     lock = prev_lock) {

		prev_lock = UT_LIST_GET_PREV(trx_locks, lock);

		if (lock_get_type_low(lock) == LOCK_REC
		    && lock->index->table == table) {
			ut_a(!lock_get_wait(lock));

			lock_rec_discard(lock);
		} else if (lock_get_type_low(lock) & LOCK_TABLE
			   && lock->un_member.tab_lock.table == table
			   && (remove_also_table_sx_locks
			       || !IS_LOCK_S_OR_X(lock))) {

			ut_a(!lock_get_wait(lock));

			lock_trx_table_locks_remove(lock);
			lock_table_remove_low(lock);
		}
	}
}

/*******************************************************************//**
Remove any explicit record locks held by recovering transactions on
the table.
@return number of recovered transactions examined */
static
ulint
lock_remove_recovered_trx_record_locks(
/*===================================*/
	dict_table_t*	table)	/*!< in: check if there are any locks
				held on records in this table or on the
				table itself */
{
	trx_t*		trx;
	ulint		n_recovered_trx = 0;

	ut_a(table != NULL);
	ut_ad(lock_mutex_own());

	mutex_enter(&trx_sys->mutex);

	for (trx = UT_LIST_GET_FIRST(trx_sys->rw_trx_list);
	     trx != NULL;
	     trx = UT_LIST_GET_NEXT(trx_list, trx)) {

		lock_t*	lock;
		lock_t*	next_lock;

		assert_trx_in_rw_list(trx);

		if (!trx->is_recovered) {
			continue;
		}

		/* Because we are holding the lock_sys->mutex,
		implicit locks cannot be converted to explicit ones
		while we are scanning the explicit locks. */

		for (lock = UT_LIST_GET_FIRST(trx->lock.trx_locks);
		     lock != NULL;
		     lock = next_lock) {

			ut_a(lock->trx == trx);

			/* Recovered transactions can't wait on a lock. */

			ut_a(!lock_get_wait(lock));

			next_lock = UT_LIST_GET_NEXT(trx_locks, lock);

			switch (lock_get_type_low(lock)) {
			default:
				ut_error;
			case LOCK_TABLE:
				if (lock->un_member.tab_lock.table == table) {
					lock_trx_table_locks_remove(lock);
					lock_table_remove_low(lock);
				}
				break;
			case LOCK_REC:
				if (lock->index->table == table) {
					lock_rec_discard(lock);
				}
			}
		}

		++n_recovered_trx;
	}

	mutex_exit(&trx_sys->mutex);

	return(n_recovered_trx);
}

/*********************************************************************//**
Removes locks on a table to be dropped or truncated.
If remove_also_table_sx_locks is TRUE then table-level S and X locks are
also removed in addition to other table-level and record-level locks.
No lock, that is going to be removed, is allowed to be a wait lock. */
UNIV_INTERN
void
lock_remove_all_on_table(
/*=====================*/
	dict_table_t*	table,			/*!< in: table to be dropped
						or truncated */
	ibool		remove_also_table_sx_locks)/*!< in: also removes
						table S and X locks */
{
	lock_t*		lock;

	lock_mutex_enter();

	for (lock = UT_LIST_GET_FIRST(table->locks);
	     lock != NULL;
	     /* No op */) {

		lock_t*	prev_lock;

		prev_lock = UT_LIST_GET_PREV(un_member.tab_lock.locks, lock);

		/* If we should remove all locks (remove_also_table_sx_locks
		is TRUE), or if the lock is not table-level S or X lock,
		then check we are not going to remove a wait lock. */
		if (remove_also_table_sx_locks
		    || !(lock_get_type(lock) == LOCK_TABLE
			 && IS_LOCK_S_OR_X(lock))) {

			ut_a(!lock_get_wait(lock));
		}

		lock_remove_all_on_table_for_trx(
			table, lock->trx, remove_also_table_sx_locks);

		if (prev_lock == NULL) {
			if (lock == UT_LIST_GET_FIRST(table->locks)) {
				/* lock was not removed, pick its successor */
				lock = UT_LIST_GET_NEXT(
					un_member.tab_lock.locks, lock);
			} else {
				/* lock was removed, pick the first one */
				lock = UT_LIST_GET_FIRST(table->locks);
			}
		} else if (UT_LIST_GET_NEXT(un_member.tab_lock.locks,
					    prev_lock) != lock) {
			/* If lock was removed by
			lock_remove_all_on_table_for_trx() then pick the
			successor of prev_lock ... */
			lock = UT_LIST_GET_NEXT(
				un_member.tab_lock.locks, prev_lock);
		} else {
			/* ... otherwise pick the successor of lock. */
			lock = UT_LIST_GET_NEXT(
				un_member.tab_lock.locks, lock);
		}
	}

	/* Note: Recovered transactions don't have table level IX or IS locks
	but can have implicit record locks that have been converted to explicit
	record locks. Such record locks cannot be freed by traversing the
	transaction lock list in dict_table_t (as above). */

	if (!lock_sys->rollback_complete
	    && lock_remove_recovered_trx_record_locks(table) == 0) {

		lock_sys->rollback_complete = TRUE;
	}

	lock_mutex_exit();
}

/*===================== VALIDATION AND DEBUGGING  ====================*/

/*********************************************************************//**
Prints info of a table lock. */
UNIV_INTERN
void
lock_table_print(
/*=============*/
	FILE*		file,	/*!< in: file where to print */
	const lock_t*	lock)	/*!< in: table type lock */
{
	ut_ad(lock_mutex_own());
	ut_a(lock_get_type_low(lock) == LOCK_TABLE);

	fputs("TABLE LOCK table ", file);
	ut_print_name(file, lock->trx, TRUE,
		      lock->un_member.tab_lock.table->name);
	fprintf(file, " trx id " TRX_ID_FMT, lock->trx->id);

	if (lock_get_mode(lock) == LOCK_S) {
		fputs(" lock mode S", file);
	} else if (lock_get_mode(lock) == LOCK_X) {
		fputs(" lock mode X", file);
	} else if (lock_get_mode(lock) == LOCK_IS) {
		fputs(" lock mode IS", file);
	} else if (lock_get_mode(lock) == LOCK_IX) {
		fputs(" lock mode IX", file);
	} else if (lock_get_mode(lock) == LOCK_AUTO_INC) {
		fputs(" lock mode AUTO-INC", file);
	} else {
		fprintf(file, " unknown lock mode %lu",
			(ulong) lock_get_mode(lock));
	}

	if (lock_get_wait(lock)) {
		fputs(" waiting", file);
	}

	fprintf(file, " lock hold time %lu wait time before grant %lu ",
		(ulint)difftime(ut_time(), lock->requested_time),
		lock->wait_time);

	putc('\n', file);
}

/*********************************************************************//**
Prints info of a record lock. */
UNIV_INTERN
void
lock_rec_print(
/*===========*/
	FILE*		file,	/*!< in: file where to print */
	const lock_t*	lock)	/*!< in: record type lock */
{
	const buf_block_t*	block;
	ulint			space;
	ulint			page_no;
	ulint			i;
	mtr_t			mtr;
	mem_heap_t*		heap		= NULL;
	ulint			offsets_[REC_OFFS_NORMAL_SIZE];
	ulint*			offsets		= offsets_;
	rec_offs_init(offsets_);

	ut_ad(lock_mutex_own());
	ut_a(lock_get_type_low(lock) == LOCK_REC);

	space = lock->un_member.rec_lock.space;
	page_no = lock->un_member.rec_lock.page_no;

	fprintf(file, "RECORD LOCKS space id %lu page no %lu n bits %lu ",
		(ulong) space, (ulong) page_no,
		(ulong) lock_rec_get_n_bits(lock));

	dict_index_name_print(file, lock->trx, lock->index);

	/* Print number of table locks */
	fprintf(file, " trx table locks %lu total table locks %lu ",
		ib_vector_size(lock->trx->lock.table_locks),
		UT_LIST_GET_LEN(lock->index->table->locks));

	fprintf(file, " trx id " TRX_ID_FMT, lock->trx->id);

	if (lock_get_mode(lock) == LOCK_S) {
		fputs(" lock mode S", file);
	} else if (lock_get_mode(lock) == LOCK_X) {
		fputs(" lock_mode X", file);
	} else {
		ut_error;
	}

	if (lock_rec_get_gap(lock)) {
		fputs(" locks gap before rec", file);
	}

	if (lock_rec_get_rec_not_gap(lock)) {
		fputs(" locks rec but not gap", file);
	}

	if (lock_rec_get_insert_intention(lock)) {
		fputs(" insert intention", file);
	}

	if (lock_get_wait(lock)) {
		fputs(" waiting", file);
	}

	mtr_start(&mtr);

	fprintf(file, " lock hold time %lu wait time before grant %lu ",
		(ulint)difftime(ut_time(), lock->requested_time),
		lock->wait_time);

	putc('\n', file);

	block = buf_page_try_get(space, page_no, &mtr);

	for (i = 0; i < lock_rec_get_n_bits(lock); ++i) {

		if (!lock_rec_get_nth_bit(lock, i)) {
			continue;
		}

		fprintf(file, "Record lock, heap no %lu", (ulong) i);

		if (block) {
			const rec_t*	rec;

			rec = page_find_rec_with_heap_no(
				buf_block_get_frame(block), i);

			offsets = rec_get_offsets(
				rec, lock->index, offsets,
				ULINT_UNDEFINED, &heap);

			putc(' ', file);
			rec_print_new(file, rec, offsets);
		}

		putc('\n', file);
	}

	mtr_commit(&mtr);
	if (UNIV_LIKELY_NULL(heap)) {
		mem_heap_free(heap);
	}
}

#ifdef UNIV_DEBUG
/* Print the number of lock structs from lock_print_info_summary() only
in non-production builds for performance reasons, see
http://bugs.mysql.com/36942 */
#define PRINT_NUM_OF_LOCK_STRUCTS
#endif /* UNIV_DEBUG */

#ifdef PRINT_NUM_OF_LOCK_STRUCTS
/*********************************************************************//**
Calculates the number of record lock structs in the record lock hash table.
@return	number of record locks */
static
ulint
lock_get_n_rec_locks(void)
/*======================*/
{
	ulint	n_locks	= 0;
	ulint	i;

	ut_ad(lock_mutex_own());

	for (i = 0; i < hash_get_n_cells(lock_sys->rec_hash); i++) {
		const lock_t*	lock;

		for (lock = static_cast<const lock_t*>(
				HASH_GET_FIRST(lock_sys->rec_hash, i));
		     lock != 0;
		     lock = static_cast<const lock_t*>(
				HASH_GET_NEXT(hash, lock))) {

			n_locks++;
		}
	}

	return(n_locks);
}
#endif /* PRINT_NUM_OF_LOCK_STRUCTS */

/*********************************************************************//**
Prints info of locks for all transactions.
@return FALSE if not able to obtain lock mutex
and exits without printing info */
UNIV_INTERN
ibool
lock_print_info_summary(
/*====================*/
	FILE*	file,	/*!< in: file where to print */
	ibool   nowait)	/*!< in: whether to wait for the lock mutex */
{
	/* if nowait is FALSE, wait on the lock mutex,
	otherwise return immediately if fail to obtain the
	mutex. */
	if (!nowait) {
		lock_mutex_enter();
	} else if (lock_mutex_enter_nowait()) {
		fputs("FAIL TO OBTAIN LOCK MUTEX, "
		      "SKIP LOCK INFO PRINTING\n", file);
		return(FALSE);
	}

	if (lock_deadlock_found) {
		fputs("------------------------\n"
		      "LATEST DETECTED DEADLOCK\n"
		      "------------------------\n", file);

		if (!srv_read_only_mode) {
			ut_copy_file(file, lock_latest_err_file);
		}
	}

	fputs("------------\n"
	      "TRANSACTIONS\n"
	      "------------\n", file);

	fprintf(file, "Trx id counter " TRX_ID_FMT "\n",
		trx_sys_get_max_trx_id());

	fprintf(file,
		"Purge done for trx's n:o < " TRX_ID_FMT
		" undo n:o < " TRX_ID_FMT " state: ",
		purge_sys->iter.trx_no,
		purge_sys->iter.undo_no);

	/* Note: We are reading the state without the latch. One because it
	will violate the latching order and two because we are merely querying
	the state of the variable for display. */

	switch (purge_sys->state){
	case PURGE_STATE_INIT:
		/* Should never be in this state while the system is running. */
		ut_error;

	case PURGE_STATE_EXIT:
		fprintf(file, "exited");
		break;

	case PURGE_STATE_DISABLED:
		fprintf(file, "disabled");
		break;

	case PURGE_STATE_RUN:
		fprintf(file, "running");
		/* Check if it is waiting for more data to arrive. */
		if (!purge_sys->running) {
			fprintf(file, " but idle");
		}
		break;

	case PURGE_STATE_STOP:
		fprintf(file, "stopped");
		break;
	}

	fprintf(file, "\n");

	fprintf(file,
		"History list length %lu\n",
		(ulong) trx_sys->rseg_history_len);

#ifdef PRINT_NUM_OF_LOCK_STRUCTS
	fprintf(file,
		"Total number of lock structs in row lock hash table %lu\n",
		(ulong) lock_get_n_rec_locks());
#endif /* PRINT_NUM_OF_LOCK_STRUCTS */
	return(TRUE);
}

/*********************************************************************//**
Prints info of locks for each transaction. This function assumes that the
caller holds the lock mutex and more importantly it will release the lock
mutex on behalf of the caller. (This should be fixed in the future). */
UNIV_INTERN
void
lock_print_info_all_transactions(
/*=============================*/
	FILE*	file)	/*!< in: file where to print */
{
	const lock_t*	lock;
	ibool		load_page_first = TRUE;
	ulint		nth_trx		= 0;
	ulint		nth_lock	= 0;
	ulint		i;
	mtr_t		mtr;
	const trx_t*	trx;
	trx_list_t*	trx_list = &trx_sys->rw_trx_list;

	fprintf(file, "LIST OF TRANSACTIONS FOR EACH SESSION:\n");

	ut_ad(lock_mutex_own());

	mutex_enter(&trx_sys->mutex);

	/* First print info on non-active transactions */

	/* NOTE: information of auto-commit non-locking read-only
	transactions will be omitted here. The information will be
	available from INFORMATION_SCHEMA.INNODB_TRX. */

	for (trx = UT_LIST_GET_FIRST(trx_sys->mysql_trx_list);
	     trx != NULL;
	     trx = UT_LIST_GET_NEXT(mysql_trx_list, trx)) {

		ut_ad(trx->in_mysql_trx_list);

		/* See state transitions and locking rules in trx0trx.h */

		if (trx_state_eq(trx, TRX_STATE_NOT_STARTED)) {
			fputs("---", file);
			trx_print_latched(file, trx, 600);
		}
	}

loop:
	/* Since we temporarily release lock_sys->mutex and
	trx_sys->mutex when reading a database page in below,
	variable trx may be obsolete now and we must loop
	through the trx list to get probably the same trx,
	or some other trx. */

	for (trx = UT_LIST_GET_FIRST(*trx_list), i = 0;
	     trx && (i < nth_trx);
	     trx = UT_LIST_GET_NEXT(trx_list, trx), i++) {

		assert_trx_in_list(trx);
		ut_ad(trx->read_only == (trx_list == &trx_sys->ro_trx_list));
	}

	ut_ad(trx == NULL
	      || trx->read_only == (trx_list == &trx_sys->ro_trx_list));

	if (trx == NULL) {
		/* Check the read-only transaction list next. */
		if (trx_list == &trx_sys->rw_trx_list) {
			trx_list = &trx_sys->ro_trx_list;
			nth_trx = 0;
			nth_lock = 0;
			goto loop;
		}

		lock_mutex_exit();
		mutex_exit(&trx_sys->mutex);

		ut_ad(lock_validate());

		return;
	}

	assert_trx_in_list(trx);

	if (nth_lock == 0) {
		fputs("---", file);

		trx_print_latched(file, trx, 600);

		if (trx->read_view) {
			fprintf(file,
				"Trx read view will not see trx with"
				" id >= " TRX_ID_FMT
				", sees < " TRX_ID_FMT "\n",
				trx->read_view->low_limit_id,
				trx->read_view->up_limit_id);
		}

		/* Total trx lock waits and times */
		fprintf(file, "Trx #rec lock waits %lu #table lock waits %lu\n",
			trx->n_rec_lock_waits, trx->n_table_lock_waits);
		fprintf(file, "Trx total rec lock wait time %lu SEC\n",
			trx->total_rec_lock_wait_time);
		fprintf(file, "Trx total table lock wait time %lu SEC\n",
			trx->total_table_lock_wait_time);

		if (trx->lock.que_state == TRX_QUE_LOCK_WAIT) {

			fprintf(file,
				"------- TRX HAS BEEN WAITING %lu SEC"
				" FOR THIS LOCK TO BE GRANTED:\n",
				(ulong) difftime(ut_time(),
						 trx->lock.wait_started));

			if (lock_get_type_low(trx->lock.wait_lock) == LOCK_REC) {
				lock_rec_print(file, trx->lock.wait_lock);
			} else {
				lock_table_print(file, trx->lock.wait_lock);
			}

			fputs("------------------\n", file);
		}
	}

	if (!srv_print_innodb_lock_monitor) {
		nth_trx++;
		goto loop;
	}

	i = 0;

	/* Look at the note about the trx loop above why we loop here:
	lock may be an obsolete pointer now. */

	lock = UT_LIST_GET_FIRST(trx->lock.trx_locks);

	while (lock && (i < nth_lock)) {
		lock = UT_LIST_GET_NEXT(trx_locks, lock);
		i++;
	}

	if (lock == NULL) {
		nth_trx++;
		nth_lock = 0;

		goto loop;
	}

	if (lock_get_type_low(lock) == LOCK_REC) {
		if (load_page_first) {
			ulint	space	= lock->un_member.rec_lock.space;
			ulint	zip_size= fil_space_get_zip_size(space);
			ulint	page_no = lock->un_member.rec_lock.page_no;
			ibool	tablespace_being_deleted = FALSE;

			if (UNIV_UNLIKELY(zip_size == ULINT_UNDEFINED)) {

				/* It is a single table tablespace and
				the .ibd file is missing (TRUNCATE
				TABLE probably stole the locks): just
				print the lock without attempting to
				load the page in the buffer pool. */

				fprintf(file, "RECORD LOCKS on"
					" non-existing space %lu\n",
					(ulong) space);
				goto print_rec;
			}

			lock_mutex_exit();
			mutex_exit(&trx_sys->mutex);

			DEBUG_SYNC_C("innodb_monitor_before_lock_page_read");

			/* Check if the space is exists or not. only when the space
			is valid, try to get the page. */
			tablespace_being_deleted = fil_inc_pending_ops(space, false);

			if (!tablespace_being_deleted) {
				mtr_start(&mtr);

				buf_page_get_gen(space, zip_size, page_no,
						 RW_NO_LATCH, NULL,
						 BUF_GET_POSSIBLY_FREED,
						 __FILE__, __LINE__, &mtr);

				mtr_commit(&mtr);

				fil_decr_pending_ops(space);
			} else {
				fprintf(file, "RECORD LOCKS on"
					" non-existing space %lu\n",
					(ulong) space);
			}

			load_page_first = FALSE;

			lock_mutex_enter();

			mutex_enter(&trx_sys->mutex);

			goto loop;
		}

print_rec:
		lock_rec_print(file, lock);
	} else {
		ut_ad(lock_get_type_low(lock) & LOCK_TABLE);

		lock_table_print(file, lock);
	}

	load_page_first = TRUE;

	nth_lock++;

	if (nth_lock >= 10) {
		fputs("10 LOCKS PRINTED FOR THIS TRX:"
		      " SUPPRESSING FURTHER PRINTS\n",
		      file);

		nth_trx++;
		nth_lock = 0;
	}

	goto loop;
}

#ifdef UNIV_DEBUG
/*********************************************************************//**
Find the the lock in the trx_t::trx_lock_t::table_locks vector.
@return TRUE if found */
static
ibool
lock_trx_table_locks_find(
/*======================*/
	trx_t*		trx,		/*!< in: trx to validate */
	const lock_t*	find_lock)	/*!< in: lock to find */
{
	lint		i;
	ibool		found = FALSE;

	trx_mutex_enter(trx);

	for (i = ib_vector_size(trx->lock.table_locks) - 1; i >= 0; --i) {
		const lock_t*	lock;

		lock = *static_cast<const lock_t**>(
			ib_vector_get(trx->lock.table_locks, i));

		if (lock == NULL) {
			continue;
		} else if (lock == find_lock) {
			/* Can't be duplicates. */
			ut_a(!found);
			found = TRUE;
		}

		ut_a(trx == lock->trx);
		ut_a(lock_get_type_low(lock) & LOCK_TABLE);
		ut_a(lock->un_member.tab_lock.table != NULL);
	}

	trx_mutex_exit(trx);

	return(found);
}

/*********************************************************************//**
Validates the lock queue on a table.
@return	TRUE if ok */
static
ibool
lock_table_queue_validate(
/*======================*/
	const dict_table_t*	table)	/*!< in: table */
{
	const lock_t*	lock;

	ut_ad(lock_mutex_own());
	ut_ad(mutex_own(&trx_sys->mutex));

	for (lock = UT_LIST_GET_FIRST(table->locks);
	     lock != NULL;
	     lock = UT_LIST_GET_NEXT(un_member.tab_lock.locks, lock)) {

		/* lock->trx->state cannot change from or to NOT_STARTED
		while we are holding the trx_sys->mutex. It may change
		from ACTIVE to PREPARED, but it may not change to
		COMMITTED, because we are holding the lock_sys->mutex. */
		ut_ad(trx_assert_started(lock->trx));

		if (!lock_get_wait(lock)) {

			ut_a(!lock_table_other_has_incompatible(
				     lock->trx, 0, table,
				     lock_get_mode(lock)));
		} else {

			ut_a(lock_table_has_to_wait_in_queue(lock));
		}

		ut_a(lock_trx_table_locks_find(lock->trx, lock));
	}

	return(TRUE);
}

/*********************************************************************//**
Validates the lock queue on a single record.
@return	TRUE if ok */
static
ibool
lock_rec_queue_validate(
/*====================*/
	ibool			locked_lock_trx_sys,
					/*!< in: if the caller holds
					both the lock mutex and
					trx_sys_t->lock. */
	const buf_block_t*	block,	/*!< in: buffer block containing rec */
	const rec_t*		rec,	/*!< in: record to look at */
	const dict_index_t*	index,	/*!< in: index, or NULL if not known */
	const ulint*		offsets)/*!< in: rec_get_offsets(rec, index) */
{
	const trx_t*	impl_trx;
	const lock_t*	lock;
	ulint		heap_no;

	ut_a(rec);
	ut_a(block->frame == page_align(rec));
	ut_ad(rec_offs_validate(rec, index, offsets));
	ut_ad(!page_rec_is_comp(rec) == !rec_offs_comp(offsets));
	ut_ad(lock_mutex_own() == locked_lock_trx_sys);
	ut_ad(!index || dict_index_is_clust(index)
	      || !dict_index_is_online_ddl(index));

	heap_no = page_rec_get_heap_no(rec);

	if (!locked_lock_trx_sys) {
		lock_mutex_enter();
		mutex_enter(&trx_sys->mutex);
	}

	if (!page_rec_is_user_rec(rec)) {

		for (lock = lock_rec_get_first(block, heap_no);
		     lock != NULL;
		     lock = lock_rec_get_next_const(heap_no, lock)) {

			ut_a(trx_in_trx_list(lock->trx));

			if (lock_get_wait(lock)) {
				ut_a(lock_rec_has_to_wait_in_queue(lock));
			}

			if (index) {
				ut_a(lock->index == index);
			}
		}

		goto func_exit;
	}

	if (!index);
	else if (dict_index_is_clust(index)) {
		trx_id_t	trx_id;

		/* Unlike the non-debug code, this invariant can only succeed
		if the check and assertion are covered by the lock mutex. */

		trx_id = lock_clust_rec_some_has_impl(rec, index, offsets);
		impl_trx = trx_rw_is_active_low(trx_id, NULL);

		ut_ad(lock_mutex_own());
		/* impl_trx cannot be committed until lock_mutex_exit()
		because lock_trx_release_locks() acquires lock_sys->mutex */

		if (impl_trx != NULL
		    && lock_rec_other_has_expl_req(LOCK_S, 0, LOCK_WAIT,
						   block, heap_no, impl_trx)) {

			ut_a(lock_rec_has_expl(LOCK_X | LOCK_REC_NOT_GAP,
					       block, heap_no, impl_trx));
		}
	}

	for (lock = lock_rec_get_first(block, heap_no);
	     lock != NULL;
	     lock = lock_rec_get_next_const(heap_no, lock)) {

		ut_a(trx_in_trx_list(lock->trx));

		if (index) {
			ut_a(lock->index == index);
		}

		if (!lock_rec_get_gap(lock) && !lock_get_wait(lock)) {

#ifndef WITH_WSREP
			enum lock_mode	mode;

			if (lock_get_mode(lock) == LOCK_S) {
				mode = LOCK_X;
			} else {
				mode = LOCK_S;
			}
			ut_a(!lock_rec_other_has_expl_req(
				mode, 0, 0, block, heap_no, lock->trx));
<<<<<<< HEAD
=======
			}
>>>>>>> b506d952
#endif /* WITH_WSREP */

		} else if (lock_get_wait(lock) && !lock_rec_get_gap(lock)) {

			ut_a(lock_rec_has_to_wait_in_queue(lock));
		}
	}

func_exit:
	if (!locked_lock_trx_sys) {
		lock_mutex_exit();
		mutex_exit(&trx_sys->mutex);
	}

	return(TRUE);
}

/*********************************************************************//**
Validates the record lock queues on a page.
@return	TRUE if ok */
static
ibool
lock_rec_validate_page(
/*===================*/
	const buf_block_t*	block)	/*!< in: buffer block */
{
	const lock_t*	lock;
	const rec_t*	rec;
	ulint		nth_lock	= 0;
	ulint		nth_bit		= 0;
	ulint		i;
	mem_heap_t*	heap		= NULL;
	ulint		offsets_[REC_OFFS_NORMAL_SIZE];
	ulint*		offsets		= offsets_;
	rec_offs_init(offsets_);

	ut_ad(!lock_mutex_own());

	lock_mutex_enter();
	mutex_enter(&trx_sys->mutex);
loop:
	lock = lock_rec_get_first_on_page_addr(buf_block_get_space(block),
					       buf_block_get_page_no(block));

	if (!lock) {
		goto function_exit;
	}

#if defined UNIV_DEBUG_FILE_ACCESSES || defined UNIV_DEBUG
	ut_a(!block->page.file_page_was_freed);
#endif

	for (i = 0; i < nth_lock; i++) {

		lock = lock_rec_get_next_on_page_const(lock);

		if (!lock) {
			goto function_exit;
		}
	}

	ut_a(trx_in_trx_list(lock->trx));

# ifdef UNIV_SYNC_DEBUG
	/* Only validate the record queues when this thread is not
	holding a space->latch.  Deadlocks are possible due to
	latching order violation when UNIV_DEBUG is defined while
	UNIV_SYNC_DEBUG is not. */
	if (!sync_thread_levels_contains(SYNC_FSP))
# endif /* UNIV_SYNC_DEBUG */
	for (i = nth_bit; i < lock_rec_get_n_bits(lock); i++) {

		if (i == 1 || lock_rec_get_nth_bit(lock, i)) {

			rec = page_find_rec_with_heap_no(block->frame, i);
			ut_a(rec);
			offsets = rec_get_offsets(rec, lock->index, offsets,
						  ULINT_UNDEFINED, &heap);
#if 0
			fprintf(stderr,
				"Validating %u %u\n",
				block->page.space, block->page.offset);
#endif
			/* If this thread is holding the file space
			latch (fil_space_t::latch), the following
			check WILL break the latching order and may
			cause a deadlock of threads. */

			lock_rec_queue_validate(
				TRUE, block, rec, lock->index, offsets);

			nth_bit = i + 1;

			goto loop;
		}
	}

	nth_bit = 0;
	nth_lock++;

	goto loop;

function_exit:
	lock_mutex_exit();
	mutex_exit(&trx_sys->mutex);

	if (UNIV_LIKELY_NULL(heap)) {
		mem_heap_free(heap);
	}
	return(TRUE);
}

/*********************************************************************//**
Validates the table locks.
@return	TRUE if ok */
static
ibool
lock_validate_table_locks(
/*======================*/
	const trx_list_t*	trx_list)	/*!< in: trx list */
{
	const trx_t*	trx;

	ut_ad(lock_mutex_own());
	ut_ad(mutex_own(&trx_sys->mutex));

	ut_ad(trx_list == &trx_sys->rw_trx_list
	      || trx_list == &trx_sys->ro_trx_list);

	for (trx = UT_LIST_GET_FIRST(*trx_list);
	     trx != NULL;
	     trx = UT_LIST_GET_NEXT(trx_list, trx)) {

		const lock_t*	lock;

		assert_trx_in_list(trx);
		ut_ad(trx->read_only == (trx_list == &trx_sys->ro_trx_list));

		for (lock = UT_LIST_GET_FIRST(trx->lock.trx_locks);
		     lock != NULL;
		     lock = UT_LIST_GET_NEXT(trx_locks, lock)) {

			if (lock_get_type_low(lock) & LOCK_TABLE) {

				lock_table_queue_validate(
					lock->un_member.tab_lock.table);
			}
		}
	}

	return(TRUE);
}

/*********************************************************************//**
Validate record locks up to a limit.
@return lock at limit or NULL if no more locks in the hash bucket */
static MY_ATTRIBUTE((nonnull, warn_unused_result))
const lock_t*
lock_rec_validate(
/*==============*/
	ulint		start,		/*!< in: lock_sys->rec_hash
					bucket */
	ib_uint64_t*	limit)		/*!< in/out: upper limit of
					(space, page_no) */
{
	ut_ad(lock_mutex_own());
	ut_ad(mutex_own(&trx_sys->mutex));

	for (const lock_t* lock = static_cast<const lock_t*>(
			HASH_GET_FIRST(lock_sys->rec_hash, start));
	     lock != NULL;
	     lock = static_cast<const lock_t*>(HASH_GET_NEXT(hash, lock))) {

		ib_uint64_t	current;

		ut_a(trx_in_trx_list(lock->trx));
		ut_a(lock_get_type(lock) == LOCK_REC);

		current = ut_ull_create(
			lock->un_member.rec_lock.space,
			lock->un_member.rec_lock.page_no);

		if (current > *limit) {
			*limit = current + 1;
			return(lock);
		}
	}

	return(0);
}

/*********************************************************************//**
Validate a record lock's block */
static
void
lock_rec_block_validate(
/*====================*/
	ulint		space,
	ulint		page_no)
{
	/* The lock and the block that it is referring to may be freed at
	this point. We pass BUF_GET_POSSIBLY_FREED to skip a debug check.
	If the lock exists in lock_rec_validate_page() we assert
	!block->page.file_page_was_freed. */

	buf_block_t*	block;
	mtr_t		mtr;

	/* Make sure that the tablespace is not deleted while we are
	trying to access the page. */
	if (!fil_inc_pending_ops(space, true)) {
		mtr_start(&mtr);
		block = buf_page_get_gen(
			space, fil_space_get_zip_size(space),
			page_no, RW_X_LATCH, NULL,
			BUF_GET_POSSIBLY_FREED,
			__FILE__, __LINE__, &mtr);

		buf_block_dbg_add_level(block, SYNC_NO_ORDER_CHECK);

		ut_ad(lock_rec_validate_page(block));
		mtr_commit(&mtr);

		fil_decr_pending_ops(space);
	}
}

/*********************************************************************//**
Validates the lock system.
@return	TRUE if ok */
static
bool
lock_validate()
/*===========*/
{
	typedef	std::pair<ulint, ulint> page_addr_t;
	typedef std::set<page_addr_t> page_addr_set;
	page_addr_set pages;

	lock_mutex_enter();
	mutex_enter(&trx_sys->mutex);

	ut_a(lock_validate_table_locks(&trx_sys->rw_trx_list));
	ut_a(lock_validate_table_locks(&trx_sys->ro_trx_list));

	/* Iterate over all the record locks and validate the locks. We
	don't want to hog the lock_sys_t::mutex and the trx_sys_t::mutex.
	Release both mutexes during the validation check. */

	for (ulint i = 0; i < hash_get_n_cells(lock_sys->rec_hash); i++) {
		const lock_t*	lock;
		ib_uint64_t	limit = 0;

		while ((lock = lock_rec_validate(i, &limit)) != 0) {

			ulint	space = lock->un_member.rec_lock.space;
			ulint	page_no = lock->un_member.rec_lock.page_no;

			pages.insert(std::make_pair(space, page_no));
		}
	}

	mutex_exit(&trx_sys->mutex);
	lock_mutex_exit();

	for (page_addr_set::const_iterator it = pages.begin();
	     it != pages.end();
	     ++it) {
		lock_rec_block_validate((*it).first, (*it).second);
	}

	return(true);
}
#endif /* UNIV_DEBUG */
/*============ RECORD LOCK CHECKS FOR ROW OPERATIONS ====================*/

/*********************************************************************//**
Checks if locks of other transactions prevent an immediate insert of
a record. If they do, first tests if the query thread should anyway
be suspended for some reason; if not, then puts the transaction and
the query thread to the lock wait state and inserts a waiting request
for a gap x-lock to the lock queue.
@return	DB_SUCCESS, DB_LOCK_WAIT, DB_DEADLOCK, or DB_QUE_THR_SUSPENDED */
UNIV_INTERN
dberr_t
lock_rec_insert_check_and_lock(
/*===========================*/
	ulint		flags,	/*!< in: if BTR_NO_LOCKING_FLAG bit is
				set, does nothing */
	const rec_t*	rec,	/*!< in: record after which to insert */
	buf_block_t*	block,	/*!< in/out: buffer block of rec */
	dict_index_t*	index,	/*!< in: index */
	que_thr_t*	thr,	/*!< in: query thread */
	mtr_t*		mtr,	/*!< in/out: mini-transaction */
	ibool*		inherit)/*!< out: set to TRUE if the new
				inserted record maybe should inherit
				LOCK_GAP type locks from the successor
				record */
{
	const rec_t*	next_rec;
	trx_t*		trx;
	lock_t*		lock;
	dberr_t		err;
	ulint		next_rec_heap_no;
	ibool		inherit_in = *inherit;
#ifdef WITH_WSREP
	lock_t*		c_lock=NULL;
#endif

	ut_ad(block->frame == page_align(rec));
	ut_ad(!dict_index_is_online_ddl(index)
	      || dict_index_is_clust(index)
	      || (flags & BTR_CREATE_FLAG));

	if (flags & BTR_NO_LOCKING_FLAG) {

		return(DB_SUCCESS);
	}

	trx = thr_get_trx(thr);
	next_rec = page_rec_get_next_const(rec);
	next_rec_heap_no = page_rec_get_heap_no(next_rec);

	lock_mutex_enter();
	/* Because this code is invoked for a running transaction by
	the thread that is serving the transaction, it is not necessary
	to hold trx->mutex here. */

	/* When inserting a record into an index, the table must be at
	least IX-locked. When we are building an index, we would pass
	BTR_NO_LOCKING_FLAG and skip the locking altogether. */
	ut_ad(lock_table_has(trx, index->table, LOCK_IX));

	lock = lock_rec_get_first(block, next_rec_heap_no);

	if (UNIV_LIKELY(lock == NULL)) {
		/* We optimize CPU time usage in the simplest case */

		lock_mutex_exit();

		if (inherit_in && !dict_index_is_clust(index)) {
			/* Update the page max trx id field */
			page_update_max_trx_id(block,
					       buf_block_get_page_zip(block),
					       trx->id, mtr);
		}

		*inherit = FALSE;

		return(DB_SUCCESS);
	}

	*inherit = TRUE;

	/* If another transaction has an explicit lock request which locks
	the gap, waiting or granted, on the successor, the insert has to wait.

	An exception is the case where the lock by the another transaction
	is a gap type lock which it placed to wait for its turn to insert. We
	do not consider that kind of a lock conflicting with our insert. This
	eliminates an unnecessary deadlock which resulted when 2 transactions
	had to wait for their insert. Both had waiting gap type lock requests
	on the successor, which produced an unnecessary deadlock. */

#ifdef WITH_WSREP
	if ((c_lock = (ib_lock_t*)lock_rec_other_has_conflicting(
		    static_cast<enum lock_mode>(
                            LOCK_X | LOCK_GAP | LOCK_INSERT_INTENTION),
		    block, next_rec_heap_no, trx))) {
#else
	if (lock_rec_other_has_conflicting(
		    static_cast<enum lock_mode>(
			    LOCK_X | LOCK_GAP | LOCK_INSERT_INTENTION),
		    block, next_rec_heap_no, trx)) {
#endif /* WITH_WSREP */

		/* Note that we may get DB_SUCCESS also here! */
		trx_mutex_enter(trx);

#ifdef WITH_WSREP
		err = lock_rec_enqueue_waiting(c_lock,
                        LOCK_X | LOCK_GAP | LOCK_INSERT_INTENTION,
			block, next_rec_heap_no, index, thr);
#else
		err = lock_rec_enqueue_waiting(
			LOCK_X | LOCK_GAP | LOCK_INSERT_INTENTION,
			block, next_rec_heap_no, index, thr);
#endif /* WITH_WSREP */

		trx_mutex_exit(trx);
	} else {
		err = DB_SUCCESS;
	}

	lock_mutex_exit();

	switch (err) {
	case DB_SUCCESS_LOCKED_REC:
		err = DB_SUCCESS;
		/* fall through */
	case DB_SUCCESS:
		if (!inherit_in || dict_index_is_clust(index)) {
			break;
		}
		/* Update the page max trx id field */
		page_update_max_trx_id(block,
				       buf_block_get_page_zip(block),
				       trx->id, mtr);
	default:
		/* We only care about the two return values. */
		break;
	}

#ifdef UNIV_DEBUG
	{
		mem_heap_t*	heap		= NULL;
		ulint		offsets_[REC_OFFS_NORMAL_SIZE];
		const ulint*	offsets;
		rec_offs_init(offsets_);

		offsets = rec_get_offsets(next_rec, index, offsets_,
					  ULINT_UNDEFINED, &heap);

		ut_ad(lock_rec_queue_validate(
				FALSE, block, next_rec, index, offsets));

		if (UNIV_LIKELY_NULL(heap)) {
			mem_heap_free(heap);
		}
	}
#endif /* UNIV_DEBUG */

	return(err);
}

/*********************************************************************//**
If a transaction has an implicit x-lock on a record, but no explicit x-lock
set on the record, sets one for it. */
static
void
lock_rec_convert_impl_to_expl(
/*==========================*/
	const buf_block_t*	block,	/*!< in: buffer block of rec */
	const rec_t*		rec,	/*!< in: user record on page */
	dict_index_t*		index,	/*!< in: index of record */
	const ulint*		offsets)/*!< in: rec_get_offsets(rec, index) */
{
	trx_id_t		trx_id;

	ut_ad(!lock_mutex_own());
	ut_ad(page_rec_is_user_rec(rec));
	ut_ad(rec_offs_validate(rec, index, offsets));
	ut_ad(!page_rec_is_comp(rec) == !rec_offs_comp(offsets));

	if (dict_index_is_clust(index)) {
		trx_id = lock_clust_rec_some_has_impl(rec, index, offsets);
		/* The clustered index record was last modified by
		this transaction. The transaction may have been
		committed a long time ago. */
	} else {
		ut_ad(!dict_index_is_online_ddl(index));
		trx_id = lock_sec_rec_some_has_impl(rec, index, offsets);
		/* The transaction can be committed before the
		trx_is_active(trx_id, NULL) check below, because we are not
		holding lock_mutex. */

		ut_ad(!lock_rec_other_trx_holds_expl(LOCK_S | LOCK_REC_NOT_GAP,
						     trx_id, rec, block));
	}

	if (trx_id != 0) {
		trx_t*	impl_trx;
		ulint	heap_no = page_rec_get_heap_no(rec);

		lock_mutex_enter();

		/* If the transaction is still active and has no
		explicit x-lock set on the record, set one for it */

		impl_trx = trx_rw_is_active(trx_id, NULL);

		/* impl_trx cannot be committed until lock_mutex_exit()
		because lock_trx_release_locks() acquires lock_sys->mutex */

		if (impl_trx != NULL
		    && !lock_rec_has_expl(LOCK_X | LOCK_REC_NOT_GAP, block,
					  heap_no, impl_trx)) {
			ulint	type_mode = (LOCK_REC | LOCK_X
					     | LOCK_REC_NOT_GAP);

			lock_rec_add_to_queue(
				type_mode, block, heap_no, index,
				impl_trx, FALSE);
		}

		lock_mutex_exit();
	}
}

/*********************************************************************//**
Checks if locks of other transactions prevent an immediate modify (update,
delete mark, or delete unmark) of a clustered index record. If they do,
first tests if the query thread should anyway be suspended for some
reason; if not, then puts the transaction and the query thread to the
lock wait state and inserts a waiting request for a record x-lock to the
lock queue.
@return	DB_SUCCESS, DB_LOCK_WAIT, DB_DEADLOCK, or DB_QUE_THR_SUSPENDED */
UNIV_INTERN
dberr_t
lock_clust_rec_modify_check_and_lock(
/*=================================*/
	ulint			flags,	/*!< in: if BTR_NO_LOCKING_FLAG
					bit is set, does nothing */
	const buf_block_t*	block,	/*!< in: buffer block of rec */
	const rec_t*		rec,	/*!< in: record which should be
					modified */
	dict_index_t*		index,	/*!< in: clustered index */
	const ulint*		offsets,/*!< in: rec_get_offsets(rec, index) */
	que_thr_t*		thr)	/*!< in: query thread */
{
	dberr_t	err;
	ulint	heap_no;

	ut_ad(rec_offs_validate(rec, index, offsets));
	ut_ad(dict_index_is_clust(index));
	ut_ad(block->frame == page_align(rec));

	if (flags & BTR_NO_LOCKING_FLAG) {

		return(DB_SUCCESS);
	}

	heap_no = rec_offs_comp(offsets)
		? rec_get_heap_no_new(rec)
		: rec_get_heap_no_old(rec);

	/* If a transaction has no explicit x-lock set on the record, set one
	for it */

	lock_rec_convert_impl_to_expl(block, rec, index, offsets);

	lock_mutex_enter();
	trx_t*		trx = thr_get_trx(thr);

	ut_ad(lock_table_has(trx, index->table, LOCK_IX));

	err = lock_rec_lock(TRUE, LOCK_X | LOCK_REC_NOT_GAP,
			    block, heap_no, index, thr);

	MONITOR_INC(MONITOR_NUM_RECLOCK_REQ);

	lock_mutex_exit();

	ut_ad(lock_rec_queue_validate(FALSE, block, rec, index, offsets));

	if (UNIV_UNLIKELY(err == DB_SUCCESS_LOCKED_REC)) {
		err = DB_SUCCESS;
	}

	return(err);
}

/*********************************************************************//**
Checks if locks of other transactions prevent an immediate modify (delete
mark or delete unmark) of a secondary index record.
@return	DB_SUCCESS, DB_LOCK_WAIT, DB_DEADLOCK, or DB_QUE_THR_SUSPENDED */
UNIV_INTERN
dberr_t
lock_sec_rec_modify_check_and_lock(
/*===============================*/
	ulint		flags,	/*!< in: if BTR_NO_LOCKING_FLAG
				bit is set, does nothing */
	buf_block_t*	block,	/*!< in/out: buffer block of rec */
	const rec_t*	rec,	/*!< in: record which should be
				modified; NOTE: as this is a secondary
				index, we always have to modify the
				clustered index record first: see the
				comment below */
	dict_index_t*	index,	/*!< in: secondary index */
	que_thr_t*	thr,	/*!< in: query thread
				(can be NULL if BTR_NO_LOCKING_FLAG) */
	mtr_t*		mtr)	/*!< in/out: mini-transaction */
{
	dberr_t	err;
	ulint	heap_no;

	ut_ad(!dict_index_is_clust(index));
	ut_ad(!dict_index_is_online_ddl(index) || (flags & BTR_CREATE_FLAG));
	ut_ad(block->frame == page_align(rec));

	if (flags & BTR_NO_LOCKING_FLAG) {

		return(DB_SUCCESS);
	}

	heap_no = page_rec_get_heap_no(rec);

	/* Another transaction cannot have an implicit lock on the record,
	because when we come here, we already have modified the clustered
	index record, and this would not have been possible if another active
	transaction had modified this secondary index record. */

	trx_t* trx = thr_get_trx(thr);
	lock_mutex_enter();

	ut_ad(lock_table_has(trx, index->table, LOCK_IX));

	err = lock_rec_lock(TRUE, LOCK_X | LOCK_REC_NOT_GAP,
			    block, heap_no, index, thr);

	MONITOR_INC(MONITOR_NUM_RECLOCK_REQ);

	lock_mutex_exit();

#ifdef UNIV_DEBUG
	{
		mem_heap_t*	heap		= NULL;
		ulint		offsets_[REC_OFFS_NORMAL_SIZE];
		const ulint*	offsets;
		rec_offs_init(offsets_);

		offsets = rec_get_offsets(rec, index, offsets_,
					  ULINT_UNDEFINED, &heap);

		ut_ad(lock_rec_queue_validate(
			FALSE, block, rec, index, offsets));

		if (UNIV_LIKELY_NULL(heap)) {
			mem_heap_free(heap);
		}
	}
#endif /* UNIV_DEBUG */

	if (err == DB_SUCCESS || err == DB_SUCCESS_LOCKED_REC) {
		/* Update the page max trx id field */
		/* It might not be necessary to do this if
		err == DB_SUCCESS (no new lock created),
		but it should not cost too much performance. */
		page_update_max_trx_id(block,
				       buf_block_get_page_zip(block),
				       thr_get_trx(thr)->id, mtr);
		err = DB_SUCCESS;
	}

	return(err);
}

/*********************************************************************//**
Like lock_clust_rec_read_check_and_lock(), but reads a
secondary index record.
@return	DB_SUCCESS, DB_SUCCESS_LOCKED_REC, DB_LOCK_WAIT, DB_DEADLOCK,
or DB_QUE_THR_SUSPENDED */
UNIV_INTERN
dberr_t
lock_sec_rec_read_check_and_lock(
/*=============================*/
	ulint			flags,	/*!< in: if BTR_NO_LOCKING_FLAG
					bit is set, does nothing */
	const buf_block_t*	block,	/*!< in: buffer block of rec */
	const rec_t*		rec,	/*!< in: user record or page
					supremum record which should
					be read or passed over by a
					read cursor */
	dict_index_t*		index,	/*!< in: secondary index */
	const ulint*		offsets,/*!< in: rec_get_offsets(rec, index) */
	enum lock_mode		mode,	/*!< in: mode of the lock which
					the read cursor should set on
					records: LOCK_S or LOCK_X; the
					latter is possible in
					SELECT FOR UPDATE */
	ulint			gap_mode,/*!< in: LOCK_ORDINARY, LOCK_GAP, or
					LOCK_REC_NOT_GAP */
	que_thr_t*		thr)	/*!< in: query thread */
{
	dberr_t	err;
	ulint	heap_no;

	ut_ad(!dict_index_is_clust(index));
	ut_ad(!dict_index_is_online_ddl(index));
	ut_ad(block->frame == page_align(rec));
	ut_ad(page_rec_is_user_rec(rec) || page_rec_is_supremum(rec));
	ut_ad(rec_offs_validate(rec, index, offsets));
	ut_ad(mode == LOCK_X || mode == LOCK_S);

	if (flags & BTR_NO_LOCKING_FLAG) {

		return(DB_SUCCESS);
	}

	heap_no = page_rec_get_heap_no(rec);

	/* Some transaction may have an implicit x-lock on the record only
	if the max trx id for the page >= min trx id for the trx list or a
	database recovery is running. */

	if ((page_get_max_trx_id(block->frame) >= trx_rw_min_trx_id()
	     || recv_recovery_is_on())
	    && !page_rec_is_supremum(rec)) {

		lock_rec_convert_impl_to_expl(block, rec, index, offsets);
	}

	trx_t* trx = thr_get_trx(thr);
	lock_mutex_enter();

	ut_ad(mode != LOCK_X
	      || lock_table_has(trx, index->table, LOCK_IX));
	ut_ad(mode != LOCK_S
	      || lock_table_has(trx, index->table, LOCK_IS));

	err = lock_rec_lock(FALSE, mode | gap_mode,
			    block, heap_no, index, thr);

	MONITOR_INC(MONITOR_NUM_RECLOCK_REQ);

	lock_mutex_exit();

	ut_ad(lock_rec_queue_validate(FALSE, block, rec, index, offsets));

	return(err);
}

/*********************************************************************//**
Checks if locks of other transactions prevent an immediate read, or passing
over by a read cursor, of a clustered index record. If they do, first tests
if the query thread should anyway be suspended for some reason; if not, then
puts the transaction and the query thread to the lock wait state and inserts a
waiting request for a record lock to the lock queue. Sets the requested mode
lock on the record.
@return	DB_SUCCESS, DB_SUCCESS_LOCKED_REC, DB_LOCK_WAIT, DB_DEADLOCK,
or DB_QUE_THR_SUSPENDED */
UNIV_INTERN
dberr_t
lock_clust_rec_read_check_and_lock(
/*===============================*/
	ulint			flags,	/*!< in: if BTR_NO_LOCKING_FLAG
					bit is set, does nothing */
	const buf_block_t*	block,	/*!< in: buffer block of rec */
	const rec_t*		rec,	/*!< in: user record or page
					supremum record which should
					be read or passed over by a
					read cursor */
	dict_index_t*		index,	/*!< in: clustered index */
	const ulint*		offsets,/*!< in: rec_get_offsets(rec, index) */
	enum lock_mode		mode,	/*!< in: mode of the lock which
					the read cursor should set on
					records: LOCK_S or LOCK_X; the
					latter is possible in
					SELECT FOR UPDATE */
	ulint			gap_mode,/*!< in: LOCK_ORDINARY, LOCK_GAP, or
					LOCK_REC_NOT_GAP */
	que_thr_t*		thr)	/*!< in: query thread */
{
	dberr_t	err;
	ulint	heap_no;

	ut_ad(dict_index_is_clust(index));
	ut_ad(block->frame == page_align(rec));
	ut_ad(page_rec_is_user_rec(rec) || page_rec_is_supremum(rec));
	ut_ad(gap_mode == LOCK_ORDINARY || gap_mode == LOCK_GAP
	      || gap_mode == LOCK_REC_NOT_GAP);
	ut_ad(rec_offs_validate(rec, index, offsets));

	if (flags & BTR_NO_LOCKING_FLAG) {

		return(DB_SUCCESS);
	}

	heap_no = page_rec_get_heap_no(rec);

	if (UNIV_LIKELY(heap_no != PAGE_HEAP_NO_SUPREMUM)) {

		lock_rec_convert_impl_to_expl(block, rec, index, offsets);
	}

	lock_mutex_enter();
	trx_t* trx = thr_get_trx(thr);

	ut_ad(mode != LOCK_X
	      || lock_table_has(trx, index->table, LOCK_IX));
	ut_ad(mode != LOCK_S
	      || lock_table_has(trx, index->table, LOCK_IS));

	err = lock_rec_lock(FALSE, mode | gap_mode,
			    block, heap_no, index, thr);

	MONITOR_INC(MONITOR_NUM_RECLOCK_REQ);

	lock_mutex_exit();

	ut_ad(lock_rec_queue_validate(FALSE, block, rec, index, offsets));

	return(err);
}
/*********************************************************************//**
Checks if locks of other transactions prevent an immediate read, or passing
over by a read cursor, of a clustered index record. If they do, first tests
if the query thread should anyway be suspended for some reason; if not, then
puts the transaction and the query thread to the lock wait state and inserts a
waiting request for a record lock to the lock queue. Sets the requested mode
lock on the record. This is an alternative version of
lock_clust_rec_read_check_and_lock() that does not require the parameter
"offsets".
@return	DB_SUCCESS, DB_LOCK_WAIT, DB_DEADLOCK, or DB_QUE_THR_SUSPENDED */
UNIV_INTERN
dberr_t
lock_clust_rec_read_check_and_lock_alt(
/*===================================*/
	ulint			flags,	/*!< in: if BTR_NO_LOCKING_FLAG
					bit is set, does nothing */
	const buf_block_t*	block,	/*!< in: buffer block of rec */
	const rec_t*		rec,	/*!< in: user record or page
					supremum record which should
					be read or passed over by a
					read cursor */
	dict_index_t*		index,	/*!< in: clustered index */
	enum lock_mode		mode,	/*!< in: mode of the lock which
					the read cursor should set on
					records: LOCK_S or LOCK_X; the
					latter is possible in
					SELECT FOR UPDATE */
	ulint			gap_mode,/*!< in: LOCK_ORDINARY, LOCK_GAP, or
					LOCK_REC_NOT_GAP */
	que_thr_t*		thr)	/*!< in: query thread */
{
	mem_heap_t*	tmp_heap	= NULL;
	ulint		offsets_[REC_OFFS_NORMAL_SIZE];
	ulint*		offsets		= offsets_;
	dberr_t		err;
	rec_offs_init(offsets_);

	offsets = rec_get_offsets(rec, index, offsets,
				  ULINT_UNDEFINED, &tmp_heap);
	err = lock_clust_rec_read_check_and_lock(flags, block, rec, index,
						 offsets, mode, gap_mode, thr);
	if (tmp_heap) {
		mem_heap_free(tmp_heap);
	}

	if (UNIV_UNLIKELY(err == DB_SUCCESS_LOCKED_REC)) {
		err = DB_SUCCESS;
	}

	return(err);
}

/*******************************************************************//**
Release the last lock from the transaction's autoinc locks. */
UNIV_INLINE
void
lock_release_autoinc_last_lock(
/*===========================*/
	ib_vector_t*	autoinc_locks)	/*!< in/out: vector of AUTOINC locks */
{
	ulint		last;
	lock_t*		lock;

	ut_ad(lock_mutex_own());
	ut_a(!ib_vector_is_empty(autoinc_locks));

	/* The lock to be release must be the last lock acquired. */
	last = ib_vector_size(autoinc_locks) - 1;
	lock = *static_cast<lock_t**>(ib_vector_get(autoinc_locks, last));

	/* Should have only AUTOINC locks in the vector. */
	ut_a(lock_get_mode(lock) == LOCK_AUTO_INC);
	ut_a(lock_get_type(lock) == LOCK_TABLE);

	ut_a(lock->un_member.tab_lock.table != NULL);

	/* This will remove the lock from the trx autoinc_locks too. */
	lock_table_dequeue(lock);

	/* Remove from the table vector too. */
	lock_trx_table_locks_remove(lock);
}

/*******************************************************************//**
Check if a transaction holds any autoinc locks.
@return TRUE if the transaction holds any AUTOINC locks. */
static
ibool
lock_trx_holds_autoinc_locks(
/*=========================*/
	const trx_t*	trx)		/*!< in: transaction */
{
	ut_a(trx->autoinc_locks != NULL);

	return(!ib_vector_is_empty(trx->autoinc_locks));
}

/*******************************************************************//**
Release all the transaction's autoinc locks. */
static
void
lock_release_autoinc_locks(
/*=======================*/
	trx_t*		trx)		/*!< in/out: transaction */
{
	ut_ad(lock_mutex_own());
	/* If this is invoked for a running transaction by the thread
	that is serving the transaction, then it is not necessary to
	hold trx->mutex here. */

	ut_a(trx->autoinc_locks != NULL);

	/* We release the locks in the reverse order. This is to
	avoid searching the vector for the element to delete at
	the lower level. See (lock_table_remove_low()) for details. */
	while (!ib_vector_is_empty(trx->autoinc_locks)) {

		/* lock_table_remove_low() will also remove the lock from
		the transaction's autoinc_locks vector. */
		lock_release_autoinc_last_lock(trx->autoinc_locks);
	}

	/* Should release all locks. */
	ut_a(ib_vector_is_empty(trx->autoinc_locks));
}

/*******************************************************************//**
Gets the type of a lock. Non-inline version for using outside of the
lock module.
@return	LOCK_TABLE or LOCK_REC */
UNIV_INTERN
ulint
lock_get_type(
/*==========*/
	const lock_t*	lock)	/*!< in: lock */
{
	return(lock_get_type_low(lock));
}

/*******************************************************************//**
Gets the trx of the lock. Non-inline version for using outside of the
lock module.
@return	trx_t* */
UNIV_INTERN
trx_t*
lock_get_trx(
/*=========*/
	const lock_t*	lock)	/*!< in: lock */
{
	return (lock->trx);
}

/*******************************************************************//**
Gets the id of the transaction owning a lock.
@return	transaction id */
UNIV_INTERN
trx_id_t
lock_get_trx_id(
/*============*/
	const lock_t*	lock)	/*!< in: lock */
{
	return(lock->trx->id);
}

/*******************************************************************//**
Gets the mode of a lock in a human readable string.
The string should not be free()'d or modified.
@return	lock mode */
UNIV_INTERN
const char*
lock_get_mode_str(
/*==============*/
	const lock_t*	lock)	/*!< in: lock */
{
	ibool	is_gap_lock;

	is_gap_lock = lock_get_type_low(lock) == LOCK_REC
		&& lock_rec_get_gap(lock);

	switch (lock_get_mode(lock)) {
	case LOCK_S:
		if (is_gap_lock) {
			return("S,GAP");
		} else {
			return("S");
		}
	case LOCK_X:
		if (is_gap_lock) {
			return("X,GAP");
		} else {
			return("X");
		}
	case LOCK_IS:
		if (is_gap_lock) {
			return("IS,GAP");
		} else {
			return("IS");
		}
	case LOCK_IX:
		if (is_gap_lock) {
			return("IX,GAP");
		} else {
			return("IX");
		}
	case LOCK_AUTO_INC:
		return("AUTO_INC");
	default:
		return("UNKNOWN");
	}
}

/*******************************************************************//**
Gets the type of a lock in a human readable string.
The string should not be free()'d or modified.
@return	lock type */
UNIV_INTERN
const char*
lock_get_type_str(
/*==============*/
	const lock_t*	lock)	/*!< in: lock */
{
	switch (lock_get_type_low(lock)) {
	case LOCK_REC:
		return("RECORD");
	case LOCK_TABLE:
		return("TABLE");
	default:
		return("UNKNOWN");
	}
}

/*******************************************************************//**
Gets the table on which the lock is.
@return	table */
UNIV_INLINE
dict_table_t*
lock_get_table(
/*===========*/
	const lock_t*	lock)	/*!< in: lock */
{
	switch (lock_get_type_low(lock)) {
	case LOCK_REC:
		ut_ad(dict_index_is_clust(lock->index)
		      || !dict_index_is_online_ddl(lock->index));
		return(lock->index->table);
	case LOCK_TABLE:
		return(lock->un_member.tab_lock.table);
	default:
		ut_error;
		return(NULL);
	}
}

/*******************************************************************//**
Gets the id of the table on which the lock is.
@return	id of the table */
UNIV_INTERN
table_id_t
lock_get_table_id(
/*==============*/
	const lock_t*	lock)	/*!< in: lock */
{
	dict_table_t*	table;

	table = lock_get_table(lock);

	return(table->id);
}

/*******************************************************************//**
Gets the name of the table on which the lock is.
The string should not be free()'d or modified.
@return	name of the table */
UNIV_INTERN
const char*
lock_get_table_name(
/*================*/
	const lock_t*	lock)	/*!< in: lock */
{
	dict_table_t*	table;

	table = lock_get_table(lock);

	return(table->name);
}

/*******************************************************************//**
For a record lock, gets the index on which the lock is.
@return	index */
UNIV_INTERN
const dict_index_t*
lock_rec_get_index(
/*===============*/
	const lock_t*	lock)	/*!< in: lock */
{
	ut_a(lock_get_type_low(lock) == LOCK_REC);
	ut_ad(dict_index_is_clust(lock->index)
	      || !dict_index_is_online_ddl(lock->index));

	return(lock->index);
}

/*******************************************************************//**
For a record lock, gets the name of the index on which the lock is.
The string should not be free()'d or modified.
@return	name of the index */
UNIV_INTERN
const char*
lock_rec_get_index_name(
/*====================*/
	const lock_t*	lock)	/*!< in: lock */
{
	ut_a(lock_get_type_low(lock) == LOCK_REC);
	ut_ad(dict_index_is_clust(lock->index)
	      || !dict_index_is_online_ddl(lock->index));

	return(lock->index->name);
}

/*******************************************************************//**
For a record lock, gets the tablespace number on which the lock is.
@return	tablespace number */
UNIV_INTERN
ulint
lock_rec_get_space_id(
/*==================*/
	const lock_t*	lock)	/*!< in: lock */
{
	ut_a(lock_get_type_low(lock) == LOCK_REC);

	return(lock->un_member.rec_lock.space);
}

/*******************************************************************//**
For a record lock, gets the page number on which the lock is.
@return	page number */
UNIV_INTERN
ulint
lock_rec_get_page_no(
/*=================*/
	const lock_t*	lock)	/*!< in: lock */
{
	ut_a(lock_get_type_low(lock) == LOCK_REC);

	return(lock->un_member.rec_lock.page_no);
}

/*********************************************************************//**
Cancels a waiting lock request and releases possible other transactions
waiting behind it. */
UNIV_INTERN
void
lock_cancel_waiting_and_release(
/*============================*/
	lock_t*	lock)	/*!< in/out: waiting lock request */
{
	que_thr_t*	thr;

	ut_ad(lock_mutex_own());
	ut_ad(trx_mutex_own(lock->trx));

	lock->trx->lock.cancel = TRUE;

	if (lock_get_type_low(lock) == LOCK_REC) {

		lock_rec_dequeue_from_page(lock);
	} else {
		ut_ad(lock_get_type_low(lock) & LOCK_TABLE);

		if (lock->trx->autoinc_locks != NULL) {
			/* Release the transaction's AUTOINC locks. */
			lock_release_autoinc_locks(lock->trx);
		}

		lock_table_dequeue(lock);
	}

	/* Reset the wait flag and the back pointer to lock in trx. */

	lock_reset_lock_and_trx_wait(lock);

	/* The following function releases the trx from lock wait. */

	thr = que_thr_end_lock_wait(lock->trx);

	if (thr != NULL) {
		lock_wait_release_thread_if_suspended(thr);
	}

	lock->trx->lock.cancel = FALSE;
}

/*********************************************************************//**
Unlocks AUTO_INC type locks that were possibly reserved by a trx. This
function should be called at the the end of an SQL statement, by the
connection thread that owns the transaction (trx->mysql_thd). */
UNIV_INTERN
void
lock_unlock_table_autoinc(
/*======================*/
	trx_t*	trx)	/*!< in/out: transaction */
{
	ut_ad(!lock_mutex_own());
	ut_ad(!trx_mutex_own(trx));
	ut_ad(!trx->lock.wait_lock);
	/* This can be invoked on NOT_STARTED, ACTIVE, PREPARED,
	but not COMMITTED transactions. */
	ut_ad(trx_state_eq(trx, TRX_STATE_NOT_STARTED)
	      || !trx_state_eq(trx, TRX_STATE_COMMITTED_IN_MEMORY));

	/* This function is invoked for a running transaction by the
	thread that is serving the transaction. Therefore it is not
	necessary to hold trx->mutex here. */

	if (lock_trx_holds_autoinc_locks(trx)) {
		lock_mutex_enter();

		lock_release_autoinc_locks(trx);

		lock_mutex_exit();
	}
}

/*********************************************************************//**
Releases a transaction's locks, and releases possible other transactions
waiting because of these locks. Change the state of the transaction to
TRX_STATE_COMMITTED_IN_MEMORY. */
UNIV_INTERN
void
lock_trx_release_locks(
/*===================*/
	trx_t*	trx)	/*!< in/out: transaction */
{
	assert_trx_in_list(trx);

	if (trx_state_eq(trx, TRX_STATE_PREPARED)) {
		mutex_enter(&trx_sys->mutex);
		ut_a(trx_sys->n_prepared_trx > 0);
		trx_sys->n_prepared_trx--;
		if (trx->is_recovered) {
			ut_a(trx_sys->n_prepared_recovered_trx > 0);
			trx_sys->n_prepared_recovered_trx--;
		}
		mutex_exit(&trx_sys->mutex);
	} else {
		ut_ad(trx_state_eq(trx, TRX_STATE_ACTIVE));
	}

	/* The transition of trx->state to TRX_STATE_COMMITTED_IN_MEMORY
	is protected by both the lock_sys->mutex and the trx->mutex. */
	lock_mutex_enter();
	trx_mutex_enter(trx);

	/* The following assignment makes the transaction committed in memory
	and makes its changes to data visible to other transactions.
	NOTE that there is a small discrepancy from the strict formal
	visibility rules here: a human user of the database can see
	modifications made by another transaction T even before the necessary
	log segment has been flushed to the disk. If the database happens to
	crash before the flush, the user has seen modifications from T which
	will never be a committed transaction. However, any transaction T2
	which sees the modifications of the committing transaction T, and
	which also itself makes modifications to the database, will get an lsn
	larger than the committing transaction T. In the case where the log
	flush fails, and T never gets committed, also T2 will never get
	committed. */

	/*--------------------------------------*/
	trx->state = TRX_STATE_COMMITTED_IN_MEMORY;
	/*--------------------------------------*/

	/* If the background thread trx_rollback_or_clean_recovered()
	is still active then there is a chance that the rollback
	thread may see this trx as COMMITTED_IN_MEMORY and goes ahead
	to clean it up calling trx_cleanup_at_db_startup(). This can
	happen in the case we are committing a trx here that is left
	in PREPARED state during the crash. Note that commit of the
	rollback of a PREPARED trx happens in the recovery thread
	while the rollback of other transactions happen in the
	background thread. To avoid this race we unconditionally unset
	the is_recovered flag. */

	trx->is_recovered = FALSE;

	trx_mutex_exit(trx);

	lock_release(trx);

	lock_mutex_exit();
}

/*********************************************************************//**
Check whether the transaction has already been rolled back because it
was selected as a deadlock victim, or if it has to wait then cancel
the wait lock.
@return DB_DEADLOCK, DB_LOCK_WAIT or DB_SUCCESS */
UNIV_INTERN
dberr_t
lock_trx_handle_wait(
/*=================*/
	trx_t*	trx)	/*!< in/out: trx lock state */
{
	dberr_t	err;

	lock_mutex_enter();

	trx_mutex_enter(trx);

	if (trx->lock.was_chosen_as_deadlock_victim) {
		err = DB_DEADLOCK;
	} else if (trx->lock.wait_lock != NULL) {
		lock_cancel_waiting_and_release(trx->lock.wait_lock);
		err = DB_LOCK_WAIT;
	} else {
		/* The lock was probably granted before we got here. */
		err = DB_SUCCESS;
	}

	lock_mutex_exit();
	trx_mutex_exit(trx);

	return(err);
}

/*********************************************************************//**
Get the number of locks on a table.
@return number of locks */
UNIV_INTERN
ulint
lock_table_get_n_locks(
/*===================*/
	const dict_table_t*	table)	/*!< in: table */
{
	ulint		n_table_locks;

	lock_mutex_enter();

	n_table_locks = UT_LIST_GET_LEN(table->locks);

	lock_mutex_exit();

	return(n_table_locks);
}

#ifdef UNIV_DEBUG
/*******************************************************************//**
Do an exhaustive check for any locks (table or rec) against the table.
@return	lock if found */
static
const lock_t*
lock_table_locks_lookup(
/*====================*/
	const dict_table_t*	table,		/*!< in: check if there are
						any locks held on records in
						this table or on the table
						itself */
	const trx_list_t*	trx_list)	/*!< in: trx list to check */
{
	trx_t*			trx;

	ut_a(table != NULL);
	ut_ad(lock_mutex_own());
	ut_ad(mutex_own(&trx_sys->mutex));

	ut_ad(trx_list == &trx_sys->rw_trx_list
	      || trx_list == &trx_sys->ro_trx_list);

	for (trx = UT_LIST_GET_FIRST(*trx_list);
	     trx != NULL;
	     trx = UT_LIST_GET_NEXT(trx_list, trx)) {

		const lock_t*	lock;

		assert_trx_in_list(trx);
		ut_ad(trx->read_only == (trx_list == &trx_sys->ro_trx_list));

		for (lock = UT_LIST_GET_FIRST(trx->lock.trx_locks);
		     lock != NULL;
		     lock = UT_LIST_GET_NEXT(trx_locks, lock)) {

			ut_a(lock->trx == trx);

			if (lock_get_type_low(lock) == LOCK_REC) {
				ut_ad(!dict_index_is_online_ddl(lock->index)
				      || dict_index_is_clust(lock->index));
				if (lock->index->table == table) {
					return(lock);
				}
			} else if (lock->un_member.tab_lock.table == table) {
				return(lock);
			}
		}
	}

	return(NULL);
}
#endif /* UNIV_DEBUG */

/*******************************************************************//**
Check if there are any locks (table or rec) against table.
@return	TRUE if table has either table or record locks. */
UNIV_INTERN
ibool
lock_table_has_locks(
/*=================*/
	const dict_table_t*	table)	/*!< in: check if there are any locks
					held on records in this table or on the
					table itself */
{
	ibool			has_locks;

	lock_mutex_enter();

	has_locks = UT_LIST_GET_LEN(table->locks) > 0 || table->n_rec_locks > 0;

#ifdef UNIV_DEBUG
	if (!has_locks) {
		mutex_enter(&trx_sys->mutex);

		ut_ad(!lock_table_locks_lookup(table, &trx_sys->rw_trx_list));
		ut_ad(!lock_table_locks_lookup(table, &trx_sys->ro_trx_list));

		mutex_exit(&trx_sys->mutex);
	}
#endif /* UNIV_DEBUG */

	lock_mutex_exit();

	return(has_locks);
}

#ifdef UNIV_DEBUG
/*******************************************************************//**
Check if the transaction holds any locks on the sys tables
or its records.
@return	the strongest lock found on any sys table or 0 for none */
UNIV_INTERN
const lock_t*
lock_trx_has_sys_table_locks(
/*=========================*/
	const trx_t*	trx)	/*!< in: transaction to check */
{
	lint		i;
	const lock_t*	strongest_lock = 0;
	lock_mode	strongest = LOCK_NONE;

	lock_mutex_enter();

	/* Find a valid mode. Note: ib_vector_size() can be 0. */
	for (i = ib_vector_size(trx->lock.table_locks) - 1; i >= 0; --i) {
		const lock_t*	lock;

		lock = *static_cast<const lock_t**>(
			ib_vector_get(trx->lock.table_locks, i));

		if (lock != NULL
		    && dict_is_sys_table(lock->un_member.tab_lock.table->id)) {

			strongest = lock_get_mode(lock);
			ut_ad(strongest != LOCK_NONE);
			strongest_lock = lock;
			break;
		}
	}

	if (strongest == LOCK_NONE) {
		lock_mutex_exit();
		return(NULL);
	}

	for (/* No op */; i >= 0; --i) {
		const lock_t*	lock;

		lock = *static_cast<const lock_t**>(
			ib_vector_get(trx->lock.table_locks, i));

		if (lock == NULL) {
			continue;
		}

		ut_ad(trx == lock->trx);
		ut_ad(lock_get_type_low(lock) & LOCK_TABLE);
		ut_ad(lock->un_member.tab_lock.table != NULL);

		lock_mode	mode = lock_get_mode(lock);

		if (dict_is_sys_table(lock->un_member.tab_lock.table->id)
		    && lock_mode_stronger_or_eq(mode, strongest)) {

			strongest = mode;
			strongest_lock = lock;
		}
	}

	lock_mutex_exit();

	return(strongest_lock);
}

/*******************************************************************//**
Check if the transaction holds an exclusive lock on a record.
@return	whether the locks are held */
UNIV_INTERN
bool
lock_trx_has_rec_x_lock(
/*====================*/
	const trx_t*		trx,	/*!< in: transaction to check */
	const dict_table_t*	table,	/*!< in: table to check */
	const buf_block_t*	block,	/*!< in: buffer block of the record */
	ulint			heap_no)/*!< in: record heap number */
{
	ut_ad(heap_no > PAGE_HEAP_NO_SUPREMUM);

	lock_mutex_enter();
	ut_a(lock_table_has(trx, table, LOCK_IX));
	ut_a(lock_rec_has_expl(LOCK_X | LOCK_REC_NOT_GAP,
			       block, heap_no, trx));
	lock_mutex_exit();
	return(true);
}
#endif /* UNIV_DEBUG */

/*******************************************************************//**
Get lock mode and table/index name
@return	string containing lock info */
std::string
lock_get_info(
	const lock_t* lock)
{
	std::string info;
	std::string mode("mode ");
	std::string index("index ");
	std::string table("table ");
	std::string n_uniq(" n_uniq");
	std::string n_user(" n_user");
	std::string lock_mode((lock_get_mode_str(lock)));
	std::string iname(lock->index->name);
	std::string tname(lock->index->table_name);

#define SSTR( x ) reinterpret_cast< std::ostringstream & >(	\
        ( std::ostringstream() << std::dec << x ) ).str()

	info = mode + lock_mode
		+ index + iname
		+ table + tname
		+ n_uniq + SSTR(lock->index->n_uniq)
		+ n_user + SSTR(lock->index->n_user_defined_cols);

	return info;
}<|MERGE_RESOLUTION|>--- conflicted
+++ resolved
@@ -52,15 +52,7 @@
 #include <set>
 #include "mysql/plugin.h"
 
-<<<<<<< HEAD
 #include <mysql/service_wsrep.h>
-=======
-#ifdef WITH_WSREP
-extern my_bool wsrep_debug;
-extern my_bool wsrep_log_conflicts;
-#include "ha_prototypes.h"
-#endif
->>>>>>> b506d952
 
 #include <string>
 #include <sstream>
@@ -1689,13 +1681,10 @@
 {
         ut_ad(lock_mutex_own());
         ut_ad(trx_mutex_own(lock->trx));
-<<<<<<< HEAD
-=======
 
 	/* quit for native mysql */
 	if (!wsrep_on(trx->mysql_thd)) return;
 
->>>>>>> b506d952
 	my_bool bf_this  = wsrep_thd_is_BF(trx->mysql_thd, FALSE);
 	my_bool bf_other = wsrep_thd_is_BF(lock->trx->mysql_thd, TRUE);
 
@@ -1782,17 +1771,11 @@
 
 #ifdef WITH_WSREP
 		if (lock_rec_has_to_wait(TRUE, trx, mode, lock, is_supremum)) {
-<<<<<<< HEAD
-			trx_mutex_enter(lock->trx);
-			wsrep_kill_victim(trx, lock);
-			trx_mutex_exit(lock->trx);
-=======
 			if (wsrep_on(trx->mysql_thd)) {
 				trx_mutex_enter(lock->trx);
 				wsrep_kill_victim(trx, lock);
 				trx_mutex_exit(lock->trx);
 			}
->>>>>>> b506d952
 #else
  		if (lock_rec_has_to_wait(trx, mode, lock, is_supremum)) {
 #endif /* WITH_WSREP */
@@ -2086,13 +2069,9 @@
 	ut_ad(index->table->n_ref_count > 0 || !index->table->can_be_evicted);
 
 #ifdef WITH_WSREP
-<<<<<<< HEAD
-	if (c_lock && wsrep_thd_is_BF(trx->mysql_thd, FALSE)) {
-=======
 	if (c_lock                      &&
 	    wsrep_on(trx->mysql_thd)    &&
 	    wsrep_thd_is_BF(trx->mysql_thd, FALSE)) {
->>>>>>> b506d952
 		lock_t *hash	= (lock_t *)c_lock->hash;
 		lock_t *prev	= NULL;
 
@@ -2675,7 +2654,6 @@
 	ut_ad(mode - (LOCK_MODE_MASK & mode) == LOCK_GAP
 	      || mode - (LOCK_MODE_MASK & mode) == LOCK_REC_NOT_GAP
 	      || mode - (LOCK_MODE_MASK & mode) == 0);
-
 	ut_ad(dict_index_is_clust(index) || !dict_index_is_online_ddl(index));
 
 	/* We try a simplified and faster subroutine for the most
@@ -4701,17 +4679,10 @@
 			trx_mutex_exit(c_lock->trx);
 		}
 	} else {
-<<<<<<< HEAD
-		UT_LIST_ADD_LAST(un_member.tab_lock.locks, table->locks, lock);
-	}
-#else
-	UT_LIST_ADD_LAST(un_member.tab_lock.locks, table->locks, lock);
-=======
 #endif /* WITH_WSREP */
 	UT_LIST_ADD_LAST(un_member.tab_lock.locks, table->locks, lock);
 #ifdef WITH_WSREP
 	}
->>>>>>> b506d952
 #endif /* WITH_WSREP */
 
 	if (UNIV_UNLIKELY(type_mode & LOCK_WAIT)) {
@@ -6314,10 +6285,6 @@
 			}
 			ut_a(!lock_rec_other_has_expl_req(
 				mode, 0, 0, block, heap_no, lock->trx));
-<<<<<<< HEAD
-=======
-			}
->>>>>>> b506d952
 #endif /* WITH_WSREP */
 
 		} else if (lock_get_wait(lock) && !lock_rec_get_gap(lock)) {
