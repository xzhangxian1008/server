# Testcase for the following bugs
# Bug#16691130 - ASSERT WHEN INNODB_LOG_GROUP_HOME_DIR DOES NOT EXIST
# Bug#16418661 - CHANGING NAME IN FOR INNODB_DATA_FILE_PATH SHOULD NOT SUCCEED WITH LOG FILES
# Start mysqld without the possibility to create innodb_undo_tablespaces
SELECT * FROM INFORMATION_SCHEMA.ENGINES
WHERE engine = 'innodb'
AND support IN ('YES', 'DEFAULT', 'ENABLED');
ENGINE	SUPPORT	COMMENT	TRANSACTIONS	XA	SAVEPOINTS
FOUND 1 /\[ERROR\] InnoDB: Could not create undo tablespace '.*undo002'/ in mysqld.1.err
# Remove  undo001,undo002,ibdata1,ibdata2,ib_logfile1,ib_logfile2,ib_logfile101
# Start mysqld with non existent innodb_log_group_home_dir
SELECT * FROM INFORMATION_SCHEMA.ENGINES
WHERE engine = 'innodb'
AND support IN ('YES', 'DEFAULT', 'ENABLED');
ENGINE	SUPPORT	COMMENT	TRANSACTIONS	XA	SAVEPOINTS
FOUND 1 /File .path.to.non-existent.*ib_logfile101: 'create' returned OS error \d+/ in mysqld.1.err
# Remove ibdata1 & ibdata2
# Successfully let InnoDB create tablespaces
SELECT COUNT(*) `1` FROM INFORMATION_SCHEMA.ENGINES
WHERE engine='innodb'
AND support IN ('YES', 'DEFAULT', 'ENABLED');
1
1
# Backup tmp/logfile/*
# 1. With ibdata2, Without ibdata1
SELECT * FROM INFORMATION_SCHEMA.ENGINES
WHERE engine = 'innodb'
AND support IN ('YES', 'DEFAULT', 'ENABLED');
ENGINE	SUPPORT	COMMENT	TRANSACTIONS	XA	SAVEPOINTS
FOUND 1 /The innodb_system data file 'ibdata1' was not found but one of the other data files 'ibdata2' exists/ in mysqld.1.err
bak_ib_logfile0
bak_ib_logfile1
bak_ib_logfile2
bak_ibdata1
bak_ibdata2
bak_undo001
bak_undo002
bak_undo003
ib_buffer_pool
ib_logfile0
ib_logfile1
ib_logfile2
ibdata2
undo001
undo002
undo003
# 2. With ibdata1, without ibdata2
SELECT * FROM INFORMATION_SCHEMA.ENGINES
WHERE engine = 'innodb'
AND support IN ('YES', 'DEFAULT', 'ENABLED');
ENGINE	SUPPORT	COMMENT	TRANSACTIONS	XA	SAVEPOINTS
FOUND 1 /InnoDB: Tablespace size stored in header is \d+ pages, but the sum of data file sizes is \d+ pages/ in mysqld.1.err
FOUND 1 /InnoDB: Cannot start InnoDB. The tail of the system tablespace is missing/ in mysqld.1.err
bak_ib_logfile0
bak_ib_logfile1
bak_ib_logfile2
bak_ibdata1
bak_ibdata2
bak_undo001
bak_undo002
bak_undo003
ib_buffer_pool
ib_logfile0
ib_logfile1
ib_logfile2
ibdata1
ibdata2
undo001
undo002
undo003
# 3. Without ibdata1 & ibdata2
bak_ib_logfile0
bak_ib_logfile1
bak_ib_logfile2
bak_ibdata1
bak_ibdata2
bak_undo001
bak_undo002
bak_undo003
ib_buffer_pool
ib_logfile0
ib_logfile1
ib_logfile2
undo001
undo002
undo003
SELECT * FROM INFORMATION_SCHEMA.ENGINES
WHERE engine = 'innodb'
AND support IN ('YES', 'DEFAULT', 'ENABLED');
ENGINE	SUPPORT	COMMENT	TRANSACTIONS	XA	SAVEPOINTS
FOUND 1 /InnoDB: undo tablespace .*undo001.* exists\. Creating system tablespace with existing undo tablespaces is not supported\. Please delete all undo tablespaces before creating new system tablespace\./ in mysqld.1.err
bak_ib_logfile0
bak_ib_logfile1
bak_ib_logfile2
bak_ibdata1
bak_ibdata2
bak_undo001
bak_undo002
bak_undo003
ib_buffer_pool
ib_logfile0
ib_logfile1
ib_logfile2
undo001
undo002
undo003
# 4. Without ibdata*, ib_logfile* and with undo00*
bak_ib_logfile0
bak_ib_logfile1
bak_ib_logfile2
bak_ibdata1
bak_ibdata2
bak_undo001
bak_undo002
bak_undo003
ib_buffer_pool
undo001
undo002
undo003
SELECT * FROM INFORMATION_SCHEMA.ENGINES
WHERE engine = 'innodb'
AND support IN ('YES', 'DEFAULT', 'ENABLED');
ENGINE	SUPPORT	COMMENT	TRANSACTIONS	XA	SAVEPOINTS
bak_ib_logfile0
bak_ib_logfile1
bak_ib_logfile2
bak_ibdata1
bak_ibdata2
bak_undo001
bak_undo002
bak_undo003
ib_buffer_pool
undo001
undo002
undo003
# 5. Without ibdata*,ib_logfile* files & Without undo002
bak_ib_logfile0
bak_ib_logfile1
bak_ib_logfile2
bak_ibdata1
bak_ibdata2
bak_undo001
bak_undo002
bak_undo003
ib_buffer_pool
undo001
undo003
SELECT * FROM INFORMATION_SCHEMA.ENGINES
WHERE engine = 'innodb'
AND support IN ('YES', 'DEFAULT', 'ENABLED');
ENGINE	SUPPORT	COMMENT	TRANSACTIONS	XA	SAVEPOINTS
bak_ib_logfile0
bak_ib_logfile1
bak_ib_logfile2
bak_ibdata1
bak_ibdata2
bak_undo001
bak_undo002
bak_undo003
ib_buffer_pool
undo001
undo003
# 6. Without ibdata*,ib_logfile* files & Without undo001, undo002
bak_ib_logfile0
bak_ib_logfile1
bak_ib_logfile2
bak_ibdata1
bak_ibdata2
bak_undo001
bak_undo002
bak_undo003
ib_buffer_pool
undo003
SELECT * FROM INFORMATION_SCHEMA.ENGINES
WHERE engine = 'innodb'
AND support IN ('YES', 'DEFAULT', 'ENABLED');
ENGINE	SUPPORT	COMMENT	TRANSACTIONS	XA	SAVEPOINTS
FOUND 1 /undo tablespace .*undo003.* exists\. Creating system tablespace with existing undo tablespaces is not supported\. Please delete all undo tablespaces before creating new system tablespace\./ in mysqld.1.err
bak_ib_logfile0
bak_ib_logfile1
bak_ib_logfile2
bak_ibdata1
bak_ibdata2
bak_undo001
bak_undo002
bak_undo003
ib_buffer_pool
undo003
# 7. With ibdata files & Without undo002
bak_ib_logfile0
bak_ib_logfile1
bak_ib_logfile2
bak_ibdata1
bak_ibdata2
bak_undo001
bak_undo002
bak_undo003
ib_buffer_pool
ib_logfile0
ib_logfile1
ib_logfile2
ibdata1
ibdata2
undo001
undo003
SELECT * FROM INFORMATION_SCHEMA.ENGINES
WHERE engine = 'innodb'
AND support IN ('YES', 'DEFAULT', 'ENABLED');
ENGINE	SUPPORT	COMMENT	TRANSACTIONS	XA	SAVEPOINTS
<<<<<<< HEAD
FOUND 1 /Expected to open 3 undo tablespaces but was able to find only 1 undo tablespaces/ in mysqld.1.err
=======
FOUND /InnoDB: Unable to open undo tablespace.*undo002/ in mysqld.1.err
>>>>>>> c07bb700
bak_ib_logfile0
bak_ib_logfile1
bak_ib_logfile2
bak_ibdata1
bak_ibdata2
bak_undo001
bak_undo002
bak_undo003
ib_buffer_pool
ib_logfile0
ib_logfile1
ib_logfile2
ibdata1
ibdata2
undo001
undo003
# 8. With ibdata files & Without undo001, undo002
bak_ib_logfile0
bak_ib_logfile1
bak_ib_logfile2
bak_ibdata1
bak_ibdata2
bak_undo001
bak_undo002
bak_undo003
ib_buffer_pool
ib_logfile0
ib_logfile1
ib_logfile2
ibdata1
ibdata2
undo003
SELECT * FROM INFORMATION_SCHEMA.ENGINES
WHERE engine = 'innodb'
AND support IN ('YES', 'DEFAULT', 'ENABLED');
ENGINE	SUPPORT	COMMENT	TRANSACTIONS	XA	SAVEPOINTS
<<<<<<< HEAD
FOUND 1 /Expected to open 3 undo tablespaces but was able to find only 0 undo tablespaces/ in mysqld.1.err
=======
FOUND /InnoDB: Unable to open undo tablespace.*undo001/ in mysqld.1.err
>>>>>>> c07bb700
bak_ib_logfile0
bak_ib_logfile1
bak_ib_logfile2
bak_ibdata1
bak_ibdata2
bak_undo001
bak_undo002
bak_undo003
ib_buffer_pool
ib_logfile0
ib_logfile1
ib_logfile2
ibdata1
ibdata2
undo003
# 9. Without ibdata*, without undo*, Without ib_logfile1 and with ib_logfile2
bak_ib_logfile0
bak_ib_logfile1
bak_ib_logfile2
bak_ibdata1
bak_ibdata2
bak_undo001
bak_undo002
bak_undo003
ib_buffer_pool
ib_logfile0
ib_logfile2
SELECT * FROM INFORMATION_SCHEMA.ENGINES
WHERE engine = 'innodb'
AND support IN ('YES', 'DEFAULT', 'ENABLED');
ENGINE	SUPPORT	COMMENT	TRANSACTIONS	XA	SAVEPOINTS
InnoDB	YES	Supports transactions, row-level locking, foreign keys and encryption for tables	YES	YES	YES
NOT FOUND /redo log file .*ib_logfile0.* exists\. Creating system tablespace with existing redo log files is not recommended\. Please delete all redo log files before creating new system tablespace\./ in mysqld.1.err
bak_ib_logfile0
bak_ib_logfile1
bak_ib_logfile2
bak_ibdata1
bak_ibdata2
bak_undo001
bak_undo002
bak_undo003
ib_buffer_pool
ib_logfile0
ib_logfile1
ib_logfile2
ibdata1
ibdata2
undo001
undo002
undo003
# 10. With ibdata*, without ib_logfile0
SELECT * FROM INFORMATION_SCHEMA.ENGINES
WHERE engine = 'innodb'
AND support IN ('YES', 'DEFAULT', 'ENABLED');
ENGINE	SUPPORT	COMMENT	TRANSACTIONS	XA	SAVEPOINTS
InnoDB	YES	Supports transactions, row-level locking, foreign keys and encryption for tables	YES	YES	YES
bak_ib_logfile0
bak_ib_logfile1
bak_ib_logfile2
bak_ibdata1
bak_ibdata2
bak_undo001
bak_undo002
bak_undo003
ib_buffer_pool
ib_logfile0
ib_logfile1
ib_logfile2
ibdata1
ibdata2
undo001
undo002
undo003
# 11. With ibdata*, without ib_logfile1
bak_ib_logfile0
bak_ib_logfile1
bak_ib_logfile2
bak_ibdata1
bak_ibdata2
bak_undo001
bak_undo002
bak_undo003
ib_buffer_pool
ib_logfile0
ib_logfile2
ibdata1
ibdata2
undo001
undo002
undo003
SELECT COUNT(*) `1` FROM INFORMATION_SCHEMA.ENGINES
WHERE engine='innodb'
AND support IN ('YES', 'DEFAULT', 'ENABLED');
1
1
FOUND 1 /Resizing redo log from 1\*\d+ to 3\*\d+ pages; LSN=\d+/ in mysqld.1.err
# Cleanup
bak_ib_logfile0
bak_ib_logfile1
bak_ib_logfile2
bak_ibdata1
bak_ibdata2
bak_undo001
bak_undo002
bak_undo003
ib_buffer_pool
ib_logfile0
ib_logfile1
ib_logfile2
ibdata1
ibdata2
undo001
undo002
undo003<|MERGE_RESOLUTION|>--- conflicted
+++ resolved
@@ -207,11 +207,7 @@
 WHERE engine = 'innodb'
 AND support IN ('YES', 'DEFAULT', 'ENABLED');
 ENGINE	SUPPORT	COMMENT	TRANSACTIONS	XA	SAVEPOINTS
-<<<<<<< HEAD
-FOUND 1 /Expected to open 3 undo tablespaces but was able to find only 1 undo tablespaces/ in mysqld.1.err
-=======
-FOUND /InnoDB: Unable to open undo tablespace.*undo002/ in mysqld.1.err
->>>>>>> c07bb700
+FOUND 1 /InnoDB: Unable to open undo tablespace.*undo002/ in mysqld.1.err
 bak_ib_logfile0
 bak_ib_logfile1
 bak_ib_logfile2
@@ -248,11 +244,7 @@
 WHERE engine = 'innodb'
 AND support IN ('YES', 'DEFAULT', 'ENABLED');
 ENGINE	SUPPORT	COMMENT	TRANSACTIONS	XA	SAVEPOINTS
-<<<<<<< HEAD
-FOUND 1 /Expected to open 3 undo tablespaces but was able to find only 0 undo tablespaces/ in mysqld.1.err
-=======
-FOUND /InnoDB: Unable to open undo tablespace.*undo001/ in mysqld.1.err
->>>>>>> c07bb700
+FOUND 1 /InnoDB: Unable to open undo tablespace.*undo001/ in mysqld.1.err
 bak_ib_logfile0
 bak_ib_logfile1
 bak_ib_logfile2
