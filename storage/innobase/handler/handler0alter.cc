/*****************************************************************************

Copyright (c) 2005, 2018, Oracle and/or its affiliates. All Rights Reserved.
Copyright (c) 2013, 2019, MariaDB Corporation.

This program is free software; you can redistribute it and/or modify it under
the terms of the GNU General Public License as published by the Free Software
Foundation; version 2 of the License.

This program is distributed in the hope that it will be useful, but WITHOUT
ANY WARRANTY; without even the implied warranty of MERCHANTABILITY or FITNESS
FOR A PARTICULAR PURPOSE. See the GNU General Public License for more details.

You should have received a copy of the GNU General Public License along with
this program; if not, write to the Free Software Foundation, Inc.,
51 Franklin Street, Suite 500, Boston, MA 02110-1335 USA

*****************************************************************************/

/**************************************************//**
@file handler/handler0alter.cc
Smart ALTER TABLE
*******************************************************/

/* Include necessary SQL headers */
#include "univ.i"
#include <debug_sync.h>
#include <log.h>
#include <sql_lex.h>
#include <sql_class.h>
#include <sql_table.h>
#include <mysql/plugin.h>

/* Include necessary InnoDB headers */
#include "btr0sea.h"
#include "dict0crea.h"
#include "dict0dict.h"
#include "dict0priv.h"
#include "dict0stats.h"
#include "dict0stats_bg.h"
#include "log0log.h"
#include "rem0types.h"
#include "row0log.h"
#include "row0merge.h"
#include "row0ins.h"
#include "row0row.h"
#include "row0upd.h"
#include "trx0trx.h"
#include "trx0roll.h"
#include "handler0alter.h"
#include "srv0mon.h"
#include "srv0srv.h"
#include "fts0priv.h"
#include "fts0plugin.h"
#include "pars0pars.h"
#include "row0sel.h"
#include "ha_innodb.h"
#include "ut0stage.h"

static const char *MSG_UNSUPPORTED_ALTER_ONLINE_ON_VIRTUAL_COLUMN=
			"INPLACE ADD or DROP of virtual columns cannot be "
			"combined with other ALTER TABLE actions";

/** Operations for creating secondary indexes (no rebuild needed) */
static const alter_table_operations INNOBASE_ONLINE_CREATE
	= ALTER_ADD_NON_UNIQUE_NON_PRIM_INDEX
	| ALTER_ADD_UNIQUE_INDEX;

/** Operations that require filling in default values for columns */
static const alter_table_operations INNOBASE_DEFAULTS
	= ALTER_COLUMN_NOT_NULLABLE
	| ALTER_ADD_STORED_BASE_COLUMN;


/** Operations that require knowledge about row_start, row_end values */
static const alter_table_operations INNOBASE_ALTER_VERSIONED_REBUILD
	= ALTER_ADD_SYSTEM_VERSIONING
	| ALTER_DROP_SYSTEM_VERSIONING;

/** Operations for rebuilding a table in place */
static const alter_table_operations INNOBASE_ALTER_REBUILD
	= ALTER_ADD_PK_INDEX
	| ALTER_DROP_PK_INDEX
	| ALTER_OPTIONS
	/* ALTER_OPTIONS needs to check alter_options_need_rebuild() */
	| ALTER_COLUMN_NULLABLE
	| INNOBASE_DEFAULTS
	| ALTER_STORED_COLUMN_ORDER
	| ALTER_DROP_STORED_COLUMN
	| ALTER_RECREATE_TABLE
	/*
	| ALTER_STORED_COLUMN_TYPE
	*/
	| INNOBASE_ALTER_VERSIONED_REBUILD
	;

/** Operations that require changes to data */
static const alter_table_operations INNOBASE_ALTER_DATA
	= INNOBASE_ONLINE_CREATE | INNOBASE_ALTER_REBUILD;

/** Operations for altering a table that InnoDB does not care about */
static const alter_table_operations INNOBASE_INPLACE_IGNORE
	= ALTER_COLUMN_DEFAULT
	| ALTER_PARTITIONED
	| ALTER_COLUMN_COLUMN_FORMAT
	| ALTER_COLUMN_STORAGE_TYPE
	| ALTER_VIRTUAL_GCOL_EXPR
	| ALTER_DROP_CHECK_CONSTRAINT
	| ALTER_RENAME
	| ALTER_COLUMN_INDEX_LENGTH;

/** Operations on foreign key definitions (changing the schema only) */
static const alter_table_operations INNOBASE_FOREIGN_OPERATIONS
	= ALTER_DROP_FOREIGN_KEY
	| ALTER_ADD_FOREIGN_KEY;

/** Operations that InnoDB cares about and can perform without creating data */
static const alter_table_operations INNOBASE_ALTER_NOCREATE
	= ALTER_DROP_NON_UNIQUE_NON_PRIM_INDEX
	| ALTER_DROP_UNIQUE_INDEX;

/** Operations that InnoDB cares about and can perform without rebuild */
static const alter_table_operations INNOBASE_ALTER_NOREBUILD
	= INNOBASE_ONLINE_CREATE
	| INNOBASE_ALTER_NOCREATE;

/** Operations that can be performed instantly, without inplace_alter_table() */
static const alter_table_operations INNOBASE_ALTER_INSTANT
	= ALTER_VIRTUAL_COLUMN_ORDER
	| ALTER_COLUMN_NAME
#ifdef MYSQL_RENAME_INDEX
	| ALTER_RENAME_INDEX
#endif
	| ALTER_ADD_VIRTUAL_COLUMN
	| INNOBASE_FOREIGN_OPERATIONS
	| ALTER_COLUMN_EQUAL_PACK_LENGTH
	| ALTER_COLUMN_UNVERSIONED
	| ALTER_DROP_VIRTUAL_COLUMN;

struct ha_innobase_inplace_ctx : public inplace_alter_handler_ctx
{
	/** Dummy query graph */
	que_thr_t*	thr;
	/** The prebuilt struct of the creating instance */
	row_prebuilt_t*&	prebuilt;
	/** InnoDB indexes being created */
	dict_index_t**	add_index;
	/** MySQL key numbers for the InnoDB indexes that are being created */
	const ulint*	add_key_numbers;
	/** number of InnoDB indexes being created */
	ulint		num_to_add_index;
	/** InnoDB indexes being dropped */
	dict_index_t**	drop_index;
	/** number of InnoDB indexes being dropped */
	const ulint	num_to_drop_index;
	/** InnoDB indexes being renamed */
	dict_index_t**	rename;
	/** number of InnoDB indexes being renamed */
	const ulint	num_to_rename;
	/** InnoDB foreign key constraints being dropped */
	dict_foreign_t** drop_fk;
	/** number of InnoDB foreign key constraints being dropped */
	const ulint	num_to_drop_fk;
	/** InnoDB foreign key constraints being added */
	dict_foreign_t** add_fk;
	/** number of InnoDB foreign key constraints being dropped */
	const ulint	num_to_add_fk;
	/** whether to create the indexes online */
	bool		online;
	/** memory heap */
	mem_heap_t*	heap;
	/** dictionary transaction */
	trx_t*		trx;
	/** original table (if rebuilt, differs from indexed_table) */
	dict_table_t*	old_table;
	/** table where the indexes are being created or dropped */
	dict_table_t*	new_table;
	/** table definition for instant ADD COLUMN */
	dict_table_t*	instant_table;
	/** mapping of old column numbers to new ones, or NULL */
	const ulint*	col_map;
	/** new column names, or NULL if nothing was renamed */
	const char**	col_names;
	/** added AUTO_INCREMENT column position, or ULINT_UNDEFINED */
	const ulint	add_autoinc;
	/** default values of ADD and CHANGE COLUMN, or NULL */
	const dtuple_t*	defaults;
	/** autoinc sequence to use */
	ib_sequence_t	sequence;
	/** temporary table name to use for old table when renaming tables */
	const char*	tmp_name;
	/** whether the order of the clustered index is unchanged */
	bool		skip_pk_sort;
	/** number of virtual columns to be added */
	ulint		num_to_add_vcol;
	/** virtual columns to be added */
	dict_v_col_t*	add_vcol;
	const char**	add_vcol_name;
	/** number of virtual columns to be dropped */
	ulint		num_to_drop_vcol;
	/** virtual columns to be dropped */
	dict_v_col_t*	drop_vcol;
	const char**	drop_vcol_name;
	/** ALTER TABLE stage progress recorder */
	ut_stage_alter_t* m_stage;
	/** original number of user columns in the table */
	const unsigned	old_n_cols;
	/** original columns of the table */
	dict_col_t* const old_cols;
	/** original column names of the table */
	const char* const old_col_names;

	/** Allow non-null conversion.
	(1) Alter ignore should allow the conversion
	irrespective of sql mode.
	(2) Don't allow the conversion in strict mode
	(3) Allow the conversion only in non-strict mode. */
	const bool	allow_not_null;

	/** The page_compression_level attribute, or 0 */
	const uint	page_compression_level;

	ha_innobase_inplace_ctx(row_prebuilt_t*& prebuilt_arg,
				dict_index_t** drop_arg,
				ulint num_to_drop_arg,
				dict_index_t** rename_arg,
				ulint num_to_rename_arg,
				dict_foreign_t** drop_fk_arg,
				ulint num_to_drop_fk_arg,
				dict_foreign_t** add_fk_arg,
				ulint num_to_add_fk_arg,
				bool online_arg,
				mem_heap_t* heap_arg,
				dict_table_t* new_table_arg,
				const char** col_names_arg,
				ulint add_autoinc_arg,
				ulonglong autoinc_col_min_value_arg,
				ulonglong autoinc_col_max_value_arg,
				bool allow_not_null_flag,
				bool page_compressed,
				ulonglong page_compression_level_arg) :
		inplace_alter_handler_ctx(),
		prebuilt (prebuilt_arg),
		add_index (0), add_key_numbers (0), num_to_add_index (0),
		drop_index (drop_arg), num_to_drop_index (num_to_drop_arg),
		rename (rename_arg), num_to_rename (num_to_rename_arg),
		drop_fk (drop_fk_arg), num_to_drop_fk (num_to_drop_fk_arg),
		add_fk (add_fk_arg), num_to_add_fk (num_to_add_fk_arg),
		online (online_arg), heap (heap_arg), trx (0),
		old_table (prebuilt_arg->table),
		new_table (new_table_arg), instant_table (0),
		col_map (0), col_names (col_names_arg),
		add_autoinc (add_autoinc_arg),
		defaults (0),
		sequence(prebuilt->trx->mysql_thd,
			 autoinc_col_min_value_arg, autoinc_col_max_value_arg),
		tmp_name (0),
		skip_pk_sort(false),
		num_to_add_vcol(0),
		add_vcol(0),
		add_vcol_name(0),
		num_to_drop_vcol(0),
		drop_vcol(0),
		drop_vcol_name(0),
		m_stage(NULL),
		old_n_cols(prebuilt_arg->table->n_cols),
		old_cols(prebuilt_arg->table->cols),
		old_col_names(prebuilt_arg->table->col_names),
		allow_not_null(allow_not_null_flag),
		page_compression_level(page_compressed
				       ? (page_compression_level_arg
					  ? uint(page_compression_level_arg)
					  : page_zip_level)
				       : 0)
	{
		ut_ad(old_n_cols >= DATA_N_SYS_COLS);
		ut_ad(page_compression_level <= 9);
#ifdef UNIV_DEBUG
		for (ulint i = 0; i < num_to_add_index; i++) {
			ut_ad(!add_index[i]->to_be_dropped);
		}
		for (ulint i = 0; i < num_to_drop_index; i++) {
			ut_ad(drop_index[i]->to_be_dropped);
		}
#endif /* UNIV_DEBUG */

		thr = pars_complete_graph_for_exec(NULL, prebuilt->trx, heap,
			prebuilt);
	}

	~ha_innobase_inplace_ctx()
	{
		UT_DELETE(m_stage);
		if (instant_table) {
			while (dict_index_t* index
			       = UT_LIST_GET_LAST(instant_table->indexes)) {
				UT_LIST_REMOVE(instant_table->indexes, index);
				rw_lock_free(&index->lock);
				dict_mem_index_free(index);
			}
			dict_mem_table_free(instant_table);
		}
		mem_heap_free(heap);
	}

	/** Determine if the table will be rebuilt.
	@return whether the table will be rebuilt */
	bool need_rebuild () const { return(old_table != new_table); }

	/** Clear uncommmitted added indexes after a failed operation. */
	void clear_added_indexes()
	{
		for (ulint i = 0; i < num_to_add_index; i++) {
			if (!add_index[i]->is_committed()) {
				add_index[i]->detach_columns();
			}
		}
	}

	/** Convert table-rebuilding ALTER to instant ALTER. */
	void prepare_instant()
	{
		DBUG_ASSERT(need_rebuild());
		DBUG_ASSERT(!is_instant());
		DBUG_ASSERT(old_table->n_cols == old_table->n_def);
		DBUG_ASSERT(new_table->n_cols == new_table->n_def);
		DBUG_ASSERT(old_table->n_cols == old_n_cols);
		DBUG_ASSERT(new_table->n_cols > old_table->n_cols);
		instant_table = new_table;

		new_table = old_table;
		export_vars.innodb_instant_alter_column++;
	}

	/** Revert prepare_instant() if the transaction is rolled back. */
	void rollback_instant()
	{
		if (!is_instant()) return;
		old_table->rollback_instant(old_n_cols,
					    old_cols, old_col_names);
	}

	/** @return whether this is instant ALTER TABLE */
	bool is_instant() const
	{
		DBUG_ASSERT(!instant_table || !instant_table->can_be_evicted);
		return instant_table;
	}

private:
	// Disable copying
	ha_innobase_inplace_ctx(const ha_innobase_inplace_ctx&);
	ha_innobase_inplace_ctx& operator=(const ha_innobase_inplace_ctx&);
};

/********************************************************************//**
Get the upper limit of the MySQL integral and floating-point type.
@return maximum allowed value for the field */
UNIV_INTERN
ulonglong
innobase_get_int_col_max_value(
/*===========================*/
	const Field*	field);	/*!< in: MySQL field */

/* Report an InnoDB error to the client by invoking my_error(). */
static ATTRIBUTE_COLD __attribute__((nonnull))
void
my_error_innodb(
/*============*/
	dberr_t		error,	/*!< in: InnoDB error code */
	const char*	table,	/*!< in: table name */
	ulint		flags)	/*!< in: table flags */
{
	switch (error) {
	case DB_MISSING_HISTORY:
		my_error(ER_TABLE_DEF_CHANGED, MYF(0));
		break;
	case DB_RECORD_NOT_FOUND:
		my_error(ER_KEY_NOT_FOUND, MYF(0), table);
		break;
	case DB_DEADLOCK:
		my_error(ER_LOCK_DEADLOCK, MYF(0));
		break;
	case DB_LOCK_WAIT_TIMEOUT:
		my_error(ER_LOCK_WAIT_TIMEOUT, MYF(0));
		break;
	case DB_INTERRUPTED:
		my_error(ER_QUERY_INTERRUPTED, MYF(0));
		break;
	case DB_OUT_OF_MEMORY:
		my_error(ER_OUT_OF_RESOURCES, MYF(0));
		break;
	case DB_OUT_OF_FILE_SPACE:
		my_error(ER_RECORD_FILE_FULL, MYF(0), table);
		break;
	case DB_TEMP_FILE_WRITE_FAIL:
		my_error(ER_TEMP_FILE_WRITE_FAILURE, MYF(0));
		break;
	case DB_TOO_BIG_INDEX_COL:
		my_error(ER_INDEX_COLUMN_TOO_LONG, MYF(0),
			 (ulong) DICT_MAX_FIELD_LEN_BY_FORMAT_FLAG(flags));
		break;
	case DB_TOO_MANY_CONCURRENT_TRXS:
		my_error(ER_TOO_MANY_CONCURRENT_TRXS, MYF(0));
		break;
	case DB_LOCK_TABLE_FULL:
		my_error(ER_LOCK_TABLE_FULL, MYF(0));
		break;
	case DB_UNDO_RECORD_TOO_BIG:
		my_error(ER_UNDO_RECORD_TOO_BIG, MYF(0));
		break;
	case DB_CORRUPTION:
		my_error(ER_NOT_KEYFILE, MYF(0), table);
		break;
	case DB_TOO_BIG_RECORD: {
		/* Note that in page0zip.ic page_zip_rec_needs_ext() rec_size
		is limited to COMPRESSED_REC_MAX_DATA_SIZE (16K) or
		REDUNDANT_REC_MAX_DATA_SIZE (16K-1). */
		bool comp = !!(flags & DICT_TF_COMPACT);
		ulint free_space = page_get_free_space_of_empty(comp) / 2;

		if (free_space >= ulint(comp ? COMPRESSED_REC_MAX_DATA_SIZE :
					  REDUNDANT_REC_MAX_DATA_SIZE)) {
			free_space = (comp ? COMPRESSED_REC_MAX_DATA_SIZE :
				REDUNDANT_REC_MAX_DATA_SIZE) - 1;
		}

		my_error(ER_TOO_BIG_ROWSIZE, MYF(0), free_space);
		break;
	}
	case DB_INVALID_NULL:
		/* TODO: report the row, as we do for DB_DUPLICATE_KEY */
		my_error(ER_INVALID_USE_OF_NULL, MYF(0));
		break;
	case DB_CANT_CREATE_GEOMETRY_OBJECT:
		my_error(ER_CANT_CREATE_GEOMETRY_OBJECT, MYF(0));
		break;
	case DB_TABLESPACE_EXISTS:
		my_error(ER_TABLESPACE_EXISTS, MYF(0), table);
		break;

#ifdef UNIV_DEBUG
	case DB_SUCCESS:
	case DB_DUPLICATE_KEY:
	case DB_ONLINE_LOG_TOO_BIG:
		/* These codes should not be passed here. */
		ut_error;
#endif /* UNIV_DEBUG */
	default:
		my_error(ER_GET_ERRNO, MYF(0), error, "InnoDB");
		break;
	}
}

/** Determine if fulltext indexes exist in a given table.
@param table MySQL table
@return number of fulltext indexes */
static uint innobase_fulltext_exist(const TABLE* table)
{
	uint count = 0;

	for (uint i = 0; i < table->s->keys; i++) {
		if (table->key_info[i].flags & HA_FULLTEXT) {
			count++;
		}
	}

	return count;
}

/** Determine whether indexed virtual columns exist in a table.
@param[in]	table	table definition
@return	whether indexes exist on virtual columns */
static bool innobase_indexed_virtual_exist(const TABLE* table)
{
	const KEY* const end = &table->key_info[table->s->keys];

	for (const KEY* key = table->key_info; key < end; key++) {
		const KEY_PART_INFO* const key_part_end = key->key_part
			+ key->user_defined_key_parts;
		for (const KEY_PART_INFO* key_part = key->key_part;
		     key_part < key_part_end; key_part++) {
			if (!key_part->field->stored_in_db())
				return true;
		}
	}

	return false;
}

/** Determine if spatial indexes exist in a given table.
@param table MySQL table
@return whether spatial indexes exist on the table */
static
bool
innobase_spatial_exist(
/*===================*/
	const   TABLE*  table)
{
	for (uint i = 0; i < table->s->keys; i++) {
	       if (table->key_info[i].flags & HA_SPATIAL) {
		       return(true);
	       }
	}

	return(false);
}

/** Determine if ALTER_OPTIONS requires rebuilding the table.
@param[in] ha_alter_info	the ALTER TABLE operation
@param[in] table		metadata before ALTER TABLE
@return whether it is mandatory to rebuild the table */
static bool alter_options_need_rebuild(
	const Alter_inplace_info*	ha_alter_info,
	const TABLE*			table)
{
	DBUG_ASSERT(ha_alter_info->handler_flags & ALTER_OPTIONS);

	if (ha_alter_info->create_info->used_fields
	    & (HA_CREATE_USED_ROW_FORMAT
	       | HA_CREATE_USED_KEY_BLOCK_SIZE)) {
		/* Specifying ROW_FORMAT or KEY_BLOCK_SIZE requires
		rebuilding the table. (These attributes in the .frm
		file may disagree with the InnoDB data dictionary, and
		the interpretation of thse attributes depends on
		InnoDB parameters. That is why we for now always
		require a rebuild when these attributes are specified.) */
		return true;
	}

	const ha_table_option_struct& alt_opt=
			*ha_alter_info->create_info->option_struct;
	const ha_table_option_struct& opt= *table->s->option_struct;

	/* Allow an instant change to enable page_compressed,
	and any change of page_compression_level. */
	if ((!alt_opt.page_compressed && opt.page_compressed)
	    || alt_opt.encryption != opt.encryption
	    || alt_opt.encryption_key_id != opt.encryption_key_id) {
		return(true);
	}

	return false;
}

/** Determine if ALTER TABLE needs to rebuild the table
(or perform instant operation).
@param[in] ha_alter_info	the ALTER TABLE operation
@param[in] table		metadata before ALTER TABLE
@return whether it is necessary to rebuild the table or to alter columns */
static MY_ATTRIBUTE((nonnull, warn_unused_result))
bool
innobase_need_rebuild(
	const Alter_inplace_info*	ha_alter_info,
	const TABLE*			table)
{
	if ((ha_alter_info->handler_flags & ~(INNOBASE_INPLACE_IGNORE
					      | INNOBASE_ALTER_NOREBUILD
					      | INNOBASE_ALTER_INSTANT))
	    == ALTER_OPTIONS) {
		return alter_options_need_rebuild(ha_alter_info, table);
	}

	return !!(ha_alter_info->handler_flags & INNOBASE_ALTER_REBUILD);
}

/** Check if virtual column in old and new table are in order, excluding
those dropped column. This is needed because when we drop a virtual column,
ALTER_VIRTUAL_COLUMN_ORDER is also turned on, so we can't decide if this
is a real ORDER change or just DROP COLUMN
@param[in]	table		old TABLE
@param[in]	altered_table	new TABLE
@param[in]	ha_alter_info	Structure describing changes to be done
by ALTER TABLE and holding data used during in-place alter.
@return	true is all columns in order, false otherwise. */
static
bool
check_v_col_in_order(
	const TABLE*		table,
	const TABLE*		altered_table,
	Alter_inplace_info*	ha_alter_info)
{
	ulint	j = 0;

	/* We don't support any adding new virtual column before
	existed virtual column. */
	if (ha_alter_info->handler_flags
              & ALTER_ADD_VIRTUAL_COLUMN) {
		bool			has_new = false;

		List_iterator_fast<Create_field> cf_it(
			ha_alter_info->alter_info->create_list);

		cf_it.rewind();

		while (const Create_field* new_field = cf_it++) {
			if (new_field->stored_in_db()) {
				continue;
			}

			/* Found a new added virtual column. */
			if (!new_field->field) {
				has_new = true;
				continue;
			}

			/* If there's any old virtual column
			after the new added virtual column,
			order must be changed. */
			if (has_new) {
				return(false);
			}
		}
	}

	/* directly return true if ALTER_VIRTUAL_COLUMN_ORDER is not on */
	if (!(ha_alter_info->handler_flags
              & ALTER_VIRTUAL_COLUMN_ORDER)) {
		return(true);
	}

	for (ulint i = 0; i < table->s->fields; i++) {
		Field*		field = table->field[i];

		if (field->stored_in_db()) {
			continue;
		}

		if (field->flags & FIELD_IS_DROPPED) {
			continue;
		}

		/* Now check if the next virtual column in altered table
		matches this column */
		while (j < altered_table->s->fields) {
			 Field*  new_field = altered_table->s->field[j];

			if (new_field->stored_in_db()) {
				j++;
				continue;
			}

			if (my_strcasecmp(system_charset_info,
					  field->field_name.str,
					  new_field->field_name.str) != 0) {
				/* different column */
				return(false);
			} else {
				j++;
				break;
			}
		}

		if (j > altered_table->s->fields) {
			/* there should not be less column in new table
			without them being in drop list */
			ut_ad(0);
			return(false);
		}
	}

	return(true);
}

/** Determine if an instant operation is possible for altering columns.
@param[in]	ha_alter_info	the ALTER TABLE operation
@param[in]	table		table definition before ALTER TABLE */
static
bool
instant_alter_column_possible(
	const Alter_inplace_info*	ha_alter_info,
	const TABLE*			table)
{
	// Making table system-versioned instantly is not implemented yet.
	if (ha_alter_info->handler_flags & ALTER_ADD_SYSTEM_VERSIONING) {
		return false;
	}

	if (~ha_alter_info->handler_flags & ALTER_ADD_STORED_BASE_COLUMN) {
		return false;
	}

	/* At the moment, we disallow ADD [UNIQUE] INDEX together with
	instant ADD COLUMN.

	The main reason is that the work of instant ADD must be done
	in commit_inplace_alter_table().  For the rollback_instant()
	to work, we must add the columns to dict_table_t beforehand,
	and roll back those changes in case the transaction is rolled
	back.

	If we added the columns to the dictionary cache already in the
	prepare_inplace_alter_table(), we would have to deal with
	column number mismatch in ha_innobase::open(), write_row() and
	other functions. */

	/* FIXME: allow instant ADD COLUMN together with
	INNOBASE_ONLINE_CREATE (ADD [UNIQUE] INDEX) on pre-existing
	columns. */
	if (ha_alter_info->handler_flags
	    & ((INNOBASE_ALTER_REBUILD | INNOBASE_ONLINE_CREATE)
	       & ~ALTER_ADD_STORED_BASE_COLUMN & ~ALTER_OPTIONS)) {
		return false;
	}

	return !(ha_alter_info->handler_flags & ALTER_OPTIONS)
		|| !alter_options_need_rebuild(ha_alter_info, table);
}

/** Check whether the non-const default value for the field
@param[in]	field	field which could be added or changed
@return true if the non-const default is present. */
static bool is_non_const_value(Field* field)
{
	return field->default_value
		&& field->default_value->flags
		& uint(~(VCOL_SESSION_FUNC | VCOL_TIME_FUNC));
}

/** Set default value for the field.
@param[in]	field	field which could be added or changed
@return true if the default value is set. */
static bool set_default_value(Field* field)
{
	/* The added/changed NOT NULL column lacks a DEFAULT value,
	   or the DEFAULT is the same for all rows.
	   (Time functions, such as CURRENT_TIMESTAMP(),
	   are evaluated from a timestamp that is assigned
	   at the start of the statement. Session
	   functions, such as USER(), always evaluate the
	   same within a statement.) */

	ut_ad(!is_non_const_value(field));

	/* Compute the DEFAULT values of non-constant columns
	   (VCOL_SESSION_FUNC | VCOL_TIME_FUNC). */
	switch (field->set_default()) {
	case 0: /* OK */
	case 3: /* DATETIME to TIME or DATE conversion */
		return true;
	case -1: /* OOM, or GEOMETRY type mismatch */
	case 1:  /* A number adjusted to the min/max value */
	case 2:  /* String truncation, or conversion problem */
		break;
	}

	return false;
}

/** Check whether the table has the FTS_DOC_ID column
@param[in]	table		InnoDB table with fulltext index
@param[in]	altered_table	MySQL table with fulltext index
@param[out]	fts_doc_col_no	The column number for Doc ID,
				or ULINT_UNDEFINED if it is of wrong type
@param[out]	num_v		Number of virtual column
@param[in]	check_only	check only whether fts doc id exist.
@return whether there exists an FTS_DOC_ID column */
static
bool
innobase_fts_check_doc_id_col(
	const dict_table_t*	table,
	const TABLE*		altered_table,
	ulint*			fts_doc_col_no,
	ulint*			num_v,
	bool			check_only=false)
{
	*fts_doc_col_no = ULINT_UNDEFINED;

	const uint n_cols = altered_table->s->fields;
	ulint	i;
	int	err = 0;
	*num_v = 0;

	for (i = 0; i < n_cols; i++) {
		const Field*	field = altered_table->field[i];

		if (innobase_is_v_fld(field)) {
			(*num_v)++;
		}

		if (my_strcasecmp(system_charset_info,
				  field->field_name.str, FTS_DOC_ID_COL_NAME)) {
			continue;
		}

		if (strcmp(field->field_name.str, FTS_DOC_ID_COL_NAME)) {
			err = ER_WRONG_COLUMN_NAME;
		} else if (field->type() != MYSQL_TYPE_LONGLONG
			   || field->pack_length() != 8
			   || field->real_maybe_null()
			   || !(field->flags & UNSIGNED_FLAG)
			   || innobase_is_v_fld(field)) {
			err = ER_INNODB_FT_WRONG_DOCID_COLUMN;
		} else {
			*fts_doc_col_no = i - *num_v;
		}

		if (err && !check_only) {
			my_error(err, MYF(0), field->field_name.str);
		}

		return(true);
	}

	if (!table) {
		return(false);
	}

	/* Not to count the virtual columns */
	i -= *num_v;

	for (; i + DATA_N_SYS_COLS < (uint) table->n_cols; i++) {
		const char*     name = dict_table_get_col_name(table, i);

		if (strcmp(name, FTS_DOC_ID_COL_NAME) == 0) {
#ifdef UNIV_DEBUG
			const dict_col_t*       col;

			col = dict_table_get_nth_col(table, i);

			/* Because the FTS_DOC_ID does not exist in
			the MySQL data dictionary, this must be the
			internally created FTS_DOC_ID column. */
			ut_ad(col->mtype == DATA_INT);
			ut_ad(col->len == 8);
			ut_ad(col->prtype & DATA_NOT_NULL);
			ut_ad(col->prtype & DATA_UNSIGNED);
#endif /* UNIV_DEBUG */
			*fts_doc_col_no = i;
			return(true);
		}
	}

	return(false);
}

/** Check if InnoDB supports a particular alter table in-place
@param altered_table TABLE object for new version of table.
@param ha_alter_info Structure describing changes to be done
by ALTER TABLE and holding data used during in-place alter.

@retval HA_ALTER_INPLACE_NOT_SUPPORTED Not supported
@retval HA_ALTER_INPLACE_INSTANT
MDL_EXCLUSIVE is needed for executing prepare_inplace_alter_table()
and commit_inplace_alter_table(). inplace_alter_table() will not be called.
@retval HA_ALTER_INPLACE_COPY_NO_LOCK
MDL_EXCLUSIVE in prepare_inplace_alter_table(), which can be downgraded to
LOCK=NONE for rebuilding the table in inplace_alter_table()
@retval HA_ALTER_INPLACE_COPY_LOCK
MDL_EXCLUSIVE in prepare_inplace_alter_table(), which can be downgraded to
LOCK=SHARED for rebuilding the table in inplace_alter_table()
@retval HA_ALTER_INPLACE_NOCOPY_NO_LOCK
MDL_EXCLUSIVE in prepare_inplace_alter_table(), which can be downgraded to
LOCK=NONE for inplace_alter_table() which will not rebuild the table
@retval HA_ALTER_INPLACE_NOCOPY_LOCK
MDL_EXCLUSIVE in prepare_inplace_alter_table(), which can be downgraded to
LOCK=SHARED for inplace_alter_table() which will not rebuild the table
*/

enum_alter_inplace_result
ha_innobase::check_if_supported_inplace_alter(
	TABLE*			altered_table,
	Alter_inplace_info*	ha_alter_info)
{
	DBUG_ENTER("check_if_supported_inplace_alter");

	if ((ha_alter_info->handler_flags
	     & INNOBASE_ALTER_VERSIONED_REBUILD)
	    && altered_table->versioned(VERS_TIMESTAMP)) {
		ha_alter_info->unsupported_reason =
			"Not implemented for system-versioned timestamp tables";
		DBUG_RETURN(HA_ALTER_INPLACE_NOT_SUPPORTED);
	}

	/* Before 10.2.2 information about virtual columns was not stored in
	system tables. We need to do a full alter to rebuild proper 10.2.2+
	metadata with the information about virtual columns */
	if (table->s->mysql_version < 100202 && table->s->virtual_fields) {
		DBUG_RETURN(HA_ALTER_INPLACE_NOT_SUPPORTED);
	}

	if (high_level_read_only) {
		ha_alter_info->unsupported_reason =
			my_get_err_msg(ER_READ_ONLY_MODE);

		DBUG_RETURN(HA_ALTER_INPLACE_NOT_SUPPORTED);
	}

	if (altered_table->s->fields > REC_MAX_N_USER_FIELDS) {
		/* Deny the inplace ALTER TABLE. MySQL will try to
		re-create the table and ha_innobase::create() will
		return an error too. This is how we effectively
		deny adding too many columns to a table. */
		ha_alter_info->unsupported_reason =
			my_get_err_msg(ER_TOO_MANY_FIELDS);
		DBUG_RETURN(HA_ALTER_INPLACE_NOT_SUPPORTED);
	}

	update_thd();

	if (ha_alter_info->handler_flags
	    & ~(INNOBASE_INPLACE_IGNORE
		| INNOBASE_ALTER_INSTANT
		| INNOBASE_ALTER_NOREBUILD
		| INNOBASE_ALTER_REBUILD)) {

		if (ha_alter_info->handler_flags
		    & ALTER_STORED_COLUMN_TYPE) {
			ha_alter_info->unsupported_reason = my_get_err_msg(
				ER_ALTER_OPERATION_NOT_SUPPORTED_REASON_COLUMN_TYPE);
		}

		DBUG_RETURN(HA_ALTER_INPLACE_NOT_SUPPORTED);
	}

	/* Only support online add foreign key constraint when
	check_foreigns is turned off */
	if ((ha_alter_info->handler_flags & ALTER_ADD_FOREIGN_KEY)
	    && m_prebuilt->trx->check_foreigns) {
		ha_alter_info->unsupported_reason = my_get_err_msg(
			ER_ALTER_OPERATION_NOT_SUPPORTED_REASON_FK_CHECK);
		DBUG_RETURN(HA_ALTER_INPLACE_NOT_SUPPORTED);
	}

	const char* reason_rebuild = NULL;

	switch (ha_alter_info->handler_flags & ~INNOBASE_INPLACE_IGNORE) {
	case ALTER_OPTIONS:
		if (alter_options_need_rebuild(ha_alter_info, table)) {
			reason_rebuild = my_get_err_msg(
				ER_ALTER_OPERATION_TABLE_OPTIONS_NEED_REBUILD);
			ha_alter_info->unsupported_reason = reason_rebuild;
			break;
		}
		/* fall through */
	case 0:
		DBUG_RETURN(HA_ALTER_INPLACE_INSTANT);
	}

	/* InnoDB cannot IGNORE when creating unique indexes. IGNORE
	should silently delete some duplicate rows. Our inplace_alter
	code will not delete anything from existing indexes. */
	if (ha_alter_info->ignore
	    && (ha_alter_info->handler_flags
		& (ALTER_ADD_PK_INDEX | ALTER_ADD_UNIQUE_INDEX))) {
		ha_alter_info->unsupported_reason = my_get_err_msg(
			ER_ALTER_OPERATION_NOT_SUPPORTED_REASON_IGNORE);
		DBUG_RETURN(HA_ALTER_INPLACE_NOT_SUPPORTED);
	}

	/* DROP PRIMARY KEY is only allowed in combination with ADD
	PRIMARY KEY. */
	if ((ha_alter_info->handler_flags
	     & (ALTER_ADD_PK_INDEX | ALTER_DROP_PK_INDEX))
	    == ALTER_DROP_PK_INDEX) {
		ha_alter_info->unsupported_reason = my_get_err_msg(
			ER_ALTER_OPERATION_NOT_SUPPORTED_REASON_NOPK);
		DBUG_RETURN(HA_ALTER_INPLACE_NOT_SUPPORTED);
	}

	if (ha_alter_info->handler_flags & ALTER_COLUMN_NULLABLE) {
		/* If a NOT NULL attribute is going to be removed and
		a UNIQUE INDEX on the column had been promoted to an
		implicit PRIMARY KEY, the table should be rebuilt by
		ALGORITHM=COPY. (Theoretically, we could support
		rebuilding by ALGORITHM=INPLACE if a PRIMARY KEY is
		going to be added, either explicitly or by promoting
		another UNIQUE KEY.) */
		const uint my_primary_key = altered_table->s->primary_key;

		if (UNIV_UNLIKELY(my_primary_key >= MAX_KEY)
		    && !dict_index_is_auto_gen_clust(
			    dict_table_get_first_index(m_prebuilt->table))) {
			ha_alter_info->unsupported_reason = my_get_err_msg(
				ER_PRIMARY_CANT_HAVE_NULL);
			DBUG_RETURN(HA_ALTER_INPLACE_NOT_SUPPORTED);
		}
	}

	/*
	  InnoDB in different MariaDB versions was generating different mtype
	  codes for certain types. In some cases the signed/unsigned bit was
	  generated differently too.

	  Inplace ALTER would change the mtype/unsigned_flag (to what the
	  current code generates) without changing the underlying data
	  represenation, and it might result in data corruption.

	  Don't do inplace ALTER if mtype/unsigned_flag are wrong.
	*/
	for (ulint i = 0, icol= 0; i < table->s->fields; i++) {
		const Field*		field = table->field[i];
		const dict_col_t*	col = dict_table_get_nth_col(
			m_prebuilt->table, icol);
		ulint			unsigned_flag;

		if (!field->stored_in_db()) {
			continue;
		}

		icol++;

		if (col->mtype != get_innobase_type_from_mysql_type(
			    &unsigned_flag, field)) {

			DBUG_RETURN(HA_ALTER_INPLACE_NOT_SUPPORTED);
		}

		if ((col->prtype & DATA_UNSIGNED) != unsigned_flag) {

			DBUG_RETURN(HA_ALTER_INPLACE_NOT_SUPPORTED);
		}
	}

	ulint n_indexes = UT_LIST_GET_LEN((m_prebuilt->table)->indexes);

	/* If InnoDB dictionary and MySQL frm file are not consistent
	use "Copy" method. */
	if (m_prebuilt->table->dict_frm_mismatch) {

		ha_alter_info->unsupported_reason = my_get_err_msg(
			ER_NO_SUCH_INDEX);
		ib_push_frm_error(m_user_thd, m_prebuilt->table, altered_table,
			n_indexes, true);

		DBUG_RETURN(HA_ALTER_INPLACE_NOT_SUPPORTED);
	}

	bool	add_drop_v_cols = false;

	/* If there is add or drop virtual columns, we will support operations
	with these 2 options alone with inplace interface for now */

	if (ha_alter_info->handler_flags
	    & (ALTER_ADD_VIRTUAL_COLUMN
	       | ALTER_DROP_VIRTUAL_COLUMN
	       | ALTER_VIRTUAL_COLUMN_ORDER)) {
		ulonglong flags = ha_alter_info->handler_flags;

		/* TODO: uncomment the flags below, once we start to
		support them */

		flags &= ~(ALTER_ADD_VIRTUAL_COLUMN
			   | ALTER_DROP_VIRTUAL_COLUMN
			   | ALTER_VIRTUAL_COLUMN_ORDER
		           | ALTER_VIRTUAL_GCOL_EXPR
		           | ALTER_COLUMN_VCOL
		/*
			   | ALTER_ADD_STORED_BASE_COLUMN
			   | ALTER_DROP_STORED_COLUMN
			   | ALTER_STORED_COLUMN_ORDER
			   | ALTER_ADD_UNIQUE_INDEX
		*/
			   | ALTER_ADD_NON_UNIQUE_NON_PRIM_INDEX
			   | ALTER_DROP_NON_UNIQUE_NON_PRIM_INDEX);

		if (flags != 0
		    || IF_PARTITIONING((altered_table->s->partition_info_str
			&& altered_table->s->partition_info_str_len), 0)
		    || (!check_v_col_in_order(
			this->table, altered_table, ha_alter_info))) {
			ha_alter_info->unsupported_reason =
				MSG_UNSUPPORTED_ALTER_ONLINE_ON_VIRTUAL_COLUMN;
			DBUG_RETURN(HA_ALTER_INPLACE_NOT_SUPPORTED);
		}

		add_drop_v_cols = true;
	}

	/* We should be able to do the operation in-place.
	See if we can do it online (LOCK=NONE) or without rebuild. */
	bool online = true, need_rebuild = false;
	const uint fulltext_indexes = innobase_fulltext_exist(altered_table);

	List_iterator_fast<Create_field> cf_it(
		ha_alter_info->alter_info->create_list);

	/* Fix the key parts. */
	for (KEY* new_key = ha_alter_info->key_info_buffer;
	     new_key < ha_alter_info->key_info_buffer
		     + ha_alter_info->key_count;
	     new_key++) {

		/* Do not support adding/droping a virtual column, while
		there is a table rebuild caused by adding a new FTS_DOC_ID */
		if ((new_key->flags & HA_FULLTEXT) && add_drop_v_cols
		    && !DICT_TF2_FLAG_IS_SET(m_prebuilt->table,
					     DICT_TF2_FTS_HAS_DOC_ID)) {
			ha_alter_info->unsupported_reason =
				MSG_UNSUPPORTED_ALTER_ONLINE_ON_VIRTUAL_COLUMN;
			DBUG_RETURN(HA_ALTER_INPLACE_NOT_SUPPORTED);
		}

		for (KEY_PART_INFO* key_part = new_key->key_part;
		     key_part < (new_key->key_part
				 + new_key->user_defined_key_parts);
		     key_part++) {
			const Create_field*	new_field;

			DBUG_ASSERT(key_part->fieldnr
				    < altered_table->s->fields);

			cf_it.rewind();
			for (uint fieldnr = 0; (new_field = cf_it++);
			     fieldnr++) {
				if (fieldnr == key_part->fieldnr) {
					break;
				}
			}

			DBUG_ASSERT(new_field);

			key_part->field = altered_table->field[
				key_part->fieldnr];

			/* In some special cases InnoDB emits "false"
			duplicate key errors with NULL key values. Let
			us play safe and ensure that we can correctly
			print key values even in such cases. */
			key_part->null_offset = key_part->field->null_offset();
			key_part->null_bit = key_part->field->null_bit;

			if (new_field->field) {
				/* This is an existing column. */
				continue;
			}

			/* This is an added column. */
			DBUG_ASSERT(ha_alter_info->handler_flags
				    & ALTER_ADD_COLUMN);

			/* We cannot replace a hidden FTS_DOC_ID
			with a user-visible FTS_DOC_ID. */
			if (fulltext_indexes && m_prebuilt->table->fts
			    && !my_strcasecmp(
				    system_charset_info,
				    key_part->field->field_name.str,
				    FTS_DOC_ID_COL_NAME)) {
				ha_alter_info->unsupported_reason = my_get_err_msg(
					ER_ALTER_OPERATION_NOT_SUPPORTED_REASON_HIDDEN_FTS);
				DBUG_RETURN(HA_ALTER_INPLACE_NOT_SUPPORTED);
			}

			DBUG_ASSERT((MTYP_TYPENR(key_part->field->unireg_check)
				     == Field::NEXT_NUMBER)
				    == !!(key_part->field->flags
					  & AUTO_INCREMENT_FLAG));

			if (key_part->field->flags & AUTO_INCREMENT_FLAG) {
				/* We cannot assign AUTO_INCREMENT values
				during online or instant ALTER. */
				DBUG_ASSERT(key_part->field == altered_table
					    -> found_next_number_field);

				if (ha_alter_info->online) {
					ha_alter_info->unsupported_reason = my_get_err_msg(
						ER_ALTER_OPERATION_NOT_SUPPORTED_REASON_AUTOINC);
				}

				online = false;
				need_rebuild = true;
			}

			if (!key_part->field->stored_in_db()) {
				/* Do not support adding index on newly added
				virtual column, while there is also a drop
				virtual column in the same clause */
				if (ha_alter_info->handler_flags
				    & ALTER_DROP_VIRTUAL_COLUMN) {
					ha_alter_info->unsupported_reason =
						MSG_UNSUPPORTED_ALTER_ONLINE_ON_VIRTUAL_COLUMN;

					DBUG_RETURN(HA_ALTER_INPLACE_NOT_SUPPORTED);
				}

				if (ha_alter_info->online
				    && !ha_alter_info->unsupported_reason) {
					ha_alter_info->unsupported_reason =
						MSG_UNSUPPORTED_ALTER_ONLINE_ON_VIRTUAL_COLUMN;
				}

				online = false;
			}
		}
	}

	DBUG_ASSERT(!m_prebuilt->table->fts
		    || (m_prebuilt->table->fts->doc_col <= table->s->fields));

	DBUG_ASSERT(!m_prebuilt->table->fts
		    || (m_prebuilt->table->fts->doc_col
		        < dict_table_get_n_user_cols(m_prebuilt->table)));

	if (fulltext_indexes && m_prebuilt->table->fts) {
		/* FULLTEXT indexes are supposed to remain. */
		/* Disallow DROP INDEX FTS_DOC_ID_INDEX */

		for (uint i = 0; i < ha_alter_info->index_drop_count; i++) {
			if (!my_strcasecmp(
				    system_charset_info,
				    ha_alter_info->index_drop_buffer[i]->name.str,
				    FTS_DOC_ID_INDEX_NAME)) {
				ha_alter_info->unsupported_reason = my_get_err_msg(
					ER_ALTER_OPERATION_NOT_SUPPORTED_REASON_CHANGE_FTS);
				DBUG_RETURN(HA_ALTER_INPLACE_NOT_SUPPORTED);
			}
		}

		/* InnoDB can have a hidden FTS_DOC_ID_INDEX on a
		visible FTS_DOC_ID column as well. Prevent dropping or
		renaming the FTS_DOC_ID. */

		for (Field** fp = table->field; *fp; fp++) {
			if (!((*fp)->flags
			      & (FIELD_IS_RENAMED | FIELD_IS_DROPPED))) {
				continue;
			}

			if (!my_strcasecmp(
				    system_charset_info,
				    (*fp)->field_name.str,
				    FTS_DOC_ID_COL_NAME)) {
				ha_alter_info->unsupported_reason = my_get_err_msg(
					ER_ALTER_OPERATION_NOT_SUPPORTED_REASON_CHANGE_FTS);
				DBUG_RETURN(HA_ALTER_INPLACE_NOT_SUPPORTED);
			}
		}
	}

	m_prebuilt->trx->will_lock++;

	/* When changing a NULL column to NOT NULL and specifying a
	DEFAULT value, ensure that the DEFAULT expression is a constant.
	Also, in ADD COLUMN, for now we only support a
	constant DEFAULT expression. */
	cf_it.rewind();
	Field **af = altered_table->field;
	bool add_column_not_last = false;
	uint n_stored_cols = 0, n_add_cols = 0;

	while (Create_field* cf = cf_it++) {
		DBUG_ASSERT(cf->field
			    || (ha_alter_info->handler_flags
				& ALTER_ADD_COLUMN));

		if (const Field* f = cf->field) {
			if (!f->real_maybe_null() || (*af)->real_maybe_null())
				goto next_column;
			/* We are changing an existing column
			from NULL to NOT NULL. */
			DBUG_ASSERT(ha_alter_info->handler_flags
				    & ALTER_COLUMN_NOT_NULLABLE);
			/* Virtual columns are never NOT NULL. */
			DBUG_ASSERT(f->stored_in_db());

			switch ((*af)->type()) {
			case MYSQL_TYPE_TIMESTAMP:
			case MYSQL_TYPE_TIMESTAMP2:
				/* Inserting NULL into a TIMESTAMP column
				would cause the DEFAULT value to be
				replaced. Ensure that the DEFAULT
				expression is not changing during
				ALTER TABLE. */
				if (!(*af)->default_value
				    && (*af)->is_real_null()) {
					/* No DEFAULT value is
					specified. We can report
					errors for any NULL values for
					the TIMESTAMP. */
					goto next_column;
				}
				break;
			default:
				/* For any other data type, NULL
				values are not converted.
				(An AUTO_INCREMENT attribute cannot
				be introduced to a column with
				ALGORITHM=INPLACE.) */
				ut_ad((MTYP_TYPENR((*af)->unireg_check)
				       == Field::NEXT_NUMBER)
				      == (MTYP_TYPENR(f->unireg_check)
					  == Field::NEXT_NUMBER));
				goto next_column;
			}

			ha_alter_info->unsupported_reason = my_get_err_msg(
				ER_ALTER_OPERATION_NOT_SUPPORTED_REASON_NOT_NULL);
		} else if (!is_non_const_value(*af)) {

			n_add_cols++;

			if (af < &altered_table->field[table_share->fields]) {
				add_column_not_last = true;
			}

			if (set_default_value(*af)) {
				goto next_column;
			}
		}

		DBUG_RETURN(HA_ALTER_INPLACE_NOT_SUPPORTED);

next_column:
		n_stored_cols += (*af++)->stored_in_db();
	}

	if (!add_column_not_last
	    && uint(m_prebuilt->table->n_cols) - DATA_N_SYS_COLS + n_add_cols
	    == n_stored_cols
	    && m_prebuilt->table->supports_instant()
	    && instant_alter_column_possible(ha_alter_info, table)) {

		DBUG_RETURN(HA_ALTER_INPLACE_INSTANT);
	}

	if (!(ha_alter_info->handler_flags & ~(INNOBASE_ALTER_INSTANT
					       | INNOBASE_INPLACE_IGNORE))) {
		DBUG_RETURN(HA_ALTER_INPLACE_INSTANT);
	}

	bool fts_need_rebuild = false;
	need_rebuild = need_rebuild
		|| innobase_need_rebuild(ha_alter_info, table);

	if (need_rebuild
	    && (fulltext_indexes
		|| innobase_spatial_exist(altered_table)
		|| innobase_indexed_virtual_exist(altered_table))) {
		/* If the table already contains fulltext indexes,
		refuse to rebuild the table natively altogether. */
		if (fulltext_indexes > 1) {
cannot_create_many_fulltext_index:
			ha_alter_info->unsupported_reason =
				my_get_err_msg(ER_INNODB_FT_LIMIT);
			DBUG_RETURN(HA_ALTER_INPLACE_NOT_SUPPORTED);
		}

		if (!online || !ha_alter_info->online
		    || ha_alter_info->unsupported_reason != reason_rebuild) {
			/* Either LOCK=NONE was not requested, or we already
			gave specific reason to refuse it. */
		} else if (fulltext_indexes) {
			ha_alter_info->unsupported_reason = my_get_err_msg(
				ER_ALTER_OPERATION_NOT_SUPPORTED_REASON_FTS);
		} else if (innobase_spatial_exist(altered_table)) {
			ha_alter_info->unsupported_reason = my_get_err_msg(
				ER_ALTER_OPERATION_NOT_SUPPORTED_REASON_GIS);
		} else {
			/* MDEV-14341 FIXME: Remove this limitation. */
			ha_alter_info->unsupported_reason =
				"online rebuild with indexed virtual columns";
		}

		online = false;
	}

	if (ha_alter_info->handler_flags
		& ALTER_ADD_NON_UNIQUE_NON_PRIM_INDEX) {
		/* ADD FULLTEXT|SPATIAL INDEX requires a lock.

		We could do ADD FULLTEXT INDEX without a lock if the
		table already contains an FTS_DOC_ID column, but in
		that case we would have to apply the modification log
		to the full-text indexes.

		We could also do ADD SPATIAL INDEX by implementing
		row_log_apply() for it. */
		bool add_fulltext = false;

		for (uint i = 0; i < ha_alter_info->index_add_count; i++) {
			const KEY* key =
				&ha_alter_info->key_info_buffer[
					ha_alter_info->index_add_buffer[i]];
			if (key->flags & HA_FULLTEXT) {
				DBUG_ASSERT(!(key->flags & HA_KEYFLAG_MASK
					      & ~(HA_FULLTEXT
						  | HA_PACK_KEY
						  | HA_GENERATED_KEY
						  | HA_BINARY_PACK_KEY)));
				if (add_fulltext) {
					goto cannot_create_many_fulltext_index;
				}

				add_fulltext = true;
				if (ha_alter_info->online
				    && !ha_alter_info->unsupported_reason) {
					ha_alter_info->unsupported_reason = my_get_err_msg(
						ER_ALTER_OPERATION_NOT_SUPPORTED_REASON_FTS);
				}

				online = false;

				/* Full text search index exists, check
				whether the table already has DOC ID column.
				If not, InnoDB have to rebuild the table to
				add a Doc ID hidden column and change
				primary index. */
				ulint	fts_doc_col_no;
				ulint	num_v = 0;

				fts_need_rebuild =
					!innobase_fts_check_doc_id_col(
						m_prebuilt->table,
						altered_table,
						&fts_doc_col_no, &num_v, true);
			}

			if (online && (key->flags & HA_SPATIAL)) {

				if (ha_alter_info->online) {
					ha_alter_info->unsupported_reason = my_get_err_msg(
						ER_ALTER_OPERATION_NOT_SUPPORTED_REASON_GIS);
				}

				online = false;
			}
		}
	}

	// FIXME: implement Online DDL for system-versioned operations
	if (ha_alter_info->handler_flags & INNOBASE_ALTER_VERSIONED_REBUILD) {

		if (ha_alter_info->online) {
			ha_alter_info->unsupported_reason =
				"Not implemented for system-versioned operations";
		}

		online = false;
	}

	if (need_rebuild || fts_need_rebuild) {
		DBUG_RETURN(online
			    ? HA_ALTER_INPLACE_COPY_NO_LOCK
			    : HA_ALTER_INPLACE_COPY_LOCK);
	}

	if (ha_alter_info->unsupported_reason) {
	} else if (ha_alter_info->handler_flags & INNOBASE_ONLINE_CREATE) {
		ha_alter_info->unsupported_reason = "ADD INDEX";
	} else {
		ha_alter_info->unsupported_reason = "DROP INDEX";
	}

	DBUG_RETURN(online
		    ? HA_ALTER_INPLACE_NOCOPY_NO_LOCK
		    : HA_ALTER_INPLACE_NOCOPY_LOCK);
}

/*************************************************************//**
Initialize the dict_foreign_t structure with supplied info
@return true if added, false if duplicate foreign->id */
static MY_ATTRIBUTE((nonnull(1,3,5,7)))
bool
innobase_init_foreign(
/*==================*/
	dict_foreign_t*	foreign,		/*!< in/out: structure to
						initialize */
	const char*	constraint_name,	/*!< in/out: constraint name if
						exists */
	dict_table_t*	table,			/*!< in: foreign table */
	dict_index_t*	index,			/*!< in: foreign key index */
	const char**	column_names,		/*!< in: foreign key column
						names */
	ulint		num_field,		/*!< in: number of columns */
	const char*	referenced_table_name,	/*!< in: referenced table
						name */
	dict_table_t*	referenced_table,	/*!< in: referenced table */
	dict_index_t*	referenced_index,	/*!< in: referenced index */
	const char**	referenced_column_names,/*!< in: referenced column
						names */
	ulint		referenced_num_field)	/*!< in: number of referenced
						columns */
{
	ut_ad(mutex_own(&dict_sys->mutex));

        if (constraint_name) {
                ulint   db_len;

                /* Catenate 'databasename/' to the constraint name specified
                by the user: we conceive the constraint as belonging to the
                same MySQL 'database' as the table itself. We store the name
                to foreign->id. */

                db_len = dict_get_db_name_len(table->name.m_name);

                foreign->id = static_cast<char*>(mem_heap_alloc(
                        foreign->heap, db_len + strlen(constraint_name) + 2));

                ut_memcpy(foreign->id, table->name.m_name, db_len);
                foreign->id[db_len] = '/';
                strcpy(foreign->id + db_len + 1, constraint_name);

		/* Check if any existing foreign key has the same id,
		this is needed only if user supplies the constraint name */

		if (table->foreign_set.find(foreign)
		    != table->foreign_set.end()) {
			return(false);
		}
        }

        foreign->foreign_table = table;
        foreign->foreign_table_name = mem_heap_strdup(
                foreign->heap, table->name.m_name);
        dict_mem_foreign_table_name_lookup_set(foreign, TRUE);

        foreign->foreign_index = index;
        foreign->n_fields = (unsigned int) num_field;

        foreign->foreign_col_names = static_cast<const char**>(
                mem_heap_alloc(foreign->heap, num_field * sizeof(void*)));

        for (ulint i = 0; i < foreign->n_fields; i++) {
                foreign->foreign_col_names[i] = mem_heap_strdup(
                        foreign->heap, column_names[i]);
        }

	foreign->referenced_index = referenced_index;
	foreign->referenced_table = referenced_table;

	foreign->referenced_table_name = mem_heap_strdup(
		foreign->heap, referenced_table_name);
        dict_mem_referenced_table_name_lookup_set(foreign, TRUE);

        foreign->referenced_col_names = static_cast<const char**>(
                mem_heap_alloc(foreign->heap,
			       referenced_num_field * sizeof(void*)));

        for (ulint i = 0; i < foreign->n_fields; i++) {
                foreign->referenced_col_names[i]
                        = mem_heap_strdup(foreign->heap,
					  referenced_column_names[i]);
        }

	return(true);
}

/*************************************************************//**
Check whether the foreign key options is legit
@return true if it is */
static MY_ATTRIBUTE((nonnull, warn_unused_result))
bool
innobase_check_fk_option(
/*=====================*/
	const dict_foreign_t*	foreign)	/*!< in: foreign key */
{
	if (!foreign->foreign_index) {
		return(true);
	}

	if (foreign->type & (DICT_FOREIGN_ON_UPDATE_SET_NULL
			     | DICT_FOREIGN_ON_DELETE_SET_NULL)) {

		for (ulint j = 0; j < foreign->n_fields; j++) {
			if ((dict_index_get_nth_col(
				     foreign->foreign_index, j)->prtype)
			    & DATA_NOT_NULL) {

				/* It is not sensible to define
				SET NULL if the column is not
				allowed to be NULL! */
				return(false);
			}
		}
	}

	return(true);
}

/*************************************************************//**
Set foreign key options
@return true if successfully set */
static MY_ATTRIBUTE((nonnull, warn_unused_result))
bool
innobase_set_foreign_key_option(
/*============================*/
	dict_foreign_t*	foreign,	/*!< in:InnoDB Foreign key */
	Foreign_key*	fk_key)		/*!< in: Foreign key info from
					MySQL */
{
	ut_ad(!foreign->type);

	switch (fk_key->delete_opt) {
	case FK_OPTION_NO_ACTION:
	case FK_OPTION_RESTRICT:
	case FK_OPTION_SET_DEFAULT:
		foreign->type = DICT_FOREIGN_ON_DELETE_NO_ACTION;
		break;
	case FK_OPTION_CASCADE:
		foreign->type = DICT_FOREIGN_ON_DELETE_CASCADE;
		break;
	case FK_OPTION_SET_NULL:
		foreign->type = DICT_FOREIGN_ON_DELETE_SET_NULL;
		break;
	case FK_OPTION_UNDEF:
		break;
	}

	switch (fk_key->update_opt) {
	case FK_OPTION_NO_ACTION:
	case FK_OPTION_RESTRICT:
	case FK_OPTION_SET_DEFAULT:
		foreign->type |= DICT_FOREIGN_ON_UPDATE_NO_ACTION;
		break;
	case FK_OPTION_CASCADE:
		foreign->type |= DICT_FOREIGN_ON_UPDATE_CASCADE;
		break;
	case FK_OPTION_SET_NULL:
		foreign->type |= DICT_FOREIGN_ON_UPDATE_SET_NULL;
		break;
	case FK_OPTION_UNDEF:
		break;
	}

	return(innobase_check_fk_option(foreign));
}

/*******************************************************************//**
Check if a foreign key constraint can make use of an index
that is being created.
@return useable index, or NULL if none found */
static MY_ATTRIBUTE((nonnull, warn_unused_result))
const KEY*
innobase_find_equiv_index(
/*======================*/
	const char*const*	col_names,
					/*!< in: column names */
	uint			n_cols,	/*!< in: number of columns */
	const KEY*		keys,	/*!< in: index information */
	const uint*		add,	/*!< in: indexes being created */
	uint			n_add)	/*!< in: number of indexes to create */
{
	for (uint i = 0; i < n_add; i++) {
		const KEY*	key = &keys[add[i]];

		if (key->user_defined_key_parts < n_cols
		    || key->flags & HA_SPATIAL) {
no_match:
			continue;
		}

		for (uint j = 0; j < n_cols; j++) {
			const KEY_PART_INFO&	key_part = key->key_part[j];
			uint32			col_len
				= key_part.field->pack_length();

			/* Any index on virtual columns cannot be used
			for reference constaint */
			if (!key_part.field->stored_in_db()) {
				goto no_match;
			}

			/* The MySQL pack length contains 1 or 2 bytes
			length field for a true VARCHAR. */

			if (key_part.field->type() == MYSQL_TYPE_VARCHAR) {
				col_len -= static_cast<const Field_varstring*>(
					key_part.field)->length_bytes;
			}

			if (key_part.length < col_len) {

				/* Column prefix indexes cannot be
				used for FOREIGN KEY constraints. */
				goto no_match;
			}

			if (innobase_strcasecmp(col_names[j],
						key_part.field->field_name.str)) {
				/* Name mismatch */
				goto no_match;
			}
		}

		return(key);
	}

	return(NULL);
}

/*************************************************************//**
Find an index whose first fields are the columns in the array
in the same order and is not marked for deletion
@return matching index, NULL if not found */
static MY_ATTRIBUTE((nonnull(1,5), warn_unused_result))
dict_index_t*
innobase_find_fk_index(
/*===================*/
	dict_table_t*		table,	/*!< in: table */
	const char**		col_names,
					/*!< in: column names, or NULL
					to use table->col_names */
	dict_index_t**		drop_index,
					/*!< in: indexes to be dropped */
	ulint			n_drop_index,
					/*!< in: size of drop_index[] */
	const char**		columns,/*!< in: array of column names */
	ulint			n_cols) /*!< in: number of columns */
{
	dict_index_t*	index;

	index = dict_table_get_first_index(table);

	while (index != NULL) {
		if (dict_foreign_qualify_index(
			    table, col_names, columns, n_cols,
			    index, NULL, true, 0,
			    NULL, NULL, NULL)) {
			for (ulint i = 0; i < n_drop_index; i++) {
				if (index == drop_index[i]) {
					/* Skip to-be-dropped indexes. */
					goto next_rec;
				}
			}

			return(index);
		}

next_rec:
		index = dict_table_get_next_index(index);
	}

	return(NULL);
}

/** Check whether given column is a base of stored column.
@param[in]	col_name	column name
@param[in]	table		table
@param[in]	s_cols		list of stored columns
@return true if the given column is a base of stored column,else false. */
static
bool
innobase_col_check_fk(
	const char*		col_name,
	const dict_table_t*	table,
	dict_s_col_list*	s_cols)
{
	dict_s_col_list::const_iterator	it;

	for (it = s_cols->begin();
	     it != s_cols->end(); ++it) {
		dict_s_col_t	s_col = *it;

		for (ulint j = 0; j < s_col.num_base; j++) {
			if (strcmp(col_name, dict_table_get_col_name(
						table,
						s_col.base_col[j]->ind)) == 0) {
				return(true);
			}
		}
	}

	return(false);
}

/** Check whether the foreign key constraint is on base of any stored columns.
@param[in]	foreign	Foriegn key constraing information
@param[in]	table	table to which the foreign key objects
to be added
@param[in]	s_cols	list of stored column information in the table.
@return true if yes, otherwise false. */
static
bool
innobase_check_fk_stored(
	const dict_foreign_t*	foreign,
	const dict_table_t*	table,
	dict_s_col_list*	s_cols)
{
	ulint	type = foreign->type;

	type &= ~(DICT_FOREIGN_ON_DELETE_NO_ACTION
		  | DICT_FOREIGN_ON_UPDATE_NO_ACTION);

	if (type == 0 || s_cols == NULL) {
		return(false);
	}

	for (ulint i = 0; i < foreign->n_fields; i++) {
		if (innobase_col_check_fk(
			foreign->foreign_col_names[i], table, s_cols)) {
			return(true);
		}
	}

	return(false);
}

/** Create InnoDB foreign key structure from MySQL alter_info
@param[in]	ha_alter_info	alter table info
@param[in]	table_share	TABLE_SHARE
@param[in]	table		table object
@param[in]	col_names	column names, or NULL to use
table->col_names
@param[in]	drop_index	indexes to be dropped
@param[in]	n_drop_index	size of drop_index
@param[out]	add_fk		foreign constraint added
@param[out]	n_add_fk	number of foreign constraints
added
@param[in]	trx		user transaction
@param[in]	s_cols		list of stored column information
@retval true if successful
@retval false on error (will call my_error()) */
static MY_ATTRIBUTE((nonnull(1,2,3,7,8), warn_unused_result))
bool
innobase_get_foreign_key_info(
	Alter_inplace_info*
			ha_alter_info,
	const TABLE_SHARE*
			table_share,
	dict_table_t*	table,
	const char**	col_names,
	dict_index_t**	drop_index,
	ulint		n_drop_index,
	dict_foreign_t**add_fk,
	ulint*		n_add_fk,
	const trx_t*	trx,
	dict_s_col_list*s_cols)
{
	Key*		key;
	Foreign_key*	fk_key;
	dict_table_t*	referenced_table = NULL;
	char*		referenced_table_name = NULL;
	ulint		num_fk = 0;
	Alter_info*	alter_info = ha_alter_info->alter_info;

	DBUG_ENTER("innobase_get_foreign_key_info");

	*n_add_fk = 0;

	List_iterator<Key> key_iterator(alter_info->key_list);

	while ((key=key_iterator++)) {
		if (key->type != Key::FOREIGN_KEY) {
			continue;
		}

		const char*	column_names[MAX_NUM_FK_COLUMNS];
		dict_index_t*	index = NULL;
		const char*	referenced_column_names[MAX_NUM_FK_COLUMNS];
		dict_index_t*	referenced_index = NULL;
		ulint		num_col = 0;
		ulint		referenced_num_col = 0;
		bool		correct_option;
		char*		db_namep = NULL;
		char*		tbl_namep = NULL;
		ulint		db_name_len = 0;
		ulint		tbl_name_len = 0;
		char		db_name[MAX_DATABASE_NAME_LEN];
		char		tbl_name[MAX_TABLE_NAME_LEN];

		fk_key = static_cast<Foreign_key*>(key);

		if (fk_key->columns.elements > 0) {
			ulint	i = 0;
			Key_part_spec* column;
			List_iterator<Key_part_spec> key_part_iterator(
				fk_key->columns);

			/* Get all the foreign key column info for the
			current table */
			while ((column = key_part_iterator++)) {
				column_names[i] = column->field_name.str;
				ut_ad(i < MAX_NUM_FK_COLUMNS);
				i++;
			}

			index = innobase_find_fk_index(
				table, col_names,
				drop_index, n_drop_index,
				column_names, i);

			/* MySQL would add a index in the creation
			list if no such index for foreign table,
			so we have to use DBUG_EXECUTE_IF to simulate
			the scenario */
			DBUG_EXECUTE_IF("innodb_test_no_foreign_idx",
					index = NULL;);

			/* Check whether there exist such
			index in the the index create clause */
			if (!index && !innobase_find_equiv_index(
				    column_names, static_cast<uint>(i),
				    ha_alter_info->key_info_buffer,
				    ha_alter_info->index_add_buffer,
				    ha_alter_info->index_add_count)) {
				my_error(
					ER_FK_NO_INDEX_CHILD,
					MYF(0),
					fk_key->name.str
					? fk_key->name.str : "",
					table_share->table_name.str);
				goto err_exit;
			}

			num_col = i;
		}

		add_fk[num_fk] = dict_mem_foreign_create();

#ifndef _WIN32
		if (fk_key->ref_db.str) {
			tablename_to_filename(fk_key->ref_db.str, db_name,
					      MAX_DATABASE_NAME_LEN);
			db_namep = db_name;
			db_name_len = strlen(db_name);
		}
		if (fk_key->ref_table.str) {
			tablename_to_filename(fk_key->ref_table.str, tbl_name,
					      MAX_TABLE_NAME_LEN);
			tbl_namep = tbl_name;
			tbl_name_len = strlen(tbl_name);
		}
#else
		ut_ad(fk_key->ref_table.str);
		tablename_to_filename(fk_key->ref_table.str, tbl_name,
				      MAX_TABLE_NAME_LEN);
		innobase_casedn_str(tbl_name);
		tbl_name_len = strlen(tbl_name);
		tbl_namep = &tbl_name[0];

		if (fk_key->ref_db.str != NULL) {
			tablename_to_filename(fk_key->ref_db.str, db_name,
					      MAX_DATABASE_NAME_LEN);
			innobase_casedn_str(db_name);
			db_name_len = strlen(db_name);
			db_namep = &db_name[0];
		}
#endif
		mutex_enter(&dict_sys->mutex);

		referenced_table_name = dict_get_referenced_table(
			table->name.m_name,
			db_namep,
			db_name_len,
			tbl_namep,
			tbl_name_len,
			&referenced_table,
			add_fk[num_fk]->heap);

		/* Test the case when referenced_table failed to
		open, if trx->check_foreigns is not set, we should
		still be able to add the foreign key */
		DBUG_EXECUTE_IF("innodb_test_open_ref_fail",
				referenced_table = NULL;);

		if (!referenced_table && trx->check_foreigns) {
			mutex_exit(&dict_sys->mutex);
			my_error(ER_FK_CANNOT_OPEN_PARENT,
				 MYF(0), tbl_namep);

			goto err_exit;
		}

		if (fk_key->ref_columns.elements > 0) {
			ulint	i = 0;
			Key_part_spec* column;
			List_iterator<Key_part_spec> key_part_iterator(
				fk_key->ref_columns);

			while ((column = key_part_iterator++)) {
				referenced_column_names[i] =
					column->field_name.str;
				ut_ad(i < MAX_NUM_FK_COLUMNS);
				i++;
			}

			if (referenced_table) {
				referenced_index =
					dict_foreign_find_index(
						referenced_table, 0,
						referenced_column_names,
						i, index,
						TRUE, FALSE,
						NULL, NULL, NULL);

				DBUG_EXECUTE_IF(
					"innodb_test_no_reference_idx",
					referenced_index = NULL;);

				/* Check whether there exist such
				index in the the index create clause */
				if (!referenced_index) {
					mutex_exit(&dict_sys->mutex);
					my_error(ER_FK_NO_INDEX_PARENT, MYF(0),
						 fk_key->name.str
						 ? fk_key->name.str : "",
						 tbl_namep);
					goto err_exit;
				}
			} else {
				ut_a(!trx->check_foreigns);
			}

			referenced_num_col = i;
		} else {
			/* Not possible to add a foreign key without a
			referenced column */
			mutex_exit(&dict_sys->mutex);
			my_error(ER_CANNOT_ADD_FOREIGN, MYF(0), tbl_namep);
			goto err_exit;
		}

		if (!innobase_init_foreign(
			    add_fk[num_fk], fk_key->name.str,
			    table, index, column_names,
			    num_col, referenced_table_name,
			    referenced_table, referenced_index,
			    referenced_column_names, referenced_num_col)) {
			mutex_exit(&dict_sys->mutex);
			my_error(
				ER_DUP_CONSTRAINT_NAME,
				MYF(0),
                                "FOREIGN KEY", add_fk[num_fk]->id);
			goto err_exit;
		}

		mutex_exit(&dict_sys->mutex);

		correct_option = innobase_set_foreign_key_option(
			add_fk[num_fk], fk_key);

		DBUG_EXECUTE_IF("innodb_test_wrong_fk_option",
				correct_option = false;);

		if (!correct_option) {
			my_error(ER_FK_INCORRECT_OPTION,
				 MYF(0),
				 table_share->table_name.str,
				 add_fk[num_fk]->id);
			goto err_exit;
		}

		if (innobase_check_fk_stored(
			add_fk[num_fk], table, s_cols)) {
			my_printf_error(
				HA_ERR_UNSUPPORTED,
				"Cannot add foreign key on the base column "
				"of stored column", MYF(0));
			goto err_exit;
		}

		num_fk++;
	}

	*n_add_fk = num_fk;

	DBUG_RETURN(true);
err_exit:
	for (ulint i = 0; i <= num_fk; i++) {
		if (add_fk[i]) {
			dict_foreign_free(add_fk[i]);
		}
	}

	DBUG_RETURN(false);
}

/*************************************************************//**
Copies an InnoDB column to a MySQL field.  This function is
adapted from row_sel_field_store_in_mysql_format(). */
static
void
innobase_col_to_mysql(
/*==================*/
	const dict_col_t*	col,	/*!< in: InnoDB column */
	const uchar*		data,	/*!< in: InnoDB column data */
	ulint			len,	/*!< in: length of data, in bytes */
	Field*			field)	/*!< in/out: MySQL field */
{
	uchar*	ptr;
	uchar*	dest	= field->ptr;
	ulint	flen	= field->pack_length();

	switch (col->mtype) {
	case DATA_INT:
		ut_ad(len == flen);

		/* Convert integer data from Innobase to little-endian
		format, sign bit restored to normal */

		for (ptr = dest + len; ptr != dest; ) {
			*--ptr = *data++;
		}

		if (!(col->prtype & DATA_UNSIGNED)) {
			((byte*) dest)[len - 1] ^= 0x80;
		}

		break;

	case DATA_VARCHAR:
	case DATA_VARMYSQL:
	case DATA_BINARY:
		field->reset();

		if (field->type() == MYSQL_TYPE_VARCHAR) {
			/* This is a >= 5.0.3 type true VARCHAR. Store the
			length of the data to the first byte or the first
			two bytes of dest. */

			dest = row_mysql_store_true_var_len(
				dest, len, flen - field->key_length());
		}

		/* Copy the actual data */
		memcpy(dest, data, len);
		break;

	case DATA_GEOMETRY:
	case DATA_BLOB:
		/* Skip MySQL BLOBs when reporting an erroneous row
		during index creation or table rebuild. */
		field->set_null();
		break;

#ifdef UNIV_DEBUG
	case DATA_MYSQL:
		ut_ad(flen >= len);
		ut_ad(col->mbmaxlen >= col->mbminlen);
		memcpy(dest, data, len);
		break;

	default:
	case DATA_SYS_CHILD:
	case DATA_SYS:
		/* These column types should never be shipped to MySQL. */
		ut_ad(0);

	case DATA_FLOAT:
	case DATA_DOUBLE:
	case DATA_DECIMAL:
		/* Above are the valid column types for MySQL data. */
		ut_ad(flen == len);
		/* fall through */
	case DATA_FIXBINARY:
	case DATA_CHAR:
		/* We may have flen > len when there is a shorter
		prefix on the CHAR and BINARY column. */
		ut_ad(flen >= len);
#else /* UNIV_DEBUG */
	default:
#endif /* UNIV_DEBUG */
		memcpy(dest, data, len);
	}
}

/*************************************************************//**
Copies an InnoDB record to table->record[0]. */
void
innobase_rec_to_mysql(
/*==================*/
	struct TABLE*		table,	/*!< in/out: MySQL table */
	const rec_t*		rec,	/*!< in: record */
	const dict_index_t*	index,	/*!< in: index */
	const ulint*		offsets)/*!< in: rec_get_offsets(
					rec, index, ...) */
{
	uint	n_fields	= table->s->fields;

	ut_ad(n_fields == dict_table_get_n_user_cols(index->table)
	      - !!(DICT_TF2_FLAG_IS_SET(index->table,
					DICT_TF2_FTS_HAS_DOC_ID)));

	for (uint i = 0; i < n_fields; i++) {
		Field*		field	= table->field[i];
		ulint		ipos;
		ulint		ilen;
		const uchar*	ifield;
		ulint prefix_col;

		field->reset();

		ipos = dict_index_get_nth_col_or_prefix_pos(
			index, i, true, false, &prefix_col);

		if (ipos == ULINT_UNDEFINED
		    || rec_offs_nth_extern(offsets, ipos)) {
null_field:
			field->set_null();
			continue;
		}

		ifield = rec_get_nth_cfield(rec, index, offsets, ipos, &ilen);

		/* Assign the NULL flag */
		if (ilen == UNIV_SQL_NULL) {
			ut_ad(field->real_maybe_null());
			goto null_field;
		}

		field->set_notnull();

		innobase_col_to_mysql(
			dict_field_get_col(
				dict_index_get_nth_field(index, ipos)),
			ifield, ilen, field);
	}
}

/*************************************************************//**
Copies an InnoDB index entry to table->record[0].
This is used in preparation for print_keydup_error() from
inline add index */
void
innobase_fields_to_mysql(
/*=====================*/
	struct TABLE*		table,	/*!< in/out: MySQL table */
	const dict_index_t*	index,	/*!< in: InnoDB index */
	const dfield_t*		fields)	/*!< in: InnoDB index fields */
{
	uint	n_fields	= table->s->fields;
	ulint	num_v 		= 0;

	ut_ad(n_fields == dict_table_get_n_user_cols(index->table)
	      + dict_table_get_n_v_cols(index->table)
	      - !!(DICT_TF2_FLAG_IS_SET(index->table,
					DICT_TF2_FTS_HAS_DOC_ID)));

	for (uint i = 0; i < n_fields; i++) {
		Field*		field	= table->field[i];
		ulint		ipos;
		ulint		prefix_col;

		field->reset();

		const bool is_v = !field->stored_in_db();
		const ulint col_n = is_v ? num_v++ : i - num_v;

		ipos = dict_index_get_nth_col_or_prefix_pos(
			index, col_n, true, is_v, &prefix_col);

		if (ipos == ULINT_UNDEFINED
		    || dfield_is_ext(&fields[ipos])
		    || dfield_is_null(&fields[ipos])) {

			field->set_null();
		} else {
			field->set_notnull();

			const dfield_t*	df	= &fields[ipos];

			innobase_col_to_mysql(
				dict_field_get_col(
					dict_index_get_nth_field(index, ipos)),
				static_cast<const uchar*>(dfield_get_data(df)),
				dfield_get_len(df), field);
		}
	}
}

/*************************************************************//**
Copies an InnoDB row to table->record[0].
This is used in preparation for print_keydup_error() from
row_log_table_apply() */
void
innobase_row_to_mysql(
/*==================*/
	struct TABLE*		table,	/*!< in/out: MySQL table */
	const dict_table_t*	itab,	/*!< in: InnoDB table */
	const dtuple_t*		row)	/*!< in: InnoDB row */
{
	uint	n_fields = table->s->fields;
	ulint	num_v = 0;

	/* The InnoDB row may contain an extra FTS_DOC_ID column at the end. */
	ut_ad(row->n_fields == dict_table_get_n_cols(itab));
	ut_ad(n_fields == row->n_fields - DATA_N_SYS_COLS
	      + dict_table_get_n_v_cols(itab)
	      - !!(DICT_TF2_FLAG_IS_SET(itab, DICT_TF2_FTS_HAS_DOC_ID)));

	for (uint i = 0; i < n_fields; i++) {
		Field*		field	= table->field[i];

		field->reset();

		if (!field->stored_in_db()) {
			/* Virtual column are not stored in InnoDB table, so
			skip it */
			num_v++;
			continue;
		}

		const dfield_t*	df	= dtuple_get_nth_field(row, i - num_v);

		if (dfield_is_ext(df) || dfield_is_null(df)) {
			field->set_null();
		} else {
			field->set_notnull();

			innobase_col_to_mysql(
				dict_table_get_nth_col(itab, i - num_v),
				static_cast<const uchar*>(dfield_get_data(df)),
				dfield_get_len(df), field);
		}
	}
	if (table->vfield) {
		my_bitmap_map*	old_vcol_set = tmp_use_all_columns(table, table->vcol_set);
		table->update_virtual_fields(table->file, VCOL_UPDATE_FOR_READ);
		tmp_restore_column_map(table->vcol_set, old_vcol_set);
	}
}

/*******************************************************************//**
This function checks that index keys are sensible.
@return 0 or error number */
static MY_ATTRIBUTE((nonnull, warn_unused_result))
int
innobase_check_index_keys(
/*======================*/
	const Alter_inplace_info*	info,
				/*!< in: indexes to be created or dropped */
	const dict_table_t*		innodb_table)
				/*!< in: Existing indexes */
{
	for (uint key_num = 0; key_num < info->index_add_count;
	     key_num++) {
		const KEY&	key = info->key_info_buffer[
			info->index_add_buffer[key_num]];

		/* Check that the same index name does not appear
		twice in indexes to be created. */

		for (ulint i = 0; i < key_num; i++) {
			const KEY&	key2 = info->key_info_buffer[
				info->index_add_buffer[i]];

			if (0 == strcmp(key.name.str, key2.name.str)) {
				my_error(ER_WRONG_NAME_FOR_INDEX, MYF(0),
					 key.name.str);

				return(ER_WRONG_NAME_FOR_INDEX);
			}
		}

		/* Check that the same index name does not already exist. */

		const dict_index_t* index;

		for (index = dict_table_get_first_index(innodb_table);
		     index; index = dict_table_get_next_index(index)) {

			if (index->is_committed()
			    && !strcmp(key.name.str, index->name)) {
				break;
			}
		}

		/* Now we are in a situation where we have "ADD INDEX x"
		and an index by the same name already exists. We have 4
		possible cases:
		1. No further clauses for an index x are given. Should reject
		the operation.
		2. "DROP INDEX x" is given. Should allow the operation.
		3. "RENAME INDEX x TO y" is given. Should allow the operation.
		4. "DROP INDEX x, RENAME INDEX x TO y" is given. Should allow
		the operation, since no name clash occurs. In this particular
		case MySQL cancels the operation without calling InnoDB
		methods. */

		if (index) {
			/* If a key by the same name is being created and
			dropped, the name clash is OK. */
			for (uint i = 0; i < info->index_drop_count;
			     i++) {
				const KEY*	drop_key
					= info->index_drop_buffer[i];

				if (0 == strcmp(key.name.str,
                                                drop_key->name.str)) {
					goto name_ok;
				}
			}

#ifdef MYSQL_RENAME_INDEX
			/* If a key by the same name is being created and
			renamed, the name clash is OK. E.g.
			ALTER TABLE t ADD INDEX i (col), RENAME INDEX i TO x
			where the index "i" exists prior to the ALTER command.
			In this case we:
			1. rename the existing index from "i" to "x"
			2. add the new index "i" */
			for (uint i = 0; i < info->index_rename_count; i++) {
				const KEY_PAIR*	pair
					= &info->index_rename_buffer[i];

				if (0 == strcmp(key.name, pair->old_key->name)) {
					goto name_ok;
				}
			}
#endif /* MYSQL_RENAME_INDEX */

			my_error(ER_WRONG_NAME_FOR_INDEX, MYF(0),
                                 key.name.str);
			return(ER_WRONG_NAME_FOR_INDEX);
		}

name_ok:
		for (ulint i = 0; i < key.user_defined_key_parts; i++) {
			const KEY_PART_INFO&	key_part1
				= key.key_part[i];
			const Field*		field
				= key_part1.field;
			ibool			is_unsigned;

			switch (get_innobase_type_from_mysql_type(
					&is_unsigned, field)) {
			default:
				break;
			case DATA_INT:
			case DATA_FLOAT:
			case DATA_DOUBLE:
			case DATA_DECIMAL:
				/* Check that MySQL does not try to
				create a column prefix index field on
				an inappropriate data type. */

				if (field->type() == MYSQL_TYPE_VARCHAR) {
					if (key_part1.length
					    >= field->pack_length()
					    - ((Field_varstring*) field)
					    ->length_bytes) {
						break;
					}
				} else {
					if (key_part1.length
					    >= field->pack_length()) {
						break;
					}
				}

				my_error(ER_WRONG_KEY_COLUMN, MYF(0), "InnoDB",
					 field->field_name.str);
				return(ER_WRONG_KEY_COLUMN);
			}

			/* Check that the same column does not appear
			twice in the index. */

			for (ulint j = 0; j < i; j++) {
				const KEY_PART_INFO&	key_part2
					= key.key_part[j];

				if (key_part1.fieldnr != key_part2.fieldnr) {
					continue;
				}

				my_error(ER_WRONG_KEY_COLUMN, MYF(0), "InnoDB",
					 field->field_name.str);
				return(ER_WRONG_KEY_COLUMN);
			}
		}
	}

	return(0);
}

/** Create index field definition for key part
@param[in]	new_clustered	true if alter is generating a new clustered
index
@param[in]	altered_table	MySQL table that is being altered
@param[in]	key_part	MySQL key definition
@param[out]	index_field	index field defition for key_part */
static MY_ATTRIBUTE((nonnull(2,3)))
void
innobase_create_index_field_def(
	bool			new_clustered,
	const TABLE*		altered_table,
	const KEY_PART_INFO*	key_part,
	index_field_t*		index_field)
{
	const Field*	field;
	ibool		is_unsigned;
	ulint		col_type;
	ulint		num_v = 0;

	DBUG_ENTER("innobase_create_index_field_def");

	ut_ad(key_part);
	ut_ad(index_field);
	ut_ad(altered_table);

	field = new_clustered
		? altered_table->field[key_part->fieldnr]
		: key_part->field;

	for (ulint i = 0; i < key_part->fieldnr; i++) {
		if (!altered_table->field[i]->stored_in_db()) {
			num_v++;
		}
	}

	col_type = get_innobase_type_from_mysql_type(
		&is_unsigned, field);

	if ((index_field->is_v_col = !field->stored_in_db())) {
		index_field->col_no = num_v;
	} else {
		index_field->col_no = key_part->fieldnr - num_v;
	}

	if (DATA_LARGE_MTYPE(col_type)
	    || (key_part->length < field->pack_length()
		&& field->type() != MYSQL_TYPE_VARCHAR)
	    || (field->type() == MYSQL_TYPE_VARCHAR
		&& key_part->length < field->pack_length()
			- ((Field_varstring*) field)->length_bytes)) {

		index_field->prefix_len = key_part->length;
	} else {
		index_field->prefix_len = 0;
	}

	DBUG_VOID_RETURN;
}

/** Create index definition for key
@param[in]	altered_table		MySQL table that is being altered
@param[in]	keys			key definitions
@param[in]	key_number		MySQL key number
@param[in]	new_clustered		true if generating a new clustered
index on the table
@param[in]	key_clustered		true if this is the new clustered index
@param[out]	index			index definition
@param[in]	heap			heap where memory is allocated */
static MY_ATTRIBUTE((nonnull))
void
innobase_create_index_def(
	const TABLE*		altered_table,
	const KEY*		keys,
	ulint			key_number,
	bool			new_clustered,
	bool			key_clustered,
	index_def_t*		index,
	mem_heap_t*		heap)
{
	const KEY*	key = &keys[key_number];
	ulint		i;
	ulint		n_fields = key->user_defined_key_parts;

	DBUG_ENTER("innobase_create_index_def");
	DBUG_ASSERT(!key_clustered || new_clustered);

	ut_ad(altered_table);

	index->fields = static_cast<index_field_t*>(
		mem_heap_alloc(heap, n_fields * sizeof *index->fields));

	index->parser = NULL;
	index->key_number = key_number;
	index->n_fields = n_fields;
	index->name = mem_heap_strdup(heap, key->name.str);
	index->rebuild = new_clustered;

	if (key_clustered) {
		DBUG_ASSERT(!(key->flags & (HA_FULLTEXT | HA_SPATIAL)));
		DBUG_ASSERT(key->flags & HA_NOSAME);
		index->ind_type = DICT_CLUSTERED | DICT_UNIQUE;
	} else if (key->flags & HA_FULLTEXT) {
		DBUG_ASSERT(!(key->flags & (HA_SPATIAL | HA_NOSAME)));
		DBUG_ASSERT(!(key->flags & HA_KEYFLAG_MASK
			      & ~(HA_FULLTEXT
				  | HA_PACK_KEY
				  | HA_BINARY_PACK_KEY)));
		index->ind_type = DICT_FTS;

		/* Note: key->parser is only parser name,
			 we need to get parser from altered_table instead */

		if (key->flags & HA_USES_PARSER) {
			for (ulint j = 0; j < altered_table->s->keys; j++) {
				if (ut_strcmp(altered_table->key_info[j].name.str,
					      key->name.str) == 0) {
					ut_ad(altered_table->key_info[j].flags
					      & HA_USES_PARSER);

					plugin_ref	parser =
						altered_table->key_info[j].parser;
					index->parser =
						static_cast<st_mysql_ftparser*>(
						plugin_decl(parser)->info);

					break;
				}
			}

			DBUG_EXECUTE_IF("fts_instrument_use_default_parser",
				index->parser = &fts_default_parser;);
			ut_ad(index->parser);
		}
	} else if (key->flags & HA_SPATIAL) {
		DBUG_ASSERT(!(key->flags & HA_NOSAME));
		index->ind_type = DICT_SPATIAL;
		ut_ad(n_fields == 1);
		ulint	num_v = 0;

		/* Need to count the virtual fields before this spatial
		indexed field */
		for (ulint i = 0; i < key->key_part->fieldnr; i++) {
			num_v += !altered_table->field[i]->stored_in_db();
		}
		index->fields[0].col_no = key->key_part[0].fieldnr - num_v;
		index->fields[0].prefix_len = 0;
		index->fields[0].is_v_col = false;

		/* Currently, the spatial index cannot be created
		on virtual columns. It is blocked in the SQL layer. */
		DBUG_ASSERT(key->key_part[0].field->stored_in_db());
	} else {
		index->ind_type = (key->flags & HA_NOSAME) ? DICT_UNIQUE : 0;
	}

	if (!(key->flags & HA_SPATIAL)) {
		for (i = 0; i < n_fields; i++) {
			innobase_create_index_field_def(
				new_clustered, altered_table,
				&key->key_part[i], &index->fields[i]);

			if (index->fields[i].is_v_col) {
				index->ind_type |= DICT_VIRTUAL;
			}
		}
	}

	DBUG_VOID_RETURN;
}

/*******************************************************************//**
<<<<<<< HEAD
=======
Check whether the table has the FTS_DOC_ID column
@return whether there exists an FTS_DOC_ID column */
static
bool
innobase_fts_check_doc_id_col(
/*==========================*/
	const dict_table_t*	table,  /*!< in: InnoDB table with
					fulltext index */
	const TABLE*		altered_table,
					/*!< in: MySQL table with
					fulltext index */
	ulint*			fts_doc_col_no,
					/*!< out: The column number for
					Doc ID, or ULINT_UNDEFINED
					if it is of wrong type */
	ulint*			num_v)	/*!< out: number of virtual column */
{
	*fts_doc_col_no = ULINT_UNDEFINED;

	const uint n_cols = altered_table->s->fields;
	ulint	i;

	*num_v = 0;

	for (i = 0; i < n_cols; i++) {
		const Field*	field = altered_table->field[i];

		if (!field->stored_in_db()) {
			(*num_v)++;
		}

		if (my_strcasecmp(system_charset_info,
				  field->field_name, FTS_DOC_ID_COL_NAME)) {
			continue;
		}

		if (strcmp(field->field_name, FTS_DOC_ID_COL_NAME)) {
			my_error(ER_WRONG_COLUMN_NAME, MYF(0),
				 field->field_name);
		} else if (field->type() != MYSQL_TYPE_LONGLONG
			   || field->pack_length() != 8
			   || field->real_maybe_null()
			   || !(field->flags & UNSIGNED_FLAG)
			   || !field->stored_in_db()) {
			my_error(ER_INNODB_FT_WRONG_DOCID_COLUMN, MYF(0),
				 field->field_name);
		} else {
			*fts_doc_col_no = i - *num_v;
		}

		return(true);
	}

	if (!table) {
		return(false);
	}

	/* Not to count the virtual columns */
	i -= *num_v;

	for (; i + DATA_N_SYS_COLS < (uint) table->n_cols; i++) {
		const char*     name = dict_table_get_col_name(table, i);

		if (strcmp(name, FTS_DOC_ID_COL_NAME) == 0) {
#ifdef UNIV_DEBUG
			const dict_col_t*       col;

			col = dict_table_get_nth_col(table, i);

			/* Because the FTS_DOC_ID does not exist in
			the MySQL data dictionary, this must be the
			internally created FTS_DOC_ID column. */
			ut_ad(col->mtype == DATA_INT);
			ut_ad(col->len == 8);
			ut_ad(col->prtype & DATA_NOT_NULL);
			ut_ad(col->prtype & DATA_UNSIGNED);
#endif /* UNIV_DEBUG */
			*fts_doc_col_no = i;
			return(true);
		}
	}

	return(false);
}

/*******************************************************************//**
>>>>>>> a77e2668
Check whether the table has a unique index with FTS_DOC_ID_INDEX_NAME
on the Doc ID column.
@return the status of the FTS_DOC_ID index */
enum fts_doc_id_index_enum
innobase_fts_check_doc_id_index(
/*============================*/
	const dict_table_t*	table,		/*!< in: table definition */
	const TABLE*		altered_table,	/*!< in: MySQL table
						that is being altered */
	ulint*			fts_doc_col_no)	/*!< out: The column number for
						Doc ID, or ULINT_UNDEFINED
						if it is being created in
						ha_alter_info */
{
	const dict_index_t*	index;
	const dict_field_t*	field;

	if (altered_table) {
		/* Check if a unique index with the name of
		FTS_DOC_ID_INDEX_NAME is being created. */

		for (uint i = 0; i < altered_table->s->keys; i++) {
			const KEY& key = altered_table->key_info[i];

			if (innobase_strcasecmp(
				    key.name.str, FTS_DOC_ID_INDEX_NAME)) {
				continue;
			}

			if ((key.flags & HA_NOSAME)
			    && key.user_defined_key_parts == 1
			    && !strcmp(key.name.str, FTS_DOC_ID_INDEX_NAME)
			    && !strcmp(key.key_part[0].field->field_name.str,
				       FTS_DOC_ID_COL_NAME)) {
				if (fts_doc_col_no) {
					*fts_doc_col_no = ULINT_UNDEFINED;
				}
				return(FTS_EXIST_DOC_ID_INDEX);
			} else {
				return(FTS_INCORRECT_DOC_ID_INDEX);
			}
		}
	}

	if (!table) {
		return(FTS_NOT_EXIST_DOC_ID_INDEX);
	}

	for (index = dict_table_get_first_index(table);
	     index; index = dict_table_get_next_index(index)) {

		/* Check if there exists a unique index with the name of
		FTS_DOC_ID_INDEX_NAME */
		if (innobase_strcasecmp(index->name, FTS_DOC_ID_INDEX_NAME)) {
			continue;
		}

		if (!dict_index_is_unique(index)
		    || dict_index_get_n_unique(index) > 1
		    || strcmp(index->name, FTS_DOC_ID_INDEX_NAME)) {
			return(FTS_INCORRECT_DOC_ID_INDEX);
		}

		/* Check whether the index has FTS_DOC_ID as its
		first column */
		field = dict_index_get_nth_field(index, 0);

		/* The column would be of a BIGINT data type */
		if (strcmp(field->name, FTS_DOC_ID_COL_NAME) == 0
		    && field->col->mtype == DATA_INT
		    && field->col->len == 8
		    && field->col->prtype & DATA_NOT_NULL
		    && !field->col->is_virtual()) {
			if (fts_doc_col_no) {
				*fts_doc_col_no = dict_col_get_no(field->col);
			}
			return(FTS_EXIST_DOC_ID_INDEX);
		} else {
			return(FTS_INCORRECT_DOC_ID_INDEX);
		}
	}


	/* Not found */
	return(FTS_NOT_EXIST_DOC_ID_INDEX);
}
/*******************************************************************//**
Check whether the table has a unique index with FTS_DOC_ID_INDEX_NAME
on the Doc ID column in MySQL create index definition.
@return FTS_EXIST_DOC_ID_INDEX if there exists the FTS_DOC_ID index,
FTS_INCORRECT_DOC_ID_INDEX if the FTS_DOC_ID index is of wrong format */
enum fts_doc_id_index_enum
innobase_fts_check_doc_id_index_in_def(
/*===================================*/
	ulint		n_key,		/*!< in: Number of keys */
	const KEY*	key_info)	/*!< in: Key definition */
{
	/* Check whether there is a "FTS_DOC_ID_INDEX" in the to be built index
	list */
	for (ulint j = 0; j < n_key; j++) {
		const KEY*	key = &key_info[j];

		if (innobase_strcasecmp(key->name.str, FTS_DOC_ID_INDEX_NAME)) {
			continue;
		}

		/* Do a check on FTS DOC ID_INDEX, it must be unique,
		named as "FTS_DOC_ID_INDEX" and on column "FTS_DOC_ID" */
		if (!(key->flags & HA_NOSAME)
		    || key->user_defined_key_parts != 1
		    || strcmp(key->name.str, FTS_DOC_ID_INDEX_NAME)
		    || strcmp(key->key_part[0].field->field_name.str,
			      FTS_DOC_ID_COL_NAME)) {
			return(FTS_INCORRECT_DOC_ID_INDEX);
		}

		return(FTS_EXIST_DOC_ID_INDEX);
	}

	return(FTS_NOT_EXIST_DOC_ID_INDEX);
}

/*******************************************************************//**
Create an index table where indexes are ordered as follows:

IF a new primary key is defined for the table THEN

	1) New primary key
	2) The remaining keys in key_info

ELSE

	1) All new indexes in the order they arrive from MySQL

ENDIF

@return key definitions */
static MY_ATTRIBUTE((nonnull, warn_unused_result, malloc))
index_def_t*
innobase_create_key_defs(
/*=====================*/
	mem_heap_t*			heap,
			/*!< in/out: memory heap where space for key
			definitions are allocated */
	const Alter_inplace_info*	ha_alter_info,
			/*!< in: alter operation */
	const TABLE*			altered_table,
			/*!< in: MySQL table that is being altered */
	ulint&				n_add,
			/*!< in/out: number of indexes to be created */
	ulint&				n_fts_add,
			/*!< out: number of FTS indexes to be created */
	bool				got_default_clust,
			/*!< in: whether the table lacks a primary key */
	ulint&				fts_doc_id_col,
			/*!< in: The column number for Doc ID */
	bool&				add_fts_doc_id,
			/*!< in: whether we need to add new DOC ID
			column for FTS index */
	bool&				add_fts_doc_idx,
			/*!< in: whether we need to add new DOC ID
			index for FTS index */
	const TABLE*			table)
			/*!< in: MySQL table that is being altered */
{
	index_def_t*		indexdef;
	index_def_t*		indexdefs;
	bool			new_primary;
	const uint*const	add
		= ha_alter_info->index_add_buffer;
	const KEY*const		key_info
		= ha_alter_info->key_info_buffer;

	DBUG_ENTER("innobase_create_key_defs");
	DBUG_ASSERT(!add_fts_doc_id || add_fts_doc_idx);
	DBUG_ASSERT(ha_alter_info->index_add_count == n_add);

	/* If there is a primary key, it is always the first index
	defined for the innodb_table. */

	new_primary = n_add > 0
		&& !my_strcasecmp(system_charset_info,
				  key_info[*add].name.str, "PRIMARY");
	n_fts_add = 0;

	/* If there is a UNIQUE INDEX consisting entirely of NOT NULL
	columns and if the index does not contain column prefix(es)
	(only prefix/part of the column is indexed), MySQL will treat the
	index as a PRIMARY KEY unless the table already has one. */

	ut_ad(altered_table->s->primary_key == 0
	      || altered_table->s->primary_key == MAX_KEY);

	if (got_default_clust && !new_primary) {
		new_primary = (altered_table->s->primary_key != MAX_KEY);
	}

	const bool rebuild = new_primary || add_fts_doc_id
		|| innobase_need_rebuild(ha_alter_info, table);

	/* Reserve one more space if new_primary is true, and we might
	need to add the FTS_DOC_ID_INDEX */
	indexdef = indexdefs = static_cast<index_def_t*>(
		mem_heap_alloc(
			heap, sizeof *indexdef
			* (ha_alter_info->key_count
			   + rebuild
			   + got_default_clust)));

	if (rebuild) {
		ulint	primary_key_number;

		if (new_primary) {
			DBUG_ASSERT(n_add || got_default_clust);
			DBUG_ASSERT(n_add || !altered_table->s->primary_key);
			primary_key_number = altered_table->s->primary_key;
		} else if (got_default_clust) {
			/* Create the GEN_CLUST_INDEX */
			index_def_t*	index = indexdef++;

			index->fields = NULL;
			index->n_fields = 0;
			index->ind_type = DICT_CLUSTERED;
			index->name = innobase_index_reserve_name;
			index->rebuild = true;
			index->key_number = ~0U;
			primary_key_number = ULINT_UNDEFINED;
			goto created_clustered;
		} else {
			primary_key_number = 0;
		}

		/* Create the PRIMARY key index definition */
		innobase_create_index_def(
			altered_table, key_info, primary_key_number,
			true, true, indexdef++, heap);

created_clustered:
		n_add = 1;

		for (ulint i = 0; i < ha_alter_info->key_count; i++) {
			if (i == primary_key_number) {
				continue;
			}
			/* Copy the index definitions. */
			innobase_create_index_def(
				altered_table, key_info, i, true,
				false, indexdef, heap);

			if (indexdef->ind_type & DICT_FTS) {
				n_fts_add++;
			}

			indexdef++;
			n_add++;
		}

		if (n_fts_add > 0) {
			ulint	num_v = 0;

			if (!add_fts_doc_id
			    && !innobase_fts_check_doc_id_col(
				    NULL, altered_table,
				    &fts_doc_id_col, &num_v)) {
				fts_doc_id_col = altered_table->s->fields - num_v;
				add_fts_doc_id = true;
			}

			if (!add_fts_doc_idx) {
				fts_doc_id_index_enum	ret;
				ulint			doc_col_no;

				ret = innobase_fts_check_doc_id_index(
					NULL, altered_table, &doc_col_no);

				/* This should have been checked before */
				ut_ad(ret != FTS_INCORRECT_DOC_ID_INDEX);

				if (ret == FTS_NOT_EXIST_DOC_ID_INDEX) {
					add_fts_doc_idx = true;
				} else {
					ut_ad(ret == FTS_EXIST_DOC_ID_INDEX);
					ut_ad(doc_col_no == ULINT_UNDEFINED
					      || doc_col_no == fts_doc_id_col);
				}
			}
		}
	} else {
		/* Create definitions for added secondary indexes. */

		for (ulint i = 0; i < n_add; i++) {
			innobase_create_index_def(
				altered_table, key_info, add[i],
				false, false, indexdef, heap);

			if (indexdef->ind_type & DICT_FTS) {
				n_fts_add++;
			}

			indexdef++;
		}
	}

	DBUG_ASSERT(indexdefs + n_add == indexdef);

	if (add_fts_doc_idx) {
		index_def_t*	index = indexdef++;

		index->fields = static_cast<index_field_t*>(
			mem_heap_alloc(heap, sizeof *index->fields));
		index->n_fields = 1;
		index->fields->col_no = fts_doc_id_col;
		index->fields->prefix_len = 0;
		index->fields->is_v_col = false;
		index->ind_type = DICT_UNIQUE;
		ut_ad(!rebuild
		      || !add_fts_doc_id
		      || fts_doc_id_col <= altered_table->s->fields);

		index->name = FTS_DOC_ID_INDEX_NAME;
		index->rebuild = rebuild;

		/* TODO: assign a real MySQL key number for this */
		index->key_number = ULINT_UNDEFINED;
		n_add++;
	}

	DBUG_ASSERT(indexdef > indexdefs);
	DBUG_ASSERT((ulint) (indexdef - indexdefs)
		    <= ha_alter_info->key_count
		    + add_fts_doc_idx + got_default_clust);
	DBUG_ASSERT(ha_alter_info->index_add_count <= n_add);
	DBUG_RETURN(indexdefs);
}

/*******************************************************************//**
Check each index column size, make sure they do not exceed the max limit
@return true if index column size exceeds limit */
static MY_ATTRIBUTE((nonnull, warn_unused_result))
bool
innobase_check_column_length(
/*=========================*/
	ulint		max_col_len,	/*!< in: maximum column length */
	const KEY*	key_info)	/*!< in: Indexes to be created */
{
	for (ulint key_part = 0; key_part < key_info->user_defined_key_parts; key_part++) {
		if (key_info->key_part[key_part].length > max_col_len) {
			return(true);
		}
	}
	return(false);
}

/********************************************************************//**
Drop any indexes that we were not able to free previously due to
open table handles. */
static
void
online_retry_drop_indexes_low(
/*==========================*/
	dict_table_t*	table,	/*!< in/out: table */
	trx_t*		trx)	/*!< in/out: transaction */
{
	ut_ad(mutex_own(&dict_sys->mutex));
	ut_ad(trx->dict_operation_lock_mode == RW_X_LATCH);
	ut_ad(trx_get_dict_operation(trx) == TRX_DICT_OP_INDEX);

	/* We can have table->n_ref_count > 1, because other threads
	may have prebuilt->table pointing to the table. However, these
	other threads should be between statements, waiting for the
	next statement to execute, or for a meta-data lock. */
	ut_ad(table->get_ref_count() >= 1);

	if (table->drop_aborted) {
		row_merge_drop_indexes(trx, table, TRUE);
	}
}

/********************************************************************//**
Drop any indexes that we were not able to free previously due to
open table handles. */
static MY_ATTRIBUTE((nonnull))
void
online_retry_drop_indexes(
/*======================*/
	dict_table_t*	table,		/*!< in/out: table */
	THD*		user_thd)	/*!< in/out: MySQL connection */
{
	if (table->drop_aborted) {
		trx_t*	trx = innobase_trx_allocate(user_thd);

		trx_start_for_ddl(trx, TRX_DICT_OP_INDEX);

		row_mysql_lock_data_dictionary(trx);
		online_retry_drop_indexes_low(table, trx);
		trx_commit_for_mysql(trx);
		row_mysql_unlock_data_dictionary(trx);
		trx_free(trx);
	}

	ut_d(mutex_enter(&dict_sys->mutex));
	ut_d(dict_table_check_for_dup_indexes(table, CHECK_ALL_COMPLETE));
	ut_d(mutex_exit(&dict_sys->mutex));
	ut_ad(!table->drop_aborted);
}

/********************************************************************//**
Commit a dictionary transaction and drop any indexes that we were not
able to free previously due to open table handles. */
static MY_ATTRIBUTE((nonnull))
void
online_retry_drop_indexes_with_trx(
/*===============================*/
	dict_table_t*	table,	/*!< in/out: table */
	trx_t*		trx)	/*!< in/out: transaction */
{
	ut_ad(trx_state_eq(trx, TRX_STATE_NOT_STARTED));

	ut_ad(trx->dict_operation_lock_mode == RW_X_LATCH);

	/* Now that the dictionary is being locked, check if we can
	drop any incompletely created indexes that may have been left
	behind in rollback_inplace_alter_table() earlier. */
	if (table->drop_aborted) {

		trx->table_id = 0;

		trx_start_for_ddl(trx, TRX_DICT_OP_INDEX);

		online_retry_drop_indexes_low(table, trx);
		trx_commit_for_mysql(trx);
	}
}

/** Determines if InnoDB is dropping a foreign key constraint.
@param foreign the constraint
@param drop_fk constraints being dropped
@param n_drop_fk number of constraints that are being dropped
@return whether the constraint is being dropped */
MY_ATTRIBUTE((pure, nonnull(1), warn_unused_result))
inline
bool
innobase_dropping_foreign(
	const dict_foreign_t*	foreign,
	dict_foreign_t**	drop_fk,
	ulint			n_drop_fk)
{
	while (n_drop_fk--) {
		if (*drop_fk++ == foreign) {
			return(true);
		}
	}

	return(false);
}

/** Determines if an InnoDB FOREIGN KEY constraint depends on a
column that is being dropped or modified to NOT NULL.
@param user_table InnoDB table as it is before the ALTER operation
@param col_name Name of the column being altered
@param drop_fk constraints being dropped
@param n_drop_fk number of constraints that are being dropped
@param drop true=drop column, false=set NOT NULL
@retval true Not allowed (will call my_error())
@retval false Allowed
*/
MY_ATTRIBUTE((pure, nonnull(1,4), warn_unused_result))
static
bool
innobase_check_foreigns_low(
	const dict_table_t*	user_table,
	dict_foreign_t**	drop_fk,
	ulint			n_drop_fk,
	const char*		col_name,
	bool			drop)
{
	dict_foreign_t*	foreign;
	ut_ad(mutex_own(&dict_sys->mutex));

	/* Check if any FOREIGN KEY constraints are defined on this
	column. */

	for (dict_foreign_set::const_iterator it = user_table->foreign_set.begin();
	     it != user_table->foreign_set.end();
	     ++it) {

		foreign = *it;

		if (!drop && !(foreign->type
			       & (DICT_FOREIGN_ON_DELETE_SET_NULL
				  | DICT_FOREIGN_ON_UPDATE_SET_NULL))) {
			continue;
		}

		if (innobase_dropping_foreign(foreign, drop_fk, n_drop_fk)) {
			continue;
		}

		for (unsigned f = 0; f < foreign->n_fields; f++) {
			if (!strcmp(foreign->foreign_col_names[f],
				    col_name)) {
				my_error(drop
					 ? ER_FK_COLUMN_CANNOT_DROP
					 : ER_FK_COLUMN_NOT_NULL, MYF(0),
					 col_name, foreign->id);
				return(true);
			}
		}
	}

	if (!drop) {
		/* SET NULL clauses on foreign key constraints of
		child tables affect the child tables, not the parent table.
		The column can be NOT NULL in the parent table. */
		return(false);
	}

	/* Check if any FOREIGN KEY constraints in other tables are
	referring to the column that is being dropped. */
	for (dict_foreign_set::const_iterator it
		= user_table->referenced_set.begin();
	     it != user_table->referenced_set.end();
	     ++it) {

		foreign = *it;

		if (innobase_dropping_foreign(foreign, drop_fk, n_drop_fk)) {
			continue;
		}

		for (unsigned f = 0; f < foreign->n_fields; f++) {
			char display_name[FN_REFLEN];

			if (strcmp(foreign->referenced_col_names[f],
				   col_name)) {
				continue;
			}

			char* buf_end = innobase_convert_name(
				display_name, (sizeof display_name) - 1,
				foreign->foreign_table_name,
				strlen(foreign->foreign_table_name),
				NULL);
			*buf_end = '\0';
			my_error(ER_FK_COLUMN_CANNOT_DROP_CHILD,
				 MYF(0), col_name, foreign->id,
				 display_name);

			return(true);
		}
	}

	return(false);
}

/** Determines if an InnoDB FOREIGN KEY constraint depends on a
column that is being dropped or modified to NOT NULL.
@param ha_alter_info Data used during in-place alter
@param altered_table MySQL table that is being altered
@param old_table MySQL table as it is before the ALTER operation
@param user_table InnoDB table as it is before the ALTER operation
@param drop_fk constraints being dropped
@param n_drop_fk number of constraints that are being dropped
@retval true Not allowed (will call my_error())
@retval false Allowed
*/
MY_ATTRIBUTE((pure, nonnull(1,2,3), warn_unused_result))
static
bool
innobase_check_foreigns(
	Alter_inplace_info*	ha_alter_info,
	const TABLE*		old_table,
	const dict_table_t*	user_table,
	dict_foreign_t**	drop_fk,
	ulint			n_drop_fk)
{
	List_iterator_fast<Create_field> cf_it(
		ha_alter_info->alter_info->create_list);

	for (Field** fp = old_table->field; *fp; fp++) {
		cf_it.rewind();
		const Create_field* new_field;

		ut_ad(!(*fp)->real_maybe_null()
		      == !!((*fp)->flags & NOT_NULL_FLAG));

		while ((new_field = cf_it++)) {
			if (new_field->field == *fp) {
				break;
			}
		}

		if (!new_field || (new_field->flags & NOT_NULL_FLAG)) {
			if (innobase_check_foreigns_low(
				    user_table, drop_fk, n_drop_fk,
				    (*fp)->field_name.str, !new_field)) {
				return(true);
			}
		}
	}

	return(false);
}

/** Convert a default value for ADD COLUMN.
@param[in,out]	heap		Memory heap where allocated
@param[out]	dfield		InnoDB data field to copy to
@param[in]	field		MySQL value for the column
@param[in]	old_field	Old field or NULL if new col is added	
@param[in]	comp		nonzero if in compact format. */
static void innobase_build_col_map_add(
	mem_heap_t*	heap,
	dfield_t*	dfield,
	const Field*	field,
	const Field*	old_field,
	ulint		comp)
{
	if (old_field && old_field->real_maybe_null()
	    && field->real_maybe_null()) {
		return;
	}

	if (field->is_real_null()) {
		dfield_set_null(dfield);
		return;
	}

	ulint	size	= field->pack_length();

	byte*	buf	= static_cast<byte*>(mem_heap_alloc(heap, size));

	const byte*	mysql_data = old_field ? old_field->ptr : field->ptr;

	row_mysql_store_col_in_innobase_format(
		dfield, buf, true, mysql_data, size, comp);
}

/** Construct the translation table for reordering, dropping or
adding columns.

@param ha_alter_info Data used during in-place alter
@param altered_table MySQL table that is being altered
@param table MySQL table as it is before the ALTER operation
@param new_table InnoDB table corresponding to MySQL altered_table
@param old_table InnoDB table corresponding to MYSQL table
@param defaults Default values for ADD COLUMN, or NULL if no ADD COLUMN
@param heap Memory heap where allocated
@return array of integers, mapping column numbers in the table
to column numbers in altered_table */
static MY_ATTRIBUTE((nonnull(1,2,3,4,5,7), warn_unused_result))
const ulint*
innobase_build_col_map(
/*===================*/
	Alter_inplace_info*	ha_alter_info,
	const TABLE*		altered_table,
	const TABLE*		table,
	const dict_table_t*	new_table,
	const dict_table_t*	old_table,
	dtuple_t*		defaults,
	mem_heap_t*		heap)
{
	DBUG_ENTER("innobase_build_col_map");
	DBUG_ASSERT(altered_table != table);
	DBUG_ASSERT(new_table != old_table);
	DBUG_ASSERT(dict_table_get_n_cols(new_table)
		    + dict_table_get_n_v_cols(new_table)
		    >= altered_table->s->fields + DATA_N_SYS_COLS);
	DBUG_ASSERT(dict_table_get_n_cols(old_table)
		    + dict_table_get_n_v_cols(old_table)
		    >= table->s->fields + DATA_N_SYS_COLS);
	DBUG_ASSERT(!!defaults == !!(ha_alter_info->handler_flags
				     & INNOBASE_DEFAULTS));
	DBUG_ASSERT(!defaults || dtuple_get_n_fields(defaults)
		    == dict_table_get_n_cols(new_table));

	ulint*	col_map = static_cast<ulint*>(
		mem_heap_alloc(
			heap, unsigned(old_table->n_cols + old_table->n_v_cols)
			* sizeof *col_map));

	List_iterator_fast<Create_field> cf_it(
		ha_alter_info->alter_info->create_list);
	uint	i = 0;
	uint	num_v = 0;

	/* Any dropped columns will map to ULINT_UNDEFINED. */
	for (uint old_i = 0; old_i + DATA_N_SYS_COLS < old_table->n_cols;
	     old_i++) {
		col_map[old_i] = ULINT_UNDEFINED;
	}

	for (uint old_i = 0; old_i < old_table->n_v_cols; old_i++) {
		col_map[old_i + old_table->n_cols] = ULINT_UNDEFINED;
	}

	while (const Create_field* new_field = cf_it++) {
<<<<<<< HEAD
		bool	is_v = innobase_is_v_fld(new_field);

=======
		bool	is_v = !new_field->stored_in_db();
>>>>>>> a77e2668
		ulint	num_old_v = 0;

		for (uint old_i = 0; table->field[old_i]; old_i++) {
			const Field* field = table->field[old_i];
			if (!field->stored_in_db()) {
				if (is_v && new_field->field == field) {
					col_map[old_table->n_cols + num_v]
						= num_old_v;
					num_old_v++;
					goto found_col;
				}
				num_old_v++;
				continue;
			}

			if (new_field->field == field) {

				const Field* altered_field =
					altered_table->field[i + num_v];

				if (defaults) {
					innobase_build_col_map_add(
						heap,
						dtuple_get_nth_field(
							defaults, i),
						altered_field,
						field,
						dict_table_is_comp(
							new_table));
				}

				col_map[old_i - num_old_v] = i;
				goto found_col;
			}
		}

		ut_ad(!is_v);
		innobase_build_col_map_add(
			heap, dtuple_get_nth_field(defaults, i),
			altered_table->field[i + num_v],
			NULL,
			dict_table_is_comp(new_table));
found_col:
		if (is_v) {
			num_v++;
		} else {
			i++;
		}
	}

	DBUG_ASSERT(i == altered_table->s->fields - num_v);

	i = table->s->fields - old_table->n_v_cols;

	/* Add the InnoDB hidden FTS_DOC_ID column, if any. */
	if (i + DATA_N_SYS_COLS < old_table->n_cols) {
		/* There should be exactly one extra field,
		the FTS_DOC_ID. */
		DBUG_ASSERT(DICT_TF2_FLAG_IS_SET(old_table,
						 DICT_TF2_FTS_HAS_DOC_ID));
		DBUG_ASSERT(i + DATA_N_SYS_COLS + 1 == old_table->n_cols);
		DBUG_ASSERT(!strcmp(dict_table_get_col_name(
					    old_table, i),
				    FTS_DOC_ID_COL_NAME));
		if (altered_table->s->fields + DATA_N_SYS_COLS
		    - new_table->n_v_cols
		    < new_table->n_cols) {
			DBUG_ASSERT(DICT_TF2_FLAG_IS_SET(
					    new_table,
					    DICT_TF2_FTS_HAS_DOC_ID));
			DBUG_ASSERT(altered_table->s->fields
				    + DATA_N_SYS_COLS + 1
				    == static_cast<ulint>(
					new_table->n_cols
					+ new_table->n_v_cols));
			col_map[i] = altered_table->s->fields
				     - new_table->n_v_cols;
		} else {
			DBUG_ASSERT(!DICT_TF2_FLAG_IS_SET(
					    new_table,
					    DICT_TF2_FTS_HAS_DOC_ID));
			col_map[i] = ULINT_UNDEFINED;
		}

		i++;
	} else {
		DBUG_ASSERT(!DICT_TF2_FLAG_IS_SET(
				    old_table,
				    DICT_TF2_FTS_HAS_DOC_ID));
	}

	for (; i < old_table->n_cols; i++) {
		col_map[i] = i + new_table->n_cols - old_table->n_cols;
	}

	DBUG_RETURN(col_map);
}

/** Drop newly create FTS index related auxiliary table during
FIC create index process, before fts_add_index is called
@param table table that was being rebuilt online
@param trx transaction
@return DB_SUCCESS if successful, otherwise last error code
*/
static
dberr_t
innobase_drop_fts_index_table(
/*==========================*/
        dict_table_t*   table,
	trx_t*		trx)
{
	dberr_t		ret_err = DB_SUCCESS;

	for (dict_index_t* index = dict_table_get_first_index(table);
	     index != NULL;
	     index = dict_table_get_next_index(index)) {
		if (index->type & DICT_FTS) {
			dberr_t	err;

			err = fts_drop_index_tables(trx, index);

			if (err != DB_SUCCESS) {
				ret_err = err;
			}
		}
	}

	return(ret_err);
}

/** Get the new non-virtual column names if any columns were renamed
@param ha_alter_info	Data used during in-place alter
@param altered_table	MySQL table that is being altered
@param table		MySQL table as it is before the ALTER operation
@param user_table	InnoDB table as it is before the ALTER operation
@param heap		Memory heap for the allocation
@return array of new column names in rebuilt_table, or NULL if not renamed */
static MY_ATTRIBUTE((nonnull, warn_unused_result))
const char**
innobase_get_col_names(
	Alter_inplace_info*	ha_alter_info,
	const TABLE*		altered_table,
	const TABLE*		table,
	const dict_table_t*	user_table,
	mem_heap_t*		heap)
{
	const char**		cols;
	uint			i;

	DBUG_ENTER("innobase_get_col_names");
	DBUG_ASSERT(user_table->n_t_def > table->s->fields);
	DBUG_ASSERT(ha_alter_info->handler_flags
		    & ALTER_COLUMN_NAME);

	cols = static_cast<const char**>(
		mem_heap_zalloc(heap, user_table->n_def * sizeof *cols));

	i = 0;
	List_iterator_fast<Create_field> cf_it(
		ha_alter_info->alter_info->create_list);
	while (const Create_field* new_field = cf_it++) {
		ulint	num_v = 0;
		DBUG_ASSERT(i < altered_table->s->fields);

		if (!new_field->stored_in_db()) {
			continue;
		}

		for (uint old_i = 0; table->field[old_i]; old_i++) {
			num_v += !table->field[old_i]->stored_in_db();

			if (new_field->field == table->field[old_i]) {
				cols[old_i - num_v] = new_field->field_name.str;
				break;
			}
		}

		i++;
	}

	/* Copy the internal column names. */
	i = table->s->fields - user_table->n_v_def;
	cols[i] = dict_table_get_col_name(user_table, i);

	while (++i < user_table->n_def) {
		cols[i] = cols[i - 1] + strlen(cols[i - 1]) + 1;
	}

	DBUG_RETURN(cols);
}

/** Check whether the column prefix is increased, decreased, or unchanged.
@param[in]	new_prefix_len	new prefix length
@param[in]	old_prefix_len	new prefix length
@retval	1	prefix is increased
@retval	0	prefix is unchanged
@retval	-1	prefix is decreased */
static inline
lint
innobase_pk_col_prefix_compare(
	ulint	new_prefix_len,
	ulint	old_prefix_len)
{
	ut_ad(new_prefix_len < COMPRESSED_REC_MAX_DATA_SIZE);
	ut_ad(old_prefix_len < COMPRESSED_REC_MAX_DATA_SIZE);

	if (new_prefix_len == old_prefix_len) {
		return(0);
	}

	if (new_prefix_len == 0) {
		new_prefix_len = ULINT_MAX;
	}

	if (old_prefix_len == 0) {
		old_prefix_len = ULINT_MAX;
	}

	if (new_prefix_len > old_prefix_len) {
		return(1);
	} else {
		return(-1);
	}
}

/** Check whether the column is existing in old table.
@param[in]	new_col_no	new column no
@param[in]	col_map		mapping of old column numbers to new ones
@param[in]	col_map_size	the column map size
@return true if the column is existing, otherwise false. */
static inline
bool
innobase_pk_col_is_existing(
	const ulint	new_col_no,
	const ulint*	col_map,
	const ulint	col_map_size)
{
	for (ulint i = 0; i < col_map_size; i++) {
		if (col_map[i] == new_col_no) {
			return(true);
		}
	}

	return(false);
}

/** Determine whether both the indexes have same set of primary key
fields arranged in the same order.

Rules when we cannot skip sorting:
(1) Removing existing PK columns somewhere else than at the end of the PK;
(2) Adding existing columns to the PK, except at the end of the PK when no
columns are removed from the PK;
(3) Changing the order of existing PK columns;
(4) Decreasing the prefix length just like removing existing PK columns
follows rule(1), Increasing the prefix length just like adding existing
PK columns follows rule(2).
@param[in]	col_map		mapping of old column numbers to new ones
@param[in]	ha_alter_info	Data used during in-place alter
@param[in]	old_clust_index	index to be compared
@param[in]	new_clust_index index to be compared
@retval true if both indexes have same order.
@retval false. */
static MY_ATTRIBUTE((warn_unused_result))
bool
innobase_pk_order_preserved(
	const ulint*		col_map,
	const dict_index_t*	old_clust_index,
	const dict_index_t*	new_clust_index)
{
	ulint	old_n_uniq
		= dict_index_get_n_ordering_defined_by_user(
			old_clust_index);
	ulint	new_n_uniq
		= dict_index_get_n_ordering_defined_by_user(
			new_clust_index);

	ut_ad(dict_index_is_clust(old_clust_index));
	ut_ad(dict_index_is_clust(new_clust_index));
	ut_ad(old_clust_index->table != new_clust_index->table);
	ut_ad(col_map != NULL);

	if (old_n_uniq == 0) {
		/* There was no PRIMARY KEY in the table.
		If there is no PRIMARY KEY after the ALTER either,
		no sorting is needed. */
		return(new_n_uniq == old_n_uniq);
	}

	/* DROP PRIMARY KEY is only allowed in combination with
	ADD PRIMARY KEY. */
	ut_ad(new_n_uniq > 0);

	/* The order of the last processed new_clust_index key field,
	not counting ADD COLUMN, which are constant. */
	lint	last_field_order = -1;
	ulint	existing_field_count = 0;
	ulint	old_n_cols = dict_table_get_n_cols(old_clust_index->table);
	for (ulint new_field = 0; new_field < new_n_uniq; new_field++) {
		ulint	new_col_no =
			new_clust_index->fields[new_field].col->ind;

		/* Check if there is a match in old primary key. */
		ulint	old_field = 0;
		while (old_field < old_n_uniq) {
			ulint	old_col_no =
				old_clust_index->fields[old_field].col->ind;

			if (col_map[old_col_no] == new_col_no) {
				break;
			}

			old_field++;
		}

		/* The order of key field in the new primary key.
		1. old PK column:      idx in old primary key
		2. existing column:    old_n_uniq + sequence no
		3. newly added column: no order */
		lint		new_field_order;
		const bool	old_pk_column = old_field < old_n_uniq;

		if (old_pk_column) {
			new_field_order = lint(old_field);
		} else if (innobase_pk_col_is_existing(new_col_no, col_map,
						       old_n_cols)) {
			new_field_order = lint(old_n_uniq
					       + existing_field_count++);
		} else {
			/* Skip newly added column. */
			continue;
		}

		if (last_field_order + 1 != new_field_order) {
			/* Old PK order is not kept, or existing column
			is not added at the end of old PK. */
			return(false);
		}

		last_field_order = new_field_order;

		if (!old_pk_column) {
			continue;
		}

		/* Check prefix length change. */
		const lint	prefix_change = innobase_pk_col_prefix_compare(
			new_clust_index->fields[new_field].prefix_len,
			old_clust_index->fields[old_field].prefix_len);

		if (prefix_change < 0) {
			/* If a column's prefix length is decreased, it should
			be the last old PK column in new PK.
			Note: we set last_field_order to -2, so that if	there
			are any old PK colmns or existing columns after it in
			new PK, the comparison to new_field_order will fail in
			the next round.*/
			last_field_order = -2;
		} else if (prefix_change > 0) {
			/* If a column's prefix length is increased, it	should
			be the last PK column in old PK. */
			if (old_field != old_n_uniq - 1) {
				return(false);
			}
		}
	}

	return(true);
}

/** Update the mtype from DATA_BLOB to DATA_GEOMETRY for a specified
GIS column of a table. This is used when we want to create spatial index
on legacy GIS columns coming from 5.6, where we store GIS data as DATA_BLOB
in innodb layer.
@param[in]	table_id	table id
@param[in]	col_name	column name
@param[in]	trx		data dictionary transaction
@retval true Failure
@retval false Success */
static
bool
innobase_update_gis_column_type(
	table_id_t	table_id,
	const char*	col_name,
	trx_t*		trx)
{
	pars_info_t*	info;
	dberr_t		error;

	DBUG_ENTER("innobase_update_gis_column_type");

	DBUG_ASSERT(trx_get_dict_operation(trx) == TRX_DICT_OP_INDEX);
	ut_ad(trx->dict_operation_lock_mode == RW_X_LATCH);
	ut_ad(mutex_own(&dict_sys->mutex));
	ut_ad(rw_lock_own(dict_operation_lock, RW_LOCK_X));

	info = pars_info_create();

	pars_info_add_ull_literal(info, "tableid", table_id);
	pars_info_add_str_literal(info, "name", col_name);
	pars_info_add_int4_literal(info, "mtype", DATA_GEOMETRY);

	trx->op_info = "update column type to DATA_GEOMETRY";

	error = que_eval_sql(
		info,
		"PROCEDURE UPDATE_SYS_COLUMNS_PROC () IS\n"
		"BEGIN\n"
		"UPDATE SYS_COLUMNS SET MTYPE=:mtype\n"
		"WHERE TABLE_ID=:tableid AND NAME=:name;\n"
		"END;\n",
		false, trx);

	trx->error_state = DB_SUCCESS;
	trx->op_info = "";

	DBUG_RETURN(error != DB_SUCCESS);
}

/** Check if we are creating spatial indexes on GIS columns, which are
legacy columns from earlier MySQL, such as 5.6. If so, we have to update
the mtypes of the old GIS columns to DATA_GEOMETRY.
In 5.6, we store GIS columns as DATA_BLOB in InnoDB layer, it will introduce
confusion when we run latest server on older data. That's why we need to
do the upgrade.
@param[in] ha_alter_info	Data used during in-place alter
@param[in] table		Table on which we want to add indexes
@param[in] trx			Transaction
@return DB_SUCCESS if update successfully or no columns need to be updated,
otherwise DB_ERROR, which means we can't update the mtype for some
column, and creating spatial index on it should be dangerous */
static
dberr_t
innobase_check_gis_columns(
	Alter_inplace_info*	ha_alter_info,
	dict_table_t*		table,
	trx_t*			trx)
{
	DBUG_ENTER("innobase_check_gis_columns");

	for (uint key_num = 0;
	     key_num < ha_alter_info->index_add_count;
	     key_num++) {

		const KEY&	key = ha_alter_info->key_info_buffer[
			ha_alter_info->index_add_buffer[key_num]];

		if (!(key.flags & HA_SPATIAL)) {
			continue;
		}

		ut_ad(key.user_defined_key_parts == 1);
		const KEY_PART_INFO&    key_part = key.key_part[0];

		/* Does not support spatial index on virtual columns */
		if (!key_part.field->stored_in_db()) {
			DBUG_RETURN(DB_UNSUPPORTED);
		}

		ulint col_nr = dict_table_has_column(
			table,
			key_part.field->field_name.str,
			key_part.fieldnr);
		ut_ad(col_nr != table->n_def);
		dict_col_t*	col = &table->cols[col_nr];

		if (col->mtype != DATA_BLOB) {
			ut_ad(DATA_GEOMETRY_MTYPE(col->mtype));
			continue;
		}

		const char* col_name = dict_table_get_col_name(
			table, col_nr);

		if (innobase_update_gis_column_type(
			table->id, col_name, trx)) {

			DBUG_RETURN(DB_ERROR);
		} else {
			col->mtype = DATA_GEOMETRY;

			ib::info() << "Updated mtype of column" << col_name
				<< " in table " << table->name
				<< ", whose id is " << table->id
				<< " to DATA_GEOMETRY";
		}
	}

	DBUG_RETURN(DB_SUCCESS);
}

/** Collect virtual column info for its addition
@param[in] ha_alter_info	Data used during in-place alter
@param[in] altered_table	MySQL table that is being altered to
@param[in] table		MySQL table as it is before the ALTER operation
@retval true Failure
@retval false Success */
static
bool
prepare_inplace_add_virtual(
	Alter_inplace_info*	ha_alter_info,
	const TABLE*		altered_table,
	const TABLE*		table)
{
	ha_innobase_inplace_ctx*	ctx;
	ulint				i = 0;
	ulint				j = 0;
	const Create_field*		new_field;

	ctx = static_cast<ha_innobase_inplace_ctx*>
		(ha_alter_info->handler_ctx);

	ctx->num_to_add_vcol = altered_table->s->fields
			       + ctx->num_to_drop_vcol - table->s->fields;

	ctx->add_vcol = static_cast<dict_v_col_t*>(
		 mem_heap_zalloc(ctx->heap, ctx->num_to_add_vcol
				 * sizeof *ctx->add_vcol));
	ctx->add_vcol_name = static_cast<const char**>(
		 mem_heap_alloc(ctx->heap, ctx->num_to_add_vcol
				* sizeof *ctx->add_vcol_name));

	List_iterator_fast<Create_field> cf_it(
		ha_alter_info->alter_info->create_list);

	while ((new_field = (cf_it++)) != NULL) {
		const Field* field = new_field->field;
		ulint	old_i;

		for (old_i = 0; table->field[old_i]; old_i++) {
			const Field* n_field = table->field[old_i];
			if (field == n_field) {
				break;
			}
		}

		i++;

		if (table->field[old_i]) {
			continue;
		}

		ut_ad(!field);

		ulint	col_len;
		ulint	is_unsigned;
		ulint	field_type;
		ulint	charset_no;

		field =  altered_table->field[i - 1];

		ulint	col_type
				= get_innobase_type_from_mysql_type(
					&is_unsigned, field);


		if (field->stored_in_db()) {
			continue;
		}

		col_len = field->pack_length();
		field_type = (ulint) field->type();

		if (!field->real_maybe_null()) {
			field_type |= DATA_NOT_NULL;
		}

		if (field->binary()) {
			field_type |= DATA_BINARY_TYPE;
		}

		if (is_unsigned) {
			field_type |= DATA_UNSIGNED;
		}

		if (dtype_is_string_type(col_type)) {
			charset_no = (ulint) field->charset()->number;

			DBUG_EXECUTE_IF(
				"ib_alter_add_virtual_fail",
				charset_no += MAX_CHAR_COLL_NUM;);

			if (charset_no > MAX_CHAR_COLL_NUM) {
				my_error(ER_WRONG_KEY_COLUMN, MYF(0), "InnoDB",
					 field->field_name.str);
				return(true);
			}
		} else {
			charset_no = 0;
		}

		if (field->type() == MYSQL_TYPE_VARCHAR) {
			uint32  length_bytes
				= static_cast<const Field_varstring*>(
					field)->length_bytes;

			col_len -= length_bytes;

			if (length_bytes == 2) {
				field_type |= DATA_LONG_TRUE_VARCHAR;
			}
		}


		ctx->add_vcol[j].m_col.prtype = dtype_form_prtype(
						field_type, charset_no);

		ctx->add_vcol[j].m_col.prtype |= DATA_VIRTUAL;

		ctx->add_vcol[j].m_col.mtype = col_type;

		ctx->add_vcol[j].m_col.len = col_len;

		ctx->add_vcol[j].m_col.ind = i - 1;
		ctx->add_vcol[j].num_base = 0;
		ctx->add_vcol_name[j] = field->field_name.str;
		ctx->add_vcol[j].base_col = NULL;
		ctx->add_vcol[j].v_pos = ctx->old_table->n_v_cols
					 - ctx->num_to_drop_vcol + j;

		/* No need to track the list */
		ctx->add_vcol[j].v_indexes = NULL;
		innodb_base_col_setup(ctx->old_table, field, &ctx->add_vcol[j]);
		j++;
	}

	return(false);
}

/** Collect virtual column info for its addition
@param[in] ha_alter_info	Data used during in-place alter
@param[in] table		MySQL table as it is before the ALTER operation
@retval true Failure
@retval false Success */
static
bool
prepare_inplace_drop_virtual(
	Alter_inplace_info*	ha_alter_info,
	const TABLE*		table)
{
	ha_innobase_inplace_ctx*	ctx;
	ulint				i = 0;
	ulint				j = 0;

	ctx = static_cast<ha_innobase_inplace_ctx*>
		(ha_alter_info->handler_ctx);

	ctx->num_to_drop_vcol = 0;
	for (i = 0; table->field[i]; i++) {
		const Field* field = table->field[i];
		if (field->flags & FIELD_IS_DROPPED && !field->stored_in_db()) {
			ctx->num_to_drop_vcol++;
		}
	}

	ctx->drop_vcol = static_cast<dict_v_col_t*>(
		 mem_heap_alloc(ctx->heap, ctx->num_to_drop_vcol
				* sizeof *ctx->drop_vcol));
	ctx->drop_vcol_name = static_cast<const char**>(
		 mem_heap_alloc(ctx->heap, ctx->num_to_drop_vcol
				* sizeof *ctx->drop_vcol_name));

	for (i = 0; table->field[i]; i++) {
		Field *field =  table->field[i];
		if (!(field->flags & FIELD_IS_DROPPED) || field->stored_in_db()) {
			continue;
		}

		ulint	col_len;
		ulint	is_unsigned;
		ulint	field_type;
		ulint	charset_no;

		ulint           col_type
                                = get_innobase_type_from_mysql_type(
                                        &is_unsigned, field);

		col_len = field->pack_length();
		field_type = (ulint) field->type();

		if (!field->real_maybe_null()) {
			field_type |= DATA_NOT_NULL;
		}

		if (field->binary()) {
			field_type |= DATA_BINARY_TYPE;
		}

		if (is_unsigned) {
			field_type |= DATA_UNSIGNED;
		}

		if (dtype_is_string_type(col_type)) {
			charset_no = (ulint) field->charset()->number;

			DBUG_EXECUTE_IF(
				"ib_alter_add_virtual_fail",
				charset_no += MAX_CHAR_COLL_NUM;);

			if (charset_no > MAX_CHAR_COLL_NUM) {
				my_error(ER_WRONG_KEY_COLUMN, MYF(0), "InnoDB",
					 field->field_name.str);
				return(true);
			}
		} else {
			charset_no = 0;
		}

		if (field->type() == MYSQL_TYPE_VARCHAR) {
			uint32  length_bytes
				= static_cast<const Field_varstring*>(
					field)->length_bytes;

			col_len -= length_bytes;

			if (length_bytes == 2) {
				field_type |= DATA_LONG_TRUE_VARCHAR;
			}
		}


		ctx->drop_vcol[j].m_col.prtype = dtype_form_prtype(
						field_type, charset_no);

		ctx->drop_vcol[j].m_col.prtype |= DATA_VIRTUAL;

		ctx->drop_vcol[j].m_col.mtype = col_type;

		ctx->drop_vcol[j].m_col.len = col_len;

		ctx->drop_vcol[j].m_col.ind = i;

		ctx->drop_vcol_name[j] = field->field_name.str;

		dict_v_col_t*	v_col = dict_table_get_nth_v_col_mysql(
					ctx->old_table, i);
		ctx->drop_vcol[j].v_pos = v_col->v_pos;
		j++;
	}

	return(false);
}

/** Insert a new record to INNODB SYS_VIRTUAL
@param[in] table	InnoDB table
@param[in] pos		virtual column column no
@param[in] base_pos	base column pos
@param[in] trx		transaction
@return DB_SUCCESS if successful, otherwise error code */
static
dberr_t
innobase_insert_sys_virtual(
	const dict_table_t*	table,
	ulint			pos,
	ulint			base_pos,
	trx_t*			trx)
{
	pars_info_t*    info = pars_info_create();

	pars_info_add_ull_literal(info, "id", table->id);

	pars_info_add_int4_literal(info, "pos", pos);

	pars_info_add_int4_literal(info, "base_pos", base_pos);

	dberr_t error = que_eval_sql(
			info,
			"PROCEDURE P () IS\n"
			"BEGIN\n"
			"INSERT INTO SYS_VIRTUAL VALUES"
			"(:id, :pos, :base_pos);\n"
			"END;\n",
			FALSE, trx);

	return(error);
}

/** Update INNODB SYS_COLUMNS on new virtual columns
@param[in] table	InnoDB table
@param[in] col_name	column name
@param[in] vcol		virtual column
@param[in] trx		transaction
@return DB_SUCCESS if successful, otherwise error code */
static
dberr_t
innobase_add_one_virtual(
	const dict_table_t*	table,
	const char*		col_name,
	dict_v_col_t*		vcol,
	trx_t*			trx)
{
	ulint		pos = dict_create_v_col_pos(vcol->v_pos,
						    vcol->m_col.ind);
	ulint		mtype =	vcol->m_col.mtype;
	ulint		prtype = vcol->m_col.prtype;
	ulint		len = vcol->m_col.len;
	pars_info_t*    info = pars_info_create();

	pars_info_add_ull_literal(info, "id", table->id);

	pars_info_add_int4_literal(info, "pos", pos);

	pars_info_add_str_literal(info, "name", col_name);
	pars_info_add_int4_literal(info, "mtype", mtype);
	pars_info_add_int4_literal(info, "prtype", prtype);
	pars_info_add_int4_literal(info, "len", len);
	pars_info_add_int4_literal(info, "prec", vcol->num_base);

	dberr_t error = que_eval_sql(
			info,
			"PROCEDURE P () IS\n"
			"BEGIN\n"
			"INSERT INTO SYS_COLUMNS VALUES"
			"(:id, :pos, :name, :mtype, :prtype, :len, :prec);\n"
			"END;\n",
			FALSE, trx);

	if (error != DB_SUCCESS) {
		return(error);
	}

	for (ulint i = 0; i < vcol->num_base; i++) {
		error = innobase_insert_sys_virtual(
			table, pos, vcol->base_col[i]->ind, trx);
		if (error != DB_SUCCESS) {
			return(error);
		}
	}

	return(error);
}

/** Update SYS_TABLES.N_COLS in the data dictionary.
@param[in] user_table	InnoDB table
@param[in] n_cols	the new value of SYS_TABLES.N_COLS
@param[in] trx		transaction
@return whether the operation failed */
static
bool
innodb_update_n_cols(const dict_table_t* table, ulint n_cols, trx_t* trx)
{
	pars_info_t*    info = pars_info_create();

	pars_info_add_int4_literal(info, "n", n_cols);
	pars_info_add_ull_literal(info, "id", table->id);

	dberr_t err = que_eval_sql(info,
				   "PROCEDURE UPDATE_N_COLS () IS\n"
				   "BEGIN\n"
				   "UPDATE SYS_TABLES SET N_COLS = :n"
				   " WHERE ID = :id;\n"
				   "END;\n", FALSE, trx);

	if (err != DB_SUCCESS) {
		my_error(ER_INTERNAL_ERROR, MYF(0),
			 "InnoDB: Updating SYS_TABLES.N_COLS failed");
		return true;
	}

	return false;
}

/** Update system table for adding virtual column(s)
@param[in]	ha_alter_info	Data used during in-place alter
@param[in]	user_table	InnoDB table
@param[in]	trx		transaction
@retval true Failure
@retval false Success */
static
bool
innobase_add_virtual_try(
	Alter_inplace_info*	ha_alter_info,
	const dict_table_t*     user_table,
	trx_t*			trx)
{
	ha_innobase_inplace_ctx*	ctx;
	dberr_t				err = DB_SUCCESS;

	ctx = static_cast<ha_innobase_inplace_ctx*>(
		ha_alter_info->handler_ctx);

	for (ulint i = 0; i < ctx->num_to_add_vcol; i++) {

		err = innobase_add_one_virtual(
			user_table, ctx->add_vcol_name[i],
			&ctx->add_vcol[i], trx);

		if (err != DB_SUCCESS) {
			my_error(ER_INTERNAL_ERROR, MYF(0),
				 "InnoDB: ADD COLUMN...VIRTUAL");
			return(true);
		}
	}


	ulint	n_col = unsigned(user_table->n_cols) - DATA_N_SYS_COLS;
	ulint	n_v_col = unsigned(user_table->n_v_cols)
		+ ctx->num_to_add_vcol - ctx->num_to_drop_vcol;
	ulint	new_n = dict_table_encode_n_col(n_col, n_v_col)
		+ (unsigned(user_table->flags & DICT_TF_COMPACT) << 31);

	return innodb_update_n_cols(user_table, new_n, trx);
}

/** Insert into SYS_COLUMNS and insert/update the hidden metadata record
for instant ADD COLUMN.
@param[in,out]	ctx		ALTER TABLE context for the current partition
@param[in]	altered_table	MySQL table that is being altered
@param[in]	table		MySQL table as it is before the ALTER operation
@param[in,out]	trx		dictionary transaction
@retval	true	failure
@retval	false	success */
static
bool
innobase_add_instant_try(
	ha_innobase_inplace_ctx*ctx,
	const TABLE*		altered_table,
	const TABLE*		table,
	trx_t*			trx)
{
	DBUG_ASSERT(!ctx->need_rebuild());

	if (!ctx->is_instant()) return false;

	DBUG_ASSERT(altered_table->s->fields > table->s->fields);
	DBUG_ASSERT(ctx->old_table->n_cols == ctx->old_n_cols);

	dict_table_t* user_table = ctx->old_table;
	user_table->instant_add_column(*ctx->instant_table);
	dict_index_t* index = dict_table_get_first_index(user_table);
	/* The table may have been emptied and may have lost its
	'instant-add-ness' during this instant ADD COLUMN. */

	/* Construct a table row of default values for the stored columns. */
	dtuple_t* row = dtuple_create(ctx->heap, user_table->n_cols);
	dict_table_copy_types(row, user_table);
	Field** af = altered_table->field;
	Field** const end = altered_table->field + altered_table->s->fields;

	for (uint i = 0; af < end; af++) {
		if (!(*af)->stored_in_db()) {
			continue;
		}

		dict_col_t* col = dict_table_get_nth_col(user_table, i);
		DBUG_ASSERT(!strcmp((*af)->field_name.str,
				    dict_table_get_col_name(user_table, i)));

		dfield_t* d = dtuple_get_nth_field(row, i);

		if (col->is_instant()) {
			dfield_set_data(d, col->def_val.data,
					col->def_val.len);
		} else if ((*af)->real_maybe_null()) {
			/* Store NULL for nullable 'core' columns. */
			dfield_set_null(d);
		} else {
			switch ((*af)->type()) {
			case MYSQL_TYPE_VARCHAR:
			case MYSQL_TYPE_GEOMETRY:
			case MYSQL_TYPE_TINY_BLOB:
			case MYSQL_TYPE_MEDIUM_BLOB:
			case MYSQL_TYPE_BLOB:
			case MYSQL_TYPE_LONG_BLOB:
				/* Store the empty string for 'core'
				variable-length NOT NULL columns. */
				dfield_set_data(d, field_ref_zero, 0);
				break;
			default:
				/* For fixed-length NOT NULL 'core' columns,
				get a dummy default value from SQL. Note that
				we will preserve the old values of these
				columns when updating the metadata
				record, to avoid unnecessary updates. */
				ulint len = (*af)->pack_length();
				DBUG_ASSERT(d->type.mtype != DATA_INT
					    || len <= 8);
				row_mysql_store_col_in_innobase_format(
					d, d->type.mtype == DATA_INT
					? static_cast<byte*>(
						mem_heap_alloc(ctx->heap, len))
					: NULL, true, (*af)->ptr, len,
					dict_table_is_comp(user_table));
			}
		}

		if (i + DATA_N_SYS_COLS < ctx->old_n_cols) {
			i++;
			continue;
		}

		pars_info_t*    info = pars_info_create();
		pars_info_add_ull_literal(info, "id", user_table->id);
		pars_info_add_int4_literal(info, "pos", i);
		pars_info_add_str_literal(info, "name", (*af)->field_name.str);
		pars_info_add_int4_literal(info, "mtype", d->type.mtype);
		pars_info_add_int4_literal(info, "prtype", d->type.prtype);
		pars_info_add_int4_literal(info, "len", d->type.len);

		dberr_t err = que_eval_sql(
			info,
			"PROCEDURE ADD_COL () IS\n"
			"BEGIN\n"
			"INSERT INTO SYS_COLUMNS VALUES"
			"(:id,:pos,:name,:mtype,:prtype,:len,0);\n"
			"END;\n", FALSE, trx);
		if (err != DB_SUCCESS) {
			my_error(ER_INTERNAL_ERROR, MYF(0),
				 "InnoDB: Insert into SYS_COLUMNS failed");
			return(true);
		}

		i++;
	}

	if (innodb_update_n_cols(user_table, dict_table_encode_n_col(
					 unsigned(user_table->n_cols)
					 - DATA_N_SYS_COLS,
					 user_table->n_v_cols)
				 | (user_table->flags & DICT_TF_COMPACT) << 31,
				 trx)) {
		return true;
	}

	unsigned i = unsigned(user_table->n_cols) - DATA_N_SYS_COLS;
	byte trx_id[DATA_TRX_ID_LEN], roll_ptr[DATA_ROLL_PTR_LEN];
	dfield_set_data(dtuple_get_nth_field(row, i++), field_ref_zero,
			DATA_ROW_ID_LEN);
	dfield_set_data(dtuple_get_nth_field(row, i++), trx_id, sizeof trx_id);
	dfield_set_data(dtuple_get_nth_field(row, i),roll_ptr,sizeof roll_ptr);
	DBUG_ASSERT(i + 1 == user_table->n_cols);

	trx_write_trx_id(trx_id, trx->id);
	/* The DB_ROLL_PTR will be assigned later, when allocating undo log.
	Silence a Valgrind warning in dtuple_validate() when
	row_ins_clust_index_entry_low() searches for the insert position. */
	memset(roll_ptr, 0, sizeof roll_ptr);

	dtuple_t* entry = row_build_index_entry(row, NULL, index, ctx->heap);
	entry->info_bits = REC_INFO_METADATA;

	mtr_t mtr;
	mtr.start();
	index->set_modified(mtr);
	btr_pcur_t pcur;
	btr_pcur_open_at_index_side(true, index, BTR_MODIFY_TREE, &pcur, true,
				    0, &mtr);
	ut_ad(btr_pcur_is_before_first_on_page(&pcur));
	btr_pcur_move_to_next_on_page(&pcur);

	buf_block_t* block = btr_pcur_get_block(&pcur);
	ut_ad(page_is_leaf(block->frame));
	ut_ad(!page_has_prev(block->frame));
	ut_ad(!buf_block_get_page_zip(block));
	const rec_t* rec = btr_pcur_get_rec(&pcur);
	que_thr_t* thr = pars_complete_graph_for_exec(
		NULL, trx, ctx->heap, NULL);

	dberr_t err;
	if (rec_is_metadata(rec, index)) {
		ut_ad(page_rec_is_user_rec(rec));
		if (!page_has_next(block->frame)
		    && page_rec_is_last(rec, block->frame)) {
			goto empty_table;
		}
		/* Extend the record with the instantly added columns. */
		const unsigned n = user_table->n_cols - ctx->old_n_cols;
		/* Reserve room for DB_TRX_ID,DB_ROLL_PTR and any
		non-updated off-page columns in case they are moved off
		page as a result of the update. */
		upd_t* update = upd_create(index->n_fields, ctx->heap);
		update->n_fields = n;
		update->info_bits = REC_INFO_METADATA;
		/* Add the default values for instantly added columns */
		for (unsigned i = 0; i < n; i++) {
			upd_field_t* uf = upd_get_nth_field(update, i);
			unsigned f = index->n_fields - n + i;
			uf->field_no = f;
			uf->new_val = entry->fields[f];
		}
		ulint* offsets = NULL;
		mem_heap_t* offsets_heap = NULL;
		big_rec_t* big_rec;
		err = btr_cur_pessimistic_update(
			BTR_NO_LOCKING_FLAG | BTR_KEEP_POS_FLAG,
			btr_pcur_get_btr_cur(&pcur),
			&offsets, &offsets_heap, ctx->heap,
			&big_rec, update, UPD_NODE_NO_ORD_CHANGE,
			thr, trx->id, &mtr);
		if (big_rec) {
			if (err == DB_SUCCESS) {
				err = btr_store_big_rec_extern_fields(
					&pcur, offsets, big_rec, &mtr,
					BTR_STORE_UPDATE);
			}

			dtuple_big_rec_free(big_rec);
		}
		if (offsets_heap) {
			mem_heap_free(offsets_heap);
		}
		btr_pcur_close(&pcur);
		goto func_exit;
	} else if (page_rec_is_supremum(rec)) {
empty_table:
		/* The table is empty. */
		ut_ad(page_is_root(block->frame));
		btr_page_empty(block, NULL, index, 0, &mtr);
		index->remove_instant();
		err = DB_SUCCESS;
		goto func_exit;
	}

	/* Convert the table to the instant ADD COLUMN format. */
	ut_ad(user_table->is_instant());
	mtr.commit();
	mtr.start();
	index->set_modified(mtr);
	if (page_t* root = btr_root_get(index, &mtr)) {
		if (fil_page_get_type(root) != FIL_PAGE_INDEX) {
			DBUG_ASSERT(!"wrong page type");
			goto err_exit;
		}

		DBUG_ASSERT(!page_is_comp(root) || !page_get_instant(root));
		mlog_write_ulint(root + FIL_PAGE_TYPE,
				 FIL_PAGE_TYPE_INSTANT, MLOG_2BYTES,
				 &mtr);
		page_set_instant(root, index->n_core_fields, &mtr);
		mtr.commit();
		mtr.start();
		index->set_modified(mtr);
		err = row_ins_clust_index_entry_low(
			BTR_NO_LOCKING_FLAG, BTR_MODIFY_TREE, index,
			index->n_uniq, entry, 0, thr, false);
	} else {
err_exit:
		err = DB_CORRUPTION;
	}

func_exit:
	mtr.commit();

	if (err != DB_SUCCESS) {
		my_error_innodb(err, table->s->table_name.str,
				user_table->flags);
		return true;
	}

	return false;
}

/** Update INNODB SYS_COLUMNS on new virtual column's position
@param[in]	table	InnoDB table
@param[in]	old_pos	old position
@param[in]	new_pos	new position
@param[in]	trx	transaction
@return DB_SUCCESS if successful, otherwise error code */
static
dberr_t
innobase_update_v_pos_sys_columns(
	const dict_table_t*	table,
	ulint			old_pos,
	ulint			new_pos,
	trx_t*			trx)
{
	pars_info_t*    info = pars_info_create();

	pars_info_add_int4_literal(info, "pos", old_pos);
	pars_info_add_int4_literal(info, "val", new_pos);
	pars_info_add_ull_literal(info, "id", table->id);

	dberr_t error = que_eval_sql(
			info,
			"PROCEDURE P () IS\n"
			"BEGIN\n"
			"UPDATE SYS_COLUMNS\n"
			"SET POS = :val\n"
			"WHERE POS = :pos\n"
			"AND TABLE_ID = :id;\n"
			"END;\n",
			FALSE, trx);

	return(error);
}

/** Update INNODB SYS_VIRTUAL table with new virtual column position
@param[in]	table		InnoDB table
@param[in]	old_pos		old position
@param[in]	new_pos		new position
@param[in]	trx		transaction
@return DB_SUCCESS if successful, otherwise error code */
static
dberr_t
innobase_update_v_pos_sys_virtual(
	const dict_table_t*	table,
	ulint			old_pos,
	ulint			new_pos,
	trx_t*			trx)
{
	pars_info_t*    info = pars_info_create();

	pars_info_add_int4_literal(info, "pos", old_pos);
	pars_info_add_int4_literal(info, "val", new_pos);
	pars_info_add_ull_literal(info, "id", table->id);

	dberr_t error = que_eval_sql(
			info,
			"PROCEDURE P () IS\n"
			"BEGIN\n"
			"UPDATE SYS_VIRTUAL\n"
			"SET POS = :val\n"
			"WHERE POS = :pos\n"
			"AND TABLE_ID = :id;\n"
			"END;\n",
			FALSE, trx);

	return(error);
}

/** Update InnoDB system tables on dropping a virtual column
@param[in]	table		InnoDB table
@param[in]	col_name	column name of the dropping column
@param[in]	drop_col	col information for the dropping column
@param[in]	n_prev_dropped	number of previously dropped columns in the
				same alter clause
@param[in]	trx		transaction
@return DB_SUCCESS if successful, otherwise error code */
static
dberr_t
innobase_drop_one_virtual_sys_columns(
	const dict_table_t*	table,
	const char*		col_name,
	dict_col_t*		drop_col,
	ulint			n_prev_dropped,
	trx_t*			trx)
{
	pars_info_t*    info = pars_info_create();
	pars_info_add_ull_literal(info, "id", table->id);

	pars_info_add_str_literal(info, "name", col_name);

	dberr_t error = que_eval_sql(
			info,
			"PROCEDURE P () IS\n"
			"BEGIN\n"
			"DELETE FROM SYS_COLUMNS\n"
			"WHERE TABLE_ID = :id\n"
			"AND NAME = :name;\n"
			"END;\n",
			FALSE, trx);

	if (error != DB_SUCCESS) {
		return(error);
	}

	dict_v_col_t*	v_col = dict_table_get_nth_v_col_mysql(
				table, drop_col->ind);

	/* Adjust column positions for all subsequent columns */
	for (ulint i = v_col->v_pos + 1; i < table->n_v_cols; i++) {
		dict_v_col_t*   t_col = dict_table_get_nth_v_col(table, i);
		ulint		old_p = dict_create_v_col_pos(
			t_col->v_pos - n_prev_dropped,
			t_col->m_col.ind - n_prev_dropped);
		ulint		new_p = dict_create_v_col_pos(
			t_col->v_pos - 1 - n_prev_dropped,
			ulint(t_col->m_col.ind) - 1 - n_prev_dropped);

		error = innobase_update_v_pos_sys_columns(
			table, old_p, new_p, trx);
		if (error != DB_SUCCESS) {
			return(error);
		}
		error = innobase_update_v_pos_sys_virtual(
			table, old_p, new_p, trx);
		if (error != DB_SUCCESS) {
			return(error);
		}
	}

	return(error);
}

/** Delete virtual column's info from INNODB SYS_VIRTUAL
@param[in]	table	InnoDB table
@param[in]	pos	position of the virtual column to be deleted
@param[in]	trx	transaction
@return DB_SUCCESS if successful, otherwise error code */
static
dberr_t
innobase_drop_one_virtual_sys_virtual(
	const dict_table_t*	table,
	ulint			pos,
	trx_t*			trx)
{
	pars_info_t*    info = pars_info_create();
	pars_info_add_ull_literal(info, "id", table->id);

	pars_info_add_int4_literal(info, "pos", pos);

	dberr_t error = que_eval_sql(
			info,
			"PROCEDURE P () IS\n"
			"BEGIN\n"
			"DELETE FROM SYS_VIRTUAL\n"
			"WHERE TABLE_ID = :id\n"
			"AND POS = :pos;\n"
			"END;\n",
			FALSE, trx);

	return(error);
}

/** Update system table for dropping virtual column(s)
@param[in]	ha_alter_info	Data used during in-place alter
@param[in]	user_table	InnoDB table
@param[in]	trx		transaction
@retval true Failure
@retval false Success */
static
bool
innobase_drop_virtual_try(
	Alter_inplace_info*	ha_alter_info,
	const dict_table_t*     user_table,
	trx_t*			trx)
{
	ha_innobase_inplace_ctx*	ctx;
	dberr_t				err = DB_SUCCESS;

	ctx = static_cast<ha_innobase_inplace_ctx*>
		(ha_alter_info->handler_ctx);

	for (ulint i = 0; i < ctx->num_to_drop_vcol; i++) {

		ulint	pos = dict_create_v_col_pos(
			ctx->drop_vcol[i].v_pos - i,
			ctx->drop_vcol[i].m_col.ind - i);
		err = innobase_drop_one_virtual_sys_virtual(
			user_table, pos, trx);

		if (err != DB_SUCCESS) {
			my_error(ER_INTERNAL_ERROR, MYF(0),
				 "InnoDB: DROP COLUMN...VIRTUAL");
			return(true);
		}

		err = innobase_drop_one_virtual_sys_columns(
			user_table, ctx->drop_vcol_name[i],
			&(ctx->drop_vcol[i].m_col), i, trx);

		if (err != DB_SUCCESS) {
			my_error(ER_INTERNAL_ERROR, MYF(0),
				 "InnoDB: DROP COLUMN...VIRTUAL");
			return(true);
		}
	}


	ulint	n_col = unsigned(user_table->n_cols) - DATA_N_SYS_COLS;
	ulint	n_v_col = unsigned(user_table->n_v_cols)
		- ctx->num_to_drop_vcol;
	ulint	new_n = dict_table_encode_n_col(n_col, n_v_col)
		| ((user_table->flags & DICT_TF_COMPACT) << 31);

	return innodb_update_n_cols(user_table, new_n, trx);
}

/** Adjust the create index column number from "New table" to
"old InnoDB table" while we are doing dropping virtual column. Since we do
not create separate new table for the dropping/adding virtual columns.
To correctly find the indexed column, we will need to find its col_no
in the "Old Table", not the "New table".
@param[in]	ha_alter_info	Data used during in-place alter
@param[in]	old_table	MySQL table as it is before the ALTER operation
@param[in]	num_v_dropped	number of virtual column dropped
@param[in,out]	index_def	index definition */
static
void
innodb_v_adjust_idx_col(
	const Alter_inplace_info*	ha_alter_info,
	const TABLE*			old_table,
	ulint				num_v_dropped,
	index_def_t*			index_def)
{
	List_iterator_fast<Create_field> cf_it(
		ha_alter_info->alter_info->create_list);
	for (ulint i = 0; i < index_def->n_fields; i++) {
#ifdef UNIV_DEBUG
		bool	col_found = false;
#endif /* UNIV_DEBUG */
		ulint	num_v = 0;

		index_field_t*	index_field = &index_def->fields[i];

		/* Only adjust virtual column col_no, since non-virtual
		column position (in non-vcol list) won't change unless
		table rebuild */
		if (!index_field->is_v_col) {
			continue;
		}

		const Field*	field = NULL;

		cf_it.rewind();

		/* Found the field in the new table */
		while (const Create_field* new_field = cf_it++) {
			if (new_field->stored_in_db()) {
				continue;
			}

			field = new_field->field;

			if (num_v == index_field->col_no) {
				break;
			}
			num_v++;
		}

		if (!field) {
			/* this means the field is a newly added field, this
			should have been blocked when we drop virtual column
			at the same time */
			ut_ad(num_v_dropped > 0);
			ut_a(0);
		}

		ut_ad(!field->stored_in_db());

		num_v = 0;

		/* Look for its position in old table */
		for (uint old_i = 0; old_table->field[old_i]; old_i++) {
			if (old_table->field[old_i] == field) {
				/* Found it, adjust its col_no to its position
				in old table */
				index_def->fields[i].col_no = num_v;
				ut_d(col_found = true);
				break;
			}

			num_v += !old_table->field[old_i]->stored_in_db();
		}

		ut_ad(col_found);
	}
}

/** Create index metadata in the data dictionary.
@param[in,out]	trx	dictionary transaction
@param[in,out]	index	index being created
@param[in]	add_v	virtual columns that are being added, or NULL
@return the created index */
MY_ATTRIBUTE((nonnull(1,2), warn_unused_result))
static
dict_index_t*
create_index_dict(
	trx_t*			trx,
	dict_index_t*		index,
	const dict_add_v_col_t* add_v)
{
	DBUG_ENTER("create_index_dict");

	mem_heap_t* heap = mem_heap_create(512);
	ind_node_t* node = ind_create_graph_create(
		index, index->table->name.m_name, heap, add_v);
	que_thr_t* thr = pars_complete_graph_for_exec(node, trx, heap, NULL);

	que_fork_start_command(
		static_cast<que_fork_t*>(que_node_get_parent(thr)));

	que_run_threads(thr);

	DBUG_ASSERT(trx->error_state != DB_SUCCESS || index != node->index);
	DBUG_ASSERT(trx->error_state != DB_SUCCESS || node->index);
	index = node->index;

	que_graph_free((que_t*) que_node_get_parent(thr));

	DBUG_RETURN(index);
}

/** Update internal structures with concurrent writes blocked,
while preparing ALTER TABLE.

@param ha_alter_info Data used during in-place alter
@param altered_table MySQL table that is being altered
@param old_table MySQL table as it is before the ALTER operation
@param table_name Table name in MySQL
@param flags Table and tablespace flags
@param flags2 Additional table flags
@param fts_doc_id_col The column number of FTS_DOC_ID
@param add_fts_doc_id Flag: add column FTS_DOC_ID?
@param add_fts_doc_id_idx Flag: add index FTS_DOC_ID_INDEX (FTS_DOC_ID)?

@retval true Failure
@retval false Success
*/
static MY_ATTRIBUTE((warn_unused_result, nonnull(1,2,3,4)))
bool
prepare_inplace_alter_table_dict(
/*=============================*/
	Alter_inplace_info*	ha_alter_info,
	const TABLE*		altered_table,
	const TABLE*		old_table,
	const char*		table_name,
	ulint			flags,
	ulint			flags2,
	ulint			fts_doc_id_col,
	bool			add_fts_doc_id,
	bool			add_fts_doc_id_idx)
{
	bool			dict_locked	= false;
	ulint*			add_key_nums;	/* MySQL key numbers */
	index_def_t*		index_defs;	/* index definitions */
	dict_table_t*		user_table;
	dict_index_t*		fts_index	= NULL;
	bool			new_clustered	= false;
	dberr_t			error;
	ulint			num_fts_index;
	dict_add_v_col_t*	add_v = NULL;
	ha_innobase_inplace_ctx*ctx;

	DBUG_ENTER("prepare_inplace_alter_table_dict");

	ctx = static_cast<ha_innobase_inplace_ctx*>
		(ha_alter_info->handler_ctx);

	DBUG_ASSERT((ctx->add_autoinc != ULINT_UNDEFINED)
		    == (ctx->sequence.m_max_value > 0));
	DBUG_ASSERT(!ctx->num_to_drop_index == !ctx->drop_index);
	DBUG_ASSERT(!ctx->num_to_drop_fk == !ctx->drop_fk);
	DBUG_ASSERT(!add_fts_doc_id || add_fts_doc_id_idx);
	DBUG_ASSERT(!add_fts_doc_id_idx
		    || innobase_fulltext_exist(altered_table));
	DBUG_ASSERT(!ctx->defaults);
	DBUG_ASSERT(!ctx->add_index);
	DBUG_ASSERT(!ctx->add_key_numbers);
	DBUG_ASSERT(!ctx->num_to_add_index);

	user_table = ctx->new_table;

	trx_start_if_not_started_xa(ctx->prebuilt->trx, true);

	if (ha_alter_info->handler_flags
	    & ALTER_DROP_VIRTUAL_COLUMN) {
		if (prepare_inplace_drop_virtual(ha_alter_info, old_table)) {
			DBUG_RETURN(true);
		}
	}

	if (ha_alter_info->handler_flags
	    & ALTER_ADD_VIRTUAL_COLUMN) {
		if (prepare_inplace_add_virtual(
			    ha_alter_info, altered_table, old_table)) {
			DBUG_RETURN(true);
		}

		/* Need information for newly added virtual columns
		for create index */

		if (ha_alter_info->handler_flags
		    & ALTER_ADD_NON_UNIQUE_NON_PRIM_INDEX) {
			for (ulint i = 0; i < ctx->num_to_add_vcol; i++) {
				/* Set mbminmax for newly added column */
				dict_col_t& col = ctx->add_vcol[i].m_col;
				ulint mbminlen, mbmaxlen;
				dtype_get_mblen(col.mtype, col.prtype,
						&mbminlen, &mbmaxlen);
				col.mbminlen = mbminlen;
				col.mbmaxlen = mbmaxlen;
			}
			add_v = static_cast<dict_add_v_col_t*>(
				mem_heap_alloc(ctx->heap, sizeof *add_v));
			add_v->n_v_col = ctx->num_to_add_vcol;
			add_v->v_col = ctx->add_vcol;
			add_v->v_col_name = ctx->add_vcol_name;
		}
	}

	/* There should be no order change for virtual columns coming in
	here */
	ut_ad(check_v_col_in_order(old_table, altered_table, ha_alter_info));

	/* Create table containing all indexes to be built in this
	ALTER TABLE ADD INDEX so that they are in the correct order
	in the table. */

	ctx->num_to_add_index = ha_alter_info->index_add_count;

	ut_ad(ctx->prebuilt->trx->mysql_thd != NULL);
	const char*	path = thd_innodb_tmpdir(
		ctx->prebuilt->trx->mysql_thd);

	index_defs = innobase_create_key_defs(
		ctx->heap, ha_alter_info, altered_table, ctx->num_to_add_index,
		num_fts_index,
		dict_index_is_auto_gen_clust(dict_table_get_first_index(
						     ctx->new_table)),
		fts_doc_id_col, add_fts_doc_id, add_fts_doc_id_idx,
		old_table);

	new_clustered = (DICT_CLUSTERED & index_defs[0].ind_type) != 0;

	/* The primary index would be rebuilt if a FTS Doc ID
	column is to be added, and the primary index definition
	is just copied from old table and stored in indexdefs[0] */
	DBUG_ASSERT(!add_fts_doc_id || new_clustered);
	DBUG_ASSERT(!!new_clustered ==
		    (innobase_need_rebuild(ha_alter_info, old_table)
		     || add_fts_doc_id));

	/* Allocate memory for dictionary index definitions */

	ctx->add_index = static_cast<dict_index_t**>(
		mem_heap_zalloc(ctx->heap, ctx->num_to_add_index
			       * sizeof *ctx->add_index));
	ctx->add_key_numbers = add_key_nums = static_cast<ulint*>(
		mem_heap_alloc(ctx->heap, ctx->num_to_add_index
			       * sizeof *ctx->add_key_numbers));

	/* Acquire a lock on the table before creating any indexes. */

	if (ctx->online) {
		error = DB_SUCCESS;
	} else {
		error = row_merge_lock_table(
			ctx->prebuilt->trx, ctx->new_table, LOCK_S);

		if (error != DB_SUCCESS) {

			goto error_handling;
		}
	}

	/* Create a background transaction for the operations on
	the data dictionary tables. */
	ctx->trx = innobase_trx_allocate(ctx->prebuilt->trx->mysql_thd);

	trx_start_for_ddl(ctx->trx, TRX_DICT_OP_INDEX);

	/* Latch the InnoDB data dictionary exclusively so that no deadlocks
	or lock waits can happen in it during an index create operation. */

	row_mysql_lock_data_dictionary(ctx->trx);
	dict_locked = true;

	/* Wait for background stats processing to stop using the table that
	we are going to alter. We know bg stats will not start using it again
	until we are holding the data dict locked and we are holding it here
	at least until checking ut_ad(user_table->n_ref_count == 1) below.
	XXX what may happen if bg stats opens the table after we
	have unlocked data dictionary below? */
	dict_stats_wait_bg_to_stop_using_table(user_table, ctx->trx);

	online_retry_drop_indexes_low(ctx->new_table, ctx->trx);

	ut_d(dict_table_check_for_dup_indexes(
		     ctx->new_table, CHECK_ABORTED_OK));

	DBUG_EXECUTE_IF("innodb_OOM_prepare_inplace_alter",
			error = DB_OUT_OF_MEMORY;
			goto error_handling;);

	/* If a new clustered index is defined for the table we need
	to rebuild the table with a temporary name. */

	if (new_clustered) {
		if (innobase_check_foreigns(
			    ha_alter_info, old_table,
			    user_table, ctx->drop_fk, ctx->num_to_drop_fk)) {
new_clustered_failed:
			DBUG_ASSERT(ctx->trx != ctx->prebuilt->trx);
			trx_rollback_to_savepoint(ctx->trx, NULL);

			ut_ad(user_table->get_ref_count() == 1);

			online_retry_drop_indexes_with_trx(
				user_table, ctx->trx);

			if (ctx->need_rebuild()) {
				if (ctx->new_table) {
					ut_ad(!ctx->new_table->cached);
					dict_mem_table_free(ctx->new_table);
				}
				ctx->new_table = ctx->old_table;
			}

			while (ctx->num_to_add_index--) {
				if (dict_index_t*& i = ctx->add_index[
					    ctx->num_to_add_index]) {
					dict_mem_index_free(i);
					i = NULL;
				}
			}

			goto err_exit;
		}

		size_t	prefixlen= strlen(mysql_data_home);
                if (mysql_data_home[prefixlen-1] != FN_LIBCHAR)
                  prefixlen++;
		size_t	tablen = altered_table->s->path.length - prefixlen;
		const char* part = ctx->old_table->name.part();
		size_t	partlen = part ? strlen(part) : 0;
		char*	new_table_name = static_cast<char*>(
			mem_heap_alloc(ctx->heap, tablen + partlen + 1));
		memcpy(new_table_name,
		       altered_table->s->path.str + prefixlen, tablen);
#ifdef _WIN32
                {
                  char *sep= strchr(new_table_name, FN_LIBCHAR);
                  sep[0]= '/';
                }
#endif
		memcpy(new_table_name + tablen, part ? part : "", partlen + 1);
		ulint		n_cols = 0;
		ulint		n_v_cols = 0;
		dtuple_t*	defaults;
		ulint		z = 0;

		for (uint i = 0; i < altered_table->s->fields; i++) {
			const Field*	field = altered_table->field[i];

			if (!field->stored_in_db()) {
				n_v_cols++;
			} else {
				n_cols++;
			}
		}

		ut_ad(n_cols + n_v_cols == altered_table->s->fields);

		if (add_fts_doc_id) {
			n_cols++;
			DBUG_ASSERT(flags2 & DICT_TF2_FTS);
			DBUG_ASSERT(add_fts_doc_id_idx);
			flags2 |= DICT_TF2_FTS_ADD_DOC_ID
				| DICT_TF2_FTS_HAS_DOC_ID
				| DICT_TF2_FTS;
		}

		DBUG_ASSERT(!add_fts_doc_id_idx || (flags2 & DICT_TF2_FTS));

		ctx->new_table = dict_mem_table_create(
			new_table_name, NULL, n_cols + n_v_cols, n_v_cols,
			flags, flags2);

		/* The rebuilt indexed_table will use the renamed
		column names. */
		ctx->col_names = NULL;

		if (DICT_TF_HAS_DATA_DIR(flags)) {
			ctx->new_table->data_dir_path =
				mem_heap_strdup(ctx->new_table->heap,
				user_table->data_dir_path);
		}

		for (uint i = 0; i < altered_table->s->fields; i++) {
			const Field*	field = altered_table->field[i];
			ulint		is_unsigned;
			ulint		field_type
				= (ulint) field->type();
			ulint		col_type
				= get_innobase_type_from_mysql_type(
					&is_unsigned, field);
			ulint		charset_no;
			ulint		col_len;
			const bool	is_virtual = !field->stored_in_db();

			/* we assume in dtype_form_prtype() that this
			fits in two bytes */
			ut_a(field_type <= MAX_CHAR_COLL_NUM);

			if (!field->real_maybe_null()) {
				field_type |= DATA_NOT_NULL;
			}

			if (field->binary()) {
				field_type |= DATA_BINARY_TYPE;
			}

			if (is_unsigned) {
				field_type |= DATA_UNSIGNED;
			}

			if (altered_table->versioned()) {
				if (i == altered_table->s->row_start_field) {
					field_type |= DATA_VERS_START;
				} else if (i ==
					   altered_table->s->row_end_field) {
					field_type |= DATA_VERS_END;
				} else if (!(field->flags
					     & VERS_UPDATE_UNVERSIONED_FLAG)) {
					field_type |= DATA_VERSIONED;
				}
			}

			if (dtype_is_string_type(col_type)) {
				charset_no = (ulint) field->charset()->number;

				if (charset_no > MAX_CHAR_COLL_NUM) {
					my_error(ER_WRONG_KEY_COLUMN, MYF(0), "InnoDB",
						 field->field_name.str);
					goto new_clustered_failed;
				}
			} else {
				charset_no = 0;
			}

			col_len = field->pack_length();

			/* The MySQL pack length contains 1 or 2 bytes
			length field for a true VARCHAR. Let us
			subtract that, so that the InnoDB column
			length in the InnoDB data dictionary is the
			real maximum byte length of the actual data. */

			if (field->type() == MYSQL_TYPE_VARCHAR) {
				uint32	length_bytes
					= static_cast<const Field_varstring*>(
						field)->length_bytes;

				col_len -= length_bytes;

				if (length_bytes == 2) {
					field_type |= DATA_LONG_TRUE_VARCHAR;
				}

			}

			if (dict_col_name_is_reserved(field->field_name.str)) {
				dict_mem_table_free(ctx->new_table);
				ctx->new_table = ctx->old_table;
				my_error(ER_WRONG_COLUMN_NAME, MYF(0),
					 field->field_name.str);
				goto new_clustered_failed;
			}

			if (is_virtual) {
				dict_mem_table_add_v_col(
					ctx->new_table, ctx->heap,
					field->field_name.str,
					col_type,
					dtype_form_prtype(
						field_type, charset_no)
					| DATA_VIRTUAL,
					col_len, i, 0);
			} else {
				dict_mem_table_add_col(
					ctx->new_table, ctx->heap,
					field->field_name.str,
					col_type,
					dtype_form_prtype(
						field_type, charset_no),
					col_len);
			}
		}

		if (n_v_cols) {
			for (uint i = 0; i < altered_table->s->fields; i++) {
				dict_v_col_t*	v_col;
				const Field*	field = altered_table->field[i];

				if (!!field->stored_in_db()) {
					continue;
				}
				v_col = dict_table_get_nth_v_col(
					ctx->new_table, z);
				z++;
				innodb_base_col_setup(
					ctx->new_table, field, v_col);
			}
		}

		if (add_fts_doc_id) {
			fts_add_doc_id_column(ctx->new_table, ctx->heap);
			ctx->new_table->fts->doc_col = fts_doc_id_col;
			ut_ad(fts_doc_id_col
			      == altered_table->s->fields - n_v_cols);
		} else if (ctx->new_table->fts) {
			ctx->new_table->fts->doc_col = fts_doc_id_col;
		}

		dict_table_add_system_columns(ctx->new_table, ctx->heap);

		if (ha_alter_info->handler_flags & INNOBASE_DEFAULTS) {
			defaults = dtuple_create_with_vcol(
				ctx->heap,
				dict_table_get_n_cols(ctx->new_table),
				dict_table_get_n_v_cols(ctx->new_table));

			dict_table_copy_types(defaults, ctx->new_table);
		} else {
			defaults = NULL;
		}

		ctx->col_map = innobase_build_col_map(
			ha_alter_info, altered_table, old_table,
			ctx->new_table, user_table, defaults, ctx->heap);
		ctx->defaults = defaults;
	} else {
		DBUG_ASSERT(!innobase_need_rebuild(ha_alter_info, old_table));
		DBUG_ASSERT(old_table->s->primary_key
			    == altered_table->s->primary_key);

		for (dict_index_t* index
			     = dict_table_get_first_index(user_table);
		     index != NULL;
		     index = dict_table_get_next_index(index)) {
			if (!index->to_be_dropped && index->is_corrupted()) {
				my_error(ER_CHECK_NO_SUCH_TABLE, MYF(0));
				goto error_handled;
			}
		}

		for (dict_index_t* index
			     = dict_table_get_first_index(user_table);
		     index != NULL;
		     index = dict_table_get_next_index(index)) {
			if (!index->to_be_dropped && index->is_corrupted()) {
				my_error(ER_CHECK_NO_SUCH_TABLE, MYF(0));
				goto error_handled;
			}
		}

		if (!ctx->new_table->fts
		    && innobase_fulltext_exist(altered_table)) {
			ctx->new_table->fts = fts_create(
				ctx->new_table);
			ctx->new_table->fts->doc_col = fts_doc_id_col;
		}

		/* Check if we need to update mtypes of legacy GIS columns.
		This check is only needed when we don't have to rebuild
		the table, since rebuild would update all mtypes for GIS
		columns */
		error = innobase_check_gis_columns(
			ha_alter_info, ctx->new_table, ctx->trx);
		if (error != DB_SUCCESS) {
			ut_ad(error == DB_ERROR);
			error = DB_UNSUPPORTED;
			goto error_handling;
		}
	}

	ut_ad(new_clustered == ctx->need_rebuild());

	/* Create the index metadata. */
	for (ulint a = 0; a < ctx->num_to_add_index; a++) {
		if (index_defs[a].ind_type & DICT_VIRTUAL
		    && ctx->num_to_drop_vcol > 0 && !new_clustered) {
			innodb_v_adjust_idx_col(ha_alter_info, old_table,
						ctx->num_to_drop_vcol,
						&index_defs[a]);
		}

		ctx->add_index[a] = row_merge_create_index(
			ctx->new_table, &index_defs[a], add_v);

		add_key_nums[a] = index_defs[a].key_number;

		DBUG_ASSERT(ctx->add_index[a]->is_committed()
			    == !!new_clustered);
	}

	if (ctx->need_rebuild() && user_table->supports_instant()) {
		if (!instant_alter_column_possible(ha_alter_info, old_table)) {
			goto not_instant_add_column;
		}

		for (uint i = uint(ctx->old_table->n_cols) - DATA_N_SYS_COLS;
		     i--; ) {
			if (ctx->col_map[i] != i) {
				goto not_instant_add_column;
			}
		}

		DBUG_ASSERT(ctx->new_table->n_cols > ctx->old_table->n_cols);

		for (uint a = 0; a < ctx->num_to_add_index; a++) {
			ctx->add_index[a]->table = ctx->new_table;
			ctx->add_index[a] = dict_index_add_to_cache(
				ctx->add_index[a], FIL_NULL, false,
				&error, add_v);
			ut_a(error == DB_SUCCESS);
		}
		DBUG_ASSERT(ha_alter_info->key_count
			    /* hidden GEN_CLUST_INDEX in InnoDB */
			    + dict_index_is_auto_gen_clust(
				    dict_table_get_first_index(ctx->new_table))
			    /* hidden FTS_DOC_ID_INDEX in InnoDB */
			    + (ctx->old_table->fts_doc_id_index
			       && innobase_fts_check_doc_id_index_in_def(
				       altered_table->s->keys,
				       altered_table->key_info)
			       != FTS_EXIST_DOC_ID_INDEX)
			    == ctx->num_to_add_index);
		ctx->num_to_add_index = 0;
		ctx->add_index = NULL;

		uint i = 0; // index of stored columns ctx->new_table->cols[]
		Field **af = altered_table->field;

		List_iterator_fast<Create_field> cf_it(
			ha_alter_info->alter_info->create_list);

		while (const Create_field* new_field = cf_it++) {
			DBUG_ASSERT(!new_field->field
				    || std::find(old_table->field,
						 old_table->field
						 + old_table->s->fields,
						 new_field->field) !=
				    old_table->field + old_table->s->fields);
			DBUG_ASSERT(new_field->field
				    || !strcmp(new_field->field_name.str,
					       (*af)->field_name.str));

			if (!(*af)->stored_in_db()) {
				af++;
				continue;
			}

			dict_col_t* col = dict_table_get_nth_col(
				ctx->new_table, i);
			DBUG_ASSERT(!strcmp((*af)->field_name.str,
				    dict_table_get_col_name(ctx->new_table,
							    i)));
			DBUG_ASSERT(!col->is_instant());

			if (new_field->field) {
				ut_d(const dict_col_t* old_col
				     = dict_table_get_nth_col(user_table, i));
				ut_d(const dict_index_t* index
				     = user_table->indexes.start);
				DBUG_SLOW_ASSERT(col->mtype == old_col->mtype);
				ut_ad(col->prtype == old_col->prtype
				      || col->prtype
				      == (old_col->prtype & ~DATA_VERSIONED));
				DBUG_SLOW_ASSERT(col->mbminlen
					    == old_col->mbminlen);
				DBUG_SLOW_ASSERT(col->mbmaxlen
					    == old_col->mbmaxlen);
				DBUG_SLOW_ASSERT(col->len >= old_col->len);
				DBUG_SLOW_ASSERT(old_col->is_instant()
					    == (dict_col_get_clust_pos(
							old_col, index)
						>= index->n_core_fields));
			} else if ((*af)->is_real_null()) {
				/* DEFAULT NULL */
				col->def_val.len = UNIV_SQL_NULL;
			} else {
				switch ((*af)->type()) {
				case MYSQL_TYPE_VARCHAR:
					col->def_val.len = reinterpret_cast
						<const Field_varstring*>
						((*af))->get_length();
					col->def_val.data = reinterpret_cast
						<const Field_varstring*>
						((*af))->get_data();
					break;
				case MYSQL_TYPE_GEOMETRY:
				case MYSQL_TYPE_TINY_BLOB:
				case MYSQL_TYPE_MEDIUM_BLOB:
				case MYSQL_TYPE_BLOB:
				case MYSQL_TYPE_LONG_BLOB:
					col->def_val.len = reinterpret_cast
						<const Field_blob*>
						((*af))->get_length();
					col->def_val.data = reinterpret_cast
						<const Field_blob*>
						((*af))->get_ptr();
					break;
				default:
					dfield_t d;
					dict_col_copy_type(col, &d.type);
					ulint len = (*af)->pack_length();
					DBUG_ASSERT(len <= 8
						    || d.type.mtype
						    != DATA_INT);
					row_mysql_store_col_in_innobase_format(
						&d,
						d.type.mtype == DATA_INT
						? static_cast<byte*>(
							mem_heap_alloc(
								ctx->heap,
								len))
						: NULL,
						true, (*af)->ptr, len,
						dict_table_is_comp(
							user_table));
					col->def_val.len = d.len;
					col->def_val.data = d.data;
				}
			}

			i++;
			af++;
		}

		DBUG_ASSERT(af == altered_table->field
			    + altered_table->s->fields);
		/* There might exist a hidden FTS_DOC_ID column for
		FULLTEXT INDEX. If it exists, the columns should have
		been implicitly added by ADD FULLTEXT INDEX together
		with instant ADD COLUMN. (If a hidden FTS_DOC_ID pre-existed,
		then the ctx->col_map[] check should have prevented
		adding visible user columns after that.) */
		DBUG_ASSERT(DATA_N_SYS_COLS + i == ctx->new_table->n_cols
			    || (1 + DATA_N_SYS_COLS + i
				== ctx->new_table->n_cols
				&& !strcmp(dict_table_get_col_name(
						   ctx->new_table, i),
				   FTS_DOC_ID_COL_NAME)));

		ctx->prepare_instant();
	}

	if (ctx->need_rebuild()) {
not_instant_add_column:
		DBUG_ASSERT(ctx->need_rebuild());
		DBUG_ASSERT(!ctx->is_instant());
		DBUG_ASSERT(num_fts_index <= 1);
		DBUG_ASSERT(!ctx->online || num_fts_index == 0);
		DBUG_ASSERT(!ctx->online
			    || ctx->add_autoinc == ULINT_UNDEFINED);
		DBUG_ASSERT(!ctx->online
			    || !innobase_need_rebuild(ha_alter_info, old_table)
			    || !innobase_fulltext_exist(altered_table));

		uint32_t		key_id	= FIL_DEFAULT_ENCRYPTION_KEY;
		fil_encryption_t	mode	= FIL_ENCRYPTION_DEFAULT;

		if (fil_space_t* s = user_table->space) {
			if (const fil_space_crypt_t* c = s->crypt_data) {
				key_id = c->key_id;
				mode = c->encryption;
			}
		}

		if (ha_alter_info->handler_flags & ALTER_OPTIONS) {
			const ha_table_option_struct& alt_opt=
				*ha_alter_info->create_info->option_struct;
			const ha_table_option_struct& opt=
				*old_table->s->option_struct;
			if (alt_opt.encryption != opt.encryption
			    || alt_opt.encryption_key_id
			    != opt.encryption_key_id) {
				key_id = uint32_t(alt_opt.encryption_key_id);
				mode = fil_encryption_t(alt_opt.encryption);
			}
		}

		if (dict_table_get_low(ctx->new_table->name.m_name)) {
			my_error(ER_TABLE_EXISTS_ERROR, MYF(0),
				 ctx->new_table->name.m_name);
			goto new_clustered_failed;
		}

		/* Create the table. */
		trx_set_dict_operation(ctx->trx, TRX_DICT_OP_TABLE);

		error = row_create_table_for_mysql(
			ctx->new_table, ctx->trx, mode, key_id);

		switch (error) {
			dict_table_t*	temp_table;
		case DB_SUCCESS:
			/* We need to bump up the table ref count and
			before we can use it we need to open the
			table. The new_table must be in the data
			dictionary cache, because we are still holding
			the dict_sys->mutex. */
			ut_ad(mutex_own(&dict_sys->mutex));
			temp_table = dict_table_open_on_name(
				ctx->new_table->name.m_name, TRUE, FALSE,
				DICT_ERR_IGNORE_NONE);
			ut_a(ctx->new_table == temp_table);
			/* n_ref_count must be 1, because purge cannot
			be executing on this very table as we are
			holding dict_operation_lock X-latch. */
			DBUG_ASSERT(ctx->new_table->get_ref_count() == 1);
			DBUG_ASSERT(ctx->new_table->id != 0);
			DBUG_ASSERT(ctx->new_table->id == ctx->trx->table_id);
			break;
		case DB_TABLESPACE_EXISTS:
			my_error(ER_TABLESPACE_EXISTS, MYF(0),
				 altered_table->s->table_name.str);
			goto new_table_failed;
		case DB_DUPLICATE_KEY:
			my_error(HA_ERR_TABLE_EXIST, MYF(0),
				 altered_table->s->table_name.str);
			goto new_table_failed;
		case DB_UNSUPPORTED:
			my_error(ER_UNSUPPORTED_EXTENSION, MYF(0),
				 altered_table->s->table_name.str);
			goto new_table_failed;
		default:
			my_error_innodb(error, table_name, flags);
new_table_failed:
			DBUG_ASSERT(ctx->trx != ctx->prebuilt->trx);
			ctx->new_table = NULL;
			goto new_clustered_failed;
		}

		for (ulint a = 0; a < ctx->num_to_add_index; a++) {
			dict_index_t* index = ctx->add_index[a];
			const bool has_new_v_col = index->has_new_v_col;
			index = create_index_dict(ctx->trx, index, add_v);
			error = ctx->trx->error_state;
			if (error != DB_SUCCESS) {
				if (index) {
					dict_mem_index_free(index);
				}
				while (++a < ctx->num_to_add_index) {
					dict_mem_index_free(ctx->add_index[a]);
				}
				goto error_handling;
			} else {
				DBUG_ASSERT(index != ctx->add_index[a]);
			}

			ctx->add_index[a] = index;
			index->parser = index_defs[a].parser;
			index->has_new_v_col = has_new_v_col;
			/* Note the id of the transaction that created this
			index, we use it to restrict readers from accessing
			this index, to ensure read consistency. */
			ut_ad(index->trx_id == ctx->trx->id);

			if (index->type & DICT_FTS) {
				DBUG_ASSERT(num_fts_index == 1);
				DBUG_ASSERT(!fts_index);
				DBUG_ASSERT(index->type == DICT_FTS);
				fts_index = ctx->add_index[a];
			}
		}

		dict_index_t*	clust_index = dict_table_get_first_index(
			user_table);
		dict_index_t*	new_clust_index = dict_table_get_first_index(
			ctx->new_table);
		ctx->skip_pk_sort = innobase_pk_order_preserved(
			ctx->col_map, clust_index, new_clust_index);

		DBUG_EXECUTE_IF("innodb_alter_table_pk_assert_no_sort",
			DBUG_ASSERT(ctx->skip_pk_sort););

		ut_ad(!new_clust_index->is_instant());
		/* row_merge_build_index() depends on the correct value */
		ut_ad(new_clust_index->n_core_null_bytes
		      == UT_BITS_IN_BYTES(new_clust_index->n_nullable));

		DBUG_ASSERT(!ctx->new_table->persistent_autoinc);
		if (const Field* ai = altered_table->found_next_number_field) {
			const unsigned	col_no = innodb_col_no(ai);

			ctx->new_table->persistent_autoinc = 1
				+ dict_table_get_nth_col_pos(
					ctx->new_table, col_no, NULL);

			/* Initialize the AUTO_INCREMENT sequence
			to the rebuilt table from the old one. */
			if (!old_table->found_next_number_field
			    || !user_table->space) {
			} else if (ib_uint64_t autoinc
				   = btr_read_autoinc(clust_index)) {
				btr_write_autoinc(new_clust_index, autoinc);
			}
		}

		if (ctx->online) {
			/* Allocate a log for online table rebuild. */
			rw_lock_x_lock(&clust_index->lock);
			bool ok = row_log_allocate(
				ctx->prebuilt->trx,
				clust_index, ctx->new_table,
				!(ha_alter_info->handler_flags
				  & ALTER_ADD_PK_INDEX),
				ctx->defaults, ctx->col_map, path,
				old_table,
				ctx->allow_not_null);
			rw_lock_x_unlock(&clust_index->lock);

			if (!ok) {
				error = DB_OUT_OF_MEMORY;
				goto error_handling;
			}
		}
	} else if (ctx->num_to_add_index) {
		ut_ad(!ctx->is_instant());
		ctx->trx->table_id = user_table->id;

		for (ulint a = 0; a < ctx->num_to_add_index; a++) {
			dict_index_t* index = ctx->add_index[a];
			const bool has_new_v_col = index->has_new_v_col;
			DBUG_EXECUTE_IF(
				"create_index_metadata_fail",
				if (a + 1 == ctx->num_to_add_index) {
					ctx->trx->error_state =
						DB_OUT_OF_FILE_SPACE;
					goto index_created;
				});
			index = create_index_dict(ctx->trx, index, add_v);
#ifndef DBUG_OFF
index_created:
#endif
			error = ctx->trx->error_state;
			if (error != DB_SUCCESS) {
				if (index) {
					dict_mem_index_free(index);
				}
error_handling_drop_uncached:
				while (++a < ctx->num_to_add_index) {
					dict_mem_index_free(ctx->add_index[a]);
				}
				goto error_handling;
			} else {
				DBUG_ASSERT(index != ctx->add_index[a]);
			}
			ctx->add_index[a]= index;

			index->parser = index_defs[a].parser;
			index->has_new_v_col = has_new_v_col;
			/* Note the id of the transaction that created this
			index, we use it to restrict readers from accessing
			this index, to ensure read consistency. */
			ut_ad(index->trx_id == ctx->trx->id);

			/* If ADD INDEX with LOCK=NONE has been
			requested, allocate a modification log. */
			if (index->type & DICT_FTS) {
				DBUG_ASSERT(num_fts_index == 1);
				DBUG_ASSERT(!fts_index);
				DBUG_ASSERT(index->type == DICT_FTS);
				fts_index = ctx->add_index[a];
				/* Fulltext indexes are not covered
				by a modification log. */
			} else if (!ctx->online
				   || !user_table->is_readable()
				   || !user_table->space) {
				/* No need to allocate a modification log. */
				DBUG_ASSERT(!index->online_log);
			} else {
				rw_lock_x_lock(&ctx->add_index[a]->lock);

				bool ok = row_log_allocate(
					ctx->prebuilt->trx,
					index,
					NULL, true, NULL, NULL,
					path, old_table,
					ctx->allow_not_null);

				rw_lock_x_unlock(&index->lock);

				DBUG_EXECUTE_IF(
					"innodb_OOM_prepare_add_index",
					if (ok && a == 1) {
						row_log_free(
							index->online_log);
						ok = false;
					});

				if (!ok) {
					error = DB_OUT_OF_MEMORY;
					goto error_handling_drop_uncached;
				}
			}
		}
	}

	if (ctx->online && ctx->num_to_add_index) {
		/* Assign a consistent read view for
		row_merge_read_clustered_index(). */
		ctx->prebuilt->trx->read_view.open(ctx->prebuilt->trx);
	}

	if (fts_index) {
		/* Ensure that the dictionary operation mode will
		not change while creating the auxiliary tables. */
		trx_dict_op_t	op = trx_get_dict_operation(ctx->trx);

#ifdef UNIV_DEBUG
		switch (op) {
		case TRX_DICT_OP_NONE:
			break;
		case TRX_DICT_OP_TABLE:
		case TRX_DICT_OP_INDEX:
			goto op_ok;
		}
		ut_error;
op_ok:
#endif /* UNIV_DEBUG */
		ut_ad(ctx->trx->dict_operation_lock_mode == RW_X_LATCH);
		ut_ad(mutex_own(&dict_sys->mutex));
		ut_ad(rw_lock_own(dict_operation_lock, RW_LOCK_X));

		DICT_TF2_FLAG_SET(ctx->new_table, DICT_TF2_FTS);
		if (ctx->need_rebuild()) {
			/* For !ctx->need_rebuild(), this will be set at
			commit_cache_norebuild(). */
			ctx->new_table->fts_doc_id_index
				= dict_table_get_index_on_name(
					ctx->new_table, FTS_DOC_ID_INDEX_NAME);
			DBUG_ASSERT(ctx->new_table->fts_doc_id_index != NULL);
		}

		error = fts_create_index_tables(ctx->trx, fts_index,
						ctx->new_table->id);

		DBUG_EXECUTE_IF("innodb_test_fail_after_fts_index_table",
				error = DB_LOCK_WAIT_TIMEOUT;
				goto error_handling;);

		if (error != DB_SUCCESS) {
			goto error_handling;
		}

		trx_commit(ctx->trx);
		trx_start_for_ddl(ctx->trx, op);

		if (!ctx->new_table->fts
		    || ib_vector_size(ctx->new_table->fts->indexes) == 0) {
			error = fts_create_common_tables(
				ctx->trx, ctx->new_table, true);

			DBUG_EXECUTE_IF(
				"innodb_test_fail_after_fts_common_table",
				error = DB_LOCK_WAIT_TIMEOUT;);

			if (error != DB_SUCCESS) {
				goto error_handling;
			}

			ctx->new_table->fts->fts_status
				|= TABLE_DICT_LOCKED;

			error = innobase_fts_load_stopword(
				ctx->new_table, ctx->trx,
				ctx->prebuilt->trx->mysql_thd)
				? DB_SUCCESS : DB_ERROR;
			ctx->new_table->fts->fts_status
				&= ulint(~TABLE_DICT_LOCKED);

			if (error != DB_SUCCESS) {
				goto error_handling;
			}
		}

		ut_ad(trx_get_dict_operation(ctx->trx) == op);
	}

	DBUG_ASSERT(error == DB_SUCCESS);

	/* Commit the data dictionary transaction in order to release
	the table locks on the system tables.  This means that if
	MySQL crashes while creating a new primary key inside
	row_merge_build_indexes(), ctx->new_table will not be dropped
	by trx_rollback_active().  It will have to be recovered or
	dropped by the database administrator. */
	trx_commit_for_mysql(ctx->trx);

	row_mysql_unlock_data_dictionary(ctx->trx);
	dict_locked = false;

	ut_a(ctx->trx->lock.n_active_thrs == 0);

error_handling:
	/* After an error, remove all those index definitions from the
	dictionary which were defined. */

	switch (error) {
	case DB_SUCCESS:
		ut_a(!dict_locked);

		ut_d(mutex_enter(&dict_sys->mutex));
		ut_d(dict_table_check_for_dup_indexes(
			     user_table, CHECK_PARTIAL_OK));
		ut_d(mutex_exit(&dict_sys->mutex));
		DBUG_RETURN(false);
	case DB_TABLESPACE_EXISTS:
		my_error(ER_TABLESPACE_EXISTS, MYF(0), "(unknown)");
		break;
	case DB_DUPLICATE_KEY:
		my_error(ER_DUP_KEY, MYF(0), "SYS_INDEXES");
		break;
	case DB_UNSUPPORTED:
		my_error(ER_TABLE_CANT_HANDLE_SPKEYS, MYF(0), "SYS_COLUMNS");
		break;
	default:
		my_error_innodb(error, table_name, user_table->flags);
	}

error_handled:

	ctx->prebuilt->trx->error_info = NULL;

	if (!ctx->trx) {
		goto err_exit;
	}

	ctx->trx->error_state = DB_SUCCESS;

	if (!dict_locked) {
		row_mysql_lock_data_dictionary(ctx->trx);
	}

	if (new_clustered) {
		if (ctx->need_rebuild()) {

			if (DICT_TF2_FLAG_IS_SET(
				    ctx->new_table, DICT_TF2_FTS)) {
				innobase_drop_fts_index_table(
					ctx->new_table, ctx->trx);
			}

			dict_table_close_and_drop(ctx->trx, ctx->new_table);

			/* Free the log for online table rebuild, if
			one was allocated. */

			dict_index_t* clust_index = dict_table_get_first_index(
				user_table);

			rw_lock_x_lock(&clust_index->lock);

			if (clust_index->online_log) {
				ut_ad(ctx->online);
				row_log_abort_sec(clust_index);
				clust_index->online_status
					= ONLINE_INDEX_COMPLETE;
			}

			rw_lock_x_unlock(&clust_index->lock);
		}

		trx_commit_for_mysql(ctx->trx);
		/* n_ref_count must be 1, because purge cannot
		be executing on this very table as we are
		holding dict_operation_lock X-latch. */
		DBUG_ASSERT(user_table->get_ref_count() == 1 || ctx->online);

		online_retry_drop_indexes_with_trx(user_table, ctx->trx);
	} else {
		ut_ad(!ctx->need_rebuild());
		row_merge_drop_indexes(ctx->trx, user_table, TRUE);
		trx_commit_for_mysql(ctx->trx);
	}

	ut_d(dict_table_check_for_dup_indexes(user_table, CHECK_ALL_COMPLETE));
	ut_ad(!user_table->drop_aborted);

err_exit:
	/* Clear the to_be_dropped flag in the data dictionary cache. */
	for (ulint i = 0; i < ctx->num_to_drop_index; i++) {
		DBUG_ASSERT(ctx->drop_index[i]->is_committed());
		DBUG_ASSERT(ctx->drop_index[i]->to_be_dropped);
		ctx->drop_index[i]->to_be_dropped = 0;
	}

	if (ctx->trx) {
		row_mysql_unlock_data_dictionary(ctx->trx);

		trx_free(ctx->trx);
	}
	trx_commit_for_mysql(ctx->prebuilt->trx);

	delete ctx;
	ha_alter_info->handler_ctx = NULL;

	DBUG_RETURN(true);
}

/* Check whether an index is needed for the foreign key constraint.
If so, if it is dropped, is there an equivalent index can play its role.
@return true if the index is needed and can't be dropped */
static MY_ATTRIBUTE((nonnull(1,2,3,5), warn_unused_result))
bool
innobase_check_foreign_key_index(
/*=============================*/
	Alter_inplace_info*	ha_alter_info,	/*!< in: Structure describing
						changes to be done by ALTER
						TABLE */
	dict_index_t*		index,		/*!< in: index to check */
	dict_table_t*		indexed_table,	/*!< in: table that owns the
						foreign keys */
	const char**		col_names,	/*!< in: column names, or NULL
						for indexed_table->col_names */
	trx_t*			trx,		/*!< in/out: transaction */
	dict_foreign_t**	drop_fk,	/*!< in: Foreign key constraints
						to drop */
	ulint			n_drop_fk)	/*!< in: Number of foreign keys
						to drop */
{
	const dict_foreign_set*	fks = &indexed_table->referenced_set;

	/* Check for all FK references from other tables to the index. */
	for (dict_foreign_set::const_iterator it = fks->begin();
	     it != fks->end(); ++it) {

		dict_foreign_t*	foreign = *it;
		if (foreign->referenced_index != index) {
			continue;
		}
		ut_ad(indexed_table == foreign->referenced_table);

		if (NULL == dict_foreign_find_index(
			    indexed_table, col_names,
			    foreign->referenced_col_names,
			    foreign->n_fields, index,
			    /*check_charsets=*/TRUE,
			    /*check_null=*/FALSE,
			    NULL, NULL, NULL)
		    && NULL == innobase_find_equiv_index(
			    foreign->referenced_col_names,
			    foreign->n_fields,
			    ha_alter_info->key_info_buffer,
			    ha_alter_info->index_add_buffer,
			    ha_alter_info->index_add_count)) {

			/* Index cannot be dropped. */
			trx->error_info = index;
			return(true);
		}
	}

	fks = &indexed_table->foreign_set;

	/* Check for all FK references in current table using the index. */
	for (dict_foreign_set::const_iterator it = fks->begin();
	     it != fks->end(); ++it) {

		dict_foreign_t*	foreign = *it;
		if (foreign->foreign_index != index) {
			continue;
		}

		ut_ad(indexed_table == foreign->foreign_table);

		if (!innobase_dropping_foreign(
			    foreign, drop_fk, n_drop_fk)
		    && NULL == dict_foreign_find_index(
			    indexed_table, col_names,
			    foreign->foreign_col_names,
			    foreign->n_fields, index,
			    /*check_charsets=*/TRUE,
			    /*check_null=*/FALSE,
			    NULL, NULL, NULL)
		    && NULL == innobase_find_equiv_index(
			    foreign->foreign_col_names,
			    foreign->n_fields,
			    ha_alter_info->key_info_buffer,
			    ha_alter_info->index_add_buffer,
			    ha_alter_info->index_add_count)) {

			/* Index cannot be dropped. */
			trx->error_info = index;
			return(true);
		}
	}

	return(false);
}

#ifdef MYSQL_RENAME_INDEX
/**
Rename a given index in the InnoDB data dictionary.

@param index index to rename
@param new_name new name of the index
@param[in,out] trx dict transaction to use, not going to be committed here

@retval true Failure
@retval false Success */
static MY_ATTRIBUTE((warn_unused_result))
bool
rename_index_in_data_dictionary(
/*============================*/
	const dict_index_t*	index,
	const char*		new_name,
	trx_t*			trx)
{
	DBUG_ENTER("rename_index_in_data_dictionary");

	ut_ad(mutex_own(&dict_sys->mutex));
	ut_ad(rw_lock_own(dict_operation_lock, RW_LOCK_X));
	ut_ad(trx->dict_operation_lock_mode == RW_X_LATCH);

	pars_info_t*	pinfo;
	dberr_t		err;

	pinfo = pars_info_create();

	pars_info_add_ull_literal(pinfo, "table_id", index->table->id);
	pars_info_add_ull_literal(pinfo, "index_id", index->id);
	pars_info_add_str_literal(pinfo, "new_name", new_name);

	trx->op_info = "Renaming an index in SYS_INDEXES";

	DBUG_EXECUTE_IF(
		"ib_rename_index_fail1",
		DBUG_SET("+d,innodb_report_deadlock");
	);

	err = que_eval_sql(
		pinfo,
		"PROCEDURE RENAME_INDEX_IN_SYS_INDEXES () IS\n"
		"BEGIN\n"
		"UPDATE SYS_INDEXES SET\n"
		"NAME = :new_name\n"
		"WHERE\n"
		"ID = :index_id AND\n"
		"TABLE_ID = :table_id;\n"
		"END;\n",
		FALSE, trx); /* pinfo is freed by que_eval_sql() */

	DBUG_EXECUTE_IF(
		"ib_rename_index_fail1",
		DBUG_SET("-d,innodb_report_deadlock");
	);

	trx->op_info = "";

	if (err != DB_SUCCESS) {
		my_error_innodb(err, index->table->name.m_name, 0);
		DBUG_RETURN(true);
	}

	DBUG_RETURN(false);
}

/**
Rename all indexes in data dictionary of a given table that are
specified in ha_alter_info.

@param ctx alter context, used to fetch the list of indexes to
rename
@param ha_alter_info fetch the new names from here
@param[in,out] trx dict transaction to use, not going to be committed here

@retval true Failure
@retval false Success */
static MY_ATTRIBUTE((warn_unused_result))
bool
rename_indexes_in_data_dictionary(
/*==============================*/
	const ha_innobase_inplace_ctx*	ctx,
	const Alter_inplace_info*	ha_alter_info,
	trx_t*				trx)
{
	DBUG_ENTER("rename_indexes_in_data_dictionary");

	ut_ad(ctx->num_to_rename == ha_alter_info->index_rename_count);

	for (ulint i = 0; i < ctx->num_to_rename; i++) {

		KEY_PAIR*	pair = &ha_alter_info->index_rename_buffer[i];
		dict_index_t*	index;

		index = ctx->rename[i];

		ut_ad(strcmp(index->name, pair->old_key->name) == 0);

		if (rename_index_in_data_dictionary(index,
						    pair->new_key->name,
						    trx)) {
			/* failed */
			DBUG_RETURN(true);
		}
	}

	DBUG_RETURN(false);
}

/**
Rename a given index in the InnoDB data dictionary cache.

@param[in,out] index index to rename
@param new_name new index name
*/
static
void
rename_index_in_cache(
/*==================*/
	dict_index_t*	index,
	const char*	new_name)
{
	DBUG_ENTER("rename_index_in_cache");

	ut_ad(mutex_own(&dict_sys->mutex));
	ut_ad(rw_lock_own(dict_operation_lock, RW_LOCK_X));

	size_t	old_name_len = strlen(index->name);
	size_t	new_name_len = strlen(new_name);

	if (old_name_len >= new_name_len) {
		/* reuse the old buffer for the name if it is large enough */
		memcpy(const_cast<char*>(index->name()), new_name,
		       new_name_len + 1);
	} else {
		/* Free the old chunk of memory if it is at the topmost
		place in the heap, otherwise the old chunk will be freed
		when the index is evicted from the cache. This code will
		kick-in in a repeated ALTER sequences where the old name is
		alternately longer/shorter than the new name:
		1. ALTER TABLE t RENAME INDEX a TO aa;
		2. ALTER TABLE t RENAME INDEX aa TO a;
		3. go to 1. */
		index->name = mem_heap_strdup_replace(
			index->heap,
			/* Presumed topmost element of the heap: */
			index->name, old_name_len + 1,
			new_name);
	}

	DBUG_VOID_RETURN;
}

/**
Rename all indexes in data dictionary cache of a given table that are
specified in ha_alter_info.

@param ctx alter context, used to fetch the list of indexes to rename
@param ha_alter_info fetch the new names from here
*/
static
void
rename_indexes_in_cache(
/*====================*/
	const ha_innobase_inplace_ctx*	ctx,
	const Alter_inplace_info*	ha_alter_info)
{
	DBUG_ENTER("rename_indexes_in_cache");

	ut_ad(ctx->num_to_rename == ha_alter_info->index_rename_count);

	for (ulint i = 0; i < ctx->num_to_rename; i++) {
		KEY_PAIR*	pair = &ha_alter_info->index_rename_buffer[i];
		dict_index_t*	index;

		index = ctx->rename[i];

		ut_ad(strcmp(index->name, pair->old_key->name) == 0);

		rename_index_in_cache(index, pair->new_key->name);
	}

	DBUG_VOID_RETURN;
}
#endif /* MYSQL_RENAME_INDEX */

/** Fill the stored column information in s_cols list.
@param[in]	altered_table	mysql table object
@param[in]	table		innodb table object
@param[out]	s_cols		list of stored column
@param[out]	s_heap		heap for storing stored
column information. */
static
void
alter_fill_stored_column(
	const TABLE*		altered_table,
	dict_table_t*		table,
	dict_s_col_list**	s_cols,
	mem_heap_t**		s_heap)
{
	ulint	n_cols = altered_table->s->fields;
	ulint	stored_col_no = 0;

	for (ulint i = 0; i < n_cols; i++) {
		Field* field = altered_table->field[i];
		dict_s_col_t	s_col;

		if (field->stored_in_db()) {
			stored_col_no++;
		}

		if (!innobase_is_s_fld(field)) {
			continue;
		}

		ulint	num_base = 0;
		dict_col_t*	col = dict_table_get_nth_col(table,
							     stored_col_no);

		s_col.m_col = col;
		s_col.s_pos = i;

		if (*s_cols == NULL) {
			*s_cols = UT_NEW_NOKEY(dict_s_col_list());
			*s_heap = mem_heap_create(1000);
		}

		if (num_base != 0) {
			s_col.base_col = static_cast<dict_col_t**>(mem_heap_zalloc(
						*s_heap, num_base * sizeof(dict_col_t*)));
		} else {
			s_col.base_col = NULL;
		}

		s_col.num_base = num_base;
		innodb_base_col_setup_for_stored(table, field, &s_col);
		(*s_cols)->push_back(s_col);
	}
}


/** Allows InnoDB to update internal structures with concurrent
writes blocked (provided that check_if_supported_inplace_alter()
did not return HA_ALTER_INPLACE_NO_LOCK).
This will be invoked before inplace_alter_table().

@param altered_table TABLE object for new version of table.
@param ha_alter_info Structure describing changes to be done
by ALTER TABLE and holding data used during in-place alter.

@retval true Failure
@retval false Success
*/

bool
ha_innobase::prepare_inplace_alter_table(
/*=====================================*/
	TABLE*			altered_table,
	Alter_inplace_info*	ha_alter_info)
{
	dict_index_t**	drop_index;	/*!< Index to be dropped */
	ulint		n_drop_index;	/*!< Number of indexes to drop */
	dict_index_t**	rename_index;	/*!< Indexes to be dropped */
	ulint		n_rename_index;	/*!< Number of indexes to rename */
	dict_foreign_t**drop_fk;	/*!< Foreign key constraints to drop */
	ulint		n_drop_fk;	/*!< Number of foreign keys to drop */
	dict_foreign_t**add_fk = NULL;	/*!< Foreign key constraints to drop */
	ulint		n_add_fk;	/*!< Number of foreign keys to drop */
	dict_table_t*	indexed_table;	/*!< Table where indexes are created */
	mem_heap_t*	heap;
	const char**	col_names;
	int		error;
	ulint		max_col_len;
	ulint		add_autoinc_col_no	= ULINT_UNDEFINED;
	ulonglong	autoinc_col_max_value	= 0;
	ulint		fts_doc_col_no		= ULINT_UNDEFINED;
	bool		add_fts_doc_id		= false;
	bool		add_fts_doc_id_idx	= false;
	bool		add_fts_idx		= false;
	dict_s_col_list*s_cols			= NULL;
	mem_heap_t*	s_heap			= NULL;

	DBUG_ENTER("prepare_inplace_alter_table");
	DBUG_ASSERT(!ha_alter_info->handler_ctx);
	DBUG_ASSERT(ha_alter_info->create_info);
	DBUG_ASSERT(!srv_read_only_mode);

	/* Init online ddl status variables */
	onlineddl_rowlog_rows = 0;
	onlineddl_rowlog_pct_used = 0;
	onlineddl_pct_progress = 0;

	MONITOR_ATOMIC_INC(MONITOR_PENDING_ALTER_TABLE);

#ifdef UNIV_DEBUG
	for (dict_index_t* index = dict_table_get_first_index(m_prebuilt->table);
	     index;
	     index = dict_table_get_next_index(index)) {
		ut_ad(!index->to_be_dropped);
	}
#endif /* UNIV_DEBUG */

	ut_d(mutex_enter(&dict_sys->mutex));
	ut_d(dict_table_check_for_dup_indexes(
		     m_prebuilt->table, CHECK_ABORTED_OK));
	ut_d(mutex_exit(&dict_sys->mutex));

	if (!(ha_alter_info->handler_flags & ~INNOBASE_INPLACE_IGNORE)) {
		/* Nothing to do */
		DBUG_ASSERT(m_prebuilt->trx->dict_operation_lock_mode == 0);
		if (ha_alter_info->handler_flags & ~INNOBASE_INPLACE_IGNORE) {

			online_retry_drop_indexes(
				m_prebuilt->table, m_user_thd);

		}
		DBUG_RETURN(false);
	}

	indexed_table = m_prebuilt->table;

	/* ALTER TABLE will not implicitly move a table from a single-table
	tablespace to the system tablespace when innodb_file_per_table=OFF.
	But it will implicitly move a table from the system tablespace to a
	single-table tablespace if innodb_file_per_table = ON. */

	create_table_info_t	info(m_user_thd,
				     altered_table,
				     ha_alter_info->create_info,
				     NULL,
				     NULL,
				     srv_file_per_table);

	info.set_tablespace_type(indexed_table->space != fil_system.sys_space);

	if (ha_alter_info->handler_flags & ALTER_ADD_NON_UNIQUE_NON_PRIM_INDEX) {
		if (info.gcols_in_fulltext_or_spatial()) {
			goto err_exit_no_heap;
		}
	}

	if (indexed_table->is_readable()) {
	} else {
		if (indexed_table->corrupted) {
			/* Handled below */
		} else {
			if (const fil_space_t* space = indexed_table->space) {
				String str;
				const char* engine= table_type();

				push_warning_printf(
					m_user_thd,
					Sql_condition::WARN_LEVEL_WARN,
					HA_ERR_DECRYPTION_FAILED,
					"Table %s in file %s is encrypted but encryption service or"
					" used key_id is not available. "
					" Can't continue reading table.",
					table_share->table_name.str,
					space->chain.start->name);

				my_error(ER_GET_ERRMSG, MYF(0), HA_ERR_DECRYPTION_FAILED, str.c_ptr(), engine);
				DBUG_RETURN(true);
			}
		}
	}

	if (indexed_table->corrupted
	    || dict_table_get_first_index(indexed_table) == NULL
	    || dict_table_get_first_index(indexed_table)->is_corrupted()) {
		/* The clustered index is corrupted. */
		my_error(ER_CHECK_NO_SUCH_TABLE, MYF(0));
		DBUG_RETURN(true);
	} else {
		const char* invalid_opt = info.create_options_are_invalid();

		/* Check engine specific table options */
		if (const char* invalid_tbopt = info.check_table_options()) {
			my_error(ER_ILLEGAL_HA_CREATE_OPTION, MYF(0),
				 table_type(), invalid_tbopt);
			goto err_exit_no_heap;
		}

		if (invalid_opt) {
			my_error(ER_ILLEGAL_HA_CREATE_OPTION, MYF(0),
				 table_type(), invalid_opt);
			goto err_exit_no_heap;
		}
	}

	/* Check if any index name is reserved. */
	if (innobase_index_name_is_reserved(
		    m_user_thd,
		    ha_alter_info->key_info_buffer,
		    ha_alter_info->key_count)) {
err_exit_no_heap:
		DBUG_ASSERT(m_prebuilt->trx->dict_operation_lock_mode == 0);
		if (ha_alter_info->handler_flags & ~INNOBASE_INPLACE_IGNORE) {

			online_retry_drop_indexes(
				m_prebuilt->table, m_user_thd);
		}
		DBUG_RETURN(true);
	}

	indexed_table = m_prebuilt->table;

	/* Check that index keys are sensible */
	error = innobase_check_index_keys(ha_alter_info, indexed_table);

	if (error) {
		goto err_exit_no_heap;
	}

	/* Prohibit renaming a column to something that the table
	already contains. */
	if (ha_alter_info->handler_flags
	    & ALTER_COLUMN_NAME) {
		List_iterator_fast<Create_field> cf_it(
			ha_alter_info->alter_info->create_list);

		for (Field** fp = table->field; *fp; fp++) {
			if (!((*fp)->flags & FIELD_IS_RENAMED)) {
				continue;
			}

			const char* name = 0;

			cf_it.rewind();
			while (Create_field* cf = cf_it++) {
				if (cf->field == *fp) {
					name = cf->field_name.str;
					goto check_if_ok_to_rename;
				}
			}

			ut_error;
check_if_ok_to_rename:
			/* Prohibit renaming a column from FTS_DOC_ID
			if full-text indexes exist. */
			if (!my_strcasecmp(system_charset_info,
					   (*fp)->field_name.str,
					   FTS_DOC_ID_COL_NAME)
			    && innobase_fulltext_exist(altered_table)) {
				my_error(ER_INNODB_FT_WRONG_DOCID_COLUMN,
					 MYF(0), name);
				goto err_exit_no_heap;
			}

			/* Prohibit renaming a column to an internal column. */
			const char*	s = m_prebuilt->table->col_names;
			unsigned j;
			/* Skip user columns.
			MySQL should have checked these already.
			We want to allow renaming of c1 to c2, c2 to c1. */
			for (j = 0; j < table->s->fields; j++) {
				if (table->field[j]->stored_in_db()) {
					s += strlen(s) + 1;
				}
			}

			for (; j < m_prebuilt->table->n_def; j++) {
				if (!my_strcasecmp(
					    system_charset_info, name, s)) {
					my_error(ER_WRONG_COLUMN_NAME, MYF(0),
						 s);
					goto err_exit_no_heap;
				}

				s += strlen(s) + 1;
			}
		}
	}

	if (!info.innobase_table_flags()) {
		goto err_exit_no_heap;
	}

	if (info.flags2() & DICT_TF2_USE_FILE_PER_TABLE) {
		/* Preserve the DATA DIRECTORY attribute, because it
		currently cannot be changed during ALTER TABLE. */
		info.flags_set(m_prebuilt->table->flags
			       & 1U << DICT_TF_POS_DATA_DIR);
	}

	max_col_len = DICT_MAX_FIELD_LEN_BY_FORMAT_FLAG(info.flags());

	/* Check each index's column length to make sure they do not
	exceed limit */
	for (ulint i = 0; i < ha_alter_info->key_count; i++) {
		const KEY* key = &ha_alter_info->key_info_buffer[i];

		if (key->flags & HA_FULLTEXT) {
			/* The column length does not matter for
			fulltext search indexes. But, UNIQUE
			fulltext indexes are not supported. */
			DBUG_ASSERT(!(key->flags & HA_NOSAME));
			DBUG_ASSERT(!(key->flags & HA_KEYFLAG_MASK
				      & ~(HA_FULLTEXT
					  | HA_PACK_KEY
					  | HA_BINARY_PACK_KEY)));
			add_fts_idx = true;
			continue;
		}

		if (innobase_check_column_length(max_col_len, key)) {
			my_error(ER_INDEX_COLUMN_TOO_LONG, MYF(0),
				 max_col_len);
			goto err_exit_no_heap;
		}
	}

	/* We won't be allowed to add fts index to a table with
	fts indexes already but without AUX_HEX_NAME set.
	This means the aux tables of the table failed to
	rename to hex format but new created aux tables
	shall be in hex format, which is contradictory. */
	if (!DICT_TF2_FLAG_IS_SET(indexed_table, DICT_TF2_FTS_AUX_HEX_NAME)
	    && indexed_table->fts != NULL && add_fts_idx) {
		my_error(ER_INNODB_FT_AUX_NOT_HEX_ID, MYF(0));
		goto err_exit_no_heap;
	}

	/* Check existing index definitions for too-long column
	prefixes as well, in case max_col_len shrunk. */
	for (const dict_index_t* index
		     = dict_table_get_first_index(indexed_table);
	     index;
	     index = dict_table_get_next_index(index)) {
		if (index->type & DICT_FTS) {
			DBUG_ASSERT(index->type == DICT_FTS
				    || (index->type & DICT_CORRUPT));

			/* We need to drop any corrupted fts indexes
			before we add a new fts index. */
			if (add_fts_idx && index->type & DICT_CORRUPT) {
				ib_errf(m_user_thd, IB_LOG_LEVEL_ERROR,
					ER_INNODB_INDEX_CORRUPT,
					"Fulltext index '%s' is corrupt. "
					"you should drop this index first.",
					index->name());

				goto err_exit_no_heap;
			}

			continue;
		}

		for (ulint i = 0; i < dict_index_get_n_fields(index); i++) {
			const dict_field_t* field
				= dict_index_get_nth_field(index, i);
			if (field->prefix_len > max_col_len) {
				my_error(ER_INDEX_COLUMN_TOO_LONG, MYF(0),
					 max_col_len);
				goto err_exit_no_heap;
			}
		}
	}

	n_drop_index = 0;
	n_drop_fk = 0;

	if (ha_alter_info->handler_flags
	    & (INNOBASE_ALTER_NOREBUILD | INNOBASE_ALTER_REBUILD
	       | INNOBASE_ALTER_INSTANT)) {
		heap = mem_heap_create(1024);

		if (ha_alter_info->handler_flags
		    & ALTER_COLUMN_NAME) {
			col_names = innobase_get_col_names(
				ha_alter_info, altered_table, table,
				indexed_table, heap);
		} else {
			col_names = NULL;
		}
	} else {
		heap = NULL;
		col_names = NULL;
	}

	if (ha_alter_info->handler_flags
	    & ALTER_DROP_FOREIGN_KEY) {
		DBUG_ASSERT(ha_alter_info->alter_info->drop_list.elements > 0);

		drop_fk = static_cast<dict_foreign_t**>(
			mem_heap_alloc(
				heap,
				ha_alter_info->alter_info->drop_list.elements
				* sizeof(dict_foreign_t*)));

		List_iterator<Alter_drop> drop_it(
			ha_alter_info->alter_info->drop_list);

		while (Alter_drop* drop = drop_it++) {
			if (drop->type != Alter_drop::FOREIGN_KEY) {
				continue;
			}

			dict_foreign_t* foreign;

			for (dict_foreign_set::iterator it
				= m_prebuilt->table->foreign_set.begin();
			     it != m_prebuilt->table->foreign_set.end();
			     ++it) {

				foreign = *it;
				const char* fid = strchr(foreign->id, '/');

				DBUG_ASSERT(fid);
				/* If no database/ prefix was present in
				the FOREIGN KEY constraint name, compare
				to the full constraint name. */
				fid = fid ? fid + 1 : foreign->id;

				if (!my_strcasecmp(system_charset_info,
						   fid, drop->name)) {
					goto found_fk;
				}
			}

			my_error(ER_CANT_DROP_FIELD_OR_KEY, MYF(0),
				drop->type_name(), drop->name);
			goto err_exit;
found_fk:
			for (ulint i = n_drop_fk; i--; ) {
				if (drop_fk[i] == foreign) {
					goto dup_fk;
				}
			}
			drop_fk[n_drop_fk++] = foreign;
dup_fk:
			continue;
		}

		DBUG_ASSERT(n_drop_fk > 0);

		DBUG_ASSERT(n_drop_fk
			    <= ha_alter_info->alter_info->drop_list.elements);
	} else {
		drop_fk = NULL;
	}

	if (ha_alter_info->index_drop_count) {
		dict_index_t*	drop_primary = NULL;

		DBUG_ASSERT(ha_alter_info->handler_flags
			    & (ALTER_DROP_NON_UNIQUE_NON_PRIM_INDEX
			       | ALTER_DROP_UNIQUE_INDEX
			       | ALTER_DROP_PK_INDEX));
		/* Check which indexes to drop. */
		drop_index = static_cast<dict_index_t**>(
			mem_heap_alloc(
				heap, (ha_alter_info->index_drop_count + 1)
				* sizeof *drop_index));

		for (uint i = 0; i < ha_alter_info->index_drop_count; i++) {
			const KEY*	key
				= ha_alter_info->index_drop_buffer[i];
			dict_index_t*	index
				= dict_table_get_index_on_name(
					indexed_table, key->name.str);

			if (!index) {
				push_warning_printf(
					m_user_thd,
					Sql_condition::WARN_LEVEL_WARN,
					HA_ERR_WRONG_INDEX,
					"InnoDB could not find key"
					" with name %s", key->name);
			} else {
				ut_ad(!index->to_be_dropped);
				if (!index->is_primary()) {
					drop_index[n_drop_index++] = index;
				} else {
					drop_primary = index;
				}
			}
		}

		/* If all FULLTEXT indexes were removed, drop an
		internal FTS_DOC_ID_INDEX as well, unless it exists in
		the table. */

		if (innobase_fulltext_exist(table)
		    && !innobase_fulltext_exist(altered_table)
		    && !DICT_TF2_FLAG_IS_SET(
			indexed_table, DICT_TF2_FTS_HAS_DOC_ID)) {
			dict_index_t*	fts_doc_index
				= indexed_table->fts_doc_id_index;
			ut_ad(fts_doc_index);

			// Add some fault tolerance for non-debug builds.
			if (fts_doc_index == NULL) {
				goto check_if_can_drop_indexes;
			}

			DBUG_ASSERT(!fts_doc_index->to_be_dropped);

			for (uint i = 0; i < table->s->keys; i++) {
				if (!my_strcasecmp(
					    system_charset_info,
					    FTS_DOC_ID_INDEX_NAME,
					    table->key_info[i].name.str)) {
					/* The index exists in the MySQL
					data dictionary. Do not drop it,
					even though it is no longer needed
					by InnoDB fulltext search. */
					goto check_if_can_drop_indexes;
				}
			}

			drop_index[n_drop_index++] = fts_doc_index;
		}

check_if_can_drop_indexes:
		/* Check if the indexes can be dropped. */

		/* Prevent a race condition between DROP INDEX and
		CREATE TABLE adding FOREIGN KEY constraints. */
		row_mysql_lock_data_dictionary(m_prebuilt->trx);

		if (!n_drop_index) {
			drop_index = NULL;
		} else {
			/* Flag all indexes that are to be dropped. */
			for (ulint i = 0; i < n_drop_index; i++) {
				ut_ad(!drop_index[i]->to_be_dropped);
				drop_index[i]->to_be_dropped = 1;
			}
		}

		if (m_prebuilt->trx->check_foreigns) {
			for (uint i = 0; i < n_drop_index; i++) {
				dict_index_t*	index = drop_index[i];

				if (innobase_check_foreign_key_index(
						ha_alter_info, index,
						indexed_table, col_names,
						m_prebuilt->trx, drop_fk, n_drop_fk)) {
					row_mysql_unlock_data_dictionary(
						m_prebuilt->trx);
					m_prebuilt->trx->error_info = index;
					print_error(HA_ERR_DROP_INDEX_FK,
						MYF(0));
					goto err_exit;
				}
			}

			/* If a primary index is dropped, need to check
			any depending foreign constraints get affected */
			if (drop_primary
				&& innobase_check_foreign_key_index(
					ha_alter_info, drop_primary,
					indexed_table, col_names,
					m_prebuilt->trx, drop_fk, n_drop_fk)) {
				row_mysql_unlock_data_dictionary(m_prebuilt->trx);
				print_error(HA_ERR_DROP_INDEX_FK, MYF(0));
				goto err_exit;
			}
		}

		row_mysql_unlock_data_dictionary(m_prebuilt->trx);
	} else {
		drop_index = NULL;
	}

	/* Check if any of the existing indexes are marked as corruption
	and if they are, refuse adding more indexes. */
	if (ha_alter_info->handler_flags & ALTER_ADD_NON_UNIQUE_NON_PRIM_INDEX) {
		for (dict_index_t* index = dict_table_get_first_index(indexed_table);
		     index != NULL; index = dict_table_get_next_index(index)) {

			if (!index->to_be_dropped && index->is_committed()
			    && index->is_corrupted()) {
				my_error(ER_INDEX_CORRUPT, MYF(0), index->name());
				goto err_exit;
			}
		}
	}

	n_rename_index = 0;
	rename_index = NULL;

#ifdef MYSQL_RENAME_INDEX

	n_rename_index = ha_alter_info->index_rename_count;

	/* Create a list of dict_index_t objects that are to be renamed,
	also checking for requests to rename nonexistent indexes. If
	the table is going to be rebuilt (new_clustered == true in
	prepare_inplace_alter_table_dict()), then this can be skipped,
	but we don't for simplicity (we have not determined the value of
	new_clustered yet). */
	if (n_rename_index > 0) {
		rename_index = static_cast<dict_index_t**>(
			mem_heap_alloc(
				heap,
				n_rename_index * sizeof(*rename_index)));
		for (ulint i = 0; i < n_rename_index; i++) {
			dict_index_t*	index = NULL;
			const char*	old_name = NULL;

			const char*	old_name = ha_alter_info
				->index_rename_buffer[i].old_key->name;

			index = dict_table_get_index_on_name(indexed_table,
							     old_name);

			if (index == NULL) {
				my_error(ER_KEY_DOES_NOT_EXITS, MYF(0),
					 old_name,
					 m_prebuilt->table->name.m_name);
				goto err_exit;
			}

			rename_index[i] = index;
		}
	}
#endif /* MYSQL_RENAME_INDEX */

	n_add_fk = 0;

	if (ha_alter_info->handler_flags
	    & ALTER_ADD_FOREIGN_KEY) {
		ut_ad(!m_prebuilt->trx->check_foreigns);

		alter_fill_stored_column(altered_table, m_prebuilt->table,
					 &s_cols, &s_heap);

		add_fk = static_cast<dict_foreign_t**>(
			mem_heap_zalloc(
				heap,
				ha_alter_info->alter_info->key_list.elements
				* sizeof(dict_foreign_t*)));

		if (!innobase_get_foreign_key_info(
			    ha_alter_info, table_share,
			    m_prebuilt->table, col_names,
			    drop_index, n_drop_index,
			    add_fk, &n_add_fk, m_prebuilt->trx, s_cols)) {
err_exit:
			if (n_drop_index) {
				row_mysql_lock_data_dictionary(m_prebuilt->trx);

				/* Clear the to_be_dropped flags, which might
				have been set at this point. */
				for (ulint i = 0; i < n_drop_index; i++) {
					ut_ad(drop_index[i]->is_committed());
					drop_index[i]->to_be_dropped = 0;
				}

				row_mysql_unlock_data_dictionary(
					m_prebuilt->trx);
			}

			if (heap) {
				mem_heap_free(heap);
			}

			if (s_cols != NULL) {
				UT_DELETE(s_cols);
				mem_heap_free(s_heap);
			}

			goto err_exit_no_heap;
		}

		if (s_cols != NULL) {
			UT_DELETE(s_cols);
			mem_heap_free(s_heap);
		}
	}

	const ha_table_option_struct& alt_opt=
		*ha_alter_info->create_info->option_struct;

	if (!(ha_alter_info->handler_flags & INNOBASE_ALTER_DATA)
	    || ((ha_alter_info->handler_flags & ~(INNOBASE_INPLACE_IGNORE
						  | INNOBASE_ALTER_NOCREATE
						  | INNOBASE_ALTER_INSTANT))
		== ALTER_OPTIONS
		&& !alter_options_need_rebuild(ha_alter_info, table))) {

		if (heap) {
			ha_alter_info->handler_ctx
				= new ha_innobase_inplace_ctx(
					m_prebuilt,
					drop_index, n_drop_index,
					rename_index, n_rename_index,
					drop_fk, n_drop_fk,
					add_fk, n_add_fk,
					ha_alter_info->online,
					heap, indexed_table,
					col_names, ULINT_UNDEFINED, 0, 0,
					(ha_alter_info->ignore
					 || !thd_is_strict_mode(m_user_thd)),
					alt_opt.page_compressed,
					alt_opt.page_compression_level);
		}

		DBUG_ASSERT(m_prebuilt->trx->dict_operation_lock_mode == 0);
		if (ha_alter_info->handler_flags & ~(INNOBASE_INPLACE_IGNORE)) {

			online_retry_drop_indexes(
				m_prebuilt->table, m_user_thd);

		}

		if ((ha_alter_info->handler_flags
		     & ALTER_DROP_VIRTUAL_COLUMN)
		    && prepare_inplace_drop_virtual(ha_alter_info, table)) {
			DBUG_RETURN(true);
		}

		if ((ha_alter_info->handler_flags
		     & ALTER_ADD_VIRTUAL_COLUMN)
		    && prepare_inplace_add_virtual(
			    ha_alter_info, altered_table, table)) {
			DBUG_RETURN(true);
		}

		DBUG_RETURN(false);
	}

	/* If we are to build a full-text search index, check whether
	the table already has a DOC ID column.  If not, we will need to
	add a Doc ID hidden column and rebuild the primary index */
	if (innobase_fulltext_exist(altered_table)) {
		ulint	doc_col_no;
		ulint	num_v = 0;

		if (!innobase_fts_check_doc_id_col(
			    m_prebuilt->table,
			    altered_table, &fts_doc_col_no, &num_v)) {

			fts_doc_col_no = altered_table->s->fields - num_v;
			add_fts_doc_id = true;
			add_fts_doc_id_idx = true;

		} else if (fts_doc_col_no == ULINT_UNDEFINED) {
			goto err_exit;
		}

		switch (innobase_fts_check_doc_id_index(
				m_prebuilt->table, altered_table,
				&doc_col_no)) {
		case FTS_NOT_EXIST_DOC_ID_INDEX:
			add_fts_doc_id_idx = true;
			break;
		case FTS_INCORRECT_DOC_ID_INDEX:
			my_error(ER_INNODB_FT_WRONG_DOCID_INDEX, MYF(0),
				 FTS_DOC_ID_INDEX_NAME);
			goto err_exit;
		case FTS_EXIST_DOC_ID_INDEX:
			DBUG_ASSERT(
				doc_col_no == fts_doc_col_no
				|| doc_col_no == ULINT_UNDEFINED
				|| (ha_alter_info->handler_flags
				    & (ALTER_STORED_COLUMN_ORDER
				       | ALTER_DROP_STORED_COLUMN
				       | ALTER_ADD_STORED_BASE_COLUMN)));
		}
	}

	/* See if an AUTO_INCREMENT column was added. */
	uint	i = 0;
	ulint	num_v = 0;
	List_iterator_fast<Create_field> cf_it(
		ha_alter_info->alter_info->create_list);
	while (const Create_field* new_field = cf_it++) {
		const Field*	field;

		DBUG_ASSERT(i < altered_table->s->fields);

		for (uint old_i = 0; table->field[old_i]; old_i++) {
			if (new_field->field == table->field[old_i]) {
				goto found_col;
			}
		}

		/* This is an added column. */
		DBUG_ASSERT(!new_field->field);
		DBUG_ASSERT(ha_alter_info->handler_flags
			    & ALTER_ADD_COLUMN);

		field = altered_table->field[i];

		DBUG_ASSERT((MTYP_TYPENR(field->unireg_check)
			     == Field::NEXT_NUMBER)
			    == !!(field->flags & AUTO_INCREMENT_FLAG));

		if (field->flags & AUTO_INCREMENT_FLAG) {
			if (add_autoinc_col_no != ULINT_UNDEFINED) {
				/* This should have been blocked earlier. */
				ut_ad(0);
				my_error(ER_WRONG_AUTO_KEY, MYF(0));
				goto err_exit;
			}

			/* Get the col no of the old table non-virtual column array */
			add_autoinc_col_no = i - num_v;

			autoinc_col_max_value = innobase_get_int_col_max_value(field);
		}
found_col:
		num_v += !new_field->stored_in_db();
		i++;
	}

	DBUG_ASSERT(heap);
	DBUG_ASSERT(m_user_thd == m_prebuilt->trx->mysql_thd);
	DBUG_ASSERT(!ha_alter_info->handler_ctx);

	ha_alter_info->handler_ctx = new ha_innobase_inplace_ctx(
		m_prebuilt,
		drop_index, n_drop_index,
		rename_index, n_rename_index,
		drop_fk, n_drop_fk, add_fk, n_add_fk,
		ha_alter_info->online,
		heap, m_prebuilt->table, col_names,
		add_autoinc_col_no,
		ha_alter_info->create_info->auto_increment_value,
		autoinc_col_max_value,
		ha_alter_info->ignore || !thd_is_strict_mode(m_user_thd),
		alt_opt.page_compressed, alt_opt.page_compression_level);

	DBUG_RETURN(prepare_inplace_alter_table_dict(
			    ha_alter_info, altered_table, table,
			    table_share->table_name.str,
			    info.flags(), info.flags2(),
			    fts_doc_col_no, add_fts_doc_id,
			    add_fts_doc_id_idx));
}

/** Check that the column is part of a virtual index(index contains
virtual column) in the table
@param[in]	table		Table containing column
@param[in]	col		column to be checked
@return true if this column is indexed with other virtual columns */
static
bool
dict_col_in_v_indexes(
	dict_table_t*	table,
	dict_col_t*	col)
{
	for (dict_index_t* index = dict_table_get_next_index(
		dict_table_get_first_index(table)); index != NULL;
		index = dict_table_get_next_index(index)) {
		if (!dict_index_has_virtual(index)) {
			continue;
		}
		for (ulint k = 0; k < index->n_fields; k++) {
			dict_field_t*   field
				= dict_index_get_nth_field(index, k);
			if (field->col->ind == col->ind) {
				return(true);
			}
		}
	}

	return(false);
}

/* Check whether a columnn length change alter operation requires
to rebuild the template.
@param[in]	altered_table	TABLE object for new version of table.
@param[in]	ha_alter_info	Structure describing changes to be done
				by ALTER TABLE and holding data used
				during in-place alter.
@param[in]	table		table being altered
@return TRUE if needs rebuild. */
static
bool
alter_templ_needs_rebuild(
	TABLE*                  altered_table,
	Alter_inplace_info*     ha_alter_info,
	dict_table_t*		table)
{
        ulint	i = 0;
        List_iterator_fast<Create_field>  cf_it(
                ha_alter_info->alter_info->create_list);

	for (Field** fp = altered_table->field; *fp; fp++, i++) {
		cf_it.rewind();
		while (const Create_field* cf = cf_it++) {
			for (ulint j=0; j < table->n_cols; j++) {
				dict_col_t* cols
                                   = dict_table_get_nth_col(table, j);
				if (cf->length > cols->len
				    && dict_col_in_v_indexes(table, cols)) {
					return(true);
				}
			}
		}
	}

	return(false);
}

/** Get the name of an erroneous key.
@param[in]	error_key_num	InnoDB number of the erroneus key
@param[in]	ha_alter_info	changes that were being performed
@param[in]	table		InnoDB table
@return	the name of the erroneous key */
static
const char*
get_error_key_name(
	ulint				error_key_num,
	const Alter_inplace_info*	ha_alter_info,
	const dict_table_t*		table)
{
	if (error_key_num == ULINT_UNDEFINED) {
		return(FTS_DOC_ID_INDEX_NAME);
	} else if (ha_alter_info->key_count == 0) {
		return(dict_table_get_first_index(table)->name);
	} else {
		return(ha_alter_info->key_info_buffer[error_key_num].name.str);
	}
}

/** Alter the table structure in-place with operations
specified using Alter_inplace_info.
The level of concurrency allowed during this operation depends
on the return value from check_if_supported_inplace_alter().

@param altered_table TABLE object for new version of table.
@param ha_alter_info Structure describing changes to be done
by ALTER TABLE and holding data used during in-place alter.

@retval true Failure
@retval false Success
*/

bool
ha_innobase::inplace_alter_table(
/*=============================*/
	TABLE*			altered_table,
	Alter_inplace_info*	ha_alter_info)
{
	dberr_t			error;
	dict_add_v_col_t*	add_v = NULL;
	dict_vcol_templ_t*	s_templ = NULL;
	dict_vcol_templ_t*	old_templ = NULL;
	struct TABLE*		eval_table = altered_table;
	bool			rebuild_templ = false;
	DBUG_ENTER("inplace_alter_table");
	DBUG_ASSERT(!srv_read_only_mode);

	ut_ad(!sync_check_iterate(sync_check()));
	ut_ad(!rw_lock_own(dict_operation_lock, RW_LOCK_X));
	ut_ad(!rw_lock_own(dict_operation_lock, RW_LOCK_S));

	DEBUG_SYNC(m_user_thd, "innodb_inplace_alter_table_enter");

	if (!(ha_alter_info->handler_flags & INNOBASE_ALTER_DATA)) {
ok_exit:
		DEBUG_SYNC(m_user_thd, "innodb_after_inplace_alter_table");
		DBUG_RETURN(false);
	}

	if ((ha_alter_info->handler_flags & ~(INNOBASE_INPLACE_IGNORE
					      | INNOBASE_ALTER_NOCREATE
					      | INNOBASE_ALTER_INSTANT))
	    == ALTER_OPTIONS
	    && !alter_options_need_rebuild(ha_alter_info, table)) {
		goto ok_exit;
	}

	ha_innobase_inplace_ctx*	ctx
		= static_cast<ha_innobase_inplace_ctx*>
		(ha_alter_info->handler_ctx);

	DBUG_ASSERT(ctx);
	DBUG_ASSERT(ctx->trx);
	DBUG_ASSERT(ctx->prebuilt == m_prebuilt);

	if (ctx->is_instant()) goto ok_exit;

	dict_index_t*	pk = dict_table_get_first_index(m_prebuilt->table);
	ut_ad(pk != NULL);

	/* For partitioned tables this could be already allocated from a
	previous partition invocation. For normal tables this is NULL. */
	UT_DELETE(ctx->m_stage);

	ctx->m_stage = UT_NEW_NOKEY(ut_stage_alter_t(pk));

	if (!m_prebuilt->table->is_readable()) {
		goto all_done;
	}

	/* If we are doing a table rebuilding or having added virtual
	columns in the same clause, we will need to build a table template
	that carries translation information between MySQL TABLE and InnoDB
	table, which indicates the virtual columns and their base columns
	info. This is used to do the computation callback, so that the
	data in base columns can be extracted send to server.
	If the Column length changes and it is a part of virtual
	index then we need to rebuild the template. */
	rebuild_templ
	     = ctx->need_rebuild()
	       || ((ha_alter_info->handler_flags
		& ALTER_COLUMN_EQUAL_PACK_LENGTH)
		&& alter_templ_needs_rebuild(
		   altered_table, ha_alter_info, ctx->new_table));

	if ((ctx->new_table->n_v_cols > 0) && rebuild_templ) {
		/* Save the templ if isn't NULL so as to restore the
		original state in case of alter operation failures. */
		if (ctx->new_table->vc_templ != NULL && !ctx->need_rebuild()) {
			old_templ = ctx->new_table->vc_templ;
		}
		s_templ = UT_NEW_NOKEY(dict_vcol_templ_t());

		innobase_build_v_templ(
			altered_table, ctx->new_table, s_templ, NULL, false);

		ctx->new_table->vc_templ = s_templ;
	} else if (ctx->num_to_add_vcol > 0 && ctx->num_to_drop_vcol == 0) {
		/* if there is ongoing drop virtual column, then we disallow
		inplace add index on newly added virtual column, so it does
		not need to come in here to rebuild template with add_v.
		Please also see the assertion in innodb_v_adjust_idx_col() */

		s_templ = UT_NEW_NOKEY(dict_vcol_templ_t());

		add_v = static_cast<dict_add_v_col_t*>(
			mem_heap_alloc(ctx->heap, sizeof *add_v));
		add_v->n_v_col = ctx->num_to_add_vcol;
		add_v->v_col = ctx->add_vcol;
		add_v->v_col_name = ctx->add_vcol_name;

		innobase_build_v_templ(
			altered_table, ctx->new_table, s_templ, add_v, false);
		old_templ = ctx->new_table->vc_templ;
		ctx->new_table->vc_templ = s_templ;
	}

	/* Drop virtual column without rebuild will keep dict table
	unchanged, we use old table to evaluate virtual column value
	in innobase_get_computed_value(). */
	if (!ctx->need_rebuild() && ctx->num_to_drop_vcol > 0) {
		eval_table = table;
	}

	/* Read the clustered index of the table and build
	indexes based on this information using temporary
	files and merge sort. */
	DBUG_EXECUTE_IF("innodb_OOM_inplace_alter",
			error = DB_OUT_OF_MEMORY; goto oom;);

	error = row_merge_build_indexes(
		m_prebuilt->trx,
		m_prebuilt->table, ctx->new_table,
		ctx->online,
		ctx->add_index, ctx->add_key_numbers, ctx->num_to_add_index,
		altered_table, ctx->defaults, ctx->col_map,
		ctx->add_autoinc, ctx->sequence, ctx->skip_pk_sort,
		ctx->m_stage, add_v, eval_table, ctx->allow_not_null);

#ifndef DBUG_OFF
oom:
#endif /* !DBUG_OFF */
	if (error == DB_SUCCESS && ctx->online && ctx->need_rebuild()) {
		DEBUG_SYNC_C("row_log_table_apply1_before");
		error = row_log_table_apply(
			ctx->thr, m_prebuilt->table, altered_table,
			ctx->m_stage, ctx->new_table);
	}

	/* Init online ddl status variables */
	onlineddl_rowlog_rows = 0;
	onlineddl_rowlog_pct_used = 0;
	onlineddl_pct_progress = 0;

	if (s_templ) {
		ut_ad(ctx->need_rebuild() || ctx->num_to_add_vcol > 0
		      || rebuild_templ);
		dict_free_vc_templ(s_templ);
		UT_DELETE(s_templ);

		ctx->new_table->vc_templ = old_templ;
	}

	DEBUG_SYNC_C("inplace_after_index_build");

	DBUG_EXECUTE_IF("create_index_fail",
			error = DB_DUPLICATE_KEY;
			m_prebuilt->trx->error_key_num = ULINT_UNDEFINED;);

	/* After an error, remove all those index definitions
	from the dictionary which were defined. */

	switch (error) {
		KEY*	dup_key;
	all_done:
	case DB_SUCCESS:
		ut_d(mutex_enter(&dict_sys->mutex));
		ut_d(dict_table_check_for_dup_indexes(
			     m_prebuilt->table, CHECK_PARTIAL_OK));
		ut_d(mutex_exit(&dict_sys->mutex));
		/* prebuilt->table->n_ref_count can be anything here,
		given that we hold at most a shared lock on the table. */
		goto ok_exit;
	case DB_DUPLICATE_KEY:
		if (m_prebuilt->trx->error_key_num == ULINT_UNDEFINED
		    || ha_alter_info->key_count == 0) {
			/* This should be the hidden index on
			FTS_DOC_ID, or there is no PRIMARY KEY in the
			table. Either way, we should be seeing and
			reporting a bogus duplicate key error. */
			dup_key = NULL;
		} else {
			DBUG_ASSERT(m_prebuilt->trx->error_key_num
				    < ha_alter_info->key_count);
			dup_key = &ha_alter_info->key_info_buffer[
				m_prebuilt->trx->error_key_num];
		}
		print_keydup_error(altered_table, dup_key, MYF(0));
		break;
	case DB_ONLINE_LOG_TOO_BIG:
		DBUG_ASSERT(ctx->online);
		my_error(ER_INNODB_ONLINE_LOG_TOO_BIG, MYF(0),
			 get_error_key_name(m_prebuilt->trx->error_key_num,
					    ha_alter_info, m_prebuilt->table));
		break;
	case DB_INDEX_CORRUPT:
		my_error(ER_INDEX_CORRUPT, MYF(0),
			 get_error_key_name(m_prebuilt->trx->error_key_num,
					    ha_alter_info, m_prebuilt->table));
		break;
	case DB_DECRYPTION_FAILED: {
		String str;
		const char* engine= table_type();
		get_error_message(HA_ERR_DECRYPTION_FAILED, &str);
		my_error(ER_GET_ERRMSG, MYF(0), HA_ERR_DECRYPTION_FAILED, str.c_ptr(), engine);
		break;
	}
	default:
		my_error_innodb(error,
				table_share->table_name.str,
				m_prebuilt->table->flags);
	}

	/* prebuilt->table->n_ref_count can be anything here, given
	that we hold at most a shared lock on the table. */
	m_prebuilt->trx->error_info = NULL;
	ctx->trx->error_state = DB_SUCCESS;
	ctx->clear_added_indexes();

	DBUG_RETURN(true);
}

/** Free the modification log for online table rebuild.
@param table table that was being rebuilt online */
static
void
innobase_online_rebuild_log_free(
/*=============================*/
	dict_table_t*	table)
{
	dict_index_t* clust_index = dict_table_get_first_index(table);

	ut_ad(mutex_own(&dict_sys->mutex));
	ut_ad(rw_lock_own(dict_operation_lock, RW_LOCK_X));

	rw_lock_x_lock(&clust_index->lock);

	if (clust_index->online_log) {
		ut_ad(dict_index_get_online_status(clust_index)
		      == ONLINE_INDEX_CREATION);
		clust_index->online_status = ONLINE_INDEX_COMPLETE;
		row_log_free(clust_index->online_log);
		DEBUG_SYNC_C("innodb_online_rebuild_log_free_aborted");
	}

	DBUG_ASSERT(dict_index_get_online_status(clust_index)
		    == ONLINE_INDEX_COMPLETE);
	rw_lock_x_unlock(&clust_index->lock);
}

/** For each user column, which is part of an index which is not going to be
dropped, it checks if the column number of the column is same as col_no
argument passed.
@param[in]	table		table
@param[in]	col_no		column number
@param[in]	is_v		if this is a virtual column
@param[in]	only_committed	whether to consider only committed indexes
@retval true column exists
@retval false column does not exist, true if column is system column or
it is in the index. */
static
bool
check_col_exists_in_indexes(
	const dict_table_t*	table,
	ulint			col_no,
	bool			is_v,
	bool			only_committed = false)
{
	/* This function does not check system columns */
	if (!is_v && dict_table_get_nth_col(table, col_no)->mtype == DATA_SYS) {
		return(true);
	}

	for (const dict_index_t* index = dict_table_get_first_index(table);
	     index;
	     index = dict_table_get_next_index(index)) {

		if (only_committed
		    ? !index->is_committed()
		    : index->to_be_dropped) {
			continue;
		}

		for (ulint i = 0; i < index->n_user_defined_cols; i++) {
			const dict_col_t* idx_col
				= dict_index_get_nth_col(index, i);

			if (is_v && idx_col->is_virtual()) {
				const dict_v_col_t*   v_col = reinterpret_cast<
					const dict_v_col_t*>(idx_col);
				if (v_col->v_pos == col_no) {
					return(true);
				}
			}

			if (!is_v && !idx_col->is_virtual()
			    && dict_col_get_no(idx_col) == col_no) {
				return(true);
			}
		}
	}

	return(false);
}

/** Rollback a secondary index creation, drop the indexes with
temparary index prefix
@param user_table InnoDB table
@param table the TABLE
@param locked TRUE=table locked, FALSE=may need to do a lazy drop
@param trx the transaction
*/
static MY_ATTRIBUTE((nonnull))
void
innobase_rollback_sec_index(
/*========================*/
	dict_table_t*		user_table,
	const TABLE*		table,
	ibool			locked,
	trx_t*			trx)
{
	row_merge_drop_indexes(trx, user_table, locked);

	/* Free the table->fts only if there is no FTS_DOC_ID
	in the table */
	if (user_table->fts
	    && !DICT_TF2_FLAG_IS_SET(user_table,
				     DICT_TF2_FTS_HAS_DOC_ID)
	    && !innobase_fulltext_exist(table)) {
		fts_free(user_table);
	}
}

/** Roll back the changes made during prepare_inplace_alter_table()
and inplace_alter_table() inside the storage engine. Note that the
allowed level of concurrency during this operation will be the same as
for inplace_alter_table() and thus might be higher than during
prepare_inplace_alter_table(). (E.g concurrent writes were blocked
during prepare, but might not be during commit).

@param ha_alter_info Data used during in-place alter.
@param table the TABLE
@param prebuilt the prebuilt struct
@retval true Failure
@retval false Success
*/
inline MY_ATTRIBUTE((nonnull, warn_unused_result))
bool
rollback_inplace_alter_table(
/*=========================*/
	Alter_inplace_info*	ha_alter_info,
	const TABLE*		table,
	row_prebuilt_t*		prebuilt)
{
	bool	fail	= false;

	ha_innobase_inplace_ctx*	ctx
		= static_cast<ha_innobase_inplace_ctx*>
		(ha_alter_info->handler_ctx);

	DBUG_ENTER("rollback_inplace_alter_table");

	if (!ctx || !ctx->trx) {
		/* If we have not started a transaction yet,
		(almost) nothing has been or needs to be done. */
		goto func_exit;
	}

	trx_start_for_ddl(ctx->trx, ctx->need_rebuild()
			  ? TRX_DICT_OP_TABLE : TRX_DICT_OP_INDEX);
	row_mysql_lock_data_dictionary(ctx->trx);

	if (ctx->need_rebuild()) {
		/* DML threads can access ctx->new_table via the
		online rebuild log. Free it first. */
		innobase_online_rebuild_log_free(prebuilt->table);
	}

	if (!ctx->new_table) {
		ut_ad(ctx->need_rebuild());
	} else if (ctx->need_rebuild()) {
		dberr_t	err= DB_SUCCESS;
		ulint	flags	= ctx->new_table->flags;

		/* Since the FTS index specific auxiliary tables has
		not yet registered with "table->fts" by fts_add_index(),
		we will need explicitly delete them here */
		if (dict_table_has_fts_index(ctx->new_table)) {

			err = innobase_drop_fts_index_table(
				ctx->new_table, ctx->trx);

			if (err != DB_SUCCESS) {
				my_error_innodb(
					err, table->s->table_name.str,
					flags);
				fail = true;
			}
		}

		dict_table_close_and_drop(ctx->trx, ctx->new_table);

		switch (err) {
		case DB_SUCCESS:
			break;
		default:
			my_error_innodb(err, table->s->table_name.str,
					flags);
			fail = true;
		}
	} else {
		DBUG_ASSERT(!(ha_alter_info->handler_flags
			      & ALTER_ADD_PK_INDEX));
		DBUG_ASSERT(ctx->new_table == prebuilt->table);

		innobase_rollback_sec_index(
			prebuilt->table, table, FALSE, ctx->trx);
	}

	trx_commit_for_mysql(ctx->trx);
	row_mysql_unlock_data_dictionary(ctx->trx);
	trx_free(ctx->trx);

func_exit:
#ifndef DBUG_OFF
	dict_index_t* clust_index = dict_table_get_first_index(
		prebuilt->table);
	DBUG_ASSERT(!clust_index->online_log);
	DBUG_ASSERT(dict_index_get_online_status(clust_index)
		    == ONLINE_INDEX_COMPLETE);
#endif /* !DBUG_OFF */

	if (ctx) {
		DBUG_ASSERT(ctx->prebuilt == prebuilt);

		if (ctx->num_to_add_fk) {
			for (ulint i = 0; i < ctx->num_to_add_fk; i++) {
				dict_foreign_free(ctx->add_fk[i]);
			}
		}

		if (ctx->num_to_drop_index) {
			row_mysql_lock_data_dictionary(prebuilt->trx);

			/* Clear the to_be_dropped flags
			in the data dictionary cache.
			The flags may already have been cleared,
			in case an error was detected in
			commit_inplace_alter_table(). */
			for (ulint i = 0; i < ctx->num_to_drop_index; i++) {
				dict_index_t*	index = ctx->drop_index[i];
				DBUG_ASSERT(index->is_committed());
				index->to_be_dropped = 0;
			}

			row_mysql_unlock_data_dictionary(prebuilt->trx);
		}
	}

	/* Reset dict_col_t::ord_part for those columns fail to be indexed,
	we do this by checking every existing column, if any current
	index would index them */
	for (ulint i = 0; i < dict_table_get_n_cols(prebuilt->table); i++) {
		dict_col_t& col = prebuilt->table->cols[i];
		if (!col.ord_part) {
			continue;
		}
		if (!check_col_exists_in_indexes(prebuilt->table, i, false,
						 true)) {
			col.ord_part = 0;
		}
	}

	for (ulint i = 0; i < dict_table_get_n_v_cols(prebuilt->table); i++) {
		dict_col_t& col = prebuilt->table->v_cols[i].m_col;
		if (!col.ord_part) {
			continue;
		}
		if (!check_col_exists_in_indexes(prebuilt->table, i, true,
						 true)) {
			col.ord_part = 0;
		}
	}

	trx_commit_for_mysql(prebuilt->trx);
	MONITOR_ATOMIC_DEC(MONITOR_PENDING_ALTER_TABLE);
	DBUG_RETURN(fail);
}

/** Drop a FOREIGN KEY constraint from the data dictionary tables.
@param trx data dictionary transaction
@param table_name Table name in MySQL
@param foreign_id Foreign key constraint identifier
@retval true Failure
@retval false Success */
static MY_ATTRIBUTE((nonnull, warn_unused_result))
bool
innobase_drop_foreign_try(
/*======================*/
	trx_t*			trx,
	const char*		table_name,
	const char*		foreign_id)
{
	DBUG_ENTER("innobase_drop_foreign_try");

	DBUG_ASSERT(trx_get_dict_operation(trx) == TRX_DICT_OP_INDEX);
	ut_ad(trx->dict_operation_lock_mode == RW_X_LATCH);
	ut_ad(mutex_own(&dict_sys->mutex));
	ut_ad(rw_lock_own(dict_operation_lock, RW_LOCK_X));

	/* Drop the constraint from the data dictionary. */
	static const char sql[] =
		"PROCEDURE DROP_FOREIGN_PROC () IS\n"
		"BEGIN\n"
		"DELETE FROM SYS_FOREIGN WHERE ID=:id;\n"
		"DELETE FROM SYS_FOREIGN_COLS WHERE ID=:id;\n"
		"END;\n";

	dberr_t		error;
	pars_info_t*	info;

	info = pars_info_create();
	pars_info_add_str_literal(info, "id", foreign_id);

	trx->op_info = "dropping foreign key constraint from dictionary";
	error = que_eval_sql(info, sql, FALSE, trx);
	trx->op_info = "";

	DBUG_EXECUTE_IF("ib_drop_foreign_error",
			error = DB_OUT_OF_FILE_SPACE;);

	if (error != DB_SUCCESS) {
		my_error_innodb(error, table_name, 0);
		trx->error_state = DB_SUCCESS;
		DBUG_RETURN(true);
	}

	DBUG_RETURN(false);
}

/** Rename a column in the data dictionary tables.
@param[in] user_table	InnoDB table that was being altered
@param[in] trx		data dictionary transaction
@param[in] table_name	Table name in MySQL
@param[in] nth_col	0-based index of the column
@param[in] from		old column name
@param[in] to		new column name
@param[in] new_clustered whether the table has been rebuilt
@param[in] is_virtual	whether it is a virtual column
@retval true Failure
@retval false Success */
static MY_ATTRIBUTE((nonnull, warn_unused_result))
bool
innobase_rename_column_try(
	const dict_table_t*	user_table,
	trx_t*			trx,
	const char*		table_name,
	ulint			nth_col,
	const char*		from,
	const char*		to,
	bool			new_clustered)
{
	pars_info_t*	info;
	dberr_t		error;

	DBUG_ENTER("innobase_rename_column_try");

	DBUG_ASSERT(trx_get_dict_operation(trx) == TRX_DICT_OP_INDEX);
	ut_ad(trx->dict_operation_lock_mode == RW_X_LATCH);
	ut_ad(mutex_own(&dict_sys->mutex));
	ut_ad(rw_lock_own(dict_operation_lock, RW_LOCK_X));

	if (new_clustered) {
		goto rename_foreign;
	}

	info = pars_info_create();

	pars_info_add_ull_literal(info, "tableid", user_table->id);
	pars_info_add_int4_literal(info, "nth", nth_col);
	pars_info_add_str_literal(info, "new", to);

	trx->op_info = "renaming column in SYS_COLUMNS";

	error = que_eval_sql(
		info,
		"PROCEDURE RENAME_SYS_COLUMNS_PROC () IS\n"
		"BEGIN\n"
		"UPDATE SYS_COLUMNS SET NAME=:new\n"
		"WHERE TABLE_ID=:tableid\n"
		"AND POS=:nth;\n"
		"END;\n",
		FALSE, trx);

	DBUG_EXECUTE_IF("ib_rename_column_error",
			error = DB_OUT_OF_FILE_SPACE;);

	if (error != DB_SUCCESS) {
err_exit:
		my_error_innodb(error, table_name, 0);
		trx->error_state = DB_SUCCESS;
		trx->op_info = "";
		DBUG_RETURN(true);
	}

	trx->op_info = "renaming column in SYS_FIELDS";

	for (const dict_index_t* index = dict_table_get_first_index(
		     user_table);
	     index != NULL;
	     index = dict_table_get_next_index(index)) {

		bool has_prefixes = false;
		for (size_t i = 0; i < dict_index_get_n_fields(index); i++) {
			if (dict_index_get_nth_field(index, i)->prefix_len) {
				has_prefixes = true;
				break;
			}
		}

		for (ulint i = 0; i < dict_index_get_n_fields(index); i++) {
			const dict_field_t* field
			    = dict_index_get_nth_field(index, i);
			if (my_strcasecmp(system_charset_info, field->name,
					  from)) {
				continue;
			}

			info = pars_info_create();

			ulint pos = i;
			if (has_prefixes) {
				pos = (pos << 16) + field->prefix_len;
			}

			pars_info_add_ull_literal(info, "indexid", index->id);
			pars_info_add_int4_literal(info, "nth", pos);
			pars_info_add_str_literal(info, "new", to);

			error = que_eval_sql(
				info,
				"PROCEDURE RENAME_SYS_FIELDS_PROC () IS\n"
				"BEGIN\n"
				"UPDATE SYS_FIELDS SET COL_NAME=:new\n"
				"WHERE INDEX_ID=:indexid\n"
				"AND POS=:nth;\n"
				"END;\n",
				FALSE, trx);

			if (error != DB_SUCCESS) {
				goto err_exit;
			}
		}
	}

rename_foreign:
	trx->op_info = "renaming column in SYS_FOREIGN_COLS";

	std::set<dict_foreign_t*> fk_evict;
	bool		foreign_modified;

	for (dict_foreign_set::const_iterator it = user_table->foreign_set.begin();
	     it != user_table->foreign_set.end();
	     ++it) {

		dict_foreign_t*	foreign = *it;
		foreign_modified = false;

		for (unsigned i = 0; i < foreign->n_fields; i++) {
			if (my_strcasecmp(system_charset_info,
					  foreign->foreign_col_names[i],
					  from)) {
				continue;
			}

			info = pars_info_create();

			pars_info_add_str_literal(info, "id", foreign->id);
			pars_info_add_int4_literal(info, "nth", i);
			pars_info_add_str_literal(info, "new", to);

			error = que_eval_sql(
				info,
				"PROCEDURE RENAME_SYS_FOREIGN_F_PROC () IS\n"
				"BEGIN\n"
				"UPDATE SYS_FOREIGN_COLS\n"
				"SET FOR_COL_NAME=:new\n"
				"WHERE ID=:id AND POS=:nth;\n"
				"END;\n",
				FALSE, trx);

			if (error != DB_SUCCESS) {
				goto err_exit;
			}
			foreign_modified = true;
		}

		if (foreign_modified) {
			fk_evict.insert(foreign);
		}
	}

	for (dict_foreign_set::const_iterator it
		= user_table->referenced_set.begin();
	     it != user_table->referenced_set.end();
	     ++it) {

		foreign_modified = false;
		dict_foreign_t*	foreign = *it;

		for (unsigned i = 0; i < foreign->n_fields; i++) {
			if (my_strcasecmp(system_charset_info,
					  foreign->referenced_col_names[i],
					  from)) {
				continue;
			}

			info = pars_info_create();

			pars_info_add_str_literal(info, "id", foreign->id);
			pars_info_add_int4_literal(info, "nth", i);
			pars_info_add_str_literal(info, "new", to);

			error = que_eval_sql(
				info,
				"PROCEDURE RENAME_SYS_FOREIGN_R_PROC () IS\n"
				"BEGIN\n"
				"UPDATE SYS_FOREIGN_COLS\n"
				"SET REF_COL_NAME=:new\n"
				"WHERE ID=:id AND POS=:nth;\n"
				"END;\n",
				FALSE, trx);

			if (error != DB_SUCCESS) {
				goto err_exit;
			}
			foreign_modified = true;
		}

		if (foreign_modified) {
			fk_evict.insert(foreign);
		}
	}

	if (new_clustered) {
		std::for_each(fk_evict.begin(), fk_evict.end(),
			      dict_foreign_remove_from_cache);
	}

	trx->op_info = "";
	DBUG_RETURN(false);
}

/** Rename columns in the data dictionary tables.
@param ha_alter_info Data used during in-place alter.
@param ctx In-place ALTER TABLE context
@param table the TABLE
@param trx data dictionary transaction
@param table_name Table name in MySQL
@retval true Failure
@retval false Success */
static MY_ATTRIBUTE((nonnull, warn_unused_result))
bool
innobase_rename_columns_try(
/*========================*/
	Alter_inplace_info*	ha_alter_info,
	ha_innobase_inplace_ctx*ctx,
	const TABLE*		table,
	trx_t*			trx,
	const char*		table_name)
{
	List_iterator_fast<Create_field> cf_it(
		ha_alter_info->alter_info->create_list);
	uint	i = 0;
	ulint	num_v = 0;

	DBUG_ASSERT(ctx);
	DBUG_ASSERT(ha_alter_info->handler_flags
		    & ALTER_COLUMN_NAME);

	for (Field** fp = table->field; *fp; fp++, i++) {
		const bool is_virtual = !(*fp)->stored_in_db();
		if (!((*fp)->flags & FIELD_IS_RENAMED)) {
			goto processed_field;
		}

		cf_it.rewind();

		while (Create_field* cf = cf_it++) {
			if (cf->field == *fp) {
				ulint	col_n = is_virtual
						? dict_create_v_col_pos(
							num_v, i)
						: i - num_v;

				if (innobase_rename_column_try(
					    ctx->old_table, trx, table_name,
					    col_n,
					    cf->field->field_name.str,
					    cf->field_name.str,
					    ctx->need_rebuild())) {
					return(true);
				}
				goto processed_field;
			}
		}

		ut_error;
processed_field:
		if (is_virtual) {
			num_v++;
		}

		continue;
	}

	return(false);
}

/** Enlarge a column in the data dictionary tables.
@param user_table InnoDB table that was being altered
@param trx data dictionary transaction
@param table_name Table name in MySQL
@param nth_col 0-based index of the column
@param new_len new column length, in bytes
@param is_v if it's a virtual column
@retval true Failure
@retval false Success */
static MY_ATTRIBUTE((nonnull, warn_unused_result))
bool
innobase_enlarge_column_try(
/*========================*/
	const dict_table_t*	user_table,
	trx_t*			trx,
	const char*		table_name,
	ulint			nth_col,
	ulint			new_len,
	bool			is_v)
{
	pars_info_t*	info;
	dberr_t		error;
#ifdef UNIV_DEBUG
	dict_col_t*	col;
#endif /* UNIV_DEBUG */
	dict_v_col_t*	v_col;
	ulint		pos;

	DBUG_ENTER("innobase_enlarge_column_try");

	DBUG_ASSERT(trx_get_dict_operation(trx) == TRX_DICT_OP_INDEX);
	ut_ad(trx->dict_operation_lock_mode == RW_X_LATCH);
	ut_ad(mutex_own(&dict_sys->mutex));
	ut_ad(rw_lock_own(dict_operation_lock, RW_LOCK_X));

	if (is_v) {
		v_col = dict_table_get_nth_v_col(user_table, nth_col);
		pos = dict_create_v_col_pos(v_col->v_pos, v_col->m_col.ind);
#ifdef UNIV_DEBUG
		col = &v_col->m_col;
#endif /* UNIV_DEBUG */
	} else {
#ifdef UNIV_DEBUG
		col = dict_table_get_nth_col(user_table, nth_col);
#endif /* UNIV_DEBUG */
		pos = nth_col;
	}

#ifdef UNIV_DEBUG
	ut_ad(col->len < new_len);
	switch (col->mtype) {
	case DATA_MYSQL:
		/* NOTE: we could allow this when !(prtype & DATA_BINARY_TYPE)
		and ROW_FORMAT is not REDUNDANT and mbminlen<mbmaxlen.
		That is, we treat a UTF-8 CHAR(n) column somewhat like
		a VARCHAR. */
		ut_error;
	case DATA_BINARY:
	case DATA_VARCHAR:
	case DATA_VARMYSQL:
	case DATA_DECIMAL:
	case DATA_BLOB:
		break;
	default:
		ut_error;
	}
#endif /* UNIV_DEBUG */
	info = pars_info_create();

	pars_info_add_ull_literal(info, "tableid", user_table->id);
	pars_info_add_int4_literal(info, "nth", pos);
	pars_info_add_int4_literal(info, "new", new_len);

	trx->op_info = "resizing column in SYS_COLUMNS";

	error = que_eval_sql(
		info,
		"PROCEDURE RESIZE_SYS_COLUMNS_PROC () IS\n"
		"BEGIN\n"
		"UPDATE SYS_COLUMNS SET LEN=:new\n"
		"WHERE TABLE_ID=:tableid AND POS=:nth;\n"
		"END;\n",
		FALSE, trx);

	DBUG_EXECUTE_IF("ib_resize_column_error",
			error = DB_OUT_OF_FILE_SPACE;);

	trx->op_info = "";
	trx->error_state = DB_SUCCESS;

	if (error != DB_SUCCESS) {
		my_error_innodb(error, table_name, 0);
		DBUG_RETURN(true);
	}

	DBUG_RETURN(false);
}

/** Enlarge columns in the data dictionary tables.
@param ha_alter_info Data used during in-place alter.
@param table the TABLE
@param user_table InnoDB table that was being altered
@param trx data dictionary transaction
@param table_name Table name in MySQL
@retval true Failure
@retval false Success */
static MY_ATTRIBUTE((nonnull, warn_unused_result))
bool
innobase_enlarge_columns_try(
/*=========================*/
	Alter_inplace_info*	ha_alter_info,
	const TABLE*		table,
	const dict_table_t*	user_table,
	trx_t*			trx,
	const char*		table_name)
{
	List_iterator_fast<Create_field> cf_it(
		ha_alter_info->alter_info->create_list);
	ulint	i = 0;
	ulint	num_v = 0;

	for (Field** fp = table->field; *fp; fp++, i++) {
		const bool is_v = !(*fp)->stored_in_db();
		ulint idx = is_v ? num_v++ : i - num_v;

		cf_it.rewind();
		while (Create_field* cf = cf_it++) {
			if (cf->field == *fp) {
				if ((*fp)->is_equal(cf)
				    == IS_EQUAL_PACK_LENGTH
				    && innobase_enlarge_column_try(
					    user_table, trx, table_name,
					    idx, static_cast<ulint>(cf->length), is_v)) {
					return(true);
				}

				break;
			}
		}
	}

	return(false);
}

/** Rename or enlarge columns in the data dictionary cache
as part of commit_cache_norebuild().
@param ha_alter_info Data used during in-place alter.
@param table the TABLE
@param user_table InnoDB table that was being altered */
static MY_ATTRIBUTE((nonnull))
void
innobase_rename_or_enlarge_columns_cache(
/*=====================================*/
	Alter_inplace_info*	ha_alter_info,
	const TABLE*		table,
	dict_table_t*		user_table)
{
	if (!(ha_alter_info->handler_flags
	      & (ALTER_COLUMN_EQUAL_PACK_LENGTH
		 | ALTER_COLUMN_NAME))) {
		return;
	}

	List_iterator_fast<Create_field> cf_it(
		ha_alter_info->alter_info->create_list);
	uint	i = 0;
	ulint	num_v = 0;

	for (Field** fp = table->field; *fp; fp++, i++) {
		const bool is_virtual = !(*fp)->stored_in_db();

		cf_it.rewind();
		while (Create_field* cf = cf_it++) {
			if (cf->field != *fp) {
				continue;
			}

			ulint	col_n = is_virtual ? num_v : i - num_v;

			if ((*fp)->is_equal(cf) == IS_EQUAL_PACK_LENGTH) {
				if (is_virtual) {
					dict_table_get_nth_v_col(
						user_table, col_n)->m_col.len
					= cf->length;
				} else {
					dict_table_get_nth_col(
						user_table, col_n)->len
					= cf->length;
				}
			}

			if ((*fp)->flags & FIELD_IS_RENAMED) {
				dict_mem_table_col_rename(
					user_table, col_n,
					cf->field->field_name.str,
					cf->field_name.str, is_virtual);
			}

			break;
		}

		if (is_virtual) {
			num_v++;
		}
	}
}

/** Set the auto-increment value of the table on commit.
@param ha_alter_info Data used during in-place alter
@param ctx In-place ALTER TABLE context
@param altered_table MySQL table that is being altered
@param old_table MySQL table as it is before the ALTER operation
@return whether the operation failed (and my_error() was called) */
static MY_ATTRIBUTE((nonnull))
bool
commit_set_autoinc(
	Alter_inplace_info*	ha_alter_info,
	ha_innobase_inplace_ctx*ctx,
	const TABLE*		altered_table,
	const TABLE*		old_table)
{
	DBUG_ENTER("commit_set_autoinc");

	if (!altered_table->found_next_number_field) {
		/* There is no AUTO_INCREMENT column in the table
		after the ALTER operation. */
	} else if (ctx->add_autoinc != ULINT_UNDEFINED) {
		ut_ad(ctx->need_rebuild());
		/* An AUTO_INCREMENT column was added. Get the last
		value from the sequence, which may be based on a
		supplied AUTO_INCREMENT value. */
		ib_uint64_t autoinc = ctx->sequence.last();
		ctx->new_table->autoinc = autoinc;
		/* Bulk index creation does not update
		PAGE_ROOT_AUTO_INC, so we must persist the "last used"
		value here. */
		btr_write_autoinc(dict_table_get_first_index(ctx->new_table),
				  autoinc - 1, true);
	} else if ((ha_alter_info->handler_flags
		    & ALTER_CHANGE_CREATE_OPTION)
		   && (ha_alter_info->create_info->used_fields
		       & HA_CREATE_USED_AUTO)) {

		if (!ctx->old_table->space) {
			my_error(ER_TABLESPACE_DISCARDED, MYF(0),
				 old_table->s->table_name.str);
			DBUG_RETURN(true);
		}

		/* An AUTO_INCREMENT value was supplied by the user.
		It must be persisted to the data file. */
		const Field*	ai	= old_table->found_next_number_field;
		ut_ad(!strcmp(dict_table_get_col_name(ctx->old_table,
						      innodb_col_no(ai)),
			      ai->field_name.str));

		ib_uint64_t	autoinc
			= ha_alter_info->create_info->auto_increment_value;
		if (autoinc == 0) {
			autoinc = 1;
		}

		if (autoinc >= ctx->old_table->autoinc) {
			/* Persist the predecessor of the
			AUTO_INCREMENT value as the last used one. */
			ctx->new_table->autoinc = autoinc--;
		} else {
			/* Mimic ALGORITHM=COPY in the following scenario:

			CREATE TABLE t (a SERIAL);
			INSERT INTO t SET a=100;
			ALTER TABLE t AUTO_INCREMENT = 1;
			INSERT INTO t SET a=NULL;
			SELECT * FROM t;

			By default, ALGORITHM=INPLACE would reset the
			sequence to 1, while after ALGORITHM=COPY, the
			last INSERT would use a value larger than 100.

			We could only search the tree to know current
			max counter in the table and compare. */
			const dict_col_t*	autoinc_col
				= dict_table_get_nth_col(ctx->old_table,
							 innodb_col_no(ai));
			dict_index_t*		index
				= dict_table_get_first_index(ctx->old_table);
			while (index != NULL
			       && index->fields[0].col != autoinc_col) {
				index = dict_table_get_next_index(index);
			}

			ut_ad(index);

			ib_uint64_t	max_in_table = index
				? row_search_max_autoinc(index)
				: 0;

			if (autoinc <= max_in_table) {
				ctx->new_table->autoinc = innobase_next_autoinc(
					max_in_table, 1,
					ctx->prebuilt->autoinc_increment,
					ctx->prebuilt->autoinc_offset,
					innobase_get_int_col_max_value(ai));
				/* Persist the maximum value as the
				last used one. */
				autoinc = max_in_table;
			} else {
				/* Persist the predecessor of the
				AUTO_INCREMENT value as the last used one. */
				ctx->new_table->autoinc = autoinc--;
			}
		}

		btr_write_autoinc(dict_table_get_first_index(ctx->new_table),
				  autoinc, true);
	} else if (ctx->need_rebuild()) {
		/* No AUTO_INCREMENT value was specified.
		Copy it from the old table. */
		ctx->new_table->autoinc = ctx->old_table->autoinc;
		/* The persistent value was already copied in
		prepare_inplace_alter_table_dict() when ctx->new_table
		was created. If this was a LOCK=NONE operation, the
		AUTO_INCREMENT values would be updated during
		row_log_table_apply(). If this was LOCK!=NONE,
		the table contents could not possibly have changed
		between prepare_inplace and commit_inplace. */
	}

	DBUG_RETURN(false);
}

/** Add or drop foreign key constraints to the data dictionary tables,
but do not touch the data dictionary cache.
@param ha_alter_info Data used during in-place alter
@param ctx In-place ALTER TABLE context
@param trx Data dictionary transaction
@param table_name Table name in MySQL
@retval true Failure
@retval false Success
*/
static MY_ATTRIBUTE((nonnull, warn_unused_result))
bool
innobase_update_foreign_try(
/*========================*/
	ha_innobase_inplace_ctx*ctx,
	trx_t*			trx,
	const char*		table_name)
{
	ulint	foreign_id;
	ulint	i;

	DBUG_ENTER("innobase_update_foreign_try");
	DBUG_ASSERT(ctx);

	foreign_id = dict_table_get_highest_foreign_id(ctx->new_table);

	foreign_id++;

	for (i = 0; i < ctx->num_to_add_fk; i++) {
		dict_foreign_t*		fk = ctx->add_fk[i];

		ut_ad(fk->foreign_table == ctx->new_table
		      || fk->foreign_table == ctx->old_table);

		dberr_t error = dict_create_add_foreign_id(
			&foreign_id, ctx->old_table->name.m_name, fk);

		if (error != DB_SUCCESS) {
			my_error(ER_TOO_LONG_IDENT, MYF(0),
				 fk->id);
			DBUG_RETURN(true);
		}

		if (!fk->foreign_index) {
			fk->foreign_index = dict_foreign_find_index(
				ctx->new_table, ctx->col_names,
				fk->foreign_col_names,
				fk->n_fields, fk->referenced_index, TRUE,
				fk->type
				& (DICT_FOREIGN_ON_DELETE_SET_NULL
					| DICT_FOREIGN_ON_UPDATE_SET_NULL),
				NULL, NULL, NULL);
			if (!fk->foreign_index) {
				my_error(ER_FK_INCORRECT_OPTION,
					 MYF(0), table_name, fk->id);
				DBUG_RETURN(true);
			}
		}

		/* The fk->foreign_col_names[] uses renamed column
		names, while the columns in ctx->old_table have not
		been renamed yet. */
		error = dict_create_add_foreign_to_dictionary(
			ctx->old_table->name.m_name, fk, trx);

		DBUG_EXECUTE_IF(
			"innodb_test_cannot_add_fk_system",
			error = DB_ERROR;);

		if (error != DB_SUCCESS) {
			my_error(ER_FK_FAIL_ADD_SYSTEM, MYF(0),
				 fk->id);
			DBUG_RETURN(true);
		}
	}

	for (i = 0; i < ctx->num_to_drop_fk; i++) {
		dict_foreign_t* fk = ctx->drop_fk[i];

		DBUG_ASSERT(fk->foreign_table == ctx->old_table);

		if (innobase_drop_foreign_try(trx, table_name, fk->id)) {
			DBUG_RETURN(true);
		}
	}

	DBUG_RETURN(false);
}

/** Update the foreign key constraint definitions in the data dictionary cache
after the changes to data dictionary tables were committed.
@param ctx	In-place ALTER TABLE context
@param user_thd	MySQL connection
@return		InnoDB error code (should always be DB_SUCCESS) */
static MY_ATTRIBUTE((nonnull, warn_unused_result))
dberr_t
innobase_update_foreign_cache(
/*==========================*/
	ha_innobase_inplace_ctx*	ctx,
	THD*				user_thd)
{
	dict_table_t*	user_table;
	dberr_t		err = DB_SUCCESS;

	DBUG_ENTER("innobase_update_foreign_cache");

	ut_ad(mutex_own(&dict_sys->mutex));

	user_table = ctx->old_table;

	/* Discard the added foreign keys, because we will
	load them from the data dictionary. */
	for (ulint i = 0; i < ctx->num_to_add_fk; i++) {
		dict_foreign_t*	fk = ctx->add_fk[i];
		dict_foreign_free(fk);
	}

	if (ctx->need_rebuild()) {
		/* The rebuilt table is already using the renamed
		column names. No need to pass col_names or to drop
		constraints from the data dictionary cache. */
		DBUG_ASSERT(!ctx->col_names);
		DBUG_ASSERT(user_table->foreign_set.empty());
		DBUG_ASSERT(user_table->referenced_set.empty());
		user_table = ctx->new_table;
	} else {
		/* Drop the foreign key constraints if the
		table was not rebuilt. If the table is rebuilt,
		there would not be any foreign key contraints for
		it yet in the data dictionary cache. */
		for (ulint i = 0; i < ctx->num_to_drop_fk; i++) {
			dict_foreign_t* fk = ctx->drop_fk[i];
			dict_foreign_remove_from_cache(fk);
		}
	}

	/* Load the old or added foreign keys from the data dictionary
	and prevent the table from being evicted from the data
	dictionary cache (work around the lack of WL#6049). */
	dict_names_t	fk_tables;

	err = dict_load_foreigns(user_table->name.m_name,
				 ctx->col_names, false, true,
				 DICT_ERR_IGNORE_NONE,
				 fk_tables);

	if (err == DB_CANNOT_ADD_CONSTRAINT) {
		fk_tables.clear();

		/* It is possible there are existing foreign key are
		loaded with "foreign_key checks" off,
		so let's retry the loading with charset_check is off */
		err = dict_load_foreigns(user_table->name.m_name,
					 ctx->col_names, false, false,
					 DICT_ERR_IGNORE_NONE,
					 fk_tables);

		/* The load with "charset_check" off is successful, warn
		the user that the foreign key has loaded with mis-matched
		charset */
		if (err == DB_SUCCESS) {
			push_warning_printf(
				user_thd,
				Sql_condition::WARN_LEVEL_WARN,
				ER_ALTER_INFO,
				"Foreign key constraints for table '%s'"
				" are loaded with charset check off",
				user_table->name.m_name);
		}
	}

	/* For complete loading of foreign keys, all associated tables must
	also be loaded. */
	while (err == DB_SUCCESS && !fk_tables.empty()) {
		dict_table_t*	table = dict_load_table(
			fk_tables.front(), true, DICT_ERR_IGNORE_NONE);

		if (table == NULL) {
			table_name_t	table_name;
			table_name.m_name = const_cast<char*>(
						fk_tables.front());

			err = DB_TABLE_NOT_FOUND;
			ib::error()
				<< "Failed to load table '" << table_name
				<< "' which has a foreign key constraint with"
				<< " table '" << user_table->name << "'.";
			break;
		}

		fk_tables.pop_front();
	}

	DBUG_RETURN(err);
}

/** Changes SYS_COLUMNS.PRTYPE for one column.
@param[in,out]	trx	transaction
@param[in]	table_name	table name
@param[in]	tableid	table ID as in SYS_TABLES
@param[in]	pos	column position
@param[in]	prtype	new precise type
@return		boolean flag
@retval	true	on failure
@retval false	on success */
static
bool
vers_change_field_try(
	trx_t* trx,
	const char* table_name,
	const table_id_t tableid,
	const ulint pos,
	const ulint prtype)
{
	DBUG_ENTER("vers_change_field_try");

	pars_info_t* info = pars_info_create();

	pars_info_add_int4_literal(info, "prtype", prtype);
	pars_info_add_ull_literal(info,"tableid", tableid);
	pars_info_add_int4_literal(info, "pos", pos);

	dberr_t error = que_eval_sql(info,
				     "PROCEDURE CHANGE_COLUMN_MTYPE () IS\n"
				     "BEGIN\n"
				     "UPDATE SYS_COLUMNS SET PRTYPE=:prtype\n"
				     "WHERE TABLE_ID=:tableid AND POS=:pos;\n"
				     "END;\n",
				     false, trx);

	if (error != DB_SUCCESS) {
		my_error_innodb(error, table_name, 0);
		trx->error_state = DB_SUCCESS;
		trx->op_info = "";
		DBUG_RETURN(true);
	}

	DBUG_RETURN(false);
}

/** Changes fields WITH/WITHOUT SYSTEM VERSIONING property in SYS_COLUMNS.
@param[in]	ha_alter_info	alter info
@param[in]	ctx	alter inplace context
@param[in]	trx	transaction
@param[in]	table	old table
@return		boolean flag
@retval	true	on failure
@retval false	on success */
static
bool
vers_change_fields_try(
	const Alter_inplace_info* ha_alter_info,
	const ha_innobase_inplace_ctx* ctx,
	trx_t* trx,
	const TABLE* table)
{
	DBUG_ENTER("vers_change_fields_try");

	DBUG_ASSERT(ha_alter_info);
	DBUG_ASSERT(ctx);

	List_iterator_fast<Create_field> it(
	    ha_alter_info->alter_info->create_list);

	while (const Create_field* create_field = it++) {
		if (!create_field->field) {
			continue;
		}
		if (create_field->versioning
		    == Column_definition::VERSIONING_NOT_SET) {
			continue;
		}

		const dict_table_t* new_table = ctx->new_table;
		const uint pos = innodb_col_no(create_field->field);
		const dict_col_t* col = dict_table_get_nth_col(new_table, pos);

		DBUG_ASSERT(!col->vers_sys_start());
		DBUG_ASSERT(!col->vers_sys_end());

		ulint new_prtype
		    = create_field->versioning
			      == Column_definition::WITHOUT_VERSIONING
			  ? col->prtype & ~DATA_VERSIONED
			  : col->prtype | DATA_VERSIONED;

		if (vers_change_field_try(trx, table->s->table_name.str,
					  new_table->id, pos,
					  new_prtype)) {
			DBUG_RETURN(true);
		}
	}

	DBUG_RETURN(false);
}

/** Changes WITH/WITHOUT SYSTEM VERSIONING for fields
in the data dictionary cache.
@param ha_alter_info Data used during in-place alter
@param ctx In-place ALTER TABLE context
@param table MySQL table as it is before the ALTER operation */
static
void
vers_change_fields_cache(
	Alter_inplace_info*		ha_alter_info,
	const ha_innobase_inplace_ctx*	ctx,
	const TABLE*			table)
{
	DBUG_ENTER("vers_change_fields_cache");

	DBUG_ASSERT(ha_alter_info);
	DBUG_ASSERT(ctx);
	DBUG_ASSERT(ha_alter_info->handler_flags & ALTER_COLUMN_UNVERSIONED);

	List_iterator_fast<Create_field> it(
	    ha_alter_info->alter_info->create_list);

	while (const Create_field* create_field = it++) {
		if (!create_field->field) {
			continue;
		}
		dict_col_t* col = dict_table_get_nth_col(
		    ctx->new_table, innodb_col_no(create_field->field));

		if (create_field->versioning
		    == Column_definition::WITHOUT_VERSIONING) {

			DBUG_ASSERT(!col->vers_sys_start());
			DBUG_ASSERT(!col->vers_sys_end());
			col->prtype &= ~DATA_VERSIONED;
		} else if (create_field->versioning
			   == Column_definition::WITH_VERSIONING) {

			DBUG_ASSERT(!col->vers_sys_start());
			DBUG_ASSERT(!col->vers_sys_end());
			col->prtype |= DATA_VERSIONED;
		}
	}

	DBUG_VOID_RETURN;
}

/** Commit the changes made during prepare_inplace_alter_table()
and inplace_alter_table() inside the data dictionary tables,
when rebuilding the table.
@param ha_alter_info Data used during in-place alter
@param ctx In-place ALTER TABLE context
@param altered_table MySQL table that is being altered
@param old_table MySQL table as it is before the ALTER operation
@param trx Data dictionary transaction
@param table_name Table name in MySQL
@retval true Failure
@retval false Success
*/
inline MY_ATTRIBUTE((nonnull, warn_unused_result))
bool
commit_try_rebuild(
/*===============*/
	Alter_inplace_info*	ha_alter_info,
	ha_innobase_inplace_ctx*ctx,
	TABLE*			altered_table,
	const TABLE*		old_table,
	trx_t*			trx,
	const char*		table_name)
{
	dict_table_t*	rebuilt_table	= ctx->new_table;
	dict_table_t*	user_table	= ctx->old_table;

	DBUG_ENTER("commit_try_rebuild");
	DBUG_ASSERT(ctx->need_rebuild());
	DBUG_ASSERT(trx->dict_operation_lock_mode == RW_X_LATCH);
	DBUG_ASSERT(!(ha_alter_info->handler_flags
		      & ALTER_DROP_FOREIGN_KEY)
		    || ctx->num_to_drop_fk > 0);
	DBUG_ASSERT(ctx->num_to_drop_fk
		    <= ha_alter_info->alter_info->drop_list.elements);

	for (dict_index_t* index = dict_table_get_first_index(rebuilt_table);
	     index;
	     index = dict_table_get_next_index(index)) {
		DBUG_ASSERT(dict_index_get_online_status(index)
			    == ONLINE_INDEX_COMPLETE);
		DBUG_ASSERT(index->is_committed());
		if (index->is_corrupted()) {
			my_error(ER_INDEX_CORRUPT, MYF(0), index->name());
			DBUG_RETURN(true);
		}
	}

	if (innobase_update_foreign_try(ctx, trx, table_name)) {
		DBUG_RETURN(true);
	}

	dberr_t	error;

	/* Clear the to_be_dropped flag in the data dictionary cache
	of user_table. */
	for (ulint i = 0; i < ctx->num_to_drop_index; i++) {
		dict_index_t*	index = ctx->drop_index[i];
		DBUG_ASSERT(index->table == user_table);
		DBUG_ASSERT(index->is_committed());
		DBUG_ASSERT(index->to_be_dropped);
		index->to_be_dropped = 0;
	}

	/* We copied the table. Any indexes that were requested to be
	dropped were not created in the copy of the table. Apply any
	last bit of the rebuild log and then rename the tables. */

	if (ctx->online) {
		DEBUG_SYNC_C("row_log_table_apply2_before");

		dict_vcol_templ_t* s_templ  = NULL;

		if (ctx->new_table->n_v_cols > 0) {
			s_templ = UT_NEW_NOKEY(
					dict_vcol_templ_t());
			s_templ->vtempl = NULL;

			innobase_build_v_templ(
				altered_table, ctx->new_table, s_templ,
				NULL, true);
			ctx->new_table->vc_templ = s_templ;
		}

		error = row_log_table_apply(
			ctx->thr, user_table, altered_table,
			static_cast<ha_innobase_inplace_ctx*>(
				ha_alter_info->handler_ctx)->m_stage,
			ctx->new_table);

		if (s_templ) {
			ut_ad(ctx->need_rebuild());
			dict_free_vc_templ(s_templ);
			UT_DELETE(s_templ);
			ctx->new_table->vc_templ = NULL;
		}

		ulint	err_key = thr_get_trx(ctx->thr)->error_key_num;

		switch (error) {
			KEY*	dup_key;
		case DB_SUCCESS:
			break;
		case DB_DUPLICATE_KEY:
			if (err_key == ULINT_UNDEFINED) {
				/* This should be the hidden index on
				FTS_DOC_ID. */
				dup_key = NULL;
			} else {
				DBUG_ASSERT(err_key <
					    ha_alter_info->key_count);
				dup_key = &ha_alter_info
					->key_info_buffer[err_key];
			}
			print_keydup_error(altered_table, dup_key, MYF(0));
			DBUG_RETURN(true);
		case DB_ONLINE_LOG_TOO_BIG:
			my_error(ER_INNODB_ONLINE_LOG_TOO_BIG, MYF(0),
				 get_error_key_name(err_key, ha_alter_info,
						    rebuilt_table));
			DBUG_RETURN(true);
		case DB_INDEX_CORRUPT:
			my_error(ER_INDEX_CORRUPT, MYF(0),
				 get_error_key_name(err_key, ha_alter_info,
						    rebuilt_table));
			DBUG_RETURN(true);
		default:
			my_error_innodb(error, table_name, user_table->flags);
			DBUG_RETURN(true);
		}
	}

	if ((ha_alter_info->handler_flags
	     & ALTER_COLUMN_NAME)
	    && innobase_rename_columns_try(ha_alter_info, ctx, old_table,
					   trx, table_name)) {
		DBUG_RETURN(true);
	}

	DBUG_EXECUTE_IF("ib_ddl_crash_before_rename", DBUG_SUICIDE(););

	/* The new table must inherit the flag from the
	"parent" table. */
	if (!user_table->space) {
		rebuilt_table->file_unreadable = true;
		rebuilt_table->flags2 |= DICT_TF2_DISCARDED;
	}

	/* We can now rename the old table as a temporary table,
	rename the new temporary table as the old table and drop the
	old table. First, we only do this in the data dictionary
	tables. The actual renaming will be performed in
	commit_cache_rebuild(), once the data dictionary transaction
	has been successfully committed. */

	error = row_merge_rename_tables_dict(
		user_table, rebuilt_table, ctx->tmp_name, trx);

	/* We must be still holding a table handle. */
	DBUG_ASSERT(user_table->get_ref_count() == 1);

	DBUG_EXECUTE_IF("ib_ddl_crash_after_rename", DBUG_SUICIDE(););
	DBUG_EXECUTE_IF("ib_rebuild_cannot_rename", error = DB_ERROR;);

	switch (error) {
	case DB_SUCCESS:
		DBUG_RETURN(false);
	case DB_TABLESPACE_EXISTS:
		ut_a(rebuilt_table->get_ref_count() == 1);
		my_error(ER_TABLESPACE_EXISTS, MYF(0), ctx->tmp_name);
		DBUG_RETURN(true);
	case DB_DUPLICATE_KEY:
		ut_a(rebuilt_table->get_ref_count() == 1);
		my_error(ER_TABLE_EXISTS_ERROR, MYF(0), ctx->tmp_name);
		DBUG_RETURN(true);
	default:
		my_error_innodb(error, table_name, user_table->flags);
		DBUG_RETURN(true);
	}
}

/** Apply the changes made during commit_try_rebuild(),
to the data dictionary cache and the file system.
@param ctx In-place ALTER TABLE context */
inline MY_ATTRIBUTE((nonnull))
void
commit_cache_rebuild(
/*=================*/
	ha_innobase_inplace_ctx*	ctx)
{
	dberr_t		error;

	DBUG_ENTER("commit_cache_rebuild");
	DEBUG_SYNC_C("commit_cache_rebuild");
	DBUG_ASSERT(ctx->need_rebuild());
	DBUG_ASSERT(!ctx->old_table->space == !ctx->new_table->space);

	const char* old_name = mem_heap_strdup(
		ctx->heap, ctx->old_table->name.m_name);

	/* We already committed and redo logged the renames,
	so this must succeed. */
	error = dict_table_rename_in_cache(
		ctx->old_table, ctx->tmp_name, false);
	ut_a(error == DB_SUCCESS);

	error = dict_table_rename_in_cache(
		ctx->new_table, old_name, false);
	ut_a(error == DB_SUCCESS);

	DBUG_VOID_RETURN;
}

/** Set of column numbers */
typedef std::set<ulint, std::less<ulint>, ut_allocator<ulint> >	col_set;

/** Store the column number of the columns in a list belonging
to indexes which are not being dropped.
@param[in]	ctx		In-place ALTER TABLE context
@param[in, out]	drop_col_list	list which will be set, containing columns
				which is part of index being dropped
@param[in, out]	drop_v_col_list	list which will be set, containing
				virtual columns which is part of index
				being dropped */
static
void
get_col_list_to_be_dropped(
	const ha_innobase_inplace_ctx*	ctx,
	col_set&			drop_col_list,
	col_set&			drop_v_col_list)
{
	for (ulint index_count = 0; index_count < ctx->num_to_drop_index;
	     index_count++) {
		const dict_index_t*	index = ctx->drop_index[index_count];

		for (ulint col = 0; col < index->n_user_defined_cols; col++) {
			const dict_col_t*	idx_col
				= dict_index_get_nth_col(index, col);

			if (idx_col->is_virtual()) {
				const dict_v_col_t*	v_col
					= reinterpret_cast<
						const dict_v_col_t*>(idx_col);
				drop_v_col_list.insert(v_col->v_pos);

			} else {
				ulint	col_no = dict_col_get_no(idx_col);
				drop_col_list.insert(col_no);
			}
		}
	}
}

/** Change PAGE_COMPRESSED to ON or change the PAGE_COMPRESSION_LEVEL.
@param[in]	level		PAGE_COMPRESSION_LEVEL
@param[in]	table		table before the change
@param[in,out]	trx		data dictionary transaction
@param[in]	table_name	table name in MariaDB
@return	whether the operation succeeded */
MY_ATTRIBUTE((nonnull, warn_unused_result))
static
bool
innobase_page_compression_try(
	uint			level,
	const dict_table_t*	table,
	trx_t*			trx,
	const char*		table_name)
{
	DBUG_ENTER("innobase_page_compression_try");
	DBUG_ASSERT(level >= 1);
	DBUG_ASSERT(level <= 9);

	unsigned flags = table->flags
		& ~(0xFU << DICT_TF_POS_PAGE_COMPRESSION_LEVEL);
	flags |= 1U << DICT_TF_POS_PAGE_COMPRESSION
		| level << DICT_TF_POS_PAGE_COMPRESSION_LEVEL;

	if (table->flags == flags) {
		DBUG_RETURN(false);
	}

	pars_info_t* info = pars_info_create();

	pars_info_add_ull_literal(info, "id", table->id);
	pars_info_add_int4_literal(info, "type",
				   dict_tf_to_sys_tables_type(flags));

	dberr_t error = que_eval_sql(info,
				     "PROCEDURE CHANGE_COMPRESSION () IS\n"
				     "BEGIN\n"
				     "UPDATE SYS_TABLES SET TYPE=:type\n"
				     "WHERE ID=:id;\n"
				     "END;\n",
				     false, trx);

	if (error != DB_SUCCESS) {
		my_error_innodb(error, table_name, 0);
		trx->error_state = DB_SUCCESS;
		trx->op_info = "";
		DBUG_RETURN(true);
	}

	DBUG_RETURN(false);
}

/** Commit the changes made during prepare_inplace_alter_table()
and inplace_alter_table() inside the data dictionary tables,
when not rebuilding the table.
@param ha_alter_info Data used during in-place alter
@param ctx In-place ALTER TABLE context
@param old_table MySQL table as it is before the ALTER operation
@param trx Data dictionary transaction
@param table_name Table name in MySQL
@retval true Failure
@retval false Success
*/
inline MY_ATTRIBUTE((nonnull, warn_unused_result))
bool
commit_try_norebuild(
/*=================*/
	Alter_inplace_info*	ha_alter_info,
	ha_innobase_inplace_ctx*ctx,
	TABLE*			altered_table,
	const TABLE*		old_table,
	trx_t*			trx,
	const char*		table_name)
{
	DBUG_ENTER("commit_try_norebuild");
	DBUG_ASSERT(!ctx->need_rebuild());
	DBUG_ASSERT(trx->dict_operation_lock_mode == RW_X_LATCH);
	DBUG_ASSERT(!(ha_alter_info->handler_flags
		      & ALTER_DROP_FOREIGN_KEY)
		    || ctx->num_to_drop_fk > 0);
	DBUG_ASSERT(ctx->num_to_drop_fk
		    <= ha_alter_info->alter_info->drop_list.elements
		    || ctx->num_to_drop_vcol
		       == ha_alter_info->alter_info->drop_list.elements);

	if (ctx->page_compression_level
	    && innobase_page_compression_try(ctx->page_compression_level,
					     ctx->new_table, trx,
					     table_name)) {
		DBUG_RETURN(true);
	}

	for (ulint i = 0; i < ctx->num_to_add_index; i++) {
		dict_index_t*	index = ctx->add_index[i];
		DBUG_ASSERT(dict_index_get_online_status(index)
			    == ONLINE_INDEX_COMPLETE);
		DBUG_ASSERT(!index->is_committed());
		if (index->is_corrupted()) {
			/* Report a duplicate key
			error for the index that was
			flagged corrupted, most likely
			because a duplicate value was
			inserted (directly or by
			rollback) after
			ha_innobase::inplace_alter_table()
			completed.
			TODO: report this as a corruption
			with a detailed reason once
			WL#6379 has been implemented. */
			my_error(ER_DUP_UNKNOWN_IN_INDEX,
				 MYF(0), index->name());
			DBUG_RETURN(true);
		}
	}

	if (innobase_update_foreign_try(ctx, trx, table_name)) {
		DBUG_RETURN(true);
	}

	if ((ha_alter_info->handler_flags & ALTER_COLUMN_UNVERSIONED)
	    && vers_change_fields_try(ha_alter_info, ctx, trx, old_table)) {
		DBUG_RETURN(true);
	}

	dberr_t	error;

	/* We altered the table in place. Mark the indexes as committed. */
	for (ulint i = 0; i < ctx->num_to_add_index; i++) {
		dict_index_t*	index = ctx->add_index[i];
		DBUG_ASSERT(dict_index_get_online_status(index)
			    == ONLINE_INDEX_COMPLETE);
		DBUG_ASSERT(!index->is_committed());
		error = row_merge_rename_index_to_add(
			trx, ctx->new_table->id, index->id);
		switch (error) {
		case DB_SUCCESS:
			break;
		case DB_TOO_MANY_CONCURRENT_TRXS:
			/* If we wrote some undo log here, then the
			persistent data dictionary for this table may
			probably be corrupted. This is because a
			'trigger' on SYS_INDEXES could already have invoked
			btr_free_if_exists(), which cannot be rolled back. */
			DBUG_ASSERT(trx->undo_no == 0);
			my_error(ER_TOO_MANY_CONCURRENT_TRXS, MYF(0));
			DBUG_RETURN(true);
		default:
			sql_print_error(
				"InnoDB: rename index to add: %lu\n",
				(ulong) error);
			DBUG_ASSERT(0);
			my_error(ER_INTERNAL_ERROR, MYF(0),
				 "rename index to add");
			DBUG_RETURN(true);
		}
	}

	/* Drop any indexes that were requested to be dropped.
	Flag them in the data dictionary first. */

	for (ulint i = 0; i < ctx->num_to_drop_index; i++) {
		dict_index_t*	index = ctx->drop_index[i];
		DBUG_ASSERT(index->is_committed());
		DBUG_ASSERT(index->table == ctx->new_table);
		DBUG_ASSERT(index->to_be_dropped);

		error = row_merge_rename_index_to_drop(
			trx, index->table->id, index->id);
		if (error != DB_SUCCESS) {
			sql_print_error(
				"InnoDB: rename index to drop: %lu\n",
				(ulong) error);
			DBUG_ASSERT(0);
			my_error(ER_INTERNAL_ERROR, MYF(0),
				 "rename index to drop");
			DBUG_RETURN(true);
		}
	}

	if ((ha_alter_info->handler_flags
	     & ALTER_COLUMN_NAME)
	    && innobase_rename_columns_try(ha_alter_info, ctx, old_table,
					   trx, table_name)) {
		DBUG_RETURN(true);
	}

	if ((ha_alter_info->handler_flags
	     & ALTER_COLUMN_EQUAL_PACK_LENGTH)
	    && innobase_enlarge_columns_try(ha_alter_info, old_table,
					    ctx->old_table, trx, table_name)) {
		DBUG_RETURN(true);
	}

#ifdef MYSQL_RENAME_INDEX
	if ((ha_alter_info->handler_flags
	     & ALTER_RENAME_INDEX)
	    && rename_indexes_in_data_dictionary(ctx, ha_alter_info, trx)) {
		DBUG_RETURN(true);
	}
#endif /* MYSQL_RENAME_INDEX */

	if ((ha_alter_info->handler_flags
	     & ALTER_DROP_VIRTUAL_COLUMN)
	    && innobase_drop_virtual_try(ha_alter_info, ctx->old_table, trx)) {
		DBUG_RETURN(true);
	}

	if ((ha_alter_info->handler_flags
	     & ALTER_ADD_VIRTUAL_COLUMN)
	    && innobase_add_virtual_try(ha_alter_info, ctx->old_table, trx)) {
		DBUG_RETURN(true);
	}

	if (innobase_add_instant_try(ctx, altered_table, old_table, trx)) {
		DBUG_RETURN(true);
	}

	DBUG_RETURN(false);
}

/** Commit the changes to the data dictionary cache
after a successful commit_try_norebuild() call.
@param ha_alter_info algorithm=inplace context
@param ctx In-place ALTER TABLE context for the current partition
@param table the TABLE before the ALTER
@param trx Data dictionary transaction
(will be started and committed, for DROP INDEX)
@return whether all replacements were found for dropped indexes */
inline MY_ATTRIBUTE((nonnull))
bool
commit_cache_norebuild(
/*===================*/
	Alter_inplace_info*	ha_alter_info,
	ha_innobase_inplace_ctx*ctx,
	const TABLE*		table,
	trx_t*			trx)
{
	DBUG_ENTER("commit_cache_norebuild");
	DBUG_ASSERT(!ctx->need_rebuild());
	DBUG_ASSERT(ctx->new_table->space != fil_system.temp_space);
	DBUG_ASSERT(!ctx->new_table->is_temporary());

	bool found = true;

	if (ctx->page_compression_level) {
		DBUG_ASSERT(ctx->new_table->space != fil_system.sys_space);
		ctx->new_table->flags &=
			~(0xFU << DICT_TF_POS_PAGE_COMPRESSION_LEVEL);
		ctx->new_table->flags |= 1 << DICT_TF_POS_PAGE_COMPRESSION
			| (ctx->page_compression_level
			   << DICT_TF_POS_PAGE_COMPRESSION_LEVEL);

		if (fil_space_t* space = ctx->new_table->space) {
			bool update = !(space->flags
					& FSP_FLAGS_MASK_PAGE_COMPRESSION);
			mutex_enter(&fil_system.mutex);
			space->flags = (~FSP_FLAGS_MASK_MEM_COMPRESSION_LEVEL
					& (space->flags
					   | FSP_FLAGS_MASK_PAGE_COMPRESSION))
				| ctx->page_compression_level
				<< FSP_FLAGS_MEM_COMPRESSION_LEVEL;
			mutex_exit(&fil_system.mutex);

			if (update) {
				/* Maybe we should introduce an undo
				log record for updating tablespace
				flags, and perform the update already
				in innobase_page_compression_try().

				If the server is killed before the
				following mini-transaction commit
				becomes durable, fsp_flags_try_adjust()
				will perform the equivalent adjustment
				and warn "adjusting FSP_SPACE_FLAGS". */
				mtr_t	mtr;
				mtr.start();
				if (buf_block_t* b = buf_page_get(
					    page_id_t(space->id, 0),
					    page_size_t(space->flags),
					    RW_X_LATCH, &mtr)) {
					mtr.set_named_space(space);
					mlog_write_ulint(
						FSP_HEADER_OFFSET
						+ FSP_SPACE_FLAGS + b->frame,
						space->flags
						& ~FSP_FLAGS_MEM_MASK,
						MLOG_4BYTES, &mtr);
				}
				mtr.commit();
			}
		}
	}

	col_set			drop_list;
	col_set			v_drop_list;
	col_set::const_iterator col_it;

	/* Check if the column, part of an index to be dropped is part of any
	other index which is not being dropped. If it so, then set the ord_part
	of the column to 0. */
	get_col_list_to_be_dropped(ctx, drop_list, v_drop_list);

	for (col_it = drop_list.begin(); col_it != drop_list.end(); ++col_it) {
		if (!check_col_exists_in_indexes(ctx->new_table,
						 *col_it, false)) {
			ctx->new_table->cols[*col_it].ord_part = 0;
		}
	}

	for (col_it = v_drop_list.begin();
	     col_it != v_drop_list.end(); ++col_it) {
		if (!check_col_exists_in_indexes(ctx->new_table,
						 *col_it, true)) {
			ctx->new_table->v_cols[*col_it].m_col.ord_part = 0;
		}
	}

	for (ulint i = 0; i < ctx->num_to_add_index; i++) {
		dict_index_t*	index = ctx->add_index[i];
		DBUG_ASSERT(dict_index_get_online_status(index)
			    == ONLINE_INDEX_COMPLETE);
		DBUG_ASSERT(!index->is_committed());
		index->set_committed(true);
	}

	if (ctx->num_to_drop_index) {
		/* Really drop the indexes that were dropped.
		The transaction had to be committed first
		(after renaming the indexes), so that in the
		event of a crash, crash recovery will drop the
		indexes, because it drops all indexes whose
		names start with TEMP_INDEX_PREFIX_STR. Once we
		have started dropping an index tree, there is
		no way to roll it back. */

		for (ulint i = 0; i < ctx->num_to_drop_index; i++) {
			dict_index_t*	index = ctx->drop_index[i];
			DBUG_ASSERT(index->is_committed());
			DBUG_ASSERT(index->table == ctx->new_table);
			DBUG_ASSERT(index->to_be_dropped);

			/* Replace the indexes in foreign key
			constraints if needed. */

			if (!dict_foreign_replace_index(
				    index->table, ctx->col_names, index)) {
				found = false;
			}

			/* Mark the index dropped
			in the data dictionary cache. */
			rw_lock_x_lock(dict_index_get_lock(index));
			index->page = FIL_NULL;
			rw_lock_x_unlock(dict_index_get_lock(index));
		}

		trx_start_for_ddl(trx, TRX_DICT_OP_INDEX);
		row_merge_drop_indexes_dict(trx, ctx->new_table->id);

		for (ulint i = 0; i < ctx->num_to_drop_index; i++) {
			dict_index_t*	index = ctx->drop_index[i];
			DBUG_ASSERT(index->is_committed());
			DBUG_ASSERT(index->table == ctx->new_table);

			if (index->type & DICT_FTS) {
				DBUG_ASSERT(index->type == DICT_FTS
					    || (index->type
						& DICT_CORRUPT));
				DBUG_ASSERT(index->table->fts);
				fts_drop_index(index->table, index, trx);
			}

			dict_index_remove_from_cache(index->table, index);
		}

		trx_commit_for_mysql(trx);
	}

	if (!ctx->is_instant()) {
		innobase_rename_or_enlarge_columns_cache(
			ha_alter_info, table, ctx->new_table);
	}

	if (ha_alter_info->handler_flags & ALTER_COLUMN_UNVERSIONED) {
		vers_change_fields_cache(ha_alter_info, ctx, table);
	}

#ifdef MYSQL_RENAME_INDEX
	rename_indexes_in_cache(ctx, ha_alter_info);
#endif

	ctx->new_table->fts_doc_id_index
		= ctx->new_table->fts
		? dict_table_get_index_on_name(
			ctx->new_table, FTS_DOC_ID_INDEX_NAME)
		: NULL;
	DBUG_ASSERT((ctx->new_table->fts == NULL)
		    == (ctx->new_table->fts_doc_id_index == NULL));
	DBUG_RETURN(found);
}

/** Adjust the persistent statistics after non-rebuilding ALTER TABLE.
Remove statistics for dropped indexes, add statistics for created indexes
and rename statistics for renamed indexes.
@param ha_alter_info Data used during in-place alter
@param ctx In-place ALTER TABLE context
@param thd MySQL connection
*/
static
void
alter_stats_norebuild(
/*==================*/
	Alter_inplace_info*		ha_alter_info,
	ha_innobase_inplace_ctx*	ctx,
	THD*				thd)
{
	ulint	i;

	DBUG_ENTER("alter_stats_norebuild");
	DBUG_ASSERT(!ctx->need_rebuild());

	if (!dict_stats_is_persistent_enabled(ctx->new_table)) {
		DBUG_VOID_RETURN;
	}

	/* Delete corresponding rows from the stats table. We do this
	in a separate transaction from trx, because lock waits are not
	allowed in a data dictionary transaction. (Lock waits are possible
	on the statistics table, because it is directly accessible by users,
	not covered by the dict_operation_lock.)

	Because the data dictionary changes were already committed, orphaned
	rows may be left in the statistics table if the system crashes.

	FIXME: each change to the statistics tables is being committed in a
	separate transaction, meaning that the operation is not atomic

	FIXME: This will not drop the (unused) statistics for
	FTS_DOC_ID_INDEX if it was a hidden index, dropped together
	with the last renamining FULLTEXT index. */
	for (i = 0; i < ha_alter_info->index_drop_count; i++) {
		const KEY* key = ha_alter_info->index_drop_buffer[i];

		if (key->flags & HA_FULLTEXT) {
			/* There are no index cardinality
			statistics for FULLTEXT indexes. */
			continue;
		}

		char	errstr[1024];

		if (dict_stats_drop_index(
			    ctx->new_table->name.m_name, key->name.str,
			    errstr, sizeof errstr) != DB_SUCCESS) {
			push_warning(thd,
				     Sql_condition::WARN_LEVEL_WARN,
				     ER_LOCK_WAIT_TIMEOUT, errstr);
		}
	}

#ifdef MYSQL_RENAME_INDEX
	for (i = 0; i < ha_alter_info->index_rename_count; i++) {
		KEY_PAIR*	pair = &ha_alter_info->index_rename_buffer[i];
		dberr_t		err;

		err = dict_stats_rename_index(ctx->new_table,
					      pair->old_key->name,
					      pair->new_key->name);

		if (err != DB_SUCCESS) {
			push_warning_printf(
				thd,
				Sql_condition::WARN_LEVEL_WARN,
				ER_ERROR_ON_RENAME,
				"Error renaming an index of table '%s'"
				" from '%s' to '%s' in InnoDB persistent"
				" statistics storage: %s",
				table_name,
				pair->old_key->name,
				pair->new_key->name,
				ut_strerr(err));
		}
	}
#endif /* MYSQL_RENAME_INDEX */

	for (i = 0; i < ctx->num_to_add_index; i++) {
		dict_index_t*	index = ctx->add_index[i];
		DBUG_ASSERT(index->table == ctx->new_table);

		if (!(index->type & DICT_FTS)) {
			dict_stats_init(ctx->new_table);
			dict_stats_update_for_index(index);
		}
	}

	DBUG_VOID_RETURN;
}

/** Adjust the persistent statistics after rebuilding ALTER TABLE.
Remove statistics for dropped indexes, add statistics for created indexes
and rename statistics for renamed indexes.
@param table InnoDB table that was rebuilt by ALTER TABLE
@param table_name Table name in MySQL
@param thd MySQL connection
*/
static
void
alter_stats_rebuild(
/*================*/
	dict_table_t*	table,
	const char*	table_name,
	THD*		thd)
{
	DBUG_ENTER("alter_stats_rebuild");

	if (!table->space
	    || !dict_stats_is_persistent_enabled(table)) {
		DBUG_VOID_RETURN;
	}

#ifndef DBUG_OFF
	bool	file_unreadable_orig = false;
#endif /* DBUG_OFF */

	DBUG_EXECUTE_IF(
		"ib_rename_index_fail2",
		file_unreadable_orig = table->file_unreadable;
		table->file_unreadable = true;
	);

	dberr_t	ret = dict_stats_update(table, DICT_STATS_RECALC_PERSISTENT);

	DBUG_EXECUTE_IF(
		"ib_rename_index_fail2",
		table->file_unreadable = file_unreadable_orig;
	);

	if (ret != DB_SUCCESS) {
		push_warning_printf(
			thd,
			Sql_condition::WARN_LEVEL_WARN,
			ER_ALTER_INFO,
			"Error updating stats for table '%s'"
			" after table rebuild: %s",
			table_name, ut_strerr(ret));
	}

	DBUG_VOID_RETURN;
}

#ifndef DBUG_OFF
# define DBUG_INJECT_CRASH(prefix, count)			\
do {								\
	char buf[32];						\
	snprintf(buf, sizeof buf, prefix "_%u", count);	\
	DBUG_EXECUTE_IF(buf, DBUG_SUICIDE(););			\
} while (0)
#else
# define DBUG_INJECT_CRASH(prefix, count)
#endif

/** Commit or rollback the changes made during
prepare_inplace_alter_table() and inplace_alter_table() inside
the storage engine. Note that the allowed level of concurrency
during this operation will be the same as for
inplace_alter_table() and thus might be higher than during
prepare_inplace_alter_table(). (E.g concurrent writes were
blocked during prepare, but might not be during commit).
@param altered_table TABLE object for new version of table.
@param ha_alter_info Structure describing changes to be done
by ALTER TABLE and holding data used during in-place alter.
@param commit true => Commit, false => Rollback.
@retval true Failure
@retval false Success
*/

bool
ha_innobase::commit_inplace_alter_table(
/*====================================*/
	TABLE*			altered_table,
	Alter_inplace_info*	ha_alter_info,
	bool			commit)
{
	ha_innobase_inplace_ctx*ctx0;
	struct mtr_buf_copy_t	logs;

	ctx0 = static_cast<ha_innobase_inplace_ctx*>
		(ha_alter_info->handler_ctx);

#ifndef DBUG_OFF
	uint	crash_inject_count	= 1;
	uint	crash_fail_inject_count	= 1;
	uint	failure_inject_count	= 1;
#endif /* DBUG_OFF */

	DBUG_ENTER("commit_inplace_alter_table");
	DBUG_ASSERT(!srv_read_only_mode);
	DBUG_ASSERT(!ctx0 || ctx0->prebuilt == m_prebuilt);
	DBUG_ASSERT(!ctx0 || ctx0->old_table == m_prebuilt->table);

	DEBUG_SYNC_C("innodb_commit_inplace_alter_table_enter");

	DEBUG_SYNC_C("innodb_commit_inplace_alter_table_wait");

	if (ctx0 != NULL && ctx0->m_stage != NULL) {
		ctx0->m_stage->begin_phase_end();
	}

	if (!commit) {
		/* A rollback is being requested. So far we may at
		most have created some indexes. If any indexes were to
		be dropped, they would actually be dropped in this
		method if commit=true. */
		const bool	ret = rollback_inplace_alter_table(
			ha_alter_info, table, m_prebuilt);
		DBUG_RETURN(ret);
	}

	if (!(ha_alter_info->handler_flags & ~INNOBASE_INPLACE_IGNORE)) {
		DBUG_ASSERT(!ctx0);
		MONITOR_ATOMIC_DEC(MONITOR_PENDING_ALTER_TABLE);
		ha_alter_info->group_commit_ctx = NULL;
		DBUG_RETURN(false);
	}

	DBUG_ASSERT(ctx0);

	inplace_alter_handler_ctx**	ctx_array;
	inplace_alter_handler_ctx*	ctx_single[2];

	if (ha_alter_info->group_commit_ctx) {
		ctx_array = ha_alter_info->group_commit_ctx;
	} else {
		ctx_single[0] = ctx0;
		ctx_single[1] = NULL;
		ctx_array = ctx_single;
	}

	DBUG_ASSERT(ctx0 == ctx_array[0]);
	ut_ad(m_prebuilt->table == ctx0->old_table);
	ha_alter_info->group_commit_ctx = NULL;

	trx_start_if_not_started_xa(m_prebuilt->trx, true);

	for (inplace_alter_handler_ctx** pctx = ctx_array; *pctx; pctx++) {
		ha_innobase_inplace_ctx*	ctx
			= static_cast<ha_innobase_inplace_ctx*>(*pctx);
		DBUG_ASSERT(ctx->prebuilt->trx == m_prebuilt->trx);

		/* If decryption failed for old table or new table
		fail here. */
		if ((!ctx->old_table->is_readable()
		     && ctx->old_table->space)
		    || (!ctx->new_table->is_readable()
			&& ctx->new_table->space)) {
			String str;
			const char* engine= table_type();
			get_error_message(HA_ERR_DECRYPTION_FAILED, &str);
			my_error(ER_GET_ERRMSG, MYF(0), HA_ERR_DECRYPTION_FAILED, str.c_ptr(), engine);
			DBUG_RETURN(true);
		}

		/* Exclusively lock the table, to ensure that no other
		transaction is holding locks on the table while we
		change the table definition. The MySQL meta-data lock
		should normally guarantee that no conflicting locks
		exist. However, FOREIGN KEY constraints checks and any
		transactions collected during crash recovery could be
		holding InnoDB locks only, not MySQL locks. */

		dberr_t error = row_merge_lock_table(
			m_prebuilt->trx, ctx->old_table, LOCK_X);

		if (error != DB_SUCCESS) {
			my_error_innodb(
				error, table_share->table_name.str, 0);
			DBUG_RETURN(true);
		}
	}

	DEBUG_SYNC(m_user_thd, "innodb_alter_commit_after_lock_table");

	const bool	new_clustered	= ctx0->need_rebuild();
	trx_t*		trx		= ctx0->trx;
	bool		fail		= false;

	/* Stop background FTS operations. */
	for (inplace_alter_handler_ctx** pctx = ctx_array;
			 *pctx; pctx++) {
		ha_innobase_inplace_ctx*	ctx
			= static_cast<ha_innobase_inplace_ctx*>(*pctx);

		DBUG_ASSERT(new_clustered == ctx->need_rebuild());

		if (new_clustered) {
			if (ctx->old_table->fts) {
				ut_ad(!ctx->old_table->fts->add_wq);
				fts_optimize_remove_table(ctx->old_table);
			}
		}

		if (ctx->new_table->fts) {
			ut_ad(!ctx->new_table->fts->add_wq);
			fts_optimize_remove_table(ctx->new_table);
		}
	}

	if (!trx) {
		DBUG_ASSERT(!new_clustered);
		trx = innobase_trx_allocate(m_user_thd);
	}

	trx_start_for_ddl(trx, TRX_DICT_OP_INDEX);
	/* Latch the InnoDB data dictionary exclusively so that no deadlocks
	or lock waits can happen in it during the data dictionary operation. */
	row_mysql_lock_data_dictionary(trx);

	ut_ad(log_append_on_checkpoint(NULL) == NULL);

	/* Prevent the background statistics collection from accessing
	the tables. */
	for (;;) {
		bool	retry = false;

		for (inplace_alter_handler_ctx** pctx = ctx_array;
		     *pctx; pctx++) {
			ha_innobase_inplace_ctx*	ctx
				= static_cast<ha_innobase_inplace_ctx*>(*pctx);

			DBUG_ASSERT(new_clustered == ctx->need_rebuild());

			if (new_clustered
			    && !dict_stats_stop_bg(ctx->old_table)) {
				retry = true;
			}

			if (!dict_stats_stop_bg(ctx->new_table)) {
				retry = true;
			}
		}

		if (!retry) {
			break;
		}

		DICT_BG_YIELD(trx);
	}

	/* Make a concurrent Drop fts Index to wait until sync of that
	fts index is happening in the background */
	for (int retry_count = 0;;) {
		bool    retry = false;

		for (inplace_alter_handler_ctx** pctx = ctx_array;
		    *pctx; pctx++) {
			ha_innobase_inplace_ctx*        ctx
				= static_cast<ha_innobase_inplace_ctx*>(*pctx);
			DBUG_ASSERT(new_clustered == ctx->need_rebuild());

			if (dict_fts_index_syncing(ctx->old_table)) {
				retry = true;
				break;
			}

			if (new_clustered && dict_fts_index_syncing(ctx->new_table)) {
				retry = true;
				break;
			}
		}

		if (!retry) {
			 break;
		}

		/* Print a message if waiting for a long time. */
		if (retry_count < 100) {
			retry_count++;
		} else {
			ib::info() << "Drop index waiting for background sync"
				" to finish";
			retry_count = 0;
		}

		DICT_BG_YIELD(trx);
	}

	/* Apply the changes to the data dictionary tables, for all
	partitions. */

	for (inplace_alter_handler_ctx** pctx = ctx_array;
	     *pctx && !fail; pctx++) {
		ha_innobase_inplace_ctx*	ctx
			= static_cast<ha_innobase_inplace_ctx*>(*pctx);

		DBUG_ASSERT(new_clustered == ctx->need_rebuild());

		fail = commit_set_autoinc(ha_alter_info, ctx, altered_table,
					  table);

		if (fail) {
		} else if (ctx->need_rebuild()) {
			ctx->tmp_name = dict_mem_create_temporary_tablename(
				ctx->heap, ctx->new_table->name.m_name,
				ctx->new_table->id);

			fail = commit_try_rebuild(
				ha_alter_info, ctx, altered_table, table,
				trx, table_share->table_name.str);
		} else {
			fail = commit_try_norebuild(
				ha_alter_info, ctx, altered_table, table, trx,
				table_share->table_name.str);
		}
		DBUG_INJECT_CRASH("ib_commit_inplace_crash",
				  crash_inject_count++);
#ifndef DBUG_OFF
		{
			/* Generate a dynamic dbug text. */
			char buf[32];

			snprintf(buf, sizeof buf,
				    "ib_commit_inplace_fail_%u",
				    failure_inject_count++);

			DBUG_EXECUTE_IF(buf,
					my_error(ER_INTERNAL_ERROR, MYF(0),
						 "Injected error!");
					fail = true;
			);
		}
#endif
	}

	/* Commit or roll back the changes to the data dictionary. */
	DEBUG_SYNC(m_user_thd, "innodb_alter_inplace_before_commit");

	if (fail) {
		trx_rollback_for_mysql(trx);
		for (inplace_alter_handler_ctx** pctx = ctx_array;
		     *pctx; pctx++) {
			ha_innobase_inplace_ctx*	ctx
				= static_cast<ha_innobase_inplace_ctx*>(*pctx);
			ctx->rollback_instant();
		}
	} else if (!new_clustered) {
		trx_commit_for_mysql(trx);
	} else {
		mtr_t	mtr;
		mtr_start(&mtr);

		for (inplace_alter_handler_ctx** pctx = ctx_array;
		     *pctx; pctx++) {
			ha_innobase_inplace_ctx*	ctx
				= static_cast<ha_innobase_inplace_ctx*>(*pctx);

			DBUG_ASSERT(ctx->need_rebuild());
			/* Check for any possible problems for any
			file operations that will be performed in
			commit_cache_rebuild(), and if none, generate
			the redo log for these operations. */
			dberr_t error = fil_mtr_rename_log(
				ctx->old_table, ctx->new_table, ctx->tmp_name,
				&mtr);
			if (error != DB_SUCCESS) {
				/* Out of memory or a problem will occur
				when renaming files. */
				fail = true;
				my_error_innodb(error, ctx->old_table->name.m_name,
						ctx->old_table->flags);
			}
			DBUG_INJECT_CRASH("ib_commit_inplace_crash",
					  crash_inject_count++);
		}

		/* Test what happens on crash if the redo logs
		are flushed to disk here. The log records
		about the rename should not be committed, and
		the data dictionary transaction should be
		rolled back, restoring the old table. */
		DBUG_EXECUTE_IF("innodb_alter_commit_crash_before_commit",
				log_buffer_flush_to_disk();
				DBUG_SUICIDE(););
		ut_ad(!trx->fts_trx);

		if (fail) {
			mtr.set_log_mode(MTR_LOG_NO_REDO);
			mtr_commit(&mtr);
			trx_rollback_for_mysql(trx);
		} else {
			ut_ad(trx_state_eq(trx, TRX_STATE_ACTIVE));
			ut_ad(trx->has_logged());

			if (mtr.get_log()->size() > 0) {
				ut_ad(*mtr.get_log()->front()->begin()
				      == MLOG_FILE_RENAME2);

				/* Append the MLOG_FILE_RENAME2
				records on checkpoint, as a separate
				mini-transaction before the one that
				contains the MLOG_CHECKPOINT marker. */
				static const byte	multi
					= MLOG_MULTI_REC_END;

				mtr.get_log()->for_each_block(logs);
				logs.m_buf.push(&multi, sizeof multi);

				log_append_on_checkpoint(&logs.m_buf);
			}

			/* The following call commits the
			mini-transaction, making the data dictionary
			transaction committed at mtr.end_lsn. The
			transaction becomes 'durable' by the time when
			log_buffer_flush_to_disk() returns. In the
			logical sense the commit in the file-based
			data structures happens here. */

			trx_commit_low(trx, &mtr);
		}

		/* If server crashes here, the dictionary in
		InnoDB and MySQL will differ.  The .ibd files
		and the .frm files must be swapped manually by
		the administrator. No loss of data. */
		DBUG_EXECUTE_IF("innodb_alter_commit_crash_after_commit",
				log_make_checkpoint_at(LSN_MAX, TRUE);
				log_buffer_flush_to_disk();
				DBUG_SUICIDE(););
	}

	/* Flush the log to reduce probability that the .frm files and
	the InnoDB data dictionary get out-of-sync if the user runs
	with innodb_flush_log_at_trx_commit = 0 */

	log_buffer_flush_to_disk();

	/* At this point, the changes to the persistent storage have
	been committed or rolled back. What remains to be done is to
	update the in-memory structures, close some handles, release
	temporary files, and (unless we rolled back) update persistent
	statistics. */
	for (inplace_alter_handler_ctx** pctx = ctx_array;
	     *pctx; pctx++) {
		ha_innobase_inplace_ctx*	ctx
			= static_cast<ha_innobase_inplace_ctx*>(*pctx);

		DBUG_ASSERT(ctx->need_rebuild() == new_clustered);

		if (new_clustered) {
			innobase_online_rebuild_log_free(ctx->old_table);
		}

		if (fail) {
			if (new_clustered) {
				trx_start_for_ddl(trx, TRX_DICT_OP_TABLE);

				dict_table_close_and_drop(trx, ctx->new_table);

				trx_commit_for_mysql(trx);
				ctx->new_table = NULL;
			} else {
				/* We failed, but did not rebuild the table.
				Roll back any ADD INDEX, or get rid of garbage
				ADD INDEX that was left over from a previous
				ALTER TABLE statement. */
				trx_start_for_ddl(trx, TRX_DICT_OP_INDEX);
				innobase_rollback_sec_index(
					ctx->new_table, table, TRUE, trx);
				trx_commit_for_mysql(trx);
			}
			DBUG_INJECT_CRASH("ib_commit_inplace_crash_fail",
					  crash_fail_inject_count++);

			continue;
		}

		innobase_copy_frm_flags_from_table_share(
			ctx->new_table, altered_table->s);

		if (new_clustered) {
			/* We will reload and refresh the
			in-memory foreign key constraint
			metadata. This is a rename operation
			in preparing for dropping the old
			table. Set the table to_be_dropped bit
			here, so to make sure DML foreign key
			constraint check does not use the
			stale dict_foreign_t. This is done
			because WL#6049 (FK MDL) has not been
			implemented yet. */
			ctx->old_table->to_be_dropped = true;

			DBUG_PRINT("to_be_dropped",
				   ("table: %s", ctx->old_table->name.m_name));

			/* Rename the tablespace files. */
			commit_cache_rebuild(ctx);

			if (innobase_update_foreign_cache(ctx, m_user_thd)
			    != DB_SUCCESS
			    && m_prebuilt->trx->check_foreigns) {
foreign_fail:
				push_warning_printf(
					m_user_thd,
					Sql_condition::WARN_LEVEL_WARN,
					ER_ALTER_INFO,
					"failed to load FOREIGN KEY"
					" constraints");
			}
		} else {
			bool fk_fail = innobase_update_foreign_cache(
				ctx, m_user_thd) != DB_SUCCESS;

			if (!commit_cache_norebuild(ha_alter_info, ctx, table,
						    trx)) {
				fk_fail = true;
			}

			if (fk_fail && m_prebuilt->trx->check_foreigns) {
				goto foreign_fail;
			}
		}

		dict_mem_table_free_foreign_vcol_set(ctx->new_table);
		dict_mem_table_fill_foreign_vcol_set(ctx->new_table);

		DBUG_INJECT_CRASH("ib_commit_inplace_crash",
				  crash_inject_count++);
	}

	log_append_on_checkpoint(NULL);

	/* Tell the InnoDB server that there might be work for
	utility threads: */

	srv_active_wake_master_thread();

	if (fail) {
		for (inplace_alter_handler_ctx** pctx = ctx_array;
		     *pctx; pctx++) {
			ha_innobase_inplace_ctx*	ctx
				= static_cast<ha_innobase_inplace_ctx*>
				(*pctx);
			DBUG_ASSERT(ctx->need_rebuild() == new_clustered);

			ut_d(dict_table_check_for_dup_indexes(
				     ctx->old_table,
				     CHECK_ABORTED_OK));
			ut_a(fts_check_cached_index(ctx->old_table));
			DBUG_INJECT_CRASH("ib_commit_inplace_crash_fail",
					  crash_fail_inject_count++);

			/* Restart the FTS background operations. */
			if (ctx->old_table->fts) {
				fts_optimize_add_table(ctx->old_table);
			}
		}

		row_mysql_unlock_data_dictionary(trx);
		if (trx != ctx0->trx) {
			trx_free(trx);
		}
		DBUG_RETURN(true);
	}

	if (trx == ctx0->trx) {
		ctx0->trx = NULL;
	}

	/* Free the ctx->trx of other partitions, if any. We will only
	use the ctx0->trx here. Others may have been allocated in
	the prepare stage. */

	for (inplace_alter_handler_ctx** pctx = &ctx_array[1]; *pctx;
	     pctx++) {
		ha_innobase_inplace_ctx*	ctx
			= static_cast<ha_innobase_inplace_ctx*>(*pctx);

		if (ctx->trx) {
			trx_free(ctx->trx);
		}
	}

	if (ctx0->num_to_drop_vcol || ctx0->num_to_add_vcol) {
		DBUG_ASSERT(ctx0->old_table->get_ref_count() == 1);

		trx_commit_for_mysql(m_prebuilt->trx);
#ifdef BTR_CUR_HASH_ADAPT
		if (btr_search_enabled) {
			btr_search_disable(false);
			btr_search_enable();
		}
#endif /* BTR_CUR_HASH_ADAPT */

		char	tb_name[FN_REFLEN];
		ut_strcpy(tb_name, m_prebuilt->table->name.m_name);

		tb_name[strlen(m_prebuilt->table->name.m_name)] = 0;

		dict_table_close(m_prebuilt->table, true, false);
		dict_table_remove_from_cache(m_prebuilt->table);
		m_prebuilt->table = dict_table_open_on_name(
			tb_name, TRUE, TRUE, DICT_ERR_IGNORE_NONE);

		/* Drop outdated table stats. */
		char	errstr[1024];
		if (dict_stats_drop_table(
			    m_prebuilt->table->name.m_name,
			    errstr, sizeof(errstr))
		    != DB_SUCCESS) {
			push_warning_printf(
				m_user_thd,
				Sql_condition::WARN_LEVEL_WARN,
				ER_ALTER_INFO,
				"Deleting persistent statistics"
				" for table '%s' in"
				" InnoDB failed: %s",
				table->s->table_name.str,
				errstr);
		}

		row_mysql_unlock_data_dictionary(trx);
		trx_free(trx);
		MONITOR_ATOMIC_DEC(MONITOR_PENDING_ALTER_TABLE);
		DBUG_RETURN(false);
	}

	/* Release the table locks. */
	trx_commit_for_mysql(m_prebuilt->trx);

	DBUG_EXECUTE_IF("ib_ddl_crash_after_user_trx_commit", DBUG_SUICIDE(););

	for (inplace_alter_handler_ctx** pctx = ctx_array;
	     *pctx; pctx++) {
		ha_innobase_inplace_ctx*	ctx
			= static_cast<ha_innobase_inplace_ctx*>
			(*pctx);
		DBUG_ASSERT(ctx->need_rebuild() == new_clustered);

		/* Publish the created fulltext index, if any.
		Note that a fulltext index can be created without
		creating the clustered index, if there already exists
		a suitable FTS_DOC_ID column. If not, one will be
		created, implying new_clustered */
		for (ulint i = 0; i < ctx->num_to_add_index; i++) {
			dict_index_t*	index = ctx->add_index[i];

			if (index->type & DICT_FTS) {
				DBUG_ASSERT(index->type == DICT_FTS);
				/* We reset DICT_TF2_FTS here because the bit
				is left unset when a drop proceeds the add. */
				DICT_TF2_FLAG_SET(ctx->new_table, DICT_TF2_FTS);
				fts_add_index(index, ctx->new_table);
			}
		}

		ut_d(dict_table_check_for_dup_indexes(
			     ctx->new_table, CHECK_ALL_COMPLETE));

		/* Start/Restart the FTS background operations. */
		if (ctx->new_table->fts) {
			fts_optimize_add_table(ctx->new_table);
		}

		ut_d(dict_table_check_for_dup_indexes(
			     ctx->new_table, CHECK_ABORTED_OK));

#ifdef UNIV_DEBUG
		if (!(ctx->new_table->fts != NULL
			&& ctx->new_table->fts->cache->sync->in_progress)) {
			ut_a(fts_check_cached_index(ctx->new_table));
		}
#endif
		if (new_clustered) {
			/* Since the table has been rebuilt, we remove
			all persistent statistics corresponding to the
			old copy of the table (which was renamed to
			ctx->tmp_name). */

			char	errstr[1024];

			DBUG_ASSERT(0 == strcmp(ctx->old_table->name.m_name,
						ctx->tmp_name));

			DBUG_EXECUTE_IF(
				"ib_rename_index_fail3",
				DBUG_SET("+d,innodb_report_deadlock");
			);

			if (dict_stats_drop_table(
				    ctx->new_table->name.m_name,
				    errstr, sizeof(errstr))
			    != DB_SUCCESS) {
				push_warning_printf(
					m_user_thd,
					Sql_condition::WARN_LEVEL_WARN,
					ER_ALTER_INFO,
					"Deleting persistent statistics"
					" for rebuilt table '%s' in"
					" InnoDB failed: %s",
					table->s->table_name.str,
					errstr);
			}

			DBUG_EXECUTE_IF(
				"ib_rename_index_fail3",
				DBUG_SET("-d,innodb_report_deadlock");
			);

			DBUG_EXECUTE_IF("ib_ddl_crash_before_commit",
					DBUG_SUICIDE(););

			ut_ad(m_prebuilt != ctx->prebuilt
			      || ctx == ctx0);
			bool update_own_prebuilt =
				(m_prebuilt == ctx->prebuilt);
			trx_t* const	user_trx = m_prebuilt->trx;

			row_prebuilt_free(ctx->prebuilt, TRUE);

			/* Drop the copy of the old table, which was
			renamed to ctx->tmp_name at the atomic DDL
			transaction commit.  If the system crashes
			before this is completed, some orphan tables
			with ctx->tmp_name may be recovered. */
			trx_start_for_ddl(trx, TRX_DICT_OP_TABLE);
			dberr_t error = row_merge_drop_table(trx, ctx->old_table);

			if (error != DB_SUCCESS) {
				ib::error() << "Inplace alter table " << ctx->old_table->name
					    << " dropping copy of the old table failed error "
					    << error
					    << ". tmp_name " << (ctx->tmp_name ? ctx->tmp_name : "N/A")
					    << " new_table " << ctx->new_table->name;
			}

			trx_commit_for_mysql(trx);

			/* Rebuild the prebuilt object. */
			ctx->prebuilt = row_create_prebuilt(
				ctx->new_table, altered_table->s->reclength);
			if (update_own_prebuilt) {
				m_prebuilt = ctx->prebuilt;
			}
			trx_start_if_not_started(user_trx, true);
			user_trx->will_lock++;
			m_prebuilt->trx = user_trx;
		}
		DBUG_INJECT_CRASH("ib_commit_inplace_crash",
				  crash_inject_count++);
	}

	row_mysql_unlock_data_dictionary(trx);
	trx_free(trx);

	/* TODO: The following code could be executed
	while allowing concurrent access to the table
	(MDL downgrade). */

	if (new_clustered) {
		for (inplace_alter_handler_ctx** pctx = ctx_array;
		     *pctx; pctx++) {
			ha_innobase_inplace_ctx*	ctx
				= static_cast<ha_innobase_inplace_ctx*>
				(*pctx);
			DBUG_ASSERT(ctx->need_rebuild());

			alter_stats_rebuild(
				ctx->new_table, table->s->table_name.str,
				m_user_thd);
			DBUG_INJECT_CRASH("ib_commit_inplace_crash",
					  crash_inject_count++);
		}
	} else {
		for (inplace_alter_handler_ctx** pctx = ctx_array;
		     *pctx; pctx++) {
			ha_innobase_inplace_ctx*	ctx
				= static_cast<ha_innobase_inplace_ctx*>
				(*pctx);
			DBUG_ASSERT(!ctx->need_rebuild());

			alter_stats_norebuild(ha_alter_info, ctx, m_user_thd);
			DBUG_INJECT_CRASH("ib_commit_inplace_crash",
					  crash_inject_count++);
		}
	}

	innobase_parse_hint_from_comment(
		m_user_thd, m_prebuilt->table, altered_table->s);

	/* TODO: Also perform DROP TABLE and DROP INDEX after
	the MDL downgrade. */

#ifndef DBUG_OFF
	dict_index_t* clust_index = dict_table_get_first_index(
		ctx0->prebuilt->table);
	DBUG_ASSERT(!clust_index->online_log);
	DBUG_ASSERT(dict_index_get_online_status(clust_index)
		    == ONLINE_INDEX_COMPLETE);

	for (dict_index_t* index = clust_index;
	     index;
	     index = dict_table_get_next_index(index)) {
		DBUG_ASSERT(!index->to_be_dropped);
	}
#endif /* DBUG_OFF */
	MONITOR_ATOMIC_DEC(MONITOR_PENDING_ALTER_TABLE);
	DBUG_RETURN(false);
}

/**
@param thd the session
@param start_value the lower bound
@param max_value the upper bound (inclusive) */

ib_sequence_t::ib_sequence_t(
	THD*		thd,
	ulonglong	start_value,
	ulonglong	max_value)
	:
	m_max_value(max_value),
	m_increment(0),
	m_offset(0),
	m_next_value(start_value),
	m_eof(false)
{
	if (thd != 0 && m_max_value > 0) {

		thd_get_autoinc(thd, &m_offset, &m_increment);

		if (m_increment > 1 || m_offset > 1) {

			/* If there is an offset or increment specified
			then we need to work out the exact next value. */

			m_next_value = innobase_next_autoinc(
				start_value, 1,
				m_increment, m_offset, m_max_value);

		} else if (start_value == 0) {
			/* The next value can never be 0. */
			m_next_value = 1;
		}
	} else {
		m_eof = true;
	}
}

/**
Postfix increment
@return the next value to insert */

ulonglong
ib_sequence_t::operator++(int) UNIV_NOTHROW
{
	ulonglong	current = m_next_value;

	ut_ad(!m_eof);
	ut_ad(m_max_value > 0);

	m_next_value = innobase_next_autoinc(
		current, 1, m_increment, m_offset, m_max_value);

	if (m_next_value == m_max_value && current == m_next_value) {
		m_eof = true;
	}

	return(current);
}<|MERGE_RESOLUTION|>--- conflicted
+++ resolved
@@ -774,7 +774,7 @@
 	for (i = 0; i < n_cols; i++) {
 		const Field*	field = altered_table->field[i];
 
-		if (innobase_is_v_fld(field)) {
+		if (!field->stored_in_db()) {
 			(*num_v)++;
 		}
 
@@ -789,7 +789,7 @@
 			   || field->pack_length() != 8
 			   || field->real_maybe_null()
 			   || !(field->flags & UNSIGNED_FLAG)
-			   || innobase_is_v_fld(field)) {
+			   || !field->stored_in_db()) {
 			err = ER_INNODB_FT_WRONG_DOCID_COLUMN;
 		} else {
 			*fts_doc_col_no = i - *num_v;
@@ -2625,95 +2625,6 @@
 }
 
 /*******************************************************************//**
-<<<<<<< HEAD
-=======
-Check whether the table has the FTS_DOC_ID column
-@return whether there exists an FTS_DOC_ID column */
-static
-bool
-innobase_fts_check_doc_id_col(
-/*==========================*/
-	const dict_table_t*	table,  /*!< in: InnoDB table with
-					fulltext index */
-	const TABLE*		altered_table,
-					/*!< in: MySQL table with
-					fulltext index */
-	ulint*			fts_doc_col_no,
-					/*!< out: The column number for
-					Doc ID, or ULINT_UNDEFINED
-					if it is of wrong type */
-	ulint*			num_v)	/*!< out: number of virtual column */
-{
-	*fts_doc_col_no = ULINT_UNDEFINED;
-
-	const uint n_cols = altered_table->s->fields;
-	ulint	i;
-
-	*num_v = 0;
-
-	for (i = 0; i < n_cols; i++) {
-		const Field*	field = altered_table->field[i];
-
-		if (!field->stored_in_db()) {
-			(*num_v)++;
-		}
-
-		if (my_strcasecmp(system_charset_info,
-				  field->field_name, FTS_DOC_ID_COL_NAME)) {
-			continue;
-		}
-
-		if (strcmp(field->field_name, FTS_DOC_ID_COL_NAME)) {
-			my_error(ER_WRONG_COLUMN_NAME, MYF(0),
-				 field->field_name);
-		} else if (field->type() != MYSQL_TYPE_LONGLONG
-			   || field->pack_length() != 8
-			   || field->real_maybe_null()
-			   || !(field->flags & UNSIGNED_FLAG)
-			   || !field->stored_in_db()) {
-			my_error(ER_INNODB_FT_WRONG_DOCID_COLUMN, MYF(0),
-				 field->field_name);
-		} else {
-			*fts_doc_col_no = i - *num_v;
-		}
-
-		return(true);
-	}
-
-	if (!table) {
-		return(false);
-	}
-
-	/* Not to count the virtual columns */
-	i -= *num_v;
-
-	for (; i + DATA_N_SYS_COLS < (uint) table->n_cols; i++) {
-		const char*     name = dict_table_get_col_name(table, i);
-
-		if (strcmp(name, FTS_DOC_ID_COL_NAME) == 0) {
-#ifdef UNIV_DEBUG
-			const dict_col_t*       col;
-
-			col = dict_table_get_nth_col(table, i);
-
-			/* Because the FTS_DOC_ID does not exist in
-			the MySQL data dictionary, this must be the
-			internally created FTS_DOC_ID column. */
-			ut_ad(col->mtype == DATA_INT);
-			ut_ad(col->len == 8);
-			ut_ad(col->prtype & DATA_NOT_NULL);
-			ut_ad(col->prtype & DATA_UNSIGNED);
-#endif /* UNIV_DEBUG */
-			*fts_doc_col_no = i;
-			return(true);
-		}
-	}
-
-	return(false);
-}
-
-/*******************************************************************//**
->>>>>>> a77e2668
 Check whether the table has a unique index with FTS_DOC_ID_INDEX_NAME
 on the Doc ID column.
 @return the status of the FTS_DOC_ID index */
@@ -3410,12 +3321,7 @@
 	}
 
 	while (const Create_field* new_field = cf_it++) {
-<<<<<<< HEAD
-		bool	is_v = innobase_is_v_fld(new_field);
-
-=======
 		bool	is_v = !new_field->stored_in_db();
->>>>>>> a77e2668
 		ulint	num_old_v = 0;
 
 		for (uint old_i = 0; table->field[old_i]; old_i++) {
