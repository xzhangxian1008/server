/*****************************************************************************

Copyright (c) 2011, 2017, Oracle and/or its affiliates. All Rights Reserved.
Copyright (c) 2016, 2017, MariaDB Corporation.

This program is free software; you can redistribute it and/or modify it under
the terms of the GNU General Public License as published by the Free Software
Foundation; version 2 of the License.

This program is distributed in the hope that it will be useful, but WITHOUT
ANY WARRANTY; without even the implied warranty of MERCHANTABILITY or FITNESS
FOR A PARTICULAR PURPOSE. See the GNU General Public License for more details.

You should have received a copy of the GNU General Public License along with
this program; if not, write to the Free Software Foundation, Inc.,
51 Franklin Street, Suite 500, Boston, MA 02110-1335 USA

*****************************************************************************/

/**************************************************//**
@file fts/fts0fts.cc
Full Text Search interface
***********************************************************************/

#include "ha_prototypes.h"

#include "trx0roll.h"
#include "row0mysql.h"
#include "row0upd.h"
#include "dict0types.h"
#include "dict0stats_bg.h"
#include "row0sel.h"
#include "fts0fts.h"
#include "fts0priv.h"
#include "fts0types.h"
#include "fts0types.ic"
#include "fts0vlc.ic"
#include "fts0plugin.h"
#include "dict0priv.h"
#include "dict0stats.h"
#include "btr0pcur.h"
#include "sync0sync.h"
#include "ut0new.h"

static const ulint FTS_MAX_ID_LEN = 32;

/** Column name from the FTS config table */
#define FTS_MAX_CACHE_SIZE_IN_MB	"cache_size_in_mb"

/** Verify if a aux table name is a obsolete table
by looking up the key word in the obsolete table names */
#define FTS_IS_OBSOLETE_AUX_TABLE(table_name)			\
	(strstr((table_name), "DOC_ID") != NULL			\
	 || strstr((table_name), "ADDED") != NULL		\
	 || strstr((table_name), "STOPWORDS") != NULL)

/** This is maximum FTS cache for each table and would be
a configurable variable */
ulong	fts_max_cache_size;

/** Whether the total memory used for FTS cache is exhausted, and we will
need a sync to free some memory */
bool	fts_need_sync = false;

/** Variable specifying the total memory allocated for FTS cache */
ulong	fts_max_total_cache_size;

/** This is FTS result cache limit for each query and would be
a configurable variable */
ulong	fts_result_cache_limit;

/** Variable specifying the maximum FTS max token size */
ulong	fts_max_token_size;

/** Variable specifying the minimum FTS max token size */
ulong	fts_min_token_size;


// FIXME: testing
static ib_time_t elapsed_time = 0;
static ulint n_nodes = 0;

#ifdef FTS_CACHE_SIZE_DEBUG
/** The cache size permissible lower limit (1K) */
static const ulint FTS_CACHE_SIZE_LOWER_LIMIT_IN_MB = 1;

/** The cache size permissible upper limit (1G) */
static const ulint FTS_CACHE_SIZE_UPPER_LIMIT_IN_MB = 1024;
#endif

/** Time to sleep after DEADLOCK error before retrying operation. */
static const ulint FTS_DEADLOCK_RETRY_WAIT = 100000;

/** variable to record innodb_fts_internal_tbl_name for information
schema table INNODB_FTS_INSERTED etc. */
char* fts_internal_tbl_name		= NULL;
char* fts_internal_tbl_name2		= NULL;

/** InnoDB default stopword list:
There are different versions of stopwords, the stop words listed
below comes from "Google Stopword" list. Reference:
http://meta.wikimedia.org/wiki/Stop_word_list/google_stop_word_list.
The final version of InnoDB default stopword list is still pending
for decision */
const char *fts_default_stopword[] =
{
	"a",
	"about",
	"an",
	"are",
	"as",
	"at",
	"be",
	"by",
	"com",
	"de",
	"en",
	"for",
	"from",
	"how",
	"i",
	"in",
	"is",
	"it",
	"la",
	"of",
	"on",
	"or",
	"that",
	"the",
	"this",
	"to",
	"was",
	"what",
	"when",
	"where",
	"who",
	"will",
	"with",
	"und",
	"the",
	"www",
	NULL
};

/** For storing table info when checking for orphaned tables. */
struct fts_aux_table_t {
	table_id_t	id;		/*!< Table id */
	table_id_t	parent_id;	/*!< Parent table id */
	table_id_t	index_id;	/*!< Table FT index id */
	char*		name;		/*!< Name of the table */
};

/** FTS auxiliary table suffixes that are common to all FT indexes. */
const char* fts_common_tables[] = {
	"BEING_DELETED",
	"BEING_DELETED_CACHE",
	"CONFIG",
	"DELETED",
	"DELETED_CACHE",
	NULL
};

/** FTS auxiliary INDEX split intervals. */
const  fts_index_selector_t fts_index_selector[] = {
	{ 9, "INDEX_1" },
	{ 65, "INDEX_2" },
	{ 70, "INDEX_3" },
	{ 75, "INDEX_4" },
	{ 80, "INDEX_5" },
	{ 85, "INDEX_6" },
	{  0 , NULL	 }
};

/** Default config values for FTS indexes on a table. */
static const char* fts_config_table_insert_values_sql =
	"BEGIN\n"
	"\n"
	"INSERT INTO $config_table VALUES('"
		FTS_MAX_CACHE_SIZE_IN_MB "', '256');\n"
	""
	"INSERT INTO $config_table VALUES('"
		FTS_OPTIMIZE_LIMIT_IN_SECS  "', '180');\n"
	""
	"INSERT INTO $config_table VALUES ('"
		FTS_SYNCED_DOC_ID "', '0');\n"
	""
	"INSERT INTO $config_table VALUES ('"
		FTS_TOTAL_DELETED_COUNT "', '0');\n"
	"" /* Note: 0 == FTS_TABLE_STATE_RUNNING */
	"INSERT INTO $config_table VALUES ('"
		FTS_TABLE_STATE "', '0');\n";

/** FTS tokenize parmameter for plugin parser */
struct fts_tokenize_param_t {
	fts_doc_t*	result_doc;	/*!< Result doc for tokens */
	ulint		add_pos;	/*!< Added position for tokens */
};

/** Run SYNC on the table, i.e., write out data from the cache to the
FTS auxiliary INDEX table and clear the cache at the end.
@param[in,out]	sync		sync state
@param[in]	unlock_cache	whether unlock cache lock when write node
@param[in]	wait		whether wait when a sync is in progress
@param[in]      has_dict        whether has dict operation lock
@return DB_SUCCESS if all OK */
static
dberr_t
fts_sync(
	fts_sync_t*	sync,
	bool		unlock_cache,
	bool		wait,
	bool		has_dict);

/****************************************************************//**
Release all resources help by the words rb tree e.g., the node ilist. */
static
void
fts_words_free(
/*===========*/
	ib_rbt_t*	words)		/*!< in: rb tree of words */
	MY_ATTRIBUTE((nonnull));
#ifdef FTS_CACHE_SIZE_DEBUG
/****************************************************************//**
Read the max cache size parameter from the config table. */
static
void
fts_update_max_cache_size(
/*======================*/
	fts_sync_t*	sync);		/*!< in: sync state */
#endif

/*********************************************************************//**
This function fetches the document just inserted right before
we commit the transaction, and tokenize the inserted text data
and insert into FTS auxiliary table and its cache.
@return TRUE if successful */
static
ulint
fts_add_doc_by_id(
/*==============*/
	fts_trx_table_t*ftt,		/*!< in: FTS trx table */
	doc_id_t	doc_id,		/*!< in: doc id */
	ib_vector_t*	fts_indexes MY_ATTRIBUTE((unused)));
					/*!< in: affected fts indexes */
/******************************************************************//**
Update the last document id. This function could create a new
transaction to update the last document id.
@return DB_SUCCESS if OK */
static
dberr_t
fts_update_sync_doc_id(
/*===================*/
	const dict_table_t*	table,		/*!< in: table */
	const char*		table_name,	/*!< in: table name, or NULL */
	doc_id_t		doc_id,		/*!< in: last document id */
	trx_t*			trx)		/*!< in: update trx, or NULL */
	MY_ATTRIBUTE((nonnull(1)));

/** Tokenize a document.
@param[in,out]	doc	document to tokenize
@param[out]	result	tokenization result
@param[in]	parser	pluggable parser */
static
void
fts_tokenize_document(
	fts_doc_t*		doc,
	fts_doc_t*		result,
	st_mysql_ftparser*	parser);

/** Continue to tokenize a document.
@param[in,out]	doc	document to tokenize
@param[in]	add_pos	add this position to all tokens from this tokenization
@param[out]	result	tokenization result
@param[in]	parser	pluggable parser */
static
void
fts_tokenize_document_next(
	fts_doc_t*		doc,
	ulint			add_pos,
	fts_doc_t*		result,
	st_mysql_ftparser*	parser);

/** Create the vector of fts_get_doc_t instances.
@param[in,out]	cache	fts cache
@return	vector of fts_get_doc_t instances */
static
ib_vector_t*
fts_get_docs_create(
	fts_cache_t*	cache);

/** Free the FTS cache.
@param[in,out]	cache to be freed */
static
void
fts_cache_destroy(fts_cache_t* cache)
{
	rw_lock_free(&cache->lock);
	rw_lock_free(&cache->init_lock);
	mutex_free(&cache->optimize_lock);
	mutex_free(&cache->deleted_lock);
	mutex_free(&cache->doc_id_lock);
	os_event_destroy(cache->sync->event);

	if (cache->stopword_info.cached_stopword) {
		rbt_free(cache->stopword_info.cached_stopword);
	}

	if (cache->sync_heap->arg) {
		mem_heap_free(static_cast<mem_heap_t*>(cache->sync_heap->arg));
	}

	mem_heap_free(cache->cache_heap);
}

/** Get a character set based on precise type.
@param prtype precise type
@return the corresponding character set */
UNIV_INLINE
CHARSET_INFO*
fts_get_charset(ulint prtype)
{
#ifdef UNIV_DEBUG
	switch (prtype & DATA_MYSQL_TYPE_MASK) {
	case MYSQL_TYPE_BIT:
	case MYSQL_TYPE_STRING:
	case MYSQL_TYPE_VAR_STRING:
	case MYSQL_TYPE_TINY_BLOB:
	case MYSQL_TYPE_MEDIUM_BLOB:
	case MYSQL_TYPE_BLOB:
	case MYSQL_TYPE_LONG_BLOB:
	case MYSQL_TYPE_VARCHAR:
		break;
	default:
		ut_error;
	}
#endif /* UNIV_DEBUG */

	uint cs_num = (uint) dtype_get_charset_coll(prtype);

	if (CHARSET_INFO* cs = get_charset(cs_num, MYF(MY_WME))) {
		return(cs);
	}

	ib::fatal() << "Unable to find charset-collation " << cs_num;
	return(NULL);
}

/****************************************************************//**
This function loads the default InnoDB stopword list */
static
void
fts_load_default_stopword(
/*======================*/
	fts_stopword_t*		stopword_info)	/*!< in: stopword info */
{
	fts_string_t		str;
	mem_heap_t*		heap;
	ib_alloc_t*		allocator;
	ib_rbt_t*		stop_words;

	allocator = stopword_info->heap;
	heap = static_cast<mem_heap_t*>(allocator->arg);

	if (!stopword_info->cached_stopword) {
		stopword_info->cached_stopword = rbt_create_arg_cmp(
			sizeof(fts_tokenizer_word_t), innobase_fts_text_cmp,
			&my_charset_latin1);
	}

	stop_words = stopword_info->cached_stopword;

	str.f_n_char = 0;

	for (ulint i = 0; fts_default_stopword[i]; ++i) {
		char*			word;
		fts_tokenizer_word_t	new_word;

		/* We are going to duplicate the value below. */
		word = const_cast<char*>(fts_default_stopword[i]);

		new_word.nodes = ib_vector_create(
			allocator, sizeof(fts_node_t), 4);

		str.f_len = ut_strlen(word);
		str.f_str = reinterpret_cast<byte*>(word);

		fts_string_dup(&new_word.text, &str, heap);

		rbt_insert(stop_words, &new_word, &new_word);
	}

	stopword_info->status = STOPWORD_FROM_DEFAULT;
}

/****************************************************************//**
Callback function to read a single stopword value.
@return Always return TRUE */
static
ibool
fts_read_stopword(
/*==============*/
	void*		row,		/*!< in: sel_node_t* */
	void*		user_arg)	/*!< in: pointer to ib_vector_t */
{
	ib_alloc_t*	allocator;
	fts_stopword_t*	stopword_info;
	sel_node_t*	sel_node;
	que_node_t*	exp;
	ib_rbt_t*	stop_words;
	dfield_t*	dfield;
	fts_string_t	str;
	mem_heap_t*	heap;
	ib_rbt_bound_t	parent;

	sel_node = static_cast<sel_node_t*>(row);
	stopword_info = static_cast<fts_stopword_t*>(user_arg);

	stop_words = stopword_info->cached_stopword;
	allocator =  static_cast<ib_alloc_t*>(stopword_info->heap);
	heap = static_cast<mem_heap_t*>(allocator->arg);

	exp = sel_node->select_list;

	/* We only need to read the first column */
	dfield = que_node_get_val(exp);

	str.f_n_char = 0;
	str.f_str = static_cast<byte*>(dfield_get_data(dfield));
	str.f_len = dfield_get_len(dfield);

	/* Only create new node if it is a value not already existed */
	if (str.f_len != UNIV_SQL_NULL
	    && rbt_search(stop_words, &parent, &str) != 0) {

		fts_tokenizer_word_t	new_word;

		new_word.nodes = ib_vector_create(
			allocator, sizeof(fts_node_t), 4);

		new_word.text.f_str = static_cast<byte*>(
			 mem_heap_alloc(heap, str.f_len + 1));

		memcpy(new_word.text.f_str, str.f_str, str.f_len);

		new_word.text.f_n_char = 0;
		new_word.text.f_len = str.f_len;
		new_word.text.f_str[str.f_len] = 0;

		rbt_insert(stop_words, &new_word, &new_word);
	}

	return(TRUE);
}

/******************************************************************//**
Load user defined stopword from designated user table
@return TRUE if load operation is successful */
static
ibool
fts_load_user_stopword(
/*===================*/
	fts_t*		fts,			/*!< in: FTS struct */
	const char*	stopword_table_name,	/*!< in: Stopword table
						name */
	fts_stopword_t*	stopword_info)		/*!< in: Stopword info */
{
	pars_info_t*	info;
	que_t*		graph;
	dberr_t		error = DB_SUCCESS;
	ibool		ret = TRUE;
	trx_t*		trx;
	ibool		has_lock = fts->fts_status & TABLE_DICT_LOCKED;

	trx = trx_allocate_for_background();
	trx->op_info = "Load user stopword table into FTS cache";

	if (!has_lock) {
		mutex_enter(&dict_sys->mutex);
	}

	/* Validate the user table existence and in the right
	format */
	stopword_info->charset = fts_valid_stopword_table(stopword_table_name);
	if (!stopword_info->charset) {
		ret = FALSE;
		goto cleanup;
	} else if (!stopword_info->cached_stopword) {
		/* Create the stopword RB tree with the stopword column
		charset. All comparison will use this charset */
		stopword_info->cached_stopword = rbt_create_arg_cmp(
			sizeof(fts_tokenizer_word_t), innobase_fts_text_cmp,
			(void*)stopword_info->charset);

	}

	info = pars_info_create();

	pars_info_bind_id(info, TRUE, "table_stopword", stopword_table_name);

	pars_info_bind_function(info, "my_func", fts_read_stopword,
				stopword_info);

	graph = fts_parse_sql_no_dict_lock(
		NULL,
		info,
		"DECLARE FUNCTION my_func;\n"
		"DECLARE CURSOR c IS"
		" SELECT value"
		" FROM $table_stopword;\n"
		"BEGIN\n"
		"\n"
		"OPEN c;\n"
		"WHILE 1 = 1 LOOP\n"
		"  FETCH c INTO my_func();\n"
		"  IF c % NOTFOUND THEN\n"
		"    EXIT;\n"
		"  END IF;\n"
		"END LOOP;\n"
		"CLOSE c;");

	for (;;) {
		error = fts_eval_sql(trx, graph);

		if (error == DB_SUCCESS) {
			fts_sql_commit(trx);
			stopword_info->status = STOPWORD_USER_TABLE;
			break;
		} else {

			fts_sql_rollback(trx);

			if (error == DB_LOCK_WAIT_TIMEOUT) {
				ib::warn() << "Lock wait timeout reading user"
					" stopword table. Retrying!";

				trx->error_state = DB_SUCCESS;
			} else {
				ib::error() << "Error '" << ut_strerr(error)
					<< "' while reading user stopword"
					" table.";
				ret = FALSE;
				break;
			}
		}
	}

	que_graph_free(graph);

cleanup:
	if (!has_lock) {
		mutex_exit(&dict_sys->mutex);
	}

	trx_free_for_background(trx);
	return(ret);
}

/******************************************************************//**
Initialize the index cache. */
static
void
fts_index_cache_init(
/*=================*/
	ib_alloc_t*		allocator,	/*!< in: the allocator to use */
	fts_index_cache_t*	index_cache)	/*!< in: index cache */
{
	ulint			i;

	ut_a(index_cache->words == NULL);

	index_cache->words = rbt_create_arg_cmp(
		sizeof(fts_tokenizer_word_t), innobase_fts_text_cmp,
		(void*) index_cache->charset);

	ut_a(index_cache->doc_stats == NULL);

	index_cache->doc_stats = ib_vector_create(
		allocator, sizeof(fts_doc_stats_t), 4);

	for (i = 0; i < FTS_NUM_AUX_INDEX; ++i) {
		ut_a(index_cache->ins_graph[i] == NULL);
		ut_a(index_cache->sel_graph[i] == NULL);
	}
}

/*********************************************************************//**
Initialize FTS cache. */
void
fts_cache_init(
/*===========*/
	fts_cache_t*	cache)		/*!< in: cache to initialize */
{
	ulint		i;

	/* Just to make sure */
	ut_a(cache->sync_heap->arg == NULL);

	cache->sync_heap->arg = mem_heap_create(1024);

	cache->total_size = 0;

	mutex_enter((ib_mutex_t*) &cache->deleted_lock);
	cache->deleted_doc_ids = ib_vector_create(
		cache->sync_heap, sizeof(fts_update_t), 4);
	mutex_exit((ib_mutex_t*) &cache->deleted_lock);

	/* Reset the cache data for all the FTS indexes. */
	for (i = 0; i < ib_vector_size(cache->indexes); ++i) {
		fts_index_cache_t*	index_cache;

		index_cache = static_cast<fts_index_cache_t*>(
			ib_vector_get(cache->indexes, i));

		fts_index_cache_init(cache->sync_heap, index_cache);
	}
}

/****************************************************************//**
Create a FTS cache. */
fts_cache_t*
fts_cache_create(
/*=============*/
	dict_table_t*	table)	/*!< in: table owns the FTS cache */
{
	mem_heap_t*	heap;
	fts_cache_t*	cache;

	heap = static_cast<mem_heap_t*>(mem_heap_create(512));

	cache = static_cast<fts_cache_t*>(
		mem_heap_zalloc(heap, sizeof(*cache)));

	cache->cache_heap = heap;

	rw_lock_create(fts_cache_rw_lock_key, &cache->lock, SYNC_FTS_CACHE);

	rw_lock_create(
		fts_cache_init_rw_lock_key, &cache->init_lock,
		SYNC_FTS_CACHE_INIT);

	mutex_create(LATCH_ID_FTS_DELETE, &cache->deleted_lock);

	mutex_create(LATCH_ID_FTS_OPTIMIZE, &cache->optimize_lock);

	mutex_create(LATCH_ID_FTS_DOC_ID, &cache->doc_id_lock);

	/* This is the heap used to create the cache itself. */
	cache->self_heap = ib_heap_allocator_create(heap);

	/* This is a transient heap, used for storing sync data. */
	cache->sync_heap = ib_heap_allocator_create(heap);
	cache->sync_heap->arg = NULL;

	cache->sync = static_cast<fts_sync_t*>(
		mem_heap_zalloc(heap, sizeof(fts_sync_t)));

	cache->sync->table = table;
	cache->sync->event = os_event_create(0);

	/* Create the index cache vector that will hold the inverted indexes. */
	cache->indexes = ib_vector_create(
		cache->self_heap, sizeof(fts_index_cache_t), 2);

	fts_cache_init(cache);

	cache->stopword_info.cached_stopword = NULL;
	cache->stopword_info.charset = NULL;

	cache->stopword_info.heap = cache->self_heap;

	cache->stopword_info.status = STOPWORD_NOT_INIT;

	return(cache);
}

/*******************************************************************//**
Add a newly create index into FTS cache */
void
fts_add_index(
/*==========*/
	dict_index_t*	index,		/*!< FTS index to be added */
	dict_table_t*	table)		/*!< table */
{
	fts_t*			fts = table->fts;
	fts_cache_t*		cache;
	fts_index_cache_t*	index_cache;

	ut_ad(fts);
	cache = table->fts->cache;

	rw_lock_x_lock(&cache->init_lock);

	ib_vector_push(fts->indexes, &index);

	index_cache = fts_find_index_cache(cache, index);

	if (!index_cache) {
		/* Add new index cache structure */
		index_cache = fts_cache_index_cache_create(table, index);
	}

	rw_lock_x_unlock(&cache->init_lock);
}

/*******************************************************************//**
recalibrate get_doc structure after index_cache in cache->indexes changed */
static
void
fts_reset_get_doc(
/*==============*/
	fts_cache_t*	cache)	/*!< in: FTS index cache */
{
	fts_get_doc_t*  get_doc;
	ulint		i;

	ut_ad(rw_lock_own(&cache->init_lock, RW_LOCK_X));

	ib_vector_reset(cache->get_docs);

	for (i = 0; i < ib_vector_size(cache->indexes); i++) {
		fts_index_cache_t*	ind_cache;

		ind_cache = static_cast<fts_index_cache_t*>(
			ib_vector_get(cache->indexes, i));

		get_doc = static_cast<fts_get_doc_t*>(
			ib_vector_push(cache->get_docs, NULL));

		memset(get_doc, 0x0, sizeof(*get_doc));

		get_doc->index_cache = ind_cache;
	}

	ut_ad(ib_vector_size(cache->get_docs)
	      == ib_vector_size(cache->indexes));
}

/*******************************************************************//**
Check an index is in the table->indexes list
@return TRUE if it exists */
static
ibool
fts_in_dict_index(
/*==============*/
	dict_table_t*	table,		/*!< in: Table */
	dict_index_t*	index_check)	/*!< in: index to be checked */
{
	dict_index_t*	index;

	for (index = dict_table_get_first_index(table);
	     index != NULL;
	     index = dict_table_get_next_index(index)) {

		if (index == index_check) {
			return(TRUE);
		}
	}

	return(FALSE);
}

/*******************************************************************//**
Check an index is in the fts->cache->indexes list
@return TRUE if it exists */
static
ibool
fts_in_index_cache(
/*===============*/
	dict_table_t*	table,	/*!< in: Table */
	dict_index_t*	index)	/*!< in: index to be checked */
{
	ulint	i;

	for (i = 0; i < ib_vector_size(table->fts->cache->indexes); i++) {
		fts_index_cache_t*      index_cache;

		index_cache = static_cast<fts_index_cache_t*>(
			ib_vector_get(table->fts->cache->indexes, i));

		if (index_cache->index == index) {
			return(TRUE);
		}
	}

	return(FALSE);
}

/*******************************************************************//**
Check indexes in the fts->indexes is also present in index cache and
table->indexes list
@return TRUE if all indexes match */
ibool
fts_check_cached_index(
/*===================*/
	dict_table_t*	table)	/*!< in: Table where indexes are dropped */
{
	ulint	i;

	if (!table->fts || !table->fts->cache) {
		return(TRUE);
	}

	ut_a(ib_vector_size(table->fts->indexes)
	      == ib_vector_size(table->fts->cache->indexes));

	for (i = 0; i < ib_vector_size(table->fts->indexes); i++) {
		dict_index_t*	index;

		index = static_cast<dict_index_t*>(
			ib_vector_getp(table->fts->indexes, i));

		if (!fts_in_index_cache(table, index)) {
			return(FALSE);
		}

		if (!fts_in_dict_index(table, index)) {
			return(FALSE);
		}
	}

	return(TRUE);
}

/*******************************************************************//**
Drop auxiliary tables related to an FTS index
@return DB_SUCCESS or error number */
dberr_t
fts_drop_index(
/*===========*/
	dict_table_t*	table,	/*!< in: Table where indexes are dropped */
	dict_index_t*	index,	/*!< in: Index to be dropped */
	trx_t*		trx)	/*!< in: Transaction for the drop */
{
	ib_vector_t*	indexes = table->fts->indexes;
	dberr_t		err = DB_SUCCESS;

	ut_a(indexes);

	if ((ib_vector_size(indexes) == 1
	    && (index == static_cast<dict_index_t*>(
			ib_vector_getp(table->fts->indexes, 0))))
	   || ib_vector_is_empty(indexes)) {
		doc_id_t	current_doc_id;
		doc_id_t	first_doc_id;

		/* If we are dropping the only FTS index of the table,
		remove it from optimize thread */
		fts_optimize_remove_table(table);

		DICT_TF2_FLAG_UNSET(table, DICT_TF2_FTS);

		/* If Doc ID column is not added internally by FTS index,
		we can drop all FTS auxiliary tables. Otherwise, we will
		need to keep some common table such as CONFIG table, so
		as to keep track of incrementing Doc IDs */
		if (!DICT_TF2_FLAG_IS_SET(
			table, DICT_TF2_FTS_HAS_DOC_ID)) {

			err = fts_drop_tables(trx, table);

			err = fts_drop_index_tables(trx, index);

			for(;;) {
				bool retry = false;
				if (index->index_fts_syncing) {
					retry = true;
				}
				if (!retry){
					fts_free(table);
					break;
				}
				DICT_BG_YIELD(trx);
			}
			return(err);
		}

		for(;;) {
			bool retry = false;
			if (index->index_fts_syncing) {
				retry = true;
			}
			if (!retry){
				current_doc_id = table->fts->cache->next_doc_id;
				first_doc_id = table->fts->cache->first_doc_id;
				fts_cache_clear(table->fts->cache);
				fts_cache_destroy(table->fts->cache);
				table->fts->cache = fts_cache_create(table);
				table->fts->cache->next_doc_id = current_doc_id;
				table->fts->cache->first_doc_id = first_doc_id;
				break;
			}
			DICT_BG_YIELD(trx);
		}
	} else {
		fts_cache_t*            cache = table->fts->cache;
		fts_index_cache_t*      index_cache;

		rw_lock_x_lock(&cache->init_lock);

		index_cache = fts_find_index_cache(cache, index);

		if (index_cache != NULL) {
			for(;;) {
				bool retry = false;
				if (index->index_fts_syncing) {
					retry = true;
				}
				if (!retry && index_cache->words) {
					fts_words_free(index_cache->words);
					rbt_free(index_cache->words);
					break;
				}
				DICT_BG_YIELD(trx);
			}

			ib_vector_remove(cache->indexes, *(void**) index_cache);
		}

		if (cache->get_docs) {
			fts_reset_get_doc(cache);
		}

		rw_lock_x_unlock(&cache->init_lock);
	}

	err = fts_drop_index_tables(trx, index);

	ib_vector_remove(indexes, (const void*) index);

	return(err);
}

/****************************************************************//**
Free the query graph but check whether dict_sys->mutex is already
held */
void
fts_que_graph_free_check_lock(
/*==========================*/
	fts_table_t*		fts_table,	/*!< in: FTS table */
	const fts_index_cache_t*index_cache,	/*!< in: FTS index cache */
	que_t*			graph)		/*!< in: query graph */
{
	ibool	has_dict = FALSE;

	if (fts_table && fts_table->table) {
		ut_ad(fts_table->table->fts);

		has_dict = fts_table->table->fts->fts_status
			 & TABLE_DICT_LOCKED;
	} else if (index_cache) {
		ut_ad(index_cache->index->table->fts);

		has_dict = index_cache->index->table->fts->fts_status
			 & TABLE_DICT_LOCKED;
	}

	if (!has_dict) {
		mutex_enter(&dict_sys->mutex);
	}

	ut_ad(mutex_own(&dict_sys->mutex));

	que_graph_free(graph);

	if (!has_dict) {
		mutex_exit(&dict_sys->mutex);
	}
}

/****************************************************************//**
Create an FTS index cache. */
CHARSET_INFO*
fts_index_get_charset(
/*==================*/
	dict_index_t*		index)		/*!< in: FTS index */
{
	CHARSET_INFO*		charset = NULL;
	dict_field_t*		field;
	ulint			prtype;

	field = dict_index_get_nth_field(index, 0);
	prtype = field->col->prtype;

	charset = fts_get_charset(prtype);

#ifdef FTS_DEBUG
	/* Set up charset info for this index. Please note all
	field of the FTS index should have the same charset */
	for (i = 1; i < index->n_fields; i++) {
		CHARSET_INFO*   fld_charset;

		field = dict_index_get_nth_field(index, i);
		prtype = field->col->prtype;

		fld_charset = fts_get_charset(prtype);

		/* All FTS columns should have the same charset */
		if (charset) {
			ut_a(charset == fld_charset);
		} else {
			charset = fld_charset;
		}
	}
#endif

	return(charset);

}
/****************************************************************//**
Create an FTS index cache.
@return Index Cache */
fts_index_cache_t*
fts_cache_index_cache_create(
/*=========================*/
	dict_table_t*		table,		/*!< in: table with FTS index */
	dict_index_t*		index)		/*!< in: FTS index */
{
	ulint			n_bytes;
	fts_index_cache_t*	index_cache;
	fts_cache_t*		cache = table->fts->cache;

	ut_a(cache != NULL);

	ut_ad(rw_lock_own(&cache->init_lock, RW_LOCK_X));

	/* Must not already exist in the cache vector. */
	ut_a(fts_find_index_cache(cache, index) == NULL);

	index_cache = static_cast<fts_index_cache_t*>(
		ib_vector_push(cache->indexes, NULL));

	memset(index_cache, 0x0, sizeof(*index_cache));

	index_cache->index = index;

	index_cache->charset = fts_index_get_charset(index);

	n_bytes = sizeof(que_t*) * FTS_NUM_AUX_INDEX;

	index_cache->ins_graph = static_cast<que_t**>(
		mem_heap_zalloc(static_cast<mem_heap_t*>(
			cache->self_heap->arg), n_bytes));

	index_cache->sel_graph = static_cast<que_t**>(
		mem_heap_zalloc(static_cast<mem_heap_t*>(
			cache->self_heap->arg), n_bytes));

	fts_index_cache_init(cache->sync_heap, index_cache);

	if (cache->get_docs) {
		fts_reset_get_doc(cache);
	}

	return(index_cache);
}

/****************************************************************//**
Release all resources help by the words rb tree e.g., the node ilist. */
static
void
fts_words_free(
/*===========*/
	ib_rbt_t*	words)			/*!< in: rb tree of words */
{
	const ib_rbt_node_t*	rbt_node;

	/* Free the resources held by a word. */
	for (rbt_node = rbt_first(words);
	     rbt_node != NULL;
	     rbt_node = rbt_first(words)) {

		ulint			i;
		fts_tokenizer_word_t*	word;

		word = rbt_value(fts_tokenizer_word_t, rbt_node);

		/* Free the ilists of this word. */
		for (i = 0; i < ib_vector_size(word->nodes); ++i) {

			fts_node_t* fts_node = static_cast<fts_node_t*>(
				ib_vector_get(word->nodes, i));

			ut_free(fts_node->ilist);
			fts_node->ilist = NULL;
		}

		/* NOTE: We are responsible for free'ing the node */
		ut_free(rbt_remove_node(words, rbt_node));
	}
}

/** Clear cache.
@param[in,out]	cache	fts cache */
void
fts_cache_clear(
	fts_cache_t*	cache)
{
	ulint		i;

	for (i = 0; i < ib_vector_size(cache->indexes); ++i) {
		ulint			j;
		fts_index_cache_t*	index_cache;

		index_cache = static_cast<fts_index_cache_t*>(
			ib_vector_get(cache->indexes, i));

		fts_words_free(index_cache->words);

		rbt_free(index_cache->words);

		index_cache->words = NULL;

		for (j = 0; j < FTS_NUM_AUX_INDEX; ++j) {

			if (index_cache->ins_graph[j] != NULL) {

				fts_que_graph_free_check_lock(
					NULL, index_cache,
					index_cache->ins_graph[j]);

				index_cache->ins_graph[j] = NULL;
			}

			if (index_cache->sel_graph[j] != NULL) {

				fts_que_graph_free_check_lock(
					NULL, index_cache,
					index_cache->sel_graph[j]);

				index_cache->sel_graph[j] = NULL;
			}
		}

		index_cache->doc_stats = NULL;
	}

	mem_heap_free(static_cast<mem_heap_t*>(cache->sync_heap->arg));
	cache->sync_heap->arg = NULL;

	fts_need_sync = false;

	cache->total_size = 0;

	mutex_enter((ib_mutex_t*) &cache->deleted_lock);
	cache->deleted_doc_ids = NULL;
	mutex_exit((ib_mutex_t*) &cache->deleted_lock);
}

/*********************************************************************//**
Search the index specific cache for a particular FTS index.
@return the index cache else NULL */
UNIV_INLINE
fts_index_cache_t*
fts_get_index_cache(
/*================*/
	fts_cache_t*		cache,		/*!< in: cache to search */
	const dict_index_t*	index)		/*!< in: index to search for */
{
	ulint			i;

	ut_ad(rw_lock_own((rw_lock_t*) &cache->lock, RW_LOCK_X)
	      || rw_lock_own((rw_lock_t*) &cache->init_lock, RW_LOCK_X));

	for (i = 0; i < ib_vector_size(cache->indexes); ++i) {
		fts_index_cache_t*	index_cache;

		index_cache = static_cast<fts_index_cache_t*>(
			ib_vector_get(cache->indexes, i));

		if (index_cache->index == index) {

			return(index_cache);
		}
	}

	return(NULL);
}

#ifdef FTS_DEBUG
/*********************************************************************//**
Search the index cache for a get_doc structure.
@return the fts_get_doc_t item else NULL */
static
fts_get_doc_t*
fts_get_index_get_doc(
/*==================*/
	fts_cache_t*		cache,		/*!< in: cache to search */
	const dict_index_t*	index)		/*!< in: index to search for */
{
	ulint			i;

	ut_ad(rw_lock_own((rw_lock_t*) &cache->init_lock, RW_LOCK_X));

	for (i = 0; i < ib_vector_size(cache->get_docs); ++i) {
		fts_get_doc_t*	get_doc;

		get_doc = static_cast<fts_get_doc_t*>(
			ib_vector_get(cache->get_docs, i));

		if (get_doc->index_cache->index == index) {

			return(get_doc);
		}
	}

	return(NULL);
}
#endif

/**********************************************************************//**
Find an existing word, or if not found, create one and return it.
@return specified word token */
static
fts_tokenizer_word_t*
fts_tokenizer_word_get(
/*===================*/
	fts_cache_t*	cache,			/*!< in: cache */
	fts_index_cache_t*
			index_cache,		/*!< in: index cache */
	fts_string_t*	text)			/*!< in: node text */
{
	fts_tokenizer_word_t*	word;
	ib_rbt_bound_t		parent;

	ut_ad(rw_lock_own(&cache->lock, RW_LOCK_X));

	/* If it is a stopword, do not index it */
	if (!fts_check_token(text,
		    cache->stopword_info.cached_stopword,
		    index_cache->charset)) {

		return(NULL);
	}

	/* Check if we found a match, if not then add word to tree. */
	if (rbt_search(index_cache->words, &parent, text) != 0) {
		mem_heap_t*		heap;
		fts_tokenizer_word_t	new_word;

		heap = static_cast<mem_heap_t*>(cache->sync_heap->arg);

		new_word.nodes = ib_vector_create(
			cache->sync_heap, sizeof(fts_node_t), 4);

		fts_string_dup(&new_word.text, text, heap);

		parent.last = rbt_add_node(
			index_cache->words, &parent, &new_word);

		/* Take into account the RB tree memory use and the vector. */
		cache->total_size += sizeof(new_word)
			+ sizeof(ib_rbt_node_t)
			+ text->f_len
			+ (sizeof(fts_node_t) * 4)
			+ sizeof(*new_word.nodes);

		ut_ad(rbt_validate(index_cache->words));
	}

	word = rbt_value(fts_tokenizer_word_t, parent.last);

	return(word);
}

/**********************************************************************//**
Add the given doc_id/word positions to the given node's ilist. */
void
fts_cache_node_add_positions(
/*=========================*/
	fts_cache_t*	cache,		/*!< in: cache */
	fts_node_t*	node,		/*!< in: word node */
	doc_id_t	doc_id,		/*!< in: doc id */
	ib_vector_t*	positions)	/*!< in: fts_token_t::positions */
{
	ulint		i;
	byte*		ptr;
	byte*		ilist;
	ulint		enc_len;
	ulint		last_pos;
	byte*		ptr_start;
	ulint		doc_id_delta;

#ifdef UNIV_DEBUG
	if (cache) {
		ut_ad(rw_lock_own(&cache->lock, RW_LOCK_X));
	}
#endif /* UNIV_DEBUG */

	ut_ad(doc_id >= node->last_doc_id);

	/* Calculate the space required to store the ilist. */
	doc_id_delta = (ulint)(doc_id - node->last_doc_id);
	enc_len = fts_get_encoded_len(doc_id_delta);

	last_pos = 0;
	for (i = 0; i < ib_vector_size(positions); i++) {
		ulint	pos = *(static_cast<ulint*>(
			ib_vector_get(positions, i)));

		ut_ad(last_pos == 0 || pos > last_pos);

		enc_len += fts_get_encoded_len(pos - last_pos);
		last_pos = pos;
	}

	/* The 0x00 byte at the end of the token positions list. */
	enc_len++;

	if ((node->ilist_size_alloc - node->ilist_size) >= enc_len) {
		/* No need to allocate more space, we can fit in the new
		data at the end of the old one. */
		ilist = NULL;
		ptr = node->ilist + node->ilist_size;
	} else {
		ulint	new_size = node->ilist_size + enc_len;

		/* Over-reserve space by a fixed size for small lengths and
		by 20% for lengths >= 48 bytes. */
		if (new_size < 16) {
			new_size = 16;
		} else if (new_size < 32) {
			new_size = 32;
		} else if (new_size < 48) {
			new_size = 48;
		} else {
			new_size = (ulint)(1.2 * new_size);
		}

		ilist = static_cast<byte*>(ut_malloc_nokey(new_size));
		ptr = ilist + node->ilist_size;

		node->ilist_size_alloc = new_size;
	}

	ptr_start = ptr;

	/* Encode the new fragment. */
	ptr += fts_encode_int(doc_id_delta, ptr);

	last_pos = 0;
	for (i = 0; i < ib_vector_size(positions); i++) {
		ulint	pos = *(static_cast<ulint*>(
			 ib_vector_get(positions, i)));

		ptr += fts_encode_int(pos - last_pos, ptr);
		last_pos = pos;
	}

	*ptr++ = 0;

	ut_a(enc_len == (ulint)(ptr - ptr_start));

	if (ilist) {
		/* Copy old ilist to the start of the new one and switch the
		new one into place in the node. */
		if (node->ilist_size > 0) {
			memcpy(ilist, node->ilist, node->ilist_size);
			ut_free(node->ilist);
		}

		node->ilist = ilist;
	}

	node->ilist_size += enc_len;

	if (cache) {
		cache->total_size += enc_len;
	}

	if (node->first_doc_id == FTS_NULL_DOC_ID) {
		node->first_doc_id = doc_id;
	}

	node->last_doc_id = doc_id;
	++node->doc_count;
}

/**********************************************************************//**
Add document to the cache. */
static
void
fts_cache_add_doc(
/*==============*/
	fts_cache_t*	cache,			/*!< in: cache */
	fts_index_cache_t*
			index_cache,		/*!< in: index cache */
	doc_id_t	doc_id,			/*!< in: doc id to add */
	ib_rbt_t*	tokens)			/*!< in: document tokens */
{
	const ib_rbt_node_t*	node;
	ulint			n_words;
	fts_doc_stats_t*	doc_stats;

	if (!tokens) {
		return;
	}

	ut_ad(rw_lock_own(&cache->lock, RW_LOCK_X));

	n_words = rbt_size(tokens);

	for (node = rbt_first(tokens); node; node = rbt_first(tokens)) {

		fts_tokenizer_word_t*	word;
		fts_node_t*		fts_node = NULL;
		fts_token_t*		token = rbt_value(fts_token_t, node);

		/* Find and/or add token to the cache. */
		word = fts_tokenizer_word_get(
			cache, index_cache, &token->text);

		if (!word) {
			ut_free(rbt_remove_node(tokens, node));
			continue;
		}

		if (ib_vector_size(word->nodes) > 0) {
			fts_node = static_cast<fts_node_t*>(
				ib_vector_last(word->nodes));
		}

		if (fts_node == NULL || fts_node->synced
		    || fts_node->ilist_size > FTS_ILIST_MAX_SIZE
		    || doc_id < fts_node->last_doc_id) {

			fts_node = static_cast<fts_node_t*>(
				ib_vector_push(word->nodes, NULL));

			memset(fts_node, 0x0, sizeof(*fts_node));

			cache->total_size += sizeof(*fts_node);
		}

		fts_cache_node_add_positions(
			cache, fts_node, doc_id, token->positions);

		ut_free(rbt_remove_node(tokens, node));
	}

	ut_a(rbt_empty(tokens));

	/* Add to doc ids processed so far. */
	doc_stats = static_cast<fts_doc_stats_t*>(
		ib_vector_push(index_cache->doc_stats, NULL));

	doc_stats->doc_id = doc_id;
	doc_stats->word_count = n_words;

	/* Add the doc stats memory usage too. */
	cache->total_size += sizeof(*doc_stats);

	if (doc_id > cache->sync->max_doc_id) {
		cache->sync->max_doc_id = doc_id;
	}
}

/****************************************************************//**
Drops a table. If the table can't be found we return a SUCCESS code.
@return DB_SUCCESS or error code */
static MY_ATTRIBUTE((nonnull, warn_unused_result))
dberr_t
fts_drop_table(
/*===========*/
	trx_t*		trx,			/*!< in: transaction */
	const char*	table_name)		/*!< in: table to drop */
{
	dict_table_t*	table;
	dberr_t		error = DB_SUCCESS;

	/* Check that the table exists in our data dictionary.
	Similar to regular drop table case, we will open table with
	DICT_ERR_IGNORE_INDEX_ROOT and DICT_ERR_IGNORE_CORRUPT option */
	table = dict_table_open_on_name(
		table_name, TRUE, FALSE,
		static_cast<dict_err_ignore_t>(
                        DICT_ERR_IGNORE_INDEX_ROOT | DICT_ERR_IGNORE_CORRUPT));

	if (table != 0) {

		dict_table_close(table, TRUE, FALSE);

		/* Pass nonatomic=false (dont allow data dict unlock),
		because the transaction may hold locks on SYS_* tables from
		previous calls to fts_drop_table(). */
		error = row_drop_table_for_mysql(table_name, trx, true, false, false);

		if (error != DB_SUCCESS) {
			ib::error() << "Unable to drop FTS index aux table "
				<< table_name << ": " << ut_strerr(error);
		}
	} else {
		error = DB_FAIL;
	}

	return(error);
}

/****************************************************************//**
Rename a single auxiliary table due to database name change.
@return DB_SUCCESS or error code */
static MY_ATTRIBUTE((nonnull, warn_unused_result))
dberr_t
fts_rename_one_aux_table(
/*=====================*/
	const char*	new_name,		/*!< in: new parent tbl name */
	const char*	fts_table_old_name,	/*!< in: old aux tbl name */
	trx_t*		trx)			/*!< in: transaction */
{
	char	fts_table_new_name[MAX_TABLE_NAME_LEN];
	ulint	new_db_name_len = dict_get_db_name_len(new_name);
	ulint	old_db_name_len = dict_get_db_name_len(fts_table_old_name);
	ulint	table_new_name_len = strlen(fts_table_old_name)
				     + new_db_name_len - old_db_name_len;

	/* Check if the new and old database names are the same, if so,
	nothing to do */
	ut_ad((new_db_name_len != old_db_name_len)
	      || strncmp(new_name, fts_table_old_name, old_db_name_len) != 0);

	/* Get the database name from "new_name", and table name
	from the fts_table_old_name */
	strncpy(fts_table_new_name, new_name, new_db_name_len);
	strncpy(fts_table_new_name + new_db_name_len,
	       strchr(fts_table_old_name, '/'),
	       table_new_name_len - new_db_name_len);
	fts_table_new_name[table_new_name_len] = 0;

	return(row_rename_table_for_mysql(
		fts_table_old_name, fts_table_new_name, trx, false));
}

/****************************************************************//**
Rename auxiliary tables for all fts index for a table. This(rename)
is due to database name change
@return DB_SUCCESS or error code */
dberr_t
fts_rename_aux_tables(
/*==================*/
	dict_table_t*	table,		/*!< in: user Table */
	const char*     new_name,       /*!< in: new table name */
	trx_t*		trx)		/*!< in: transaction */
{
	ulint		i;
	fts_table_t	fts_table;

	FTS_INIT_FTS_TABLE(&fts_table, NULL, FTS_COMMON_TABLE, table);

	/* Rename common auxiliary tables */
	for (i = 0; fts_common_tables[i] != NULL; ++i) {
		char	old_table_name[MAX_FULL_NAME_LEN];
		dberr_t	err = DB_SUCCESS;

		fts_table.suffix = fts_common_tables[i];

		fts_get_table_name(&fts_table, old_table_name);

		err = fts_rename_one_aux_table(new_name, old_table_name, trx);

		if (err != DB_SUCCESS) {
			return(err);
		}
	}

	fts_t*	fts = table->fts;

	/* Rename index specific auxiliary tables */
	for (i = 0; fts->indexes != 0 && i < ib_vector_size(fts->indexes);
	     ++i) {
		dict_index_t*	index;

		index = static_cast<dict_index_t*>(
			ib_vector_getp(fts->indexes, i));

		FTS_INIT_INDEX_TABLE(&fts_table, NULL, FTS_INDEX_TABLE, index);

		for (ulint j = 0; j < FTS_NUM_AUX_INDEX; ++j) {
			dberr_t	err;
			char	old_table_name[MAX_FULL_NAME_LEN];

			fts_table.suffix = fts_get_suffix(j);

			fts_get_table_name(&fts_table, old_table_name);

			err = fts_rename_one_aux_table(
				new_name, old_table_name, trx);

			DBUG_EXECUTE_IF("fts_rename_failure",
					err = DB_DEADLOCK;
					fts_sql_rollback(trx););

			if (err != DB_SUCCESS) {
				return(err);
			}
		}
	}

	return(DB_SUCCESS);
}

/****************************************************************//**
Drops the common ancillary tables needed for supporting an FTS index
on the given table. row_mysql_lock_data_dictionary must have been called
before this.
@return DB_SUCCESS or error code */
static MY_ATTRIBUTE((nonnull, warn_unused_result))
dberr_t
fts_drop_common_tables(
/*===================*/
	trx_t*		trx,			/*!< in: transaction */
	fts_table_t*	fts_table)		/*!< in: table with an FTS
						index */
{
	ulint		i;
	dberr_t		error = DB_SUCCESS;

	for (i = 0; fts_common_tables[i] != NULL; ++i) {
		dberr_t	err;
		char	table_name[MAX_FULL_NAME_LEN];

		fts_table->suffix = fts_common_tables[i];

		fts_get_table_name(fts_table, table_name);

		err = fts_drop_table(trx, table_name);

		/* We only return the status of the last error. */
		if (err != DB_SUCCESS && err != DB_FAIL) {
			error = err;
		}
	}

	return(error);
}

/****************************************************************//**
Since we do a horizontal split on the index table, we need to drop
all the split tables.
@return DB_SUCCESS or error code */
static
dberr_t
fts_drop_index_split_tables(
/*========================*/
	trx_t*		trx,			/*!< in: transaction */
	dict_index_t*	index)			/*!< in: fts instance */

{
	ulint		i;
	fts_table_t	fts_table;
	dberr_t		error = DB_SUCCESS;

	FTS_INIT_INDEX_TABLE(&fts_table, NULL, FTS_INDEX_TABLE, index);

	for (i = 0; i < FTS_NUM_AUX_INDEX; ++i) {
		dberr_t	err;
		char	table_name[MAX_FULL_NAME_LEN];

		fts_table.suffix = fts_get_suffix(i);

		fts_get_table_name(&fts_table, table_name);

		err = fts_drop_table(trx, table_name);

		/* We only return the status of the last error. */
		if (err != DB_SUCCESS && err != DB_FAIL) {
			error = err;
		}
	}

	return(error);
}

/****************************************************************//**
Drops FTS auxiliary tables for an FTS index
@return DB_SUCCESS or error code */
dberr_t
fts_drop_index_tables(
/*==================*/
	trx_t*		trx,		/*!< in: transaction */
	dict_index_t*	index)		/*!< in: Index to drop */
{
	return(fts_drop_index_split_tables(trx, index));
}

/****************************************************************//**
Drops FTS ancillary tables needed for supporting an FTS index
on the given table. row_mysql_lock_data_dictionary must have been called
before this.
@return DB_SUCCESS or error code */
static MY_ATTRIBUTE((nonnull, warn_unused_result))
dberr_t
fts_drop_all_index_tables(
/*======================*/
	trx_t*		trx,			/*!< in: transaction */
	fts_t*		fts)			/*!< in: fts instance */
{
	dberr_t		error = DB_SUCCESS;

	for (ulint i = 0;
	     fts->indexes != 0 && i < ib_vector_size(fts->indexes);
	     ++i) {

		dberr_t		err;
		dict_index_t*	index;

		index = static_cast<dict_index_t*>(
			ib_vector_getp(fts->indexes, i));

		err = fts_drop_index_tables(trx, index);

		if (err != DB_SUCCESS) {
			error = err;
		}
	}

	return(error);
}

/*********************************************************************//**
Drops the ancillary tables needed for supporting an FTS index on a
given table. row_mysql_lock_data_dictionary must have been called before
this.
@return DB_SUCCESS or error code */
dberr_t
fts_drop_tables(
/*============*/
	trx_t*		trx,		/*!< in: transaction */
	dict_table_t*	table)		/*!< in: table has the FTS index */
{
	dberr_t		error;
	fts_table_t	fts_table;

	FTS_INIT_FTS_TABLE(&fts_table, NULL, FTS_COMMON_TABLE, table);

	/* TODO: This is not atomic and can cause problems during recovery. */

	error = fts_drop_common_tables(trx, &fts_table);

	if (error == DB_SUCCESS) {
		error = fts_drop_all_index_tables(trx, table->fts);
	}

	return(error);
}

/** Create dict_table_t object for FTS Aux tables.
@param[in]	aux_table_name	FTS Aux table name
@param[in]	table		table object of FTS Index
@param[in]	n_cols		number of columns for FTS Aux table
@return table object for FTS Aux table */
static
dict_table_t*
fts_create_in_mem_aux_table(
	const char*		aux_table_name,
	const dict_table_t*	table,
	ulint			n_cols)
{
	dict_table_t*	new_table = dict_mem_table_create(
		aux_table_name, table->space, n_cols, 0, table->flags,
		table->space == TRX_SYS_SPACE
		? 0 : table->space == SRV_TMP_SPACE_ID
		? DICT_TF2_TEMPORARY : DICT_TF2_USE_FILE_PER_TABLE);

	if (DICT_TF_HAS_DATA_DIR(table->flags)) {
		ut_ad(table->data_dir_path != NULL);
		new_table->data_dir_path = mem_heap_strdup(
			new_table->heap, table->data_dir_path);
	}

	return(new_table);
}

/** Function to create on FTS common table.
@param[in,out]	trx		InnoDB transaction
@param[in]	table		Table that has FTS Index
@param[in]	fts_table_name	FTS AUX table name
@param[in]	fts_suffix	FTS AUX table suffix
@param[in]	heap		heap
@return table object if created, else NULL */
static
dict_table_t*
fts_create_one_common_table(
	trx_t*			trx,
	const dict_table_t*	table,
	const char*		fts_table_name,
	const char*		fts_suffix,
	mem_heap_t*		heap)
{
	dict_table_t*		new_table = NULL;
	dberr_t			error;
	bool			is_config = strcmp(fts_suffix, "CONFIG") == 0;

	if (!is_config) {

		new_table = fts_create_in_mem_aux_table(
			fts_table_name, table, FTS_DELETED_TABLE_NUM_COLS);

		dict_mem_table_add_col(
			new_table, heap, "doc_id", DATA_INT, DATA_UNSIGNED,
			FTS_DELETED_TABLE_COL_LEN);
	} else {
		/* Config table has different schema. */
		new_table = fts_create_in_mem_aux_table(
			fts_table_name, table, FTS_CONFIG_TABLE_NUM_COLS);

		dict_mem_table_add_col(
			new_table, heap, "key", DATA_VARCHAR, 0,
			FTS_CONFIG_TABLE_KEY_COL_LEN);

		dict_mem_table_add_col(
			new_table, heap, "value", DATA_VARCHAR, DATA_NOT_NULL,
			FTS_CONFIG_TABLE_VALUE_COL_LEN);
	}

	error = row_create_table_for_mysql(new_table, trx,
		FIL_ENCRYPTION_DEFAULT, FIL_DEFAULT_ENCRYPTION_KEY);

	if (error == DB_SUCCESS) {

		dict_index_t*	index = dict_mem_index_create(
			fts_table_name, "FTS_COMMON_TABLE_IND",
			new_table->space, DICT_UNIQUE|DICT_CLUSTERED, 1);

		if (!is_config) {
			dict_mem_index_add_field(index, "doc_id", 0);
		} else {
			dict_mem_index_add_field(index, "key", 0);
		}

		/* We save and restore trx->dict_operation because
		row_create_index_for_mysql() changes the operation to
		TRX_DICT_OP_TABLE. */
		trx_dict_op_t op = trx_get_dict_operation(trx);

		error =	row_create_index_for_mysql(index, trx, NULL);

		trx->dict_operation = op;
	}

	if (error != DB_SUCCESS) {
		trx->error_state = error;
		dict_mem_table_free(new_table);
		new_table = NULL;
		ib::warn() << "Failed to create FTS common table "
			<< fts_table_name;
	}
	return(new_table);
}

/** Creates the common auxiliary tables needed for supporting an FTS index
on the given table. row_mysql_lock_data_dictionary must have been called
before this.
The following tables are created.
CREATE TABLE $FTS_PREFIX_DELETED
	(doc_id BIGINT UNSIGNED, UNIQUE CLUSTERED INDEX on doc_id)
CREATE TABLE $FTS_PREFIX_DELETED_CACHE
	(doc_id BIGINT UNSIGNED, UNIQUE CLUSTERED INDEX on doc_id)
CREATE TABLE $FTS_PREFIX_BEING_DELETED
	(doc_id BIGINT UNSIGNED, UNIQUE CLUSTERED INDEX on doc_id)
CREATE TABLE $FTS_PREFIX_BEING_DELETED_CACHE
	(doc_id BIGINT UNSIGNED, UNIQUE CLUSTERED INDEX on doc_id)
CREATE TABLE $FTS_PREFIX_CONFIG
	(key CHAR(50), value CHAR(200), UNIQUE CLUSTERED INDEX on key)
@param[in,out]	trx			transaction
@param[in]	table			table with FTS index
@param[in]	name			table name normalized
@param[in]	skip_doc_id_index	Skip index on doc id
@return DB_SUCCESS if succeed */
dberr_t
fts_create_common_tables(
	trx_t*			trx,
	const dict_table_t*	table,
	const char*		name,
	bool			skip_doc_id_index)
{
	dberr_t		error;
	que_t*		graph;
	fts_table_t	fts_table;
	mem_heap_t*	heap = mem_heap_create(1024);
	pars_info_t*	info;
	char		fts_name[MAX_FULL_NAME_LEN];
	char		full_name[sizeof(fts_common_tables) / sizeof(char*)]
				[MAX_FULL_NAME_LEN];

	dict_index_t*					index = NULL;
	trx_dict_op_t					op;
	/* common_tables vector is used for dropping FTS common tables
	on error condition. */
	std::vector<dict_table_t*>			common_tables;
	std::vector<dict_table_t*>::const_iterator	it;

	FTS_INIT_FTS_TABLE(&fts_table, NULL, FTS_COMMON_TABLE, table);

	error = fts_drop_common_tables(trx, &fts_table);

	if (error != DB_SUCCESS) {

		goto func_exit;
	}

	/* Create the FTS tables that are common to an FTS index. */
	for (ulint i = 0; fts_common_tables[i] != NULL; ++i) {

		fts_table.suffix = fts_common_tables[i];
		fts_get_table_name(&fts_table, full_name[i]);
		dict_table_t*	common_table = fts_create_one_common_table(
			trx, table, full_name[i], fts_table.suffix, heap);

		 if (common_table == NULL) {
			error = DB_ERROR;
			goto func_exit;
		} else {
			common_tables.push_back(common_table);
		}

		DBUG_EXECUTE_IF("ib_fts_aux_table_error",
			/* Return error after creating FTS_AUX_CONFIG table. */
			if (i == 4) {
				error = DB_ERROR;
				goto func_exit;
			}
		);

	}

	/* Write the default settings to the config table. */
	info = pars_info_create();

	fts_table.suffix = "CONFIG";
	fts_get_table_name(&fts_table, fts_name);
	pars_info_bind_id(info, true, "config_table", fts_name);

	graph = fts_parse_sql_no_dict_lock(
		&fts_table, info, fts_config_table_insert_values_sql);

	error = fts_eval_sql(trx, graph);

	que_graph_free(graph);

	if (error != DB_SUCCESS || skip_doc_id_index) {

		goto func_exit;
	}

	index = dict_mem_index_create(
		name, FTS_DOC_ID_INDEX_NAME, table->space,
		DICT_UNIQUE, 1);
	dict_mem_index_add_field(index, FTS_DOC_ID_COL_NAME, 0);

	op = trx_get_dict_operation(trx);

	error =	row_create_index_for_mysql(index, trx, NULL);

	trx->dict_operation = op;

func_exit:
	if (error != DB_SUCCESS) {
		for (it = common_tables.begin(); it != common_tables.end();
		     ++it) {
			row_drop_table_for_mysql(
				(*it)->name.m_name, trx, true, FALSE);
		}
	}

	common_tables.clear();
	mem_heap_free(heap);

	return(error);
}

/** Create one FTS auxiliary index table for an FTS index.
@param[in,out]	trx		transaction
@param[in]	index		the index instance
@param[in]	fts_table	fts_table structure
@param[in,out]	heap		memory heap
@see row_merge_create_fts_sort_index()
@return DB_SUCCESS or error code */
static
dict_table_t*
fts_create_one_index_table(
	trx_t*			trx,
	const dict_index_t*	index,
	const fts_table_t*	fts_table,
	mem_heap_t*		heap)
{
	dict_field_t*		field;
	dict_table_t*		new_table = NULL;
	char			table_name[MAX_FULL_NAME_LEN];
	dberr_t			error;
	CHARSET_INFO*		charset;

	ut_ad(index->type & DICT_FTS);

	fts_get_table_name(fts_table, table_name);

	new_table = fts_create_in_mem_aux_table(
			table_name, fts_table->table,
			FTS_AUX_INDEX_TABLE_NUM_COLS);

	field = dict_index_get_nth_field(index, 0);
	charset = fts_get_charset(field->col->prtype);

	dict_mem_table_add_col(new_table, heap, "word",
			       charset == &my_charset_latin1
			       ? DATA_VARCHAR : DATA_VARMYSQL,
			       field->col->prtype,
			       FTS_MAX_WORD_LEN_IN_CHAR
			       * DATA_MBMAXLEN(field->col->mbminmaxlen));

	dict_mem_table_add_col(new_table, heap, "first_doc_id", DATA_INT,
			       DATA_NOT_NULL | DATA_UNSIGNED,
			       FTS_INDEX_FIRST_DOC_ID_LEN);

	dict_mem_table_add_col(new_table, heap, "last_doc_id", DATA_INT,
			       DATA_NOT_NULL | DATA_UNSIGNED,
			       FTS_INDEX_LAST_DOC_ID_LEN);

	dict_mem_table_add_col(new_table, heap, "doc_count", DATA_INT,
			       DATA_NOT_NULL | DATA_UNSIGNED,
			       FTS_INDEX_DOC_COUNT_LEN);

	/* The precise type calculation is as follows:
	least signficiant byte: MySQL type code (not applicable for sys cols)
	second least : DATA_NOT_NULL | DATA_BINARY_TYPE
	third least  : the MySQL charset-collation code (DATA_MTYPE_MAX) */

	dict_mem_table_add_col(
		new_table, heap, "ilist", DATA_BLOB,
		(DATA_MTYPE_MAX << 16) | DATA_UNSIGNED | DATA_NOT_NULL,
		FTS_INDEX_ILIST_LEN);

	error = row_create_table_for_mysql(new_table, trx,
		FIL_ENCRYPTION_DEFAULT, FIL_DEFAULT_ENCRYPTION_KEY);

	if (error == DB_SUCCESS) {
		dict_index_t*	index = dict_mem_index_create(
			table_name, "FTS_INDEX_TABLE_IND", new_table->space,
			DICT_UNIQUE|DICT_CLUSTERED, 2);
		dict_mem_index_add_field(index, "word", 0);
		dict_mem_index_add_field(index, "first_doc_id", 0);

		trx_dict_op_t op = trx_get_dict_operation(trx);

		error =	row_create_index_for_mysql(index, trx, NULL);

		trx->dict_operation = op;
	}

	if (error != DB_SUCCESS) {
		trx->error_state = error;
		dict_mem_table_free(new_table);
		new_table = NULL;
		ib::warn() << "Failed to create FTS index table "
			<< table_name;
	}

	return(new_table);
}

/** Create auxiliary index tables for an FTS index.
@param[in,out]	trx		transaction
@param[in]	index		the index instance
@param[in]	table_name	table name
@param[in]	table_id	the table id
@return DB_SUCCESS or error code */
dberr_t
fts_create_index_tables_low(
	trx_t*			trx,
	const dict_index_t*	index,
	const char*		table_name,
	table_id_t		table_id)
{
	ulint		i;
	fts_table_t	fts_table;
	dberr_t		error = DB_SUCCESS;
	mem_heap_t*	heap = mem_heap_create(1024);

	fts_table.type = FTS_INDEX_TABLE;
	fts_table.index_id = index->id;
	fts_table.table_id = table_id;
	fts_table.parent = table_name;
	fts_table.table = index->table;

	/* aux_idx_tables vector is used for dropping FTS AUX INDEX
	tables on error condition. */
	std::vector<dict_table_t*>			aux_idx_tables;
	std::vector<dict_table_t*>::const_iterator	it;

	for (i = 0; i < FTS_NUM_AUX_INDEX && error == DB_SUCCESS; ++i) {
		dict_table_t*	new_table;

		/* Create the FTS auxiliary tables that are specific
		to an FTS index. We need to preserve the table_id %s
		which fts_parse_sql_no_dict_lock() will fill in for us. */
		fts_table.suffix = fts_get_suffix(i);

		new_table = fts_create_one_index_table(
			trx, index, &fts_table, heap);

		if (new_table == NULL) {
			error = DB_FAIL;
			break;
		} else {
			aux_idx_tables.push_back(new_table);
		}

		DBUG_EXECUTE_IF("ib_fts_index_table_error",
			/* Return error after creating FTS_INDEX_5
			aux table. */
			if (i == 4) {
				error = DB_FAIL;
				break;
			}
		);
	}

	if (error != DB_SUCCESS) {

		for (it = aux_idx_tables.begin(); it != aux_idx_tables.end();
		     ++it) {
			row_drop_table_for_mysql(
				(*it)->name.m_name, trx, true, FALSE);
		}
	}

	aux_idx_tables.clear();
	mem_heap_free(heap);

	return(error);
}

/** Creates the column specific ancillary tables needed for supporting an
FTS index on the given table. row_mysql_lock_data_dictionary must have
been called before this.

All FTS AUX Index tables have the following schema.
CREAT TABLE $FTS_PREFIX_INDEX_[1-6](
	word		VARCHAR(FTS_MAX_WORD_LEN),
	first_doc_id	INT NOT NULL,
	last_doc_id	UNSIGNED NOT NULL,
	doc_count	UNSIGNED INT NOT NULL,
	ilist		VARBINARY NOT NULL,
	UNIQUE CLUSTERED INDEX ON (word, first_doc_id))
@param[in,out]	trx	transaction
@param[in]	index	index instance
@return DB_SUCCESS or error code */
dberr_t
fts_create_index_tables(
	trx_t*			trx,
	const dict_index_t*	index)
{
	dberr_t		err;
	dict_table_t*	table;

	table = dict_table_get_low(index->table_name);
	ut_a(table != NULL);

	err = fts_create_index_tables_low(
		trx, index, table->name.m_name, table->id);

	if (err == DB_SUCCESS) {
		trx_commit(trx);
	}

	return(err);
}
#if 0
/******************************************************************//**
Return string representation of state. */
static
const char*
fts_get_state_str(
/*==============*/
				/* out: string representation of state */
	fts_row_state	state)	/*!< in: state */
{
	switch (state) {
	case FTS_INSERT:
		return("INSERT");

	case FTS_MODIFY:
		return("MODIFY");

	case FTS_DELETE:
		return("DELETE");

	case FTS_NOTHING:
		return("NOTHING");

	case FTS_INVALID:
		return("INVALID");

	default:
		return("UNKNOWN");
	}
}
#endif

/******************************************************************//**
Calculate the new state of a row given the existing state and a new event.
@return new state of row */
static
fts_row_state
fts_trx_row_get_new_state(
/*======================*/
	fts_row_state	old_state,		/*!< in: existing state of row */
	fts_row_state	event)			/*!< in: new event */
{
	/* The rules for transforming states:

	I = inserted
	M = modified
	D = deleted
	N = nothing

	M+D -> D:

	If the row existed before the transaction started and it is modified
	during the transaction, followed by a deletion of the row, only the
	deletion will be signaled.

	M+ -> M:

	If the row existed before the transaction started and it is modified
	more than once during the transaction, only the last modification
	will be signaled.

	IM*D -> N:

	If a new row is added during the transaction (and possibly modified
	after its initial insertion) but it is deleted before the end of the
	transaction, nothing will be signaled.

	IM* -> I:

	If a new row is added during the transaction and modified after its
	initial insertion, only the addition will be signaled.

	M*DI -> M:

	If the row existed before the transaction started and it is deleted,
	then re-inserted, only a modification will be signaled. Note that
	this case is only possible if the table is using the row's primary
	key for FTS row ids, since those can be re-inserted by the user,
	which is not true for InnoDB generated row ids.

	It is easily seen that the above rules decompose such that we do not
	need to store the row's entire history of events. Instead, we can
	store just one state for the row and update that when new events
	arrive. Then we can implement the above rules as a two-dimensional
	look-up table, and get checking of invalid combinations "for free"
	in the process. */

	/* The lookup table for transforming states. old_state is the
	Y-axis, event is the X-axis. */
	static const fts_row_state table[4][4] = {
			/*    I            M            D            N */
		/* I */	{ FTS_INVALID, FTS_INSERT,  FTS_NOTHING, FTS_INVALID },
		/* M */	{ FTS_INVALID, FTS_MODIFY,  FTS_DELETE,  FTS_INVALID },
		/* D */	{ FTS_MODIFY,  FTS_INVALID, FTS_INVALID, FTS_INVALID },
		/* N */	{ FTS_INVALID, FTS_INVALID, FTS_INVALID, FTS_INVALID }
	};

	fts_row_state result;

	ut_a(old_state < FTS_INVALID);
	ut_a(event < FTS_INVALID);

	result = table[(int) old_state][(int) event];
	ut_a(result != FTS_INVALID);

	return(result);
}

/******************************************************************//**
Create a savepoint instance.
@return savepoint instance */
static
fts_savepoint_t*
fts_savepoint_create(
/*=================*/
	ib_vector_t*	savepoints,		/*!< out: InnoDB transaction */
	const char*	name,			/*!< in: savepoint name */
	mem_heap_t*	heap)			/*!< in: heap */
{
	fts_savepoint_t*	savepoint;

	savepoint = static_cast<fts_savepoint_t*>(
		ib_vector_push(savepoints, NULL));

	memset(savepoint, 0x0, sizeof(*savepoint));

	if (name) {
		savepoint->name = mem_heap_strdup(heap, name);
	}

	savepoint->tables = rbt_create(
		sizeof(fts_trx_table_t*), fts_trx_table_cmp);

	return(savepoint);
}

/******************************************************************//**
Create an FTS trx.
@return FTS trx */
static
fts_trx_t*
fts_trx_create(
/*===========*/
	trx_t*	trx)				/*!< in/out: InnoDB
						transaction */
{
	fts_trx_t*		ftt;
	ib_alloc_t*		heap_alloc;
	mem_heap_t*		heap = mem_heap_create(1024);
	trx_named_savept_t*	savep;

	ut_a(trx->fts_trx == NULL);

	ftt = static_cast<fts_trx_t*>(mem_heap_alloc(heap, sizeof(fts_trx_t)));
	ftt->trx = trx;
	ftt->heap = heap;

	heap_alloc = ib_heap_allocator_create(heap);

	ftt->savepoints = static_cast<ib_vector_t*>(ib_vector_create(
		heap_alloc, sizeof(fts_savepoint_t), 4));

	ftt->last_stmt = static_cast<ib_vector_t*>(ib_vector_create(
		heap_alloc, sizeof(fts_savepoint_t), 4));

	/* Default instance has no name and no heap. */
	fts_savepoint_create(ftt->savepoints, NULL, NULL);
	fts_savepoint_create(ftt->last_stmt, NULL, NULL);

	/* Copy savepoints that already set before. */
	for (savep = UT_LIST_GET_FIRST(trx->trx_savepoints);
	     savep != NULL;
	     savep = UT_LIST_GET_NEXT(trx_savepoints, savep)) {

		fts_savepoint_take(trx, ftt, savep->name);
	}

	return(ftt);
}

/******************************************************************//**
Create an FTS trx table.
@return FTS trx table */
static
fts_trx_table_t*
fts_trx_table_create(
/*=================*/
	fts_trx_t*	fts_trx,		/*!< in: FTS trx */
	dict_table_t*	table)			/*!< in: table */
{
	fts_trx_table_t*	ftt;

	ftt = static_cast<fts_trx_table_t*>(
		mem_heap_alloc(fts_trx->heap, sizeof(*ftt)));

	memset(ftt, 0x0, sizeof(*ftt));

	ftt->table = table;
	ftt->fts_trx = fts_trx;

	ftt->rows = rbt_create(sizeof(fts_trx_row_t), fts_trx_row_doc_id_cmp);

	return(ftt);
}

/******************************************************************//**
Clone an FTS trx table.
@return FTS trx table */
static
fts_trx_table_t*
fts_trx_table_clone(
/*=================*/
	const fts_trx_table_t*	ftt_src)	/*!< in: FTS trx */
{
	fts_trx_table_t*	ftt;

	ftt = static_cast<fts_trx_table_t*>(
		mem_heap_alloc(ftt_src->fts_trx->heap, sizeof(*ftt)));

	memset(ftt, 0x0, sizeof(*ftt));

	ftt->table = ftt_src->table;
	ftt->fts_trx = ftt_src->fts_trx;

	ftt->rows = rbt_create(sizeof(fts_trx_row_t), fts_trx_row_doc_id_cmp);

	/* Copy the rb tree values to the new savepoint. */
	rbt_merge_uniq(ftt->rows, ftt_src->rows);

	/* These are only added on commit. At this stage we only have
	the updated row state. */
	ut_a(ftt_src->added_doc_ids == NULL);

	return(ftt);
}

/******************************************************************//**
Initialize the FTS trx instance.
@return FTS trx instance */
static
fts_trx_table_t*
fts_trx_init(
/*=========*/
	trx_t*			trx,		/*!< in: transaction */
	dict_table_t*		table,		/*!< in: FTS table instance */
	ib_vector_t*		savepoints)	/*!< in: Savepoints */
{
	fts_trx_table_t*	ftt;
	ib_rbt_bound_t		parent;
	ib_rbt_t*		tables;
	fts_savepoint_t*	savepoint;

	savepoint = static_cast<fts_savepoint_t*>(ib_vector_last(savepoints));

	tables = savepoint->tables;
	rbt_search_cmp(tables, &parent, &table->id, fts_trx_table_id_cmp, NULL);

	if (parent.result == 0) {
		fts_trx_table_t**	fttp;

		fttp = rbt_value(fts_trx_table_t*, parent.last);
		ftt = *fttp;
	} else {
		ftt = fts_trx_table_create(trx->fts_trx, table);
		rbt_add_node(tables, &parent, &ftt);
	}

	ut_a(ftt->table == table);

	return(ftt);
}

/******************************************************************//**
Notify the FTS system about an operation on an FTS-indexed table. */
static
void
fts_trx_table_add_op(
/*=================*/
	fts_trx_table_t*ftt,			/*!< in: FTS trx table */
	doc_id_t	doc_id,			/*!< in: doc id */
	fts_row_state	state,			/*!< in: state of the row */
	ib_vector_t*	fts_indexes)		/*!< in: FTS indexes affected */
{
	ib_rbt_t*	rows;
	ib_rbt_bound_t	parent;

	rows = ftt->rows;
	rbt_search(rows, &parent, &doc_id);

	/* Row id found, update state, and if new state is FTS_NOTHING,
	we delete the row from our tree. */
	if (parent.result == 0) {
		fts_trx_row_t*	row = rbt_value(fts_trx_row_t, parent.last);

		row->state = fts_trx_row_get_new_state(row->state, state);

		if (row->state == FTS_NOTHING) {
			if (row->fts_indexes) {
				ib_vector_free(row->fts_indexes);
			}

			ut_free(rbt_remove_node(rows, parent.last));
			row = NULL;
		} else if (row->fts_indexes != NULL) {
			ib_vector_free(row->fts_indexes);
			row->fts_indexes = fts_indexes;
		}

	} else { /* Row-id not found, create a new one. */
		fts_trx_row_t	row;

		row.doc_id = doc_id;
		row.state = state;
		row.fts_indexes = fts_indexes;

		rbt_add_node(rows, &parent, &row);
	}
}

/******************************************************************//**
Notify the FTS system about an operation on an FTS-indexed table. */
void
fts_trx_add_op(
/*===========*/
	trx_t*		trx,			/*!< in: InnoDB transaction */
	dict_table_t*	table,			/*!< in: table */
	doc_id_t	doc_id,			/*!< in: new doc id */
	fts_row_state	state,			/*!< in: state of the row */
	ib_vector_t*	fts_indexes)		/*!< in: FTS indexes affected
						(NULL=all) */
{
	fts_trx_table_t*	tran_ftt;
	fts_trx_table_t*	stmt_ftt;

	if (!trx->fts_trx) {
		trx->fts_trx = fts_trx_create(trx);
	}

	tran_ftt = fts_trx_init(trx, table, trx->fts_trx->savepoints);
	stmt_ftt = fts_trx_init(trx, table, trx->fts_trx->last_stmt);

	fts_trx_table_add_op(tran_ftt, doc_id, state, fts_indexes);
	fts_trx_table_add_op(stmt_ftt, doc_id, state, fts_indexes);
}

/******************************************************************//**
Fetch callback that converts a textual document id to a binary value and
stores it in the given place.
@return always returns NULL */
static
ibool
fts_fetch_store_doc_id(
/*===================*/
	void*		row,			/*!< in: sel_node_t* */
	void*		user_arg)		/*!< in: doc_id_t* to store
						doc_id in */
{
	int		n_parsed;
	sel_node_t*	node = static_cast<sel_node_t*>(row);
	doc_id_t*	doc_id = static_cast<doc_id_t*>(user_arg);
	dfield_t*	dfield = que_node_get_val(node->select_list);
	dtype_t*	type = dfield_get_type(dfield);
	ulint		len = dfield_get_len(dfield);

	char		buf[32];

	ut_a(dtype_get_mtype(type) == DATA_VARCHAR);
	ut_a(len > 0 && len < sizeof(buf));

	memcpy(buf, dfield_get_data(dfield), len);
	buf[len] = '\0';

	n_parsed = sscanf(buf, FTS_DOC_ID_FORMAT, doc_id);
	ut_a(n_parsed == 1);

	return(FALSE);
}

#ifdef FTS_CACHE_SIZE_DEBUG
/******************************************************************//**
Get the max cache size in bytes. If there is an error reading the
value we simply print an error message here and return the default
value to the caller.
@return max cache size in bytes */
static
ulint
fts_get_max_cache_size(
/*===================*/
	trx_t*		trx,			/*!< in: transaction */
	fts_table_t*	fts_table)		/*!< in: table instance */
{
	dberr_t		error;
	fts_string_t	value;
	ulong		cache_size_in_mb;

	/* Set to the default value. */
	cache_size_in_mb = FTS_CACHE_SIZE_LOWER_LIMIT_IN_MB;

	/* We set the length of value to the max bytes it can hold. This
	information is used by the callback that reads the value. */
	value.f_n_char = 0;
	value.f_len = FTS_MAX_CONFIG_VALUE_LEN;
	value.f_str = ut_malloc_nokey(value.f_len + 1);

	error = fts_config_get_value(
		trx, fts_table, FTS_MAX_CACHE_SIZE_IN_MB, &value);

	if (error == DB_SUCCESS) {

		value.f_str[value.f_len] = 0;
		cache_size_in_mb = strtoul((char*) value.f_str, NULL, 10);

		if (cache_size_in_mb > FTS_CACHE_SIZE_UPPER_LIMIT_IN_MB) {

			ib::warn() << "FTS max cache size ("
				<< cache_size_in_mb << ") out of range."
				" Minimum value is "
				<< FTS_CACHE_SIZE_LOWER_LIMIT_IN_MB
				<< "MB and the maximum value is "
				<< FTS_CACHE_SIZE_UPPER_LIMIT_IN_MB
				<< "MB, setting cache size to upper limit";

			cache_size_in_mb = FTS_CACHE_SIZE_UPPER_LIMIT_IN_MB;

		} else if  (cache_size_in_mb
			    < FTS_CACHE_SIZE_LOWER_LIMIT_IN_MB) {

			ib::warn() << "FTS max cache size ("
				<< cache_size_in_mb << ") out of range."
				" Minimum value is "
				<< FTS_CACHE_SIZE_LOWER_LIMIT_IN_MB
				<< "MB and the maximum value is"
				<< FTS_CACHE_SIZE_UPPER_LIMIT_IN_MB
				<< "MB, setting cache size to lower limit";

			cache_size_in_mb = FTS_CACHE_SIZE_LOWER_LIMIT_IN_MB;
		}
	} else {
		ib::error() << "(" << ut_strerr(error) << ") reading max"
			" cache config value from config table";
	}

	ut_free(value.f_str);

	return(cache_size_in_mb * 1024 * 1024);
}
#endif

/*********************************************************************//**
Update the next and last Doc ID in the CONFIG table to be the input
"doc_id" value (+ 1). We would do so after each FTS index build or
table truncate */
void
fts_update_next_doc_id(
/*===================*/
	trx_t*			trx,		/*!< in/out: transaction */
	const dict_table_t*	table,		/*!< in: table */
	const char*		table_name,	/*!< in: table name, or NULL */
	doc_id_t		doc_id)		/*!< in: DOC ID to set */
{
	table->fts->cache->synced_doc_id = doc_id;
	table->fts->cache->next_doc_id = doc_id + 1;

	table->fts->cache->first_doc_id = table->fts->cache->next_doc_id;

	fts_update_sync_doc_id(
		table, table_name, table->fts->cache->synced_doc_id, trx);

}

/*********************************************************************//**
Get the next available document id.
@return DB_SUCCESS if OK */
dberr_t
fts_get_next_doc_id(
/*================*/
	const dict_table_t*	table,		/*!< in: table */
	doc_id_t*		doc_id)		/*!< out: new document id */
{
	fts_cache_t*	cache = table->fts->cache;

	/* If the Doc ID system has not yet been initialized, we
	will consult the CONFIG table and user table to re-establish
	the initial value of the Doc ID */
	if (cache->first_doc_id == FTS_NULL_DOC_ID) {
		fts_init_doc_id(table);
	}

	if (!DICT_TF2_FLAG_IS_SET(table, DICT_TF2_FTS_HAS_DOC_ID)) {
		*doc_id = FTS_NULL_DOC_ID;
		return(DB_SUCCESS);
	}

	DEBUG_SYNC_C("get_next_FTS_DOC_ID");
	mutex_enter(&cache->doc_id_lock);
	*doc_id = cache->next_doc_id++;
	mutex_exit(&cache->doc_id_lock);

	return(DB_SUCCESS);
}

/*********************************************************************//**
This function fetch the Doc ID from CONFIG table, and compare with
the Doc ID supplied. And store the larger one to the CONFIG table.
@return DB_SUCCESS if OK */
static MY_ATTRIBUTE((nonnull))
dberr_t
fts_cmp_set_sync_doc_id(
/*====================*/
	const dict_table_t*	table,		/*!< in: table */
	doc_id_t		doc_id_cmp,	/*!< in: Doc ID to compare */
	ibool			read_only,	/*!< in: TRUE if read the
						synced_doc_id only */
	doc_id_t*		doc_id)		/*!< out: larger document id
						after comparing "doc_id_cmp"
						to the one stored in CONFIG
						table */
{
	trx_t*		trx;
	pars_info_t*	info;
	dberr_t		error;
	fts_table_t	fts_table;
	que_t*		graph = NULL;
	fts_cache_t*	cache = table->fts->cache;
	char		table_name[MAX_FULL_NAME_LEN];
retry:
	ut_a(table->fts->doc_col != ULINT_UNDEFINED);

	fts_table.suffix = "CONFIG";
	fts_table.table_id = table->id;
	fts_table.type = FTS_COMMON_TABLE;
	fts_table.table = table;

	fts_table.parent = table->name.m_name;

	trx = trx_allocate_for_background();

	trx->op_info = "update the next FTS document id";

	info = pars_info_create();

	pars_info_bind_function(
		info, "my_func", fts_fetch_store_doc_id, doc_id);

	fts_get_table_name(&fts_table, table_name);
	pars_info_bind_id(info, true, "config_table", table_name);

	graph = fts_parse_sql(
		&fts_table, info,
		"DECLARE FUNCTION my_func;\n"
		"DECLARE CURSOR c IS SELECT value FROM $config_table"
		" WHERE key = 'synced_doc_id' FOR UPDATE;\n"
		"BEGIN\n"
		""
		"OPEN c;\n"
		"WHILE 1 = 1 LOOP\n"
		"  FETCH c INTO my_func();\n"
		"  IF c % NOTFOUND THEN\n"
		"    EXIT;\n"
		"  END IF;\n"
		"END LOOP;\n"
		"CLOSE c;");

	*doc_id = 0;

	error = fts_eval_sql(trx, graph);

	fts_que_graph_free_check_lock(&fts_table, NULL, graph);

	// FIXME: We need to retry deadlock errors
	if (error != DB_SUCCESS) {
		goto func_exit;
	}

	if (read_only) {
		goto func_exit;
	}

	if (doc_id_cmp == 0 && *doc_id) {
		cache->synced_doc_id = *doc_id - 1;
	} else {
		cache->synced_doc_id = ut_max(doc_id_cmp, *doc_id);
	}

	mutex_enter(&cache->doc_id_lock);
	/* For each sync operation, we will add next_doc_id by 1,
	so to mark a sync operation */
	if (cache->next_doc_id < cache->synced_doc_id + 1) {
		cache->next_doc_id = cache->synced_doc_id + 1;
	}
	mutex_exit(&cache->doc_id_lock);

	if (doc_id_cmp > *doc_id) {
		error = fts_update_sync_doc_id(
			table, table->name.m_name, cache->synced_doc_id, trx);
	}

	*doc_id = cache->next_doc_id;

func_exit:

	if (error == DB_SUCCESS) {
		fts_sql_commit(trx);
	} else {
		*doc_id = 0;

		ib::error() << "(" << ut_strerr(error) << ") while getting"
			" next doc id.";
		fts_sql_rollback(trx);

		if (error == DB_DEADLOCK) {
			os_thread_sleep(FTS_DEADLOCK_RETRY_WAIT);
			goto retry;
		}
	}

	trx_free_for_background(trx);

	return(error);
}

/*********************************************************************//**
Update the last document id. This function could create a new
transaction to update the last document id.
@return DB_SUCCESS if OK */
static
dberr_t
fts_update_sync_doc_id(
/*===================*/
	const dict_table_t*	table,		/*!< in: table */
	const char*		table_name,	/*!< in: table name, or NULL */
	doc_id_t		doc_id,		/*!< in: last document id */
	trx_t*			trx)		/*!< in: update trx, or NULL */
{
	byte		id[FTS_MAX_ID_LEN];
	pars_info_t*	info;
	fts_table_t	fts_table;
	ulint		id_len;
	que_t*		graph = NULL;
	dberr_t		error;
	ibool		local_trx = FALSE;
	fts_cache_t*	cache = table->fts->cache;
	char		fts_name[MAX_FULL_NAME_LEN];

	fts_table.suffix = "CONFIG";
	fts_table.table_id = table->id;
	fts_table.type = FTS_COMMON_TABLE;
	fts_table.table = table;
	if (table_name) {
		fts_table.parent = table_name;
	} else {
		fts_table.parent = table->name.m_name;
	}

	if (!trx) {
		trx = trx_allocate_for_background();

		trx->op_info = "setting last FTS document id";
		local_trx = TRUE;
	}

	info = pars_info_create();

	id_len = ut_snprintf(
		(char*) id, sizeof(id), FTS_DOC_ID_FORMAT, doc_id + 1);

	pars_info_bind_varchar_literal(info, "doc_id", id, id_len);

	fts_get_table_name(&fts_table, fts_name);
	pars_info_bind_id(info, true, "table_name", fts_name);

	graph = fts_parse_sql(
		&fts_table, info,
		"BEGIN"
		" UPDATE $table_name SET value = :doc_id"
		" WHERE key = 'synced_doc_id';");

	error = fts_eval_sql(trx, graph);

	fts_que_graph_free_check_lock(&fts_table, NULL, graph);

	if (local_trx) {
		if (error == DB_SUCCESS) {
			fts_sql_commit(trx);
			cache->synced_doc_id = doc_id;
		} else {

			ib::error() << "(" << ut_strerr(error) << ") while"
				" updating last doc id.";

			fts_sql_rollback(trx);
		}
		trx_free_for_background(trx);
	}

	return(error);
}

/*********************************************************************//**
Create a new fts_doc_ids_t.
@return new fts_doc_ids_t */
fts_doc_ids_t*
fts_doc_ids_create(void)
/*====================*/
{
	fts_doc_ids_t*	fts_doc_ids;
	mem_heap_t*	heap = mem_heap_create(512);

	fts_doc_ids = static_cast<fts_doc_ids_t*>(
		mem_heap_alloc(heap, sizeof(*fts_doc_ids)));

	fts_doc_ids->self_heap = ib_heap_allocator_create(heap);

	fts_doc_ids->doc_ids = static_cast<ib_vector_t*>(ib_vector_create(
		fts_doc_ids->self_heap, sizeof(fts_update_t), 32));

	return(fts_doc_ids);
}

/*********************************************************************//**
Free a fts_doc_ids_t. */
void
fts_doc_ids_free(
/*=============*/
	fts_doc_ids_t*	fts_doc_ids)
{
	mem_heap_t*	heap = static_cast<mem_heap_t*>(
		fts_doc_ids->self_heap->arg);

	memset(fts_doc_ids, 0, sizeof(*fts_doc_ids));

	mem_heap_free(heap);
}

/*********************************************************************//**
Do commit-phase steps necessary for the insertion of a new row. */
void
fts_add(
/*====*/
	fts_trx_table_t*ftt,			/*!< in: FTS trx table */
	fts_trx_row_t*	row)			/*!< in: row */
{
	dict_table_t*	table = ftt->table;
	doc_id_t	doc_id = row->doc_id;

	ut_a(row->state == FTS_INSERT || row->state == FTS_MODIFY);

	fts_add_doc_by_id(ftt, doc_id, row->fts_indexes);

	mutex_enter(&table->fts->cache->deleted_lock);
	++table->fts->cache->added;
	mutex_exit(&table->fts->cache->deleted_lock);

	if (!DICT_TF2_FLAG_IS_SET(table, DICT_TF2_FTS_HAS_DOC_ID)
	    && doc_id >= table->fts->cache->next_doc_id) {
		table->fts->cache->next_doc_id = doc_id + 1;
	}
}

/*********************************************************************//**
Do commit-phase steps necessary for the deletion of a row.
@return DB_SUCCESS or error code */
static MY_ATTRIBUTE((nonnull, warn_unused_result))
dberr_t
fts_delete(
/*=======*/
	fts_trx_table_t*ftt,			/*!< in: FTS trx table */
	fts_trx_row_t*	row)			/*!< in: row */
{
	que_t*		graph;
	fts_table_t	fts_table;
	dberr_t		error = DB_SUCCESS;
	doc_id_t	write_doc_id;
	dict_table_t*	table = ftt->table;
	doc_id_t	doc_id = row->doc_id;
	trx_t*		trx = ftt->fts_trx->trx;
	pars_info_t*	info = pars_info_create();
	fts_cache_t*	cache = table->fts->cache;

	/* we do not index Documents whose Doc ID value is 0 */
	if (doc_id == FTS_NULL_DOC_ID) {
		ut_ad(!DICT_TF2_FLAG_IS_SET(table, DICT_TF2_FTS_HAS_DOC_ID));
		return(error);
	}

	ut_a(row->state == FTS_DELETE || row->state == FTS_MODIFY);

	FTS_INIT_FTS_TABLE(&fts_table, "DELETED", FTS_COMMON_TABLE, table);

	/* Convert to "storage" byte order. */
	fts_write_doc_id((byte*) &write_doc_id, doc_id);
	fts_bind_doc_id(info, "doc_id", &write_doc_id);

	/* It is possible we update a record that has not yet been sync-ed
	into cache from last crash (delete Doc will not initialize the
	sync). Avoid any added counter accounting until the FTS cache
	is re-established and sync-ed */
	if (table->fts->fts_status & ADDED_TABLE_SYNCED
	    && doc_id > cache->synced_doc_id) {
		mutex_enter(&table->fts->cache->deleted_lock);

		/* The Doc ID could belong to those left in
		ADDED table from last crash. So need to check
		if it is less than first_doc_id when we initialize
		the Doc ID system after reboot */
		if (doc_id >= table->fts->cache->first_doc_id
		    && table->fts->cache->added > 0) {
			--table->fts->cache->added;
		}

		mutex_exit(&table->fts->cache->deleted_lock);

		/* Only if the row was really deleted. */
		ut_a(row->state == FTS_DELETE || row->state == FTS_MODIFY);
	}

	/* Note the deleted document for OPTIMIZE to purge. */
	if (error == DB_SUCCESS) {
		char	table_name[MAX_FULL_NAME_LEN];

		trx->op_info = "adding doc id to FTS DELETED";

		info->graph_owns_us = TRUE;

		fts_table.suffix = "DELETED";

		fts_get_table_name(&fts_table, table_name);
		pars_info_bind_id(info, true, "deleted", table_name);

		graph = fts_parse_sql(
			&fts_table,
			info,
			"BEGIN INSERT INTO $deleted VALUES (:doc_id);");

		error = fts_eval_sql(trx, graph);

		fts_que_graph_free(graph);
	} else {
		pars_info_free(info);
	}

	/* Increment the total deleted count, this is used to calculate the
	number of documents indexed. */
	if (error == DB_SUCCESS) {
		mutex_enter(&table->fts->cache->deleted_lock);

		++table->fts->cache->deleted;

		mutex_exit(&table->fts->cache->deleted_lock);
	}

	return(error);
}

/*********************************************************************//**
Do commit-phase steps necessary for the modification of a row.
@return DB_SUCCESS or error code */
static MY_ATTRIBUTE((nonnull, warn_unused_result))
dberr_t
fts_modify(
/*=======*/
	fts_trx_table_t*	ftt,		/*!< in: FTS trx table */
	fts_trx_row_t*		row)		/*!< in: row */
{
	dberr_t	error;

	ut_a(row->state == FTS_MODIFY);

	error = fts_delete(ftt, row);

	if (error == DB_SUCCESS) {
		fts_add(ftt, row);
	}

	return(error);
}

/*********************************************************************//**
The given transaction is about to be committed; do whatever is necessary
from the FTS system's POV.
@return DB_SUCCESS or error code */
static MY_ATTRIBUTE((nonnull, warn_unused_result))
dberr_t
fts_commit_table(
/*=============*/
	fts_trx_table_t*	ftt)		/*!< in: FTS table to commit*/
{
	const ib_rbt_node_t*	node;
	ib_rbt_t*		rows;
	dberr_t			error = DB_SUCCESS;
	fts_cache_t*		cache = ftt->table->fts->cache;
	trx_t*			trx = trx_allocate_for_background();

	rows = ftt->rows;

	ftt->fts_trx->trx = trx;

	if (cache->get_docs == NULL) {
		rw_lock_x_lock(&cache->init_lock);
		if (cache->get_docs == NULL) {
			cache->get_docs = fts_get_docs_create(cache);
		}
		rw_lock_x_unlock(&cache->init_lock);
	}

	for (node = rbt_first(rows);
	     node != NULL && error == DB_SUCCESS;
	     node = rbt_next(rows, node)) {

		fts_trx_row_t*	row = rbt_value(fts_trx_row_t, node);

		switch (row->state) {
		case FTS_INSERT:
			fts_add(ftt, row);
			break;

		case FTS_MODIFY:
			error = fts_modify(ftt, row);
			break;

		case FTS_DELETE:
			error = fts_delete(ftt, row);
			break;

		default:
			ut_error;
		}
	}

	fts_sql_commit(trx);

	trx_free_for_background(trx);

	return(error);
}

/*********************************************************************//**
The given transaction is about to be committed; do whatever is necessary
from the FTS system's POV.
@return DB_SUCCESS or error code */
dberr_t
fts_commit(
/*=======*/
	trx_t*	trx)				/*!< in: transaction */
{
	const ib_rbt_node_t*	node;
	dberr_t			error;
	ib_rbt_t*		tables;
	fts_savepoint_t*	savepoint;

	savepoint = static_cast<fts_savepoint_t*>(
		ib_vector_last(trx->fts_trx->savepoints));
	tables = savepoint->tables;

	for (node = rbt_first(tables), error = DB_SUCCESS;
	     node != NULL && error == DB_SUCCESS;
	     node = rbt_next(tables, node)) {

		fts_trx_table_t**	ftt;

		ftt = rbt_value(fts_trx_table_t*, node);

		error = fts_commit_table(*ftt);
	}

	return(error);
}

/*********************************************************************//**
Initialize a document. */
void
fts_doc_init(
/*=========*/
	fts_doc_t*	doc)			/*!< in: doc to initialize */
{
	mem_heap_t*	heap = mem_heap_create(32);

	memset(doc, 0, sizeof(*doc));

	doc->self_heap = ib_heap_allocator_create(heap);
}

/*********************************************************************//**
Free document. */
void
fts_doc_free(
/*=========*/
	fts_doc_t*	doc)			/*!< in: document */
{
	mem_heap_t*	heap = static_cast<mem_heap_t*>(doc->self_heap->arg);

	if (doc->tokens) {
		rbt_free(doc->tokens);
	}

	ut_d(memset(doc, 0, sizeof(*doc)));

	mem_heap_free(heap);
}

/*********************************************************************//**
Callback function for fetch that stores the text of an FTS document,
converting each column to UTF-16.
@return always FALSE */
ibool
fts_query_expansion_fetch_doc(
/*==========================*/
	void*		row,			/*!< in: sel_node_t* */
	void*		user_arg)		/*!< in: fts_doc_t* */
{
	que_node_t*	exp;
	sel_node_t*	node = static_cast<sel_node_t*>(row);
	fts_doc_t*	result_doc = static_cast<fts_doc_t*>(user_arg);
	dfield_t*	dfield;
	ulint		len;
	ulint		doc_len;
	fts_doc_t	doc;
	CHARSET_INFO*	doc_charset = NULL;
	ulint		field_no = 0;

	len = 0;

	fts_doc_init(&doc);
	doc.found = TRUE;

	exp = node->select_list;
	doc_len = 0;

	doc_charset  = result_doc->charset;

	/* Copy each indexed column content into doc->text.f_str */
	while (exp) {
		dfield = que_node_get_val(exp);
		len = dfield_get_len(dfield);

		/* NULL column */
		if (len == UNIV_SQL_NULL) {
			exp = que_node_get_next(exp);
			continue;
		}

		if (!doc_charset) {
			doc_charset = fts_get_charset(dfield->type.prtype);
		}

		doc.charset = doc_charset;

		if (dfield_is_ext(dfield)) {
			/* We ignore columns that are stored externally, this
			could result in too many words to search */
			exp = que_node_get_next(exp);
			continue;
		} else {
			doc.text.f_n_char = 0;

			doc.text.f_str = static_cast<byte*>(
				dfield_get_data(dfield));

			doc.text.f_len = len;
		}

		if (field_no == 0) {
			fts_tokenize_document(&doc, result_doc,
					      result_doc->parser);
		} else {
			fts_tokenize_document_next(&doc, doc_len, result_doc,
						   result_doc->parser);
		}

		exp = que_node_get_next(exp);

		doc_len += (exp) ? len + 1 : len;

		field_no++;
	}

	ut_ad(doc_charset);

	if (!result_doc->charset) {
		result_doc->charset = doc_charset;
	}

	fts_doc_free(&doc);

	return(FALSE);
}

/*********************************************************************//**
fetch and tokenize the document. */
static
void
fts_fetch_doc_from_rec(
/*===================*/
	fts_get_doc_t*  get_doc,	/*!< in: FTS index's get_doc struct */
	dict_index_t*	clust_index,	/*!< in: cluster index */
	btr_pcur_t*	pcur,		/*!< in: cursor whose position
					has been stored */
	ulint*		offsets,	/*!< in: offsets */
	fts_doc_t*	doc)		/*!< out: fts doc to hold parsed
					documents */
{
	dict_index_t*		index;
	dict_table_t*		table;
	const rec_t*		clust_rec;
	ulint			num_field;
	const dict_field_t*	ifield;
	const dict_col_t*	col;
	ulint			clust_pos;
	ulint			i;
	ulint			doc_len = 0;
	ulint			processed_doc = 0;
	st_mysql_ftparser*	parser;

	if (!get_doc) {
		return;
	}

	index = get_doc->index_cache->index;
	table = get_doc->index_cache->index->table;
	parser = get_doc->index_cache->index->parser;

	clust_rec = btr_pcur_get_rec(pcur);

	num_field = dict_index_get_n_fields(index);

	for (i = 0; i < num_field; i++) {
		ifield = dict_index_get_nth_field(index, i);
		col = dict_field_get_col(ifield);
		clust_pos = dict_col_get_clust_pos(col, clust_index);

		if (!get_doc->index_cache->charset) {
			get_doc->index_cache->charset = fts_get_charset(
				ifield->col->prtype);
		}

		if (rec_offs_nth_extern(offsets, clust_pos)) {
			doc->text.f_str =
				btr_rec_copy_externally_stored_field(
					clust_rec, offsets,
					dict_table_page_size(table),
					clust_pos, &doc->text.f_len,
					static_cast<mem_heap_t*>(
						doc->self_heap->arg));
		} else {
			doc->text.f_str = (byte*) rec_get_nth_field(
				clust_rec, offsets, clust_pos,
				&doc->text.f_len);
		}

		doc->found = TRUE;
		doc->charset = get_doc->index_cache->charset;

		/* Null Field */
		if (doc->text.f_len == UNIV_SQL_NULL || doc->text.f_len == 0) {
			continue;
		}

		if (processed_doc == 0) {
			fts_tokenize_document(doc, NULL, parser);
		} else {
			fts_tokenize_document_next(doc, doc_len, NULL, parser);
		}

		processed_doc++;
		doc_len += doc->text.f_len + 1;
	}
}

/*********************************************************************//**
This function fetches the document inserted during the committing
transaction, and tokenize the inserted text data and insert into
FTS auxiliary table and its cache.
@return TRUE if successful */
static
ulint
fts_add_doc_by_id(
/*==============*/
	fts_trx_table_t*ftt,		/*!< in: FTS trx table */
	doc_id_t	doc_id,		/*!< in: doc id */
	ib_vector_t*	fts_indexes MY_ATTRIBUTE((unused)))
					/*!< in: affected fts indexes */
{
	mtr_t		mtr;
	mem_heap_t*	heap;
	btr_pcur_t	pcur;
	dict_table_t*	table;
	dtuple_t*	tuple;
	dfield_t*       dfield;
	fts_get_doc_t*	get_doc;
	doc_id_t        temp_doc_id;
	dict_index_t*   clust_index;
	dict_index_t*	fts_id_index;
	ibool		is_id_cluster;
	fts_cache_t*   	cache = ftt->table->fts->cache;

	ut_ad(cache->get_docs);

	/* If Doc ID has been supplied by the user, then the table
	might not yet be sync-ed */

	if (!(ftt->table->fts->fts_status & ADDED_TABLE_SYNCED)) {
		fts_init_index(ftt->table, FALSE);
	}

	/* Get the first FTS index's get_doc */
	get_doc = static_cast<fts_get_doc_t*>(
		ib_vector_get(cache->get_docs, 0));
	ut_ad(get_doc);

	table = get_doc->index_cache->index->table;

	heap = mem_heap_create(512);

	clust_index = dict_table_get_first_index(table);
	fts_id_index = table->fts_doc_id_index;

	/* Check whether the index on FTS_DOC_ID is cluster index */
	is_id_cluster = (clust_index == fts_id_index);

	mtr_start(&mtr);
	btr_pcur_init(&pcur);

	/* Search based on Doc ID. Here, we'll need to consider the case
	when there is no primary index on Doc ID */
	tuple = dtuple_create(heap, 1);
	dfield = dtuple_get_nth_field(tuple, 0);
	dfield->type.mtype = DATA_INT;
	dfield->type.prtype = DATA_NOT_NULL | DATA_UNSIGNED | DATA_BINARY_TYPE;

	mach_write_to_8((byte*) &temp_doc_id, doc_id);
	dfield_set_data(dfield, &temp_doc_id, sizeof(temp_doc_id));

	btr_pcur_open_with_no_init(
		fts_id_index, tuple, PAGE_CUR_LE, BTR_SEARCH_LEAF,
		&pcur, 0, &mtr);

	/* If we have a match, add the data to doc structure */
	if (btr_pcur_get_low_match(&pcur) == 1) {
		const rec_t*	rec;
		btr_pcur_t*	doc_pcur;
		const rec_t*	clust_rec;
		btr_pcur_t	clust_pcur;
		ulint*		offsets = NULL;
		ulint		num_idx = ib_vector_size(cache->get_docs);

		rec = btr_pcur_get_rec(&pcur);

		/* Doc could be deleted */
		if (page_rec_is_infimum(rec)
		    || rec_get_deleted_flag(rec, dict_table_is_comp(table))) {

			goto func_exit;
		}

		if (is_id_cluster) {
			clust_rec = rec;
			doc_pcur = &pcur;
		} else {
			dtuple_t*	clust_ref;
			ulint		n_fields;

			btr_pcur_init(&clust_pcur);
			n_fields = dict_index_get_n_unique(clust_index);

			clust_ref = dtuple_create(heap, n_fields);
			dict_index_copy_types(clust_ref, clust_index, n_fields);

			row_build_row_ref_in_tuple(
				clust_ref, rec, fts_id_index, NULL, NULL);

			btr_pcur_open_with_no_init(
				clust_index, clust_ref, PAGE_CUR_LE,
				BTR_SEARCH_LEAF, &clust_pcur, 0, &mtr);

			doc_pcur = &clust_pcur;
			clust_rec = btr_pcur_get_rec(&clust_pcur);

		}

		offsets = rec_get_offsets(clust_rec, clust_index, NULL, true,
					  ULINT_UNDEFINED, &heap);

		for (ulint i = 0; i < num_idx; ++i) {
			fts_doc_t       doc;
			dict_table_t*   table;
			fts_get_doc_t*  get_doc;

			get_doc = static_cast<fts_get_doc_t*>(
				ib_vector_get(cache->get_docs, i));

			table = get_doc->index_cache->index->table;

			fts_doc_init(&doc);

			fts_fetch_doc_from_rec(
				get_doc, clust_index, doc_pcur, offsets, &doc);

			if (doc.found) {
				ibool	success MY_ATTRIBUTE((unused));

				btr_pcur_store_position(doc_pcur, &mtr);
				mtr_commit(&mtr);

				rw_lock_x_lock(&table->fts->cache->lock);

				if (table->fts->cache->stopword_info.status
				    & STOPWORD_NOT_INIT) {
					fts_load_stopword(table, NULL, NULL,
							  NULL, TRUE, TRUE);
				}

				fts_cache_add_doc(
					table->fts->cache,
					get_doc->index_cache,
					doc_id, doc.tokens);

				bool	need_sync = false;
				if ((cache->total_size > fts_max_cache_size / 10
				     || fts_need_sync)
				    && !cache->sync->in_progress) {
					need_sync = true;
				}

				rw_lock_x_unlock(&table->fts->cache->lock);

				DBUG_EXECUTE_IF(
					"fts_instrument_sync",
					fts_optimize_request_sync_table(table);
					os_event_wait(cache->sync->event);
				);

				DBUG_EXECUTE_IF(
					"fts_instrument_sync_debug",
					fts_sync(cache->sync, true, true, false);
				);

				DEBUG_SYNC_C("fts_instrument_sync_request");
				DBUG_EXECUTE_IF(
					"fts_instrument_sync_request",
					fts_optimize_request_sync_table(table);
				);

				if (need_sync) {
					fts_optimize_request_sync_table(table);
				}

				mtr_start(&mtr);

				if (i < num_idx - 1) {

					success = btr_pcur_restore_position(
						BTR_SEARCH_LEAF, doc_pcur,
						&mtr);

					ut_ad(success);
				}
			}

			fts_doc_free(&doc);
		}

		if (!is_id_cluster) {
			btr_pcur_close(doc_pcur);
		}
	}
func_exit:
	mtr_commit(&mtr);

	btr_pcur_close(&pcur);

	mem_heap_free(heap);
	return(TRUE);
}


/*********************************************************************//**
Callback function to read a single ulint column.
return always returns TRUE */
static
ibool
fts_read_ulint(
/*===========*/
	void*		row,		/*!< in: sel_node_t* */
	void*		user_arg)	/*!< in: pointer to ulint */
{
	sel_node_t*	sel_node = static_cast<sel_node_t*>(row);
	ulint*		value = static_cast<ulint*>(user_arg);
	que_node_t*	exp = sel_node->select_list;
	dfield_t*	dfield = que_node_get_val(exp);
	void*		data = dfield_get_data(dfield);

	*value = static_cast<ulint>(mach_read_from_4(
		static_cast<const byte*>(data)));

	return(TRUE);
}

/*********************************************************************//**
Get maximum Doc ID in a table if index "FTS_DOC_ID_INDEX" exists
@return max Doc ID or 0 if index "FTS_DOC_ID_INDEX" does not exist */
doc_id_t
fts_get_max_doc_id(
/*===============*/
	dict_table_t*	table)		/*!< in: user table */
{
	dict_index_t*	index;
	dict_field_t*	dfield MY_ATTRIBUTE((unused)) = NULL;
	doc_id_t	doc_id = 0;
	mtr_t		mtr;
	btr_pcur_t	pcur;

	index = table->fts_doc_id_index;

	if (!index) {
		return(0);
	}

	dfield = dict_index_get_nth_field(index, 0);

#if 0 /* This can fail when renaming a column to FTS_DOC_ID_COL_NAME. */
	ut_ad(innobase_strcasecmp(FTS_DOC_ID_COL_NAME, dfield->name) == 0);
#endif

	mtr_start(&mtr);

	/* fetch the largest indexes value */
	btr_pcur_open_at_index_side(
		false, index, BTR_SEARCH_LEAF, &pcur, true, 0, &mtr);

	if (!page_is_empty(btr_pcur_get_page(&pcur))) {
		const rec_t*    rec = NULL;
		ulint		offsets_[REC_OFFS_NORMAL_SIZE];
		ulint*		offsets = offsets_;
		mem_heap_t*	heap = NULL;
		ulint		len;
		const void*	data;

		rec_offs_init(offsets_);

		do {
			rec = btr_pcur_get_rec(&pcur);

			if (page_rec_is_user_rec(rec)) {
				break;
			}
		} while (btr_pcur_move_to_prev(&pcur, &mtr));

		if (!rec) {
			goto func_exit;
		}

		offsets = rec_get_offsets(
			rec, index, offsets, true, ULINT_UNDEFINED, &heap);

		data = rec_get_nth_field(rec, offsets, 0, &len);

		doc_id = static_cast<doc_id_t>(fts_read_doc_id(
			static_cast<const byte*>(data)));
	}

func_exit:
	btr_pcur_close(&pcur);
	mtr_commit(&mtr);
	return(doc_id);
}

/*********************************************************************//**
Fetch document with the given document id.
@return DB_SUCCESS if OK else error */
dberr_t
fts_doc_fetch_by_doc_id(
/*====================*/
	fts_get_doc_t*	get_doc,	/*!< in: state */
	doc_id_t	doc_id,		/*!< in: id of document to
					fetch */
	dict_index_t*	index_to_use,	/*!< in: caller supplied FTS index,
					or NULL */
	ulint		option,		/*!< in: search option, if it is
					greater than doc_id or equal */
	fts_sql_callback
			callback,	/*!< in: callback to read */
	void*		arg)		/*!< in: callback arg */
{
	pars_info_t*	info;
	dberr_t		error;
	const char*	select_str;
	doc_id_t	write_doc_id;
	dict_index_t*	index;
	trx_t*		trx = trx_allocate_for_background();
	que_t*          graph;

	trx->op_info = "fetching indexed FTS document";

	/* The FTS index can be supplied by caller directly with
	"index_to_use", otherwise, get it from "get_doc" */
	index = (index_to_use) ? index_to_use : get_doc->index_cache->index;

	if (get_doc && get_doc->get_document_graph) {
		info = get_doc->get_document_graph->info;
	} else {
		info = pars_info_create();
	}

	/* Convert to "storage" byte order. */
	fts_write_doc_id((byte*) &write_doc_id, doc_id);
	fts_bind_doc_id(info, "doc_id", &write_doc_id);
	pars_info_bind_function(info, "my_func", callback, arg);

	select_str = fts_get_select_columns_str(index, info, info->heap);
	pars_info_bind_id(info, TRUE, "table_name", index->table_name);

	if (!get_doc || !get_doc->get_document_graph) {
		if (option == FTS_FETCH_DOC_BY_ID_EQUAL) {
			graph = fts_parse_sql(
				NULL,
				info,
				mem_heap_printf(info->heap,
					"DECLARE FUNCTION my_func;\n"
					"DECLARE CURSOR c IS"
					" SELECT %s FROM $table_name"
					" WHERE %s = :doc_id;\n"
					"BEGIN\n"
					""
					"OPEN c;\n"
					"WHILE 1 = 1 LOOP\n"
					"  FETCH c INTO my_func();\n"
					"  IF c %% NOTFOUND THEN\n"
					"    EXIT;\n"
					"  END IF;\n"
					"END LOOP;\n"
					"CLOSE c;",
					select_str, FTS_DOC_ID_COL_NAME));
		} else {
			ut_ad(option == FTS_FETCH_DOC_BY_ID_LARGE);

			/* This is used for crash recovery of table with
			hidden DOC ID or FTS indexes. We will scan the table
			to re-processing user table rows whose DOC ID or
			FTS indexed documents have not been sync-ed to disc
			during recent crash.
			In the case that all fulltext indexes are dropped
			for a table, we will keep the "hidden" FTS_DOC_ID
			column, and this scan is to retreive the largest
			DOC ID being used in the table to determine the
			appropriate next DOC ID.
			In the case of there exists fulltext index(es), this
			operation will re-tokenize any docs that have not
			been sync-ed to the disk, and re-prime the FTS
			cached */
			graph = fts_parse_sql(
				NULL,
				info,
				mem_heap_printf(info->heap,
					"DECLARE FUNCTION my_func;\n"
					"DECLARE CURSOR c IS"
					" SELECT %s, %s FROM $table_name"
					" WHERE %s > :doc_id;\n"
					"BEGIN\n"
					""
					"OPEN c;\n"
					"WHILE 1 = 1 LOOP\n"
					"  FETCH c INTO my_func();\n"
					"  IF c %% NOTFOUND THEN\n"
					"    EXIT;\n"
					"  END IF;\n"
					"END LOOP;\n"
					"CLOSE c;",
					FTS_DOC_ID_COL_NAME,
					select_str, FTS_DOC_ID_COL_NAME));
		}
		if (get_doc) {
			get_doc->get_document_graph = graph;
		}
	} else {
		graph = get_doc->get_document_graph;
	}

	error = fts_eval_sql(trx, graph);

	if (error == DB_SUCCESS) {
		fts_sql_commit(trx);
	} else {
		fts_sql_rollback(trx);
	}

	trx_free_for_background(trx);

	if (!get_doc) {
		fts_que_graph_free(graph);
	}

	return(error);
}

/*********************************************************************//**
Write out a single word's data as new entry/entries in the INDEX table.
@return DB_SUCCESS if all OK. */
dberr_t
fts_write_node(
/*===========*/
	trx_t*		trx,			/*!< in: transaction */
	que_t**		graph,			/*!< in: query graph */
	fts_table_t*	fts_table,		/*!< in: aux table */
	fts_string_t*	word,			/*!< in: word in UTF-8 */
	fts_node_t*	node)			/*!< in: node columns */
{
	pars_info_t*	info;
	dberr_t		error;
	ib_uint32_t	doc_count;
	ib_time_t	start_time;
	doc_id_t	last_doc_id;
	doc_id_t	first_doc_id;
	char		table_name[MAX_FULL_NAME_LEN];

	ut_a(node->ilist != NULL);

	if (*graph) {
		info = (*graph)->info;
	} else {
		info = pars_info_create();

		fts_get_table_name(fts_table, table_name);
		pars_info_bind_id(info, true, "index_table_name", table_name);
	}

	pars_info_bind_varchar_literal(info, "token", word->f_str, word->f_len);

	/* Convert to "storage" byte order. */
	fts_write_doc_id((byte*) &first_doc_id, node->first_doc_id);
	fts_bind_doc_id(info, "first_doc_id", &first_doc_id);

	/* Convert to "storage" byte order. */
	fts_write_doc_id((byte*) &last_doc_id, node->last_doc_id);
	fts_bind_doc_id(info, "last_doc_id", &last_doc_id);

	ut_a(node->last_doc_id >= node->first_doc_id);

	/* Convert to "storage" byte order. */
	mach_write_to_4((byte*) &doc_count, node->doc_count);
	pars_info_bind_int4_literal(
		info, "doc_count", (const ib_uint32_t*) &doc_count);

	/* Set copy_name to FALSE since it's a static. */
	pars_info_bind_literal(
		info, "ilist", node->ilist, node->ilist_size,
		DATA_BLOB, DATA_BINARY_TYPE);

	if (!*graph) {

		*graph = fts_parse_sql(
			fts_table,
			info,
			"BEGIN\n"
			"INSERT INTO $index_table_name VALUES"
			" (:token, :first_doc_id,"
			"  :last_doc_id, :doc_count, :ilist);");
	}

	start_time = ut_time();
	error = fts_eval_sql(trx, *graph);
	elapsed_time += ut_time() - start_time;
	++n_nodes;

	return(error);
}

/*********************************************************************//**
Add rows to the DELETED_CACHE table.
@return DB_SUCCESS if all went well else error code*/
static MY_ATTRIBUTE((nonnull, warn_unused_result))
dberr_t
fts_sync_add_deleted_cache(
/*=======================*/
	fts_sync_t*	sync,			/*!< in: sync state */
	ib_vector_t*	doc_ids)		/*!< in: doc ids to add */
{
	ulint		i;
	pars_info_t*	info;
	que_t*		graph;
	fts_table_t	fts_table;
	char		table_name[MAX_FULL_NAME_LEN];
	doc_id_t	dummy = 0;
	dberr_t		error = DB_SUCCESS;
	ulint		n_elems = ib_vector_size(doc_ids);

	ut_a(ib_vector_size(doc_ids) > 0);

	ib_vector_sort(doc_ids, fts_update_doc_id_cmp);

	info = pars_info_create();

	fts_bind_doc_id(info, "doc_id", &dummy);

	FTS_INIT_FTS_TABLE(
		&fts_table, "DELETED_CACHE", FTS_COMMON_TABLE, sync->table);

	fts_get_table_name(&fts_table, table_name);
	pars_info_bind_id(info, true, "table_name", table_name);

	graph = fts_parse_sql(
		&fts_table,
		info,
		"BEGIN INSERT INTO $table_name VALUES (:doc_id);");

	for (i = 0; i < n_elems && error == DB_SUCCESS; ++i) {
		fts_update_t*	update;
		doc_id_t	write_doc_id;

		update = static_cast<fts_update_t*>(ib_vector_get(doc_ids, i));

		/* Convert to "storage" byte order. */
		fts_write_doc_id((byte*) &write_doc_id, update->doc_id);
		fts_bind_doc_id(info, "doc_id", &write_doc_id);

		error = fts_eval_sql(sync->trx, graph);
	}

	fts_que_graph_free(graph);

	return(error);
}

/** Write the words and ilist to disk.
@param[in,out]	trx		transaction
@param[in]	index_cache	index cache
@param[in]	unlock_cache	whether unlock cache when write node
@return DB_SUCCESS if all went well else error code */
static MY_ATTRIBUTE((nonnull, warn_unused_result))
dberr_t
fts_sync_write_words(
	trx_t*			trx,
	fts_index_cache_t*	index_cache,
	bool			unlock_cache)
{
	fts_table_t	fts_table;
	ulint		n_nodes = 0;
	ulint		n_words = 0;
	const ib_rbt_node_t* rbt_node;
	dberr_t		error = DB_SUCCESS;
	ibool		print_error = FALSE;
	dict_table_t*	table = index_cache->index->table;

	FTS_INIT_INDEX_TABLE(
		&fts_table, NULL, FTS_INDEX_TABLE, index_cache->index);

	n_words = rbt_size(index_cache->words);

	/* We iterate over the entire tree, even if there is an error,
	since we want to free the memory used during caching. */
	for (rbt_node = rbt_first(index_cache->words);
	     rbt_node;
	     rbt_node = rbt_next(index_cache->words, rbt_node)) {

		ulint			i;
		ulint			selected;
		fts_tokenizer_word_t*	word;

		word = rbt_value(fts_tokenizer_word_t, rbt_node);

		selected = fts_select_index(
			index_cache->charset, word->text.f_str,
			word->text.f_len);

		fts_table.suffix = fts_get_suffix(selected);

		/* We iterate over all the nodes even if there was an error */
		for (i = 0; i < ib_vector_size(word->nodes); ++i) {

			fts_node_t* fts_node = static_cast<fts_node_t*>(
				ib_vector_get(word->nodes, i));

			if (fts_node->synced) {
				continue;
			} else {
				fts_node->synced = true;
			}

			/*FIXME: we need to handle the error properly. */
			if (error == DB_SUCCESS) {
				if (unlock_cache) {
					rw_lock_x_unlock(
						&table->fts->cache->lock);
				}

				error = fts_write_node(
					trx,
					&index_cache->ins_graph[selected],
					&fts_table, &word->text, fts_node);

				DEBUG_SYNC_C("fts_write_node");
				DBUG_EXECUTE_IF("fts_write_node_crash",
					DBUG_SUICIDE(););

				DBUG_EXECUTE_IF("fts_instrument_sync_sleep",
					os_thread_sleep(1000000);
				);

				if (unlock_cache) {
					rw_lock_x_lock(
						&table->fts->cache->lock);
				}
			}
		}

		n_nodes += ib_vector_size(word->nodes);

		if (error != DB_SUCCESS && !print_error) {
			ib::error() << "(" << ut_strerr(error) << ") writing"
				" word node to FTS auxiliary index table.";
			print_error = TRUE;
		}
	}

	if (fts_enable_diag_print) {
		printf("Avg number of nodes: %lf\n",
		       (double) n_nodes / (double) (n_words > 1 ? n_words : 1));
	}

	return(error);
}

/*********************************************************************//**
Begin Sync, create transaction, acquire locks, etc. */
static
void
fts_sync_begin(
/*===========*/
	fts_sync_t*	sync)			/*!< in: sync state */
{
	fts_cache_t*	cache = sync->table->fts->cache;

	n_nodes = 0;
	elapsed_time = 0;

	sync->start_time = ut_time();

	sync->trx = trx_allocate_for_background();

	if (fts_enable_diag_print) {
		ib::info() << "FTS SYNC for table " << sync->table->name
			<< ", deleted count: "
			<< ib_vector_size(cache->deleted_doc_ids)
			<< " size: " << cache->total_size << " bytes";
	}
}

/*********************************************************************//**
Run SYNC on the table, i.e., write out data from the index specific
cache to the FTS aux INDEX table and FTS aux doc id stats table.
@return DB_SUCCESS if all OK */
static MY_ATTRIBUTE((nonnull, warn_unused_result))
dberr_t
fts_sync_index(
/*===========*/
	fts_sync_t*		sync,		/*!< in: sync state */
	fts_index_cache_t*	index_cache)	/*!< in: index cache */
{
	trx_t*		trx = sync->trx;

	trx->op_info = "doing SYNC index";

	if (fts_enable_diag_print) {
		ib::info() << "SYNC words: " << rbt_size(index_cache->words);
	}

	ut_ad(rbt_validate(index_cache->words));

	return(fts_sync_write_words(trx, index_cache, sync->unlock_cache));
}

/** Check if index cache has been synced completely
@param[in,out]	index_cache	index cache
@return true if index is synced, otherwise false. */
static
bool
fts_sync_index_check(
	fts_index_cache_t*	index_cache)
{
	const ib_rbt_node_t*	rbt_node;

	for (rbt_node = rbt_first(index_cache->words);
	     rbt_node != NULL;
	     rbt_node = rbt_next(index_cache->words, rbt_node)) {

		fts_tokenizer_word_t*	word;
		word = rbt_value(fts_tokenizer_word_t, rbt_node);

		fts_node_t*	fts_node;
		fts_node = static_cast<fts_node_t*>(ib_vector_last(word->nodes));

		if (!fts_node->synced) {
			return(false);
		}
	}

	return(true);
}

/** Reset synced flag in index cache when rollback
@param[in,out]	index_cache	index cache */
static
void
fts_sync_index_reset(
	fts_index_cache_t*	index_cache)
{
	const ib_rbt_node_t*	rbt_node;

	for (rbt_node = rbt_first(index_cache->words);
	     rbt_node != NULL;
	     rbt_node = rbt_next(index_cache->words, rbt_node)) {

		fts_tokenizer_word_t*	word;
		word = rbt_value(fts_tokenizer_word_t, rbt_node);

		fts_node_t*	fts_node;
		fts_node = static_cast<fts_node_t*>(ib_vector_last(word->nodes));

		fts_node->synced = false;
	}
}

/** Commit the SYNC, change state of processed doc ids etc.
@param[in,out]	sync	sync state
@return DB_SUCCESS if all OK */
static  MY_ATTRIBUTE((nonnull, warn_unused_result))
dberr_t
fts_sync_commit(
	fts_sync_t*	sync)
{
	dberr_t		error;
	trx_t*		trx = sync->trx;
	fts_cache_t*	cache = sync->table->fts->cache;
	doc_id_t	last_doc_id;

	trx->op_info = "doing SYNC commit";

	/* After each Sync, update the CONFIG table about the max doc id
	we just sync-ed to index table */
	error = fts_cmp_set_sync_doc_id(sync->table, sync->max_doc_id, FALSE,
					&last_doc_id);

	/* Get the list of deleted documents that are either in the
	cache or were headed there but were deleted before the add
	thread got to them. */

	if (error == DB_SUCCESS && ib_vector_size(cache->deleted_doc_ids) > 0) {

		error = fts_sync_add_deleted_cache(
			sync, cache->deleted_doc_ids);
	}

	/* We need to do this within the deleted lock since fts_delete() can
	attempt to add a deleted doc id to the cache deleted id array. */
	fts_cache_clear(cache);
	DEBUG_SYNC_C("fts_deleted_doc_ids_clear");
	fts_cache_init(cache);
	rw_lock_x_unlock(&cache->lock);

	if (error == DB_SUCCESS) {

		fts_sql_commit(trx);

	} else if (error != DB_SUCCESS) {

		fts_sql_rollback(trx);

		ib::error() << "(" << ut_strerr(error) << ") during SYNC.";
	}

	if (fts_enable_diag_print && elapsed_time) {
		ib::info() << "SYNC for table " << sync->table->name
			<< ": SYNC time: "
			<< (ut_time() - sync->start_time)
			<< " secs: elapsed "
			<< (double) n_nodes / elapsed_time
			<< " ins/sec";
	}

	/* Avoid assertion in trx_free(). */
	trx->dict_operation_lock_mode = 0;
	trx_free_for_background(trx);

	return(error);
}

/** Rollback a sync operation
@param[in,out]	sync	sync state */
static
void
fts_sync_rollback(
	fts_sync_t*	sync)
{
	trx_t*		trx = sync->trx;
	fts_cache_t*	cache = sync->table->fts->cache;

	for (ulint i = 0; i < ib_vector_size(cache->indexes); ++i) {
		ulint			j;
		fts_index_cache_t*	index_cache;

		index_cache = static_cast<fts_index_cache_t*>(
			ib_vector_get(cache->indexes, i));

		/* Reset synced flag so nodes will not be skipped
		in the next sync, see fts_sync_write_words(). */
		fts_sync_index_reset(index_cache);

		for (j = 0; fts_index_selector[j].value; ++j) {

			if (index_cache->ins_graph[j] != NULL) {

				fts_que_graph_free_check_lock(
					NULL, index_cache,
					index_cache->ins_graph[j]);

				index_cache->ins_graph[j] = NULL;
			}

			if (index_cache->sel_graph[j] != NULL) {

				fts_que_graph_free_check_lock(
					NULL, index_cache,
					index_cache->sel_graph[j]);

				index_cache->sel_graph[j] = NULL;
			}
		}
	}

	rw_lock_x_unlock(&cache->lock);

	fts_sql_rollback(trx);

	/* Avoid assertion in trx_free(). */
	trx->dict_operation_lock_mode = 0;
	trx_free_for_background(trx);
}

/** Run SYNC on the table, i.e., write out data from the cache to the
FTS auxiliary INDEX table and clear the cache at the end.
@param[in,out]	sync		sync state
@param[in]	unlock_cache	whether unlock cache lock when write node
@param[in]	wait		whether wait when a sync is in progress
@param[in]      has_dict        whether has dict operation lock
@return DB_SUCCESS if all OK */
static
dberr_t
fts_sync(
	fts_sync_t*	sync,
	bool		unlock_cache,
	bool		wait,
	bool		has_dict)
{
	ulint		i;
	dberr_t		error = DB_SUCCESS;
	fts_cache_t*	cache = sync->table->fts->cache;

	rw_lock_x_lock(&cache->lock);

	/* Check if cache is being synced.
	Note: we release cache lock in fts_sync_write_words() to
	avoid long wait for the lock by other threads. */
	while (sync->in_progress) {
		rw_lock_x_unlock(&cache->lock);

		if (wait) {
			os_event_wait(sync->event);
		} else {
			return(DB_SUCCESS);
		}

		rw_lock_x_lock(&cache->lock);
	}

	sync->unlock_cache = unlock_cache;
	sync->in_progress = true;

	DEBUG_SYNC_C("fts_sync_begin");
	fts_sync_begin(sync);

	/* When sync in background, we hold dict operation lock
	to prevent DDL like DROP INDEX, etc. */
	if (has_dict) {
		sync->trx->dict_operation_lock_mode = RW_S_LATCH;
	}

begin_sync:
	if (cache->total_size > fts_max_cache_size) {
		/* Avoid the case: sync never finish when
		insert/update keeps comming. */
		ut_ad(sync->unlock_cache);
		sync->unlock_cache = false;
	}

	for (i = 0; i < ib_vector_size(cache->indexes); ++i) {
		fts_index_cache_t*	index_cache;

		index_cache = static_cast<fts_index_cache_t*>(
			ib_vector_get(cache->indexes, i));

<<<<<<< HEAD
=======
		if (index_cache->index->to_be_dropped
		   || index_cache->index->table->to_be_dropped) {
			continue;
		}

		index_cache->index->index_fts_syncing = true;
		DBUG_EXECUTE_IF("fts_instrument_sync_sleep_drop_waits",
				os_thread_sleep(10000000);
				);

>>>>>>> 38e12db4
		error = fts_sync_index(sync, index_cache);

		if (error != DB_SUCCESS && !sync->interrupted) {

			goto end_sync;
		}
	}

	DBUG_EXECUTE_IF("fts_instrument_sync_interrupted",
			sync->interrupted = true;
			error = DB_INTERRUPTED;
			goto end_sync;
	);

	/* Make sure all the caches are synced. */
	for (i = 0; i < ib_vector_size(cache->indexes); ++i) {
		fts_index_cache_t*	index_cache;

		index_cache = static_cast<fts_index_cache_t*>(
			ib_vector_get(cache->indexes, i));

		if (index_cache->index->to_be_dropped
		    || fts_sync_index_check(index_cache)) {
			continue;
		}

		goto begin_sync;
	}

end_sync:
	if (error == DB_SUCCESS && !sync->interrupted) {
		error = fts_sync_commit(sync);
<<<<<<< HEAD
	} else {
=======
		if (error == DB_SUCCESS) {
			for (i = 0; i < ib_vector_size(cache->indexes); ++i) {
				fts_index_cache_t*      index_cache;
				index_cache = static_cast<fts_index_cache_t*>(
					ib_vector_get(cache->indexes, i));
				if (index_cache->index->index_fts_syncing) {
					index_cache->index->index_fts_syncing
								= false;
				}
			}
		}
	}  else {
>>>>>>> 38e12db4
		fts_sync_rollback(sync);
	}

	rw_lock_x_lock(&cache->lock);
	/* Clear fts syncing flags of any indexes incase sync is
	interrupeted */
	for (i = 0; i < ib_vector_size(cache->indexes); ++i) {
		fts_index_cache_t*      index_cache;
		index_cache = static_cast<fts_index_cache_t*>(
                      ib_vector_get(cache->indexes, i));
		if (index_cache->index->index_fts_syncing == true) {
			index_cache->index->index_fts_syncing = false;
                  }
	}

	sync->interrupted = false;
	sync->in_progress = false;
	os_event_set(sync->event);
	rw_lock_x_unlock(&cache->lock);

	/* We need to check whether an optimize is required, for that
	we make copies of the two variables that control the trigger. These
	variables can change behind our back and we don't want to hold the
	lock for longer than is needed. */
	mutex_enter(&cache->deleted_lock);

	cache->added = 0;
	cache->deleted = 0;

	mutex_exit(&cache->deleted_lock);

	return(error);
}

/** Run SYNC on the table, i.e., write out data from the cache to the
FTS auxiliary INDEX table and clear the cache at the end.
@param[in,out]	table		fts table
@param[in]	unlock_cache	whether unlock cache when write node
@param[in]	wait		whether wait for existing sync to finish
@param[in]	has_dict	whether has dict operation lock
@return DB_SUCCESS on success, error code on failure. */
dberr_t
fts_sync_table(
	dict_table_t*	table,
	bool		unlock_cache,
	bool		wait,
	bool		has_dict)
{
	dberr_t	err = DB_SUCCESS;

	ut_ad(table->fts);

	if (!dict_table_is_discarded(table) && table->fts->cache
	    && !dict_table_is_corrupted(table)) {
		err = fts_sync(table->fts->cache->sync,
			       unlock_cache, wait, has_dict);
	}

	return(err);
}

/** Check if a fts token is a stopword or less than fts_min_token_size
or greater than fts_max_token_size.
@param[in]	token		token string
@param[in]	stopwords	stopwords rb tree
@param[in]	cs		token charset
@retval	true	if it is not stopword and length in range
@retval	false	if it is stopword or lenght not in range */
bool
fts_check_token(
	const fts_string_t*		token,
	const ib_rbt_t*			stopwords,
	const CHARSET_INFO*		cs)
{
	ut_ad(cs != NULL || stopwords == NULL);

	ib_rbt_bound_t  parent;

	return(token->f_n_char >= fts_min_token_size
	       && token->f_n_char <= fts_max_token_size
	       && (stopwords == NULL
		   || rbt_search(stopwords, &parent, token) != 0));
}

/** Add the token and its start position to the token's list of positions.
@param[in,out]	result_doc	result doc rb tree
@param[in]	str		token string
@param[in]	position	token position */
static
void
fts_add_token(
	fts_doc_t*	result_doc,
	fts_string_t	str,
	ulint		position)
{
	/* Ignore string whose character number is less than
	"fts_min_token_size" or more than "fts_max_token_size" */

	if (fts_check_token(&str, NULL, result_doc->charset)) {

		mem_heap_t*	heap;
		fts_string_t	t_str;
		fts_token_t*	token;
		ib_rbt_bound_t	parent;
		ulint		newlen;

		heap = static_cast<mem_heap_t*>(result_doc->self_heap->arg);

		t_str.f_n_char = str.f_n_char;

		t_str.f_len = str.f_len * result_doc->charset->casedn_multiply + 1;

		t_str.f_str = static_cast<byte*>(
			mem_heap_alloc(heap, t_str.f_len));

		newlen = innobase_fts_casedn_str(
			result_doc->charset,
			reinterpret_cast<char*>(str.f_str), str.f_len,
			reinterpret_cast<char*>(t_str.f_str), t_str.f_len);

		t_str.f_len = newlen;
		t_str.f_str[newlen] = 0;

		/* Add the word to the document statistics. If the word
		hasn't been seen before we create a new entry for it. */
		if (rbt_search(result_doc->tokens, &parent, &t_str) != 0) {
			fts_token_t	new_token;

			new_token.text.f_len = newlen;
			new_token.text.f_str = t_str.f_str;
			new_token.text.f_n_char = t_str.f_n_char;

			new_token.positions = ib_vector_create(
				result_doc->self_heap, sizeof(ulint), 32);

			parent.last = rbt_add_node(
				result_doc->tokens, &parent, &new_token);

			ut_ad(rbt_validate(result_doc->tokens));
		}

		token = rbt_value(fts_token_t, parent.last);
		ib_vector_push(token->positions, &position);
	}
}

/********************************************************************
Process next token from document starting at the given position, i.e., add
the token's start position to the token's list of positions.
@return number of characters handled in this call */
static
ulint
fts_process_token(
/*==============*/
	fts_doc_t*	doc,		/* in/out: document to
					tokenize */
	fts_doc_t*	result,		/* out: if provided, save
					result here */
	ulint		start_pos,	/*!< in: start position in text */
	ulint		add_pos)	/*!< in: add this position to all
					tokens from this tokenization */
{
	ulint		ret;
	fts_string_t	str;
	ulint		position;
	fts_doc_t*	result_doc;
	byte		buf[FTS_MAX_WORD_LEN + 1];

	str.f_str = buf;

	/* Determine where to save the result. */
	result_doc = (result != NULL) ? result : doc;

	/* The length of a string in characters is set here only. */

	ret = innobase_mysql_fts_get_token(
		doc->charset, doc->text.f_str + start_pos,
		doc->text.f_str + doc->text.f_len, &str);

	position = start_pos + ret - str.f_len + add_pos;

	fts_add_token(result_doc, str, position);

	return(ret);
}

/*************************************************************//**
Get token char size by charset
@return token size */
ulint
fts_get_token_size(
/*===============*/
	const CHARSET_INFO*	cs,	/*!< in: Character set */
	const char*		token,	/*!< in: token */
	ulint			len)	/*!< in: token length */
{
	char*	start;
	char*	end;
	ulint	size = 0;

	/* const_cast is for reinterpret_cast below, or it will fail. */
	start = const_cast<char*>(token);
	end = start + len;
	while (start < end) {
		int	ctype;
		int	mbl;

		mbl = cs->cset->ctype(
			cs, &ctype,
			reinterpret_cast<uchar*>(start),
			reinterpret_cast<uchar*>(end));

		size++;

		start += mbl > 0 ? mbl : (mbl < 0 ? -mbl : 1);
	}

	return(size);
}

/*************************************************************//**
FTS plugin parser 'myql_parser' callback function for document tokenize.
Refer to 'st_mysql_ftparser_param' for more detail.
@return always returns 0 */
int
fts_tokenize_document_internal(
/*===========================*/
	MYSQL_FTPARSER_PARAM*	param,	/*!< in: parser parameter */
	const char*		doc,/*!< in/out: document */
	int			len)	/*!< in: document length */
{
	fts_string_t	str;
	byte		buf[FTS_MAX_WORD_LEN + 1];
	/* JAN: TODO: MySQL 5.7
	MYSQL_FTPARSER_BOOLEAN_INFO bool_info =
		{ FT_TOKEN_WORD, 0, 0, 0, 0, 0, ' ', 0 };
	*/
	MYSQL_FTPARSER_BOOLEAN_INFO bool_info =
		{ FT_TOKEN_WORD, 0, 0, 0, 0, ' ', 0};

	ut_ad(len >= 0);

	str.f_str = buf;

	for (ulint i = 0, inc = 0; i < static_cast<ulint>(len); i += inc) {
		inc = innobase_mysql_fts_get_token(
			const_cast<CHARSET_INFO*>(param->cs),
			(uchar*)(doc) + i,
			(uchar*)(doc) + len,
			&str);

		if (str.f_len > 0) {
			/* JAN: TODO: MySQL 5.7
			bool_info.position =
				static_cast<int>(i + inc - str.f_len);
			ut_ad(bool_info.position >= 0);
			*/

			/* Stop when add word fails */
			if (param->mysql_add_word(
				param,
				reinterpret_cast<char*>(str.f_str),
				static_cast<int>(str.f_len),
				&bool_info)) {
				break;
			}
		}
	}

	return(0);
}

/******************************************************************//**
FTS plugin parser 'myql_add_word' callback function for document tokenize.
Refer to 'st_mysql_ftparser_param' for more detail.
@return always returns 0 */
static
int
fts_tokenize_add_word_for_parser(
/*=============================*/
	MYSQL_FTPARSER_PARAM*	param,		/* in: parser paramter */
	const char*			word,		/* in: token word */
	int			word_len,	/* in: word len */
	MYSQL_FTPARSER_BOOLEAN_INFO* boolean_info) /* in: word boolean info */
{
	fts_string_t	str;
	fts_tokenize_param_t*	fts_param;
	fts_doc_t*	result_doc;
	ulint		position;

	fts_param = static_cast<fts_tokenize_param_t*>(param->mysql_ftparam);
	result_doc = fts_param->result_doc;
	ut_ad(result_doc != NULL);

	str.f_str = (byte*)(word);
	str.f_len = word_len;
	str.f_n_char = fts_get_token_size(
		const_cast<CHARSET_INFO*>(param->cs), word, word_len);

	/* JAN: TODO: MySQL 5.7 FTS
	ut_ad(boolean_info->position >= 0);
	position = boolean_info->position + fts_param->add_pos;
	*/
	position = fts_param->add_pos;

	fts_add_token(result_doc, str, position);

	return(0);
}

/******************************************************************//**
Parse a document using an external / user supplied parser */
static
void
fts_tokenize_by_parser(
/*===================*/
	fts_doc_t*		doc,	/* in/out: document to tokenize */
	st_mysql_ftparser*	parser, /* in: plugin fts parser */
	fts_tokenize_param_t*	fts_param) /* in: fts tokenize param */
{
	MYSQL_FTPARSER_PARAM	param;

	ut_a(parser);

	/* Set paramters for param */
	param.mysql_parse = fts_tokenize_document_internal;
	param.mysql_add_word = fts_tokenize_add_word_for_parser;
	param.mysql_ftparam = fts_param;
	param.cs = doc->charset;
	param.doc = reinterpret_cast<char*>(doc->text.f_str);
	param.length = static_cast<int>(doc->text.f_len);
	param.mode= MYSQL_FTPARSER_SIMPLE_MODE;

	PARSER_INIT(parser, &param);
	parser->parse(&param);
	PARSER_DEINIT(parser, &param);
}

/** Tokenize a document.
@param[in,out]	doc	document to tokenize
@param[out]	result	tokenization result
@param[in]	parser	pluggable parser */
static
void
fts_tokenize_document(
	fts_doc_t*		doc,
	fts_doc_t*		result,
	st_mysql_ftparser*	parser)
{
	ut_a(!doc->tokens);
	ut_a(doc->charset);

	doc->tokens = rbt_create_arg_cmp(
		sizeof(fts_token_t), innobase_fts_text_cmp, (void*) doc->charset);

	if (parser != NULL) {
		fts_tokenize_param_t	fts_param;

		fts_param.result_doc = (result != NULL) ? result : doc;
		fts_param.add_pos = 0;

		fts_tokenize_by_parser(doc, parser, &fts_param);
	} else {
		ulint		inc;

		for (ulint i = 0; i < doc->text.f_len; i += inc) {
			inc = fts_process_token(doc, result, i, 0);
			ut_a(inc > 0);
		}
	}
}

/** Continue to tokenize a document.
@param[in,out]	doc	document to tokenize
@param[in]	add_pos	add this position to all tokens from this tokenization
@param[out]	result	tokenization result
@param[in]	parser	pluggable parser */
static
void
fts_tokenize_document_next(
	fts_doc_t*		doc,
	ulint			add_pos,
	fts_doc_t*		result,
	st_mysql_ftparser*	parser)
{
	ut_a(doc->tokens);

	if (parser) {
		fts_tokenize_param_t	fts_param;

		fts_param.result_doc = (result != NULL) ? result : doc;
		fts_param.add_pos = add_pos;

		fts_tokenize_by_parser(doc, parser, &fts_param);
	} else {
		ulint		inc;

		for (ulint i = 0; i < doc->text.f_len; i += inc) {
			inc = fts_process_token(doc, result, i, add_pos);
			ut_a(inc > 0);
		}
	}
}

/** Create the vector of fts_get_doc_t instances.
@param[in,out]	cache	fts cache
@return	vector of fts_get_doc_t instances */
static
ib_vector_t*
fts_get_docs_create(
	fts_cache_t*	cache)
{
	ib_vector_t*	get_docs;

	ut_ad(rw_lock_own(&cache->init_lock, RW_LOCK_X));

	/* We need one instance of fts_get_doc_t per index. */
	get_docs = ib_vector_create(cache->self_heap, sizeof(fts_get_doc_t), 4);

	/* Create the get_doc instance, we need one of these
	per FTS index. */
	for (ulint i = 0; i < ib_vector_size(cache->indexes); ++i) {

		dict_index_t**	index;
		fts_get_doc_t*	get_doc;

		index = static_cast<dict_index_t**>(
			ib_vector_get(cache->indexes, i));

		get_doc = static_cast<fts_get_doc_t*>(
			ib_vector_push(get_docs, NULL));

		memset(get_doc, 0x0, sizeof(*get_doc));

		get_doc->index_cache = fts_get_index_cache(cache, *index);
		get_doc->cache = cache;

		/* Must find the index cache. */
		ut_a(get_doc->index_cache != NULL);
	}

	return(get_docs);
}

/********************************************************************
Release any resources held by the fts_get_doc_t instances. */
static
void
fts_get_docs_clear(
/*===============*/
	ib_vector_t*	get_docs)		/*!< in: Doc retrieval vector */
{
	ulint		i;

	/* Release the get doc graphs if any. */
	for (i = 0; i < ib_vector_size(get_docs); ++i) {

		fts_get_doc_t*	get_doc = static_cast<fts_get_doc_t*>(
			ib_vector_get(get_docs, i));

		if (get_doc->get_document_graph != NULL) {

			ut_a(get_doc->index_cache);

			fts_que_graph_free(get_doc->get_document_graph);
			get_doc->get_document_graph = NULL;
		}
	}
}

/*********************************************************************//**
Get the initial Doc ID by consulting the CONFIG table
@return initial Doc ID */
doc_id_t
fts_init_doc_id(
/*============*/
	const dict_table_t*	table)		/*!< in: table */
{
	doc_id_t	max_doc_id = 0;

	rw_lock_x_lock(&table->fts->cache->lock);

	/* Return if the table is already initialized for DOC ID */
	if (table->fts->cache->first_doc_id != FTS_NULL_DOC_ID) {
		rw_lock_x_unlock(&table->fts->cache->lock);
		return(0);
	}

	DEBUG_SYNC_C("fts_initialize_doc_id");

	/* Then compare this value with the ID value stored in the CONFIG
	table. The larger one will be our new initial Doc ID */
	fts_cmp_set_sync_doc_id(table, 0, FALSE, &max_doc_id);

	/* If DICT_TF2_FTS_ADD_DOC_ID is set, we are in the process of
	creating index (and add doc id column. No need to recovery
	documents */
	if (!DICT_TF2_FLAG_IS_SET(table, DICT_TF2_FTS_ADD_DOC_ID)) {
		fts_init_index((dict_table_t*) table, TRUE);
	}

	table->fts->fts_status |= ADDED_TABLE_SYNCED;

	table->fts->cache->first_doc_id = max_doc_id;

	rw_lock_x_unlock(&table->fts->cache->lock);

	ut_ad(max_doc_id > 0);

	return(max_doc_id);
}

#ifdef FTS_MULT_INDEX
/*********************************************************************//**
Check if the index is in the affected set.
@return TRUE if index is updated */
static
ibool
fts_is_index_updated(
/*=================*/
	const ib_vector_t*	fts_indexes,	/*!< in: affected FTS indexes */
	const fts_get_doc_t*	get_doc)	/*!< in: info for reading
						document */
{
	ulint		i;
	dict_index_t*	index = get_doc->index_cache->index;

	for (i = 0; i < ib_vector_size(fts_indexes); ++i) {
		const dict_index_t*	updated_fts_index;

		updated_fts_index = static_cast<const dict_index_t*>(
			ib_vector_getp_const(fts_indexes, i));

		ut_a(updated_fts_index != NULL);

		if (updated_fts_index == index) {
			return(TRUE);
		}
	}

	return(FALSE);
}
#endif

/*********************************************************************//**
Fetch COUNT(*) from specified table.
@return the number of rows in the table */
ulint
fts_get_rows_count(
/*===============*/
	fts_table_t*	fts_table)	/*!< in: fts table to read */
{
	trx_t*		trx;
	pars_info_t*	info;
	que_t*		graph;
	dberr_t		error;
	ulint		count = 0;
	char		table_name[MAX_FULL_NAME_LEN];

	trx = trx_allocate_for_background();

	trx->op_info = "fetching FT table rows count";

	info = pars_info_create();

	pars_info_bind_function(info, "my_func", fts_read_ulint, &count);

	fts_get_table_name(fts_table, table_name);
	pars_info_bind_id(info, true, "table_name", table_name);

	graph = fts_parse_sql(
		fts_table,
		info,
		"DECLARE FUNCTION my_func;\n"
		"DECLARE CURSOR c IS"
		" SELECT COUNT(*)"
		" FROM $table_name;\n"
		"BEGIN\n"
		"\n"
		"OPEN c;\n"
		"WHILE 1 = 1 LOOP\n"
		"  FETCH c INTO my_func();\n"
		"  IF c % NOTFOUND THEN\n"
		"    EXIT;\n"
		"  END IF;\n"
		"END LOOP;\n"
		"CLOSE c;");

	for (;;) {
		error = fts_eval_sql(trx, graph);

		if (error == DB_SUCCESS) {
			fts_sql_commit(trx);

			break;				/* Exit the loop. */
		} else {
			fts_sql_rollback(trx);

			if (error == DB_LOCK_WAIT_TIMEOUT) {
				ib::warn() << "lock wait timeout reading"
					" FTS table. Retrying!";

				trx->error_state = DB_SUCCESS;
			} else {
				ib::error() << "(" << ut_strerr(error)
					<< ") while reading FTS table.";

				break;			/* Exit the loop. */
			}
		}
	}

	fts_que_graph_free(graph);

	trx_free_for_background(trx);

	return(count);
}

#ifdef FTS_CACHE_SIZE_DEBUG
/*********************************************************************//**
Read the max cache size parameter from the config table. */
static
void
fts_update_max_cache_size(
/*======================*/
	fts_sync_t*	sync)			/*!< in: sync state */
{
	trx_t*		trx;
	fts_table_t	fts_table;

	trx = trx_allocate_for_background();

	FTS_INIT_FTS_TABLE(&fts_table, "CONFIG", FTS_COMMON_TABLE, sync->table);

	/* The size returned is in bytes. */
	sync->max_cache_size = fts_get_max_cache_size(trx, &fts_table);

	fts_sql_commit(trx);

	trx_free_for_background(trx);
}
#endif /* FTS_CACHE_SIZE_DEBUG */

/*********************************************************************//**
Free the modified rows of a table. */
UNIV_INLINE
void
fts_trx_table_rows_free(
/*====================*/
	ib_rbt_t*	rows)			/*!< in: rbt of rows to free */
{
	const ib_rbt_node_t*	node;

	for (node = rbt_first(rows); node; node = rbt_first(rows)) {
		fts_trx_row_t*	row;

		row = rbt_value(fts_trx_row_t, node);

		if (row->fts_indexes != NULL) {
			/* This vector shouldn't be using the
			heap allocator.  */
			ut_a(row->fts_indexes->allocator->arg == NULL);

			ib_vector_free(row->fts_indexes);
			row->fts_indexes = NULL;
		}

		ut_free(rbt_remove_node(rows, node));
	}

	ut_a(rbt_empty(rows));
	rbt_free(rows);
}

/*********************************************************************//**
Free an FTS savepoint instance. */
UNIV_INLINE
void
fts_savepoint_free(
/*===============*/
	fts_savepoint_t*	savepoint)	/*!< in: savepoint instance */
{
	const ib_rbt_node_t*	node;
	ib_rbt_t*		tables = savepoint->tables;

	/* Nothing to free! */
	if (tables == NULL) {
		return;
	}

	for (node = rbt_first(tables); node; node = rbt_first(tables)) {
		fts_trx_table_t*	ftt;
		fts_trx_table_t**	fttp;

		fttp = rbt_value(fts_trx_table_t*, node);
		ftt = *fttp;

		/* This can be NULL if a savepoint was released. */
		if (ftt->rows != NULL) {
			fts_trx_table_rows_free(ftt->rows);
			ftt->rows = NULL;
		}

		/* This can be NULL if a savepoint was released. */
		if (ftt->added_doc_ids != NULL) {
			fts_doc_ids_free(ftt->added_doc_ids);
			ftt->added_doc_ids = NULL;
		}

		/* The default savepoint name must be NULL. */
		if (ftt->docs_added_graph) {
			fts_que_graph_free(ftt->docs_added_graph);
		}

		/* NOTE: We are responsible for free'ing the node */
		ut_free(rbt_remove_node(tables, node));
	}

	ut_a(rbt_empty(tables));
	rbt_free(tables);
	savepoint->tables = NULL;
}

/*********************************************************************//**
Free an FTS trx. */
void
fts_trx_free(
/*=========*/
	fts_trx_t*	fts_trx)		/* in, own: FTS trx */
{
	ulint		i;

	for (i = 0; i < ib_vector_size(fts_trx->savepoints); ++i) {
		fts_savepoint_t*	savepoint;

		savepoint = static_cast<fts_savepoint_t*>(
			ib_vector_get(fts_trx->savepoints, i));

		/* The default savepoint name must be NULL. */
		if (i == 0) {
			ut_a(savepoint->name == NULL);
		}

		fts_savepoint_free(savepoint);
	}

	for (i = 0; i < ib_vector_size(fts_trx->last_stmt); ++i) {
		fts_savepoint_t*	savepoint;

		savepoint = static_cast<fts_savepoint_t*>(
			ib_vector_get(fts_trx->last_stmt, i));

		/* The default savepoint name must be NULL. */
		if (i == 0) {
			ut_a(savepoint->name == NULL);
		}

		fts_savepoint_free(savepoint);
	}

	if (fts_trx->heap) {
		mem_heap_free(fts_trx->heap);
	}
}

/*********************************************************************//**
Extract the doc id from the FTS hidden column.
@return doc id that was extracted from rec */
doc_id_t
fts_get_doc_id_from_row(
/*====================*/
	dict_table_t*	table,			/*!< in: table */
	dtuple_t*	row)			/*!< in: row whose FTS doc id we
						want to extract.*/
{
	dfield_t*	field;
	doc_id_t	doc_id = 0;

	ut_a(table->fts->doc_col != ULINT_UNDEFINED);

	field = dtuple_get_nth_field(row, table->fts->doc_col);

	ut_a(dfield_get_len(field) == sizeof(doc_id));
	ut_a(dfield_get_type(field)->mtype == DATA_INT);

	doc_id = fts_read_doc_id(
		static_cast<const byte*>(dfield_get_data(field)));

	return(doc_id);
}

/** Extract the doc id from the record that belongs to index.
@param[in]	table	table
@param[in]	rec	record contains FTS_DOC_ID
@param[in]	index	index of rec
@param[in]	heap	heap memory
@return doc id that was extracted from rec */
doc_id_t
fts_get_doc_id_from_rec(
	dict_table_t*		table,
	const rec_t*		rec,
	const dict_index_t*	index,
	mem_heap_t*		heap)
{
	ulint		len;
	const byte*	data;
	ulint		col_no;
	doc_id_t	doc_id = 0;
	ulint		offsets_[REC_OFFS_NORMAL_SIZE];
	ulint*		offsets = offsets_;
	mem_heap_t*	my_heap = heap;

	ut_a(table->fts->doc_col != ULINT_UNDEFINED);

	rec_offs_init(offsets_);

	offsets = rec_get_offsets(
		rec, index, offsets, true, ULINT_UNDEFINED, &my_heap);

	col_no = dict_col_get_index_pos(
		&table->cols[table->fts->doc_col], index);

	ut_ad(col_no != ULINT_UNDEFINED);

	data = rec_get_nth_field(rec, offsets, col_no, &len);

	ut_a(len == 8);
	ut_ad(8 == sizeof(doc_id));
	doc_id = static_cast<doc_id_t>(mach_read_from_8(data));

	if (my_heap && !heap) {
		mem_heap_free(my_heap);
	}

	return(doc_id);
}

/*********************************************************************//**
Search the index specific cache for a particular FTS index.
@return the index specific cache else NULL */
fts_index_cache_t*
fts_find_index_cache(
/*=================*/
	const fts_cache_t*	cache,		/*!< in: cache to search */
	const dict_index_t*	index)		/*!< in: index to search for */
{
	/* We cast away the const because our internal function, takes
	non-const cache arg and returns a non-const pointer. */
	return(static_cast<fts_index_cache_t*>(
		fts_get_index_cache((fts_cache_t*) cache, index)));
}

/*********************************************************************//**
Search cache for word.
@return the word node vector if found else NULL */
const ib_vector_t*
fts_cache_find_word(
/*================*/
	const fts_index_cache_t*index_cache,	/*!< in: cache to search */
	const fts_string_t*	text)		/*!< in: word to search for */
{
	ib_rbt_bound_t		parent;
	const ib_vector_t*	nodes = NULL;
#ifdef UNIV_DEBUG
	dict_table_t*		table = index_cache->index->table;
	fts_cache_t*		cache = table->fts->cache;

	ut_ad(rw_lock_own(&cache->lock, RW_LOCK_X));
#endif /* UNIV_DEBUG */

	/* Lookup the word in the rb tree */
	if (rbt_search(index_cache->words, &parent, text) == 0) {
		const fts_tokenizer_word_t*	word;

		word = rbt_value(fts_tokenizer_word_t, parent.last);

		nodes = word->nodes;
	}

	return(nodes);
}

/*********************************************************************//**
Append deleted doc ids to vector. */
void
fts_cache_append_deleted_doc_ids(
/*=============================*/
	const fts_cache_t*	cache,		/*!< in: cache to use */
	ib_vector_t*		vector)		/*!< in: append to this vector */
{
	mutex_enter(const_cast<ib_mutex_t*>(&cache->deleted_lock));

	if (cache->deleted_doc_ids == NULL) {
		mutex_exit((ib_mutex_t*) &cache->deleted_lock);
		return;
	}


	for (ulint i = 0; i < ib_vector_size(cache->deleted_doc_ids); ++i) {
		fts_update_t*	update;

		update = static_cast<fts_update_t*>(
			ib_vector_get(cache->deleted_doc_ids, i));

		ib_vector_push(vector, &update->doc_id);
	}

	mutex_exit((ib_mutex_t*) &cache->deleted_lock);
}

/*********************************************************************//**
Wait for the background thread to start. We poll to detect change
of state, which is acceptable, since the wait should happen only
once during startup.
@return true if the thread started else FALSE (i.e timed out) */
ibool
fts_wait_for_background_thread_to_start(
/*====================================*/
	dict_table_t*		table,		/*!< in: table to which the thread
						is attached */
	ulint			max_wait)	/*!< in: time in microseconds, if
						set to 0 then it disables
						timeout checking */
{
	ulint			count = 0;
	ibool			done = FALSE;

	ut_a(max_wait == 0 || max_wait >= FTS_MAX_BACKGROUND_THREAD_WAIT);

	for (;;) {
		fts_t*		fts = table->fts;

		mutex_enter(&fts->bg_threads_mutex);

		if (fts->fts_status & BG_THREAD_READY) {

			done = TRUE;
		}

		mutex_exit(&fts->bg_threads_mutex);

		if (!done) {
			os_thread_sleep(FTS_MAX_BACKGROUND_THREAD_WAIT);

			if (max_wait > 0) {

				max_wait -= FTS_MAX_BACKGROUND_THREAD_WAIT;

				/* We ignore the residual value. */
				if (max_wait < FTS_MAX_BACKGROUND_THREAD_WAIT) {
					break;
				}
			}

			++count;
		} else {
			break;
		}

		if (count >= FTS_BACKGROUND_THREAD_WAIT_COUNT) {
			ib::error() << "The background thread for the FTS"
				" table " << table->name
				<< " refuses to start";

			count = 0;
		}
	}

	return(done);
}

/*********************************************************************//**
Add the FTS document id hidden column. */
void
fts_add_doc_id_column(
/*==================*/
	dict_table_t*	table,	/*!< in/out: Table with FTS index */
	mem_heap_t*	heap)	/*!< in: temporary memory heap, or NULL */
{
	dict_mem_table_add_col(
		table, heap,
		FTS_DOC_ID_COL_NAME,
		DATA_INT,
		dtype_form_prtype(
			DATA_NOT_NULL | DATA_UNSIGNED
			| DATA_BINARY_TYPE | DATA_FTS_DOC_ID, 0),
		sizeof(doc_id_t));
	DICT_TF2_FLAG_SET(table, DICT_TF2_FTS_HAS_DOC_ID);
}

/** Add new fts doc id to the update vector.
@param[in]	table		the table that contains the FTS index.
@param[in,out]	ufield		the fts doc id field in the update vector.
				No new memory is allocated for this in this
				function.
@param[in,out]	next_doc_id	the fts doc id that has been added to the
				update vector.  If 0, a new fts doc id is
				automatically generated.  The memory provided
				for this argument will be used by the update
				vector. Ensure that the life time of this
				memory matches that of the update vector.
@return the fts doc id used in the update vector */
doc_id_t
fts_update_doc_id(
	dict_table_t*	table,
	upd_field_t*	ufield,
	doc_id_t*	next_doc_id)
{
	doc_id_t	doc_id;
	dberr_t		error = DB_SUCCESS;

	if (*next_doc_id) {
		doc_id = *next_doc_id;
	} else {
		/* Get the new document id that will be added. */
		error = fts_get_next_doc_id(table, &doc_id);
	}

	if (error == DB_SUCCESS) {
		dict_index_t*	clust_index;
		dict_col_t*	col = dict_table_get_nth_col(
			table, table->fts->doc_col);

		ufield->exp = NULL;

		ufield->new_val.len = sizeof(doc_id);

		clust_index = dict_table_get_first_index(table);

		ufield->field_no = dict_col_get_clust_pos(col, clust_index);
		dict_col_copy_type(col, dfield_get_type(&ufield->new_val));

		/* It is possible we update record that has
		not yet be sync-ed from last crash. */

		/* Convert to storage byte order. */
		ut_a(doc_id != FTS_NULL_DOC_ID);
		fts_write_doc_id((byte*) next_doc_id, doc_id);

		ufield->new_val.data = next_doc_id;
                ufield->new_val.ext = 0;
	}

	return(doc_id);
}

/** fts_t constructor.
@param[in]	table	table with FTS indexes
@param[in,out]	heap	memory heap where 'this' is stored */
fts_t::fts_t(
	const dict_table_t*	table,
	mem_heap_t*		heap)
	:
	bg_threads(0),
	fts_status(0),
	add_wq(NULL),
	cache(NULL),
	doc_col(ULINT_UNDEFINED),
	fts_heap(heap)
{
	ut_a(table->fts == NULL);

	mutex_create(LATCH_ID_FTS_BG_THREADS, &bg_threads_mutex);

	ib_alloc_t*	heap_alloc = ib_heap_allocator_create(fts_heap);

	indexes = ib_vector_create(heap_alloc, sizeof(dict_index_t*), 4);

	dict_table_get_all_fts_indexes(table, indexes);
}

/** fts_t destructor. */
fts_t::~fts_t()
{
	mutex_free(&bg_threads_mutex);

	ut_ad(add_wq == NULL);

	if (cache != NULL) {
		fts_cache_clear(cache);
		fts_cache_destroy(cache);
		cache = NULL;
	}

	/* There is no need to call ib_vector_free() on this->indexes
	because it is stored in this->fts_heap. */
}

/*********************************************************************//**
Create an instance of fts_t.
@return instance of fts_t */
fts_t*
fts_create(
/*=======*/
	dict_table_t*	table)		/*!< in/out: table with FTS indexes */
{
	fts_t*		fts;
	mem_heap_t*	heap;

	heap = mem_heap_create(512);

	fts = static_cast<fts_t*>(mem_heap_alloc(heap, sizeof(*fts)));

	new(fts) fts_t(table, heap);

	return(fts);
}

/*********************************************************************//**
Free the FTS resources. */
void
fts_free(
/*=====*/
	dict_table_t*	table)	/*!< in/out: table with FTS indexes */
{
	fts_t*	fts = table->fts;

	fts->~fts_t();

	mem_heap_free(fts->fts_heap);

	table->fts = NULL;
}

#if 0 // TODO: Enable this in WL#6608
/*********************************************************************//**
Signal FTS threads to initiate shutdown. */
void
fts_start_shutdown(
/*===============*/
	dict_table_t*	table,		/*!< in: table with FTS indexes */
	fts_t*		fts)		/*!< in: fts instance that needs
					to be informed about shutdown */
{
	mutex_enter(&fts->bg_threads_mutex);

	fts->fts_status |= BG_THREAD_STOP;

	mutex_exit(&fts->bg_threads_mutex);

}

/*********************************************************************//**
Wait for FTS threads to shutdown. */
void
fts_shutdown(
/*=========*/
	dict_table_t*	table,		/*!< in: table with FTS indexes */
	fts_t*		fts)		/*!< in: fts instance to shutdown */
{
	mutex_enter(&fts->bg_threads_mutex);

	ut_a(fts->fts_status & BG_THREAD_STOP);

	dict_table_wait_for_bg_threads_to_exit(table, 20000);

	mutex_exit(&fts->bg_threads_mutex);
}
#endif

/*********************************************************************//**
Take a FTS savepoint. */
UNIV_INLINE
void
fts_savepoint_copy(
/*===============*/
	const fts_savepoint_t*	src,	/*!< in: source savepoint */
	fts_savepoint_t*	dst)	/*!< out: destination savepoint */
{
	const ib_rbt_node_t*	node;
	const ib_rbt_t*		tables;

	tables = src->tables;

	for (node = rbt_first(tables); node; node = rbt_next(tables, node)) {

		fts_trx_table_t*	ftt_dst;
		const fts_trx_table_t**	ftt_src;

		ftt_src = rbt_value(const fts_trx_table_t*, node);

		ftt_dst = fts_trx_table_clone(*ftt_src);

		rbt_insert(dst->tables, &ftt_dst, &ftt_dst);
	}
}

/*********************************************************************//**
Take a FTS savepoint. */
void
fts_savepoint_take(
/*===============*/
	trx_t*		trx,		/*!< in: transaction */
	fts_trx_t*	fts_trx,	/*!< in: fts transaction */
	const char*	name)		/*!< in: savepoint name */
{
	mem_heap_t*		heap;
	fts_savepoint_t*	savepoint;
	fts_savepoint_t*	last_savepoint;

	ut_a(name != NULL);

	heap = fts_trx->heap;

	/* The implied savepoint must exist. */
	ut_a(ib_vector_size(fts_trx->savepoints) > 0);

	last_savepoint = static_cast<fts_savepoint_t*>(
		ib_vector_last(fts_trx->savepoints));
	savepoint = fts_savepoint_create(fts_trx->savepoints, name, heap);

	if (last_savepoint->tables != NULL) {
		fts_savepoint_copy(last_savepoint, savepoint);
	}
}

/*********************************************************************//**
Lookup a savepoint instance by name.
@return ULINT_UNDEFINED if not found */
UNIV_INLINE
ulint
fts_savepoint_lookup(
/*==================*/
	ib_vector_t*	savepoints,	/*!< in: savepoints */
	const char*	name)		/*!< in: savepoint name */
{
	ulint			i;

	ut_a(ib_vector_size(savepoints) > 0);

	for (i = 1; i < ib_vector_size(savepoints); ++i) {
		fts_savepoint_t*	savepoint;

		savepoint = static_cast<fts_savepoint_t*>(
			ib_vector_get(savepoints, i));

		if (strcmp(name, savepoint->name) == 0) {
			return(i);
		}
	}

	return(ULINT_UNDEFINED);
}

/*********************************************************************//**
Release the savepoint data identified by  name. All savepoints created
after the named savepoint are kept.
@return DB_SUCCESS or error code */
void
fts_savepoint_release(
/*==================*/
	trx_t*		trx,		/*!< in: transaction */
	const char*	name)		/*!< in: savepoint name */
{
	ut_a(name != NULL);

	ib_vector_t*	savepoints = trx->fts_trx->savepoints;

	ut_a(ib_vector_size(savepoints) > 0);

	ulint   i = fts_savepoint_lookup(savepoints, name);
	if (i != ULINT_UNDEFINED) {
		ut_a(i >= 1);

		fts_savepoint_t*        savepoint;
		savepoint = static_cast<fts_savepoint_t*>(
			ib_vector_get(savepoints, i));

		if (i == ib_vector_size(savepoints) - 1) {
			/* If the savepoint is the last, we save its
			tables to the  previous savepoint. */
			fts_savepoint_t*	prev_savepoint;
			prev_savepoint = static_cast<fts_savepoint_t*>(
				ib_vector_get(savepoints, i - 1));

			ib_rbt_t*	tables = savepoint->tables;
			savepoint->tables = prev_savepoint->tables;
			prev_savepoint->tables = tables;
		}

		fts_savepoint_free(savepoint);
		ib_vector_remove(savepoints, *(void**)savepoint);

		/* Make sure we don't delete the implied savepoint. */
		ut_a(ib_vector_size(savepoints) > 0);
	}
}

/**********************************************************************//**
Refresh last statement savepoint. */
void
fts_savepoint_laststmt_refresh(
/*===========================*/
	trx_t*			trx)	/*!< in: transaction */
{

	fts_trx_t*              fts_trx;
	fts_savepoint_t*        savepoint;

	fts_trx = trx->fts_trx;

	savepoint = static_cast<fts_savepoint_t*>(
		ib_vector_pop(fts_trx->last_stmt));
	fts_savepoint_free(savepoint);

	ut_ad(ib_vector_is_empty(fts_trx->last_stmt));
	savepoint = fts_savepoint_create(fts_trx->last_stmt, NULL, NULL);
}

/********************************************************************
Undo the Doc ID add/delete operations in last stmt */
static
void
fts_undo_last_stmt(
/*===============*/
	fts_trx_table_t*	s_ftt,	/*!< in: Transaction FTS table */
	fts_trx_table_t*	l_ftt)	/*!< in: last stmt FTS table */
{
	ib_rbt_t*		s_rows;
	ib_rbt_t*		l_rows;
	const ib_rbt_node_t*	node;

	l_rows = l_ftt->rows;
	s_rows = s_ftt->rows;

	for (node = rbt_first(l_rows);
	     node;
	     node = rbt_next(l_rows, node)) {
		fts_trx_row_t*	l_row = rbt_value(fts_trx_row_t, node);
		ib_rbt_bound_t	parent;

		rbt_search(s_rows, &parent, &(l_row->doc_id));

		if (parent.result == 0) {
			fts_trx_row_t*	s_row = rbt_value(
				fts_trx_row_t, parent.last);

			switch (l_row->state) {
			case FTS_INSERT:
				ut_free(rbt_remove_node(s_rows, parent.last));
				break;

			case FTS_DELETE:
				if (s_row->state == FTS_NOTHING) {
					s_row->state = FTS_INSERT;
				} else if (s_row->state == FTS_DELETE) {
					ut_free(rbt_remove_node(
						s_rows, parent.last));
				}
				break;

			/* FIXME: Check if FTS_MODIFY need to be addressed */
			case FTS_MODIFY:
			case FTS_NOTHING:
				break;
			default:
				ut_error;
			}
		}
	}
}

/**********************************************************************//**
Rollback to savepoint indentified by name.
@return DB_SUCCESS or error code */
void
fts_savepoint_rollback_last_stmt(
/*=============================*/
	trx_t*		trx)		/*!< in: transaction */
{
	ib_vector_t*		savepoints;
	fts_savepoint_t*	savepoint;
	fts_savepoint_t*	last_stmt;
	fts_trx_t*		fts_trx;
	ib_rbt_bound_t		parent;
	const ib_rbt_node_t*    node;
	ib_rbt_t*		l_tables;
	ib_rbt_t*		s_tables;

	fts_trx = trx->fts_trx;
	savepoints = fts_trx->savepoints;

	savepoint = static_cast<fts_savepoint_t*>(ib_vector_last(savepoints));
	last_stmt = static_cast<fts_savepoint_t*>(
		ib_vector_last(fts_trx->last_stmt));

	l_tables = last_stmt->tables;
	s_tables = savepoint->tables;

	for (node = rbt_first(l_tables);
	     node;
	     node = rbt_next(l_tables, node)) {

		fts_trx_table_t**	l_ftt;

		l_ftt = rbt_value(fts_trx_table_t*, node);

		rbt_search_cmp(
			s_tables, &parent, &(*l_ftt)->table->id,
			fts_trx_table_id_cmp, NULL);

		if (parent.result == 0) {
			fts_trx_table_t**	s_ftt;

			s_ftt = rbt_value(fts_trx_table_t*, parent.last);

			fts_undo_last_stmt(*s_ftt, *l_ftt);
		}
	}
}

/**********************************************************************//**
Rollback to savepoint indentified by name.
@return DB_SUCCESS or error code */
void
fts_savepoint_rollback(
/*===================*/
	trx_t*		trx,		/*!< in: transaction */
	const char*	name)		/*!< in: savepoint name */
{
	ulint		i;
	ib_vector_t*	savepoints;

	ut_a(name != NULL);

	savepoints = trx->fts_trx->savepoints;

	/* We pop all savepoints from the the top of the stack up to
	and including the instance that was found. */
	i = fts_savepoint_lookup(savepoints, name);

	if (i != ULINT_UNDEFINED) {
		fts_savepoint_t*	savepoint;

		ut_a(i > 0);

		while (ib_vector_size(savepoints) > i) {
			fts_savepoint_t*	savepoint;

			savepoint = static_cast<fts_savepoint_t*>(
				ib_vector_pop(savepoints));

			if (savepoint->name != NULL) {
				/* Since name was allocated on the heap, the
				memory will be released when the transaction
				completes. */
				savepoint->name = NULL;

				fts_savepoint_free(savepoint);
			}
		}

		/* Pop all a elements from the top of the stack that may
		have been released. We have to be careful that we don't
		delete the implied savepoint. */

		for (savepoint = static_cast<fts_savepoint_t*>(
				ib_vector_last(savepoints));
		     ib_vector_size(savepoints) > 1
		     && savepoint->name == NULL;
		     savepoint = static_cast<fts_savepoint_t*>(
				ib_vector_last(savepoints))) {

			ib_vector_pop(savepoints);
		}

		/* Make sure we don't delete the implied savepoint. */
		ut_a(ib_vector_size(savepoints) > 0);

		/* Restore the savepoint. */
		fts_savepoint_take(trx, trx->fts_trx, name);
	}
}

/** Check if a table is an FTS auxiliary table name.
@param[out]	table	FTS table info
@param[in]	name	Table name
@param[in]	len	Length of table name
@return true if the name matches an auxiliary table name pattern */
static
bool
fts_is_aux_table_name(
	fts_aux_table_t*	table,
	const char*		name,
	ulint			len)
{
	const char*	ptr;
	char*		end;
	char		my_name[MAX_FULL_NAME_LEN + 1];

	ut_ad(len <= MAX_FULL_NAME_LEN);
	ut_memcpy(my_name, name, len);
	my_name[len] = 0;
	end = my_name + len;

	ptr = static_cast<const char*>(memchr(my_name, '/', len));

	if (ptr != NULL) {
		/* We will start the match after the '/' */
		++ptr;
		len = end - ptr;
	}

	/* All auxiliary tables are prefixed with "FTS_" and the name
	length will be at the very least greater than 20 bytes. */
	if (ptr != NULL && len > 20 && strncmp(ptr, "FTS_", 4) == 0) {
		ulint		i;

		/* Skip the prefix. */
		ptr += 4;
		len -= 4;

		/* Try and read the table id. */
		if (!fts_read_object_id(&table->parent_id, ptr)) {
			return(false);
		}

		/* Skip the table id. */
		ptr = static_cast<const char*>(memchr(ptr, '_', len));

		if (ptr == NULL) {
			return(false);
		}

		/* Skip the underscore. */
		++ptr;
		ut_a(end > ptr);
		len = end - ptr;

		/* First search the common table suffix array. */
		for (i = 0; fts_common_tables[i] != NULL; ++i) {

			if (strncmp(ptr, fts_common_tables[i], len) == 0) {
				return(true);
			}
		}

		/* Could be obsolete common tables. */
		if (strncmp(ptr, "ADDED", len) == 0
		    || strncmp(ptr, "STOPWORDS", len) == 0) {
			return(true);
		}

		/* Try and read the index id. */
		if (!fts_read_object_id(&table->index_id, ptr)) {
			return(false);
		}

		/* Skip the table id. */
		ptr = static_cast<const char*>(memchr(ptr, '_', len));

		if (ptr == NULL) {
			return(false);
		}

		/* Skip the underscore. */
		++ptr;
		ut_a(end > ptr);
		len = end - ptr;

		/* Search the FT index specific array. */
		for (i = 0; i < FTS_NUM_AUX_INDEX; ++i) {

			if (strncmp(ptr, fts_get_suffix(i), len) == 0) {
				return(true);
			}
		}

		/* Other FT index specific table(s). */
		if (strncmp(ptr, "DOC_ID", len) == 0) {
			return(true);
		}
	}

	return(false);
}

/**********************************************************************//**
Callback function to read a single table ID column.
@return Always return TRUE */
static
ibool
fts_read_tables(
/*============*/
	void*		row,		/*!< in: sel_node_t* */
	void*		user_arg)	/*!< in: pointer to ib_vector_t */
{
	int		i;
	fts_aux_table_t*table;
	mem_heap_t*	heap;
	ibool		done = FALSE;
	ib_vector_t*	tables = static_cast<ib_vector_t*>(user_arg);
	sel_node_t*	sel_node = static_cast<sel_node_t*>(row);
	que_node_t*	exp = sel_node->select_list;

	/* Must be a heap allocated vector. */
	ut_a(tables->allocator->arg != NULL);

	/* We will use this heap for allocating strings. */
	heap = static_cast<mem_heap_t*>(tables->allocator->arg);
	table = static_cast<fts_aux_table_t*>(ib_vector_push(tables, NULL));

	memset(table, 0x0, sizeof(*table));

	/* Iterate over the columns and read the values. */
	for (i = 0; exp && !done; exp = que_node_get_next(exp), ++i) {

		dfield_t*	dfield = que_node_get_val(exp);
		void*		data = dfield_get_data(dfield);
		ulint		len = dfield_get_len(dfield);

		ut_a(len != UNIV_SQL_NULL);

		/* Note: The column numbers below must match the SELECT */
		switch (i) {
		case 0: /* NAME */

			if (!fts_is_aux_table_name(
				table, static_cast<const char*>(data), len)) {
				ib_vector_pop(tables);
				done = TRUE;
				break;
			}

			table->name = static_cast<char*>(
				mem_heap_alloc(heap, len + 1));
			memcpy(table->name, data, len);
			table->name[len] = 0;
			break;

		case 1: /* ID */
			ut_a(len == 8);
			table->id = mach_read_from_8(
				static_cast<const byte*>(data));
			break;

		default:
			ut_error;
		}
	}

	return(TRUE);
}

/******************************************************************//**
Callback that sets a hex formatted FTS table's flags2 in
SYS_TABLES. The flags is stored in MIX_LEN column.
@return FALSE if all OK */
static
ibool
fts_set_hex_format(
/*===============*/
	void*		row,		/*!< in: sel_node_t* */
	void*		user_arg)	/*!< in: bool set/unset flag */
{
	sel_node_t*	node = static_cast<sel_node_t*>(row);
	dfield_t*	dfield = que_node_get_val(node->select_list);

	ut_ad(dtype_get_mtype(dfield_get_type(dfield)) == DATA_INT);
	ut_ad(dfield_get_len(dfield) == sizeof(ib_uint32_t));
	/* There should be at most one matching record. So the value
	must be the default value. */
	ut_ad(mach_read_from_4(static_cast<byte*>(user_arg))
	      == ULINT32_UNDEFINED);

	ulint		flags2 = mach_read_from_4(
			static_cast<byte*>(dfield_get_data(dfield)));

	flags2 |= DICT_TF2_FTS_AUX_HEX_NAME;

	mach_write_to_4(static_cast<byte*>(user_arg), flags2);

	return(FALSE);
}

/*****************************************************************//**
Update the DICT_TF2_FTS_AUX_HEX_NAME flag in SYS_TABLES.
@return DB_SUCCESS or error code. */
static
dberr_t
fts_update_hex_format_flag(
/*=======================*/
	trx_t*		trx,		/*!< in/out: transaction that
					covers the update */
	table_id_t	table_id,	/*!< in: Table for which we want
					to set the root table->flags2 */
	bool		dict_locked)	/*!< in: set to true if the
					caller already owns the
					dict_sys_t::mutex. */
{
	pars_info_t*		info;
	ib_uint32_t		flags2;

	static const char	sql[] =
		"PROCEDURE UPDATE_HEX_FORMAT_FLAG() IS\n"
		"DECLARE FUNCTION my_func;\n"
		"DECLARE CURSOR c IS\n"
		" SELECT MIX_LEN"
		" FROM SYS_TABLES"
		" WHERE ID = :table_id FOR UPDATE;"
		"\n"
		"BEGIN\n"
		"OPEN c;\n"
		"WHILE 1 = 1 LOOP\n"
		"  FETCH c INTO my_func();\n"
		"  IF c % NOTFOUND THEN\n"
		"    EXIT;\n"
		"  END IF;\n"
		"END LOOP;\n"
		"UPDATE SYS_TABLES"
		" SET MIX_LEN = :flags2"
		" WHERE ID = :table_id;\n"
		"CLOSE c;\n"
		"END;\n";

	flags2 = ULINT32_UNDEFINED;

	info = pars_info_create();

	pars_info_add_ull_literal(info, "table_id", table_id);
	pars_info_bind_int4_literal(info, "flags2", &flags2);

	pars_info_bind_function(
		info, "my_func", fts_set_hex_format, &flags2);

	if (trx_get_dict_operation(trx) == TRX_DICT_OP_NONE) {
		trx_set_dict_operation(trx, TRX_DICT_OP_INDEX);
	}

	dberr_t err = que_eval_sql(info, sql, !dict_locked, trx);

	ut_a(flags2 != ULINT32_UNDEFINED);

	return(err);
}

/*********************************************************************//**
Rename an aux table to HEX format. It's called when "%016llu" is used
to format an object id in table name, which only happens in Windows. */
static MY_ATTRIBUTE((nonnull, warn_unused_result))
dberr_t
fts_rename_one_aux_table_to_hex_format(
/*===================================*/
	trx_t*			trx,		/*!< in: transaction */
	const fts_aux_table_t*	aux_table,	/*!< in: table info */
	const dict_table_t*	parent_table)	/*!< in: parent table name */
{
	const char*     ptr;
	fts_table_t	fts_table;
	char		new_name[MAX_FULL_NAME_LEN];
	dberr_t		error;

	ptr = strchr(aux_table->name, '/');
	ut_a(ptr != NULL);
	++ptr;
	/* Skip "FTS_", table id and underscore */
	for (ulint i = 0; i < 2; ++i) {
		ptr = strchr(ptr, '_');
		ut_a(ptr != NULL);
		++ptr;
	}

	fts_table.suffix = NULL;
	if (aux_table->index_id == 0) {
		fts_table.type = FTS_COMMON_TABLE;

		for (ulint i = 0; fts_common_tables[i] != NULL; ++i) {
			if (strcmp(ptr, fts_common_tables[i]) == 0) {
				fts_table.suffix = fts_common_tables[i];
				break;
			}
		}
	} else {
		fts_table.type = FTS_INDEX_TABLE;

		/* Skip index id and underscore */
		ptr = strchr(ptr, '_');
		ut_a(ptr != NULL);
		++ptr;

		for (ulint i = 0; fts_index_selector[i].value; ++i) {
			if (strcmp(ptr, fts_get_suffix(i)) == 0) {
				fts_table.suffix = fts_get_suffix(i);
				break;
			}
		}
	}

	ut_a(fts_table.suffix != NULL);

	fts_table.parent = parent_table->name.m_name;
	fts_table.table_id = aux_table->parent_id;
	fts_table.index_id = aux_table->index_id;
	fts_table.table = parent_table;

	fts_get_table_name(&fts_table, new_name);
	ut_ad(strcmp(new_name, aux_table->name) != 0);

	if (trx_get_dict_operation(trx) == TRX_DICT_OP_NONE) {
		trx_set_dict_operation(trx, TRX_DICT_OP_INDEX);
	}

	error = row_rename_table_for_mysql(aux_table->name, new_name, trx,
					   FALSE);

	if (error != DB_SUCCESS) {
		ib::warn() << "Failed to rename aux table '"
			<< aux_table->name << "' to new format '"
			<< new_name << "'.";
	} else {
		ib::info() << "Renamed aux table '" << aux_table->name
			<< "' to '" << new_name << "'.";
	}

	return(error);
}

/**********************************************************************//**
Rename all aux tables of a parent table to HEX format. Also set aux tables'
flags2 and parent table's flags2 with DICT_TF2_FTS_AUX_HEX_NAME.
It's called when "%016llu" is used to format an object id in table name,
which only happens in Windows.
Note the ids in tables are correct but the names are old ambiguous ones.

This function should make sure that either all the parent table and aux tables
are set DICT_TF2_FTS_AUX_HEX_NAME with flags2 or none of them are set */
static MY_ATTRIBUTE((nonnull, warn_unused_result))
dberr_t
fts_rename_aux_tables_to_hex_format_low(
/*====================================*/
	trx_t*		trx,		/*!< in: transaction */
	dict_table_t*	parent_table,	/*!< in: parent table */
	ib_vector_t*	tables)		/*!< in: aux tables to rename. */
{
	dberr_t		error;
	ulint		count;

	ut_ad(!DICT_TF2_FLAG_IS_SET(parent_table, DICT_TF2_FTS_AUX_HEX_NAME));
	ut_ad(!ib_vector_is_empty(tables));

	error = fts_update_hex_format_flag(trx, parent_table->id, true);

	if (error != DB_SUCCESS) {
		ib::warn() << "Setting parent table " << parent_table->name
			<< " to hex format failed.";
		fts_sql_rollback(trx);
		return(error);
	}

	DICT_TF2_FLAG_SET(parent_table, DICT_TF2_FTS_AUX_HEX_NAME);

	for (count = 0; count < ib_vector_size(tables); ++count) {
		dict_table_t*		table;
		fts_aux_table_t*	aux_table;

		aux_table = static_cast<fts_aux_table_t*>(
			ib_vector_get(tables, count));

		table = dict_table_open_on_id(aux_table->id, TRUE,
					      DICT_TABLE_OP_NORMAL);

		ut_ad(table != NULL);
		ut_ad(!DICT_TF2_FLAG_IS_SET(table, DICT_TF2_FTS_AUX_HEX_NAME));

		/* Set HEX_NAME flag here to make sure we can get correct
		new table name in following function */
		DICT_TF2_FLAG_SET(table, DICT_TF2_FTS_AUX_HEX_NAME);
		error = fts_rename_one_aux_table_to_hex_format(trx,
				aux_table, parent_table);
		/* We will rollback the trx if the error != DB_SUCCESS,
		so setting the flag here is the same with setting it in
		row_rename_table_for_mysql */
		DBUG_EXECUTE_IF("rename_aux_table_fail", error = DB_ERROR;);

		if (error != DB_SUCCESS) {
			dict_table_close(table, TRUE, FALSE);

			ib::warn() << "Failed to rename one aux table "
				<< aux_table->name << ". Will revert"
				" all successful rename operations.";

			fts_sql_rollback(trx);
			break;
		}

		error = fts_update_hex_format_flag(trx, aux_table->id, true);
		dict_table_close(table, TRUE, FALSE);

		if (error != DB_SUCCESS) {
			ib::warn() << "Setting aux table " << aux_table->name
				<< " to hex format failed.";

			fts_sql_rollback(trx);
			break;
		}
	}

	if (error != DB_SUCCESS) {
		ut_ad(count != ib_vector_size(tables));

		/* If rename fails, thr trx would be rolled back, we can't
		use it any more, we'll start a new background trx to do
		the reverting. */

		ut_ad(!trx_is_started(trx));

		bool not_rename = false;

		/* Try to revert those succesful rename operations
		in order to revert the ibd file rename. */
		for (ulint i = 0; i <= count; ++i) {
			dict_table_t*		table;
			fts_aux_table_t*	aux_table;
			trx_t*			trx_bg;
			dberr_t			err;

			aux_table = static_cast<fts_aux_table_t*>(
				ib_vector_get(tables, i));

			table = dict_table_open_on_id(aux_table->id, TRUE,
						      DICT_TABLE_OP_NORMAL);
			ut_ad(table != NULL);

			if (not_rename) {
				DICT_TF2_FLAG_UNSET(table,
						    DICT_TF2_FTS_AUX_HEX_NAME);
			}

			if (!DICT_TF2_FLAG_IS_SET(table,
						  DICT_TF2_FTS_AUX_HEX_NAME)) {
				dict_table_close(table, TRUE, FALSE);
				continue;
			}

			trx_bg = trx_allocate_for_background();
			trx_bg->op_info = "Revert half done rename";
			trx_bg->dict_operation_lock_mode = RW_X_LATCH;
			trx_start_for_ddl(trx_bg, TRX_DICT_OP_TABLE);

			DICT_TF2_FLAG_UNSET(table, DICT_TF2_FTS_AUX_HEX_NAME);
			err = row_rename_table_for_mysql(table->name.m_name,
							 aux_table->name,
							 trx_bg, FALSE);

			trx_bg->dict_operation_lock_mode = 0;
			dict_table_close(table, TRUE, FALSE);

			if (err != DB_SUCCESS) {
				ib::warn() << "Failed to revert table "
					<< table->name << ". Please revert"
					" manually.";
				fts_sql_rollback(trx_bg);
				trx_free_for_background(trx_bg);
				/* Continue to clear aux tables' flags2 */
				not_rename = true;
				continue;
			}

			fts_sql_commit(trx_bg);
			trx_free_for_background(trx_bg);
		}

		DICT_TF2_FLAG_UNSET(parent_table, DICT_TF2_FTS_AUX_HEX_NAME);
	}

	return(error);
}

/**********************************************************************//**
Convert an id, which is actually a decimal number but was regard as a HEX
from a string, to its real value. */
static
ib_id_t
fts_fake_hex_to_dec(
/*================*/
	ib_id_t		id)			/*!< in: number to convert */
{
	ib_id_t		dec_id = 0;
	char		tmp_id[FTS_AUX_MIN_TABLE_ID_LENGTH];

#ifdef UNIV_DEBUG
	int		ret =
#endif /* UNIV_DEBUG */
	sprintf(tmp_id, UINT64PFx, id);
	ut_ad(ret == 16);
#ifdef UNIV_DEBUG
	ret =
#endif /* UNIV_DEBUG */
	sscanf(tmp_id, "%016" UINT64scan, &dec_id);
	ut_ad(ret == 1);

	return dec_id;
}

/*********************************************************************//**
Compare two fts_aux_table_t parent_ids.
@return < 0 if n1 < n2, 0 if n1 == n2, > 0 if n1 > n2 */
UNIV_INLINE
int
fts_check_aux_table_parent_id_cmp(
/*==============================*/
	const void*	p1,		/*!< in: id1 */
	const void*	p2)		/*!< in: id2 */
{
	const fts_aux_table_t*	fa1 = static_cast<const fts_aux_table_t*>(p1);
	const fts_aux_table_t*	fa2 = static_cast<const fts_aux_table_t*>(p2);

	return static_cast<int>(fa1->parent_id - fa2->parent_id);
}

/** Mark all the fts index associated with the parent table as corrupted.
@param[in]	trx		transaction
@param[in, out] parent_table	fts index associated with this parent table
				will be marked as corrupted. */
static
void
fts_parent_all_index_set_corrupt(
	trx_t*		trx,
	dict_table_t*	parent_table)
{
	fts_t*	fts = parent_table->fts;

	if (trx_get_dict_operation(trx) == TRX_DICT_OP_NONE) {
		trx_set_dict_operation(trx, TRX_DICT_OP_INDEX);
	}

	for (ulint j = 0; j < ib_vector_size(fts->indexes); j++) {
		dict_index_t*	index = static_cast<dict_index_t*>(
			ib_vector_getp_const(fts->indexes, j));
		dict_set_corrupted(index,
				   trx, "DROP ORPHANED TABLE");
	}
}

/** Mark the fts index which index id matches the id as corrupted.
@param[in]	trx		transaction
@param[in]	id		index id to search
@param[in, out]	parent_table	parent table to check with all
				the index. */
static
void
fts_set_index_corrupt(
	trx_t*		trx,
	index_id_t	id,
	dict_table_t*	table)
{
	fts_t*	fts = table->fts;

	if (trx_get_dict_operation(trx) == TRX_DICT_OP_NONE) {
		trx_set_dict_operation(trx, TRX_DICT_OP_INDEX);
	}

	for (ulint j = 0; j < ib_vector_size(fts->indexes); j++) {
		dict_index_t*	index = static_cast<dict_index_t*>(
			ib_vector_getp_const(fts->indexes, j));
		if (index->id == id) {
			dict_set_corrupted(index, trx,
					   "DROP ORPHANED TABLE");
			break;
		}
	}
}

/** Check the index for the aux table is corrupted.
@param[in]	aux_table	auxiliary table
@retval nonzero if index is corrupted, zero for valid index */
static
ulint
fts_check_corrupt_index(
	fts_aux_table_t*	aux_table)
{
	dict_table_t*	table;
	dict_index_t*	index;
	table = dict_table_open_on_id(
		aux_table->parent_id, TRUE, DICT_TABLE_OP_NORMAL);

	if (table == NULL) {
		return(0);
	}

	for (index = UT_LIST_GET_FIRST(table->indexes);
	     index;
	     index = UT_LIST_GET_NEXT(indexes, index)) {
		if (index->id == aux_table->index_id) {
			ut_ad(index->type & DICT_FTS);
			dict_table_close(table, true, false);
			return(dict_index_is_corrupted(index));
		}
	}

	dict_table_close(table, true, false);
	return(0);
}

/* Get parent table name if it's a fts aux table
@param[in]	aux_table_name	aux table name
@param[in]	aux_table_len	aux table length
@return parent table name, or NULL */
char*
fts_get_parent_table_name(
	const char*	aux_table_name,
	ulint		aux_table_len)
{
	fts_aux_table_t	aux_table;
	char*		parent_table_name = NULL;

	if (fts_is_aux_table_name(&aux_table, aux_table_name, aux_table_len)) {
		dict_table_t*	parent_table;

		parent_table = dict_table_open_on_id(
			aux_table.parent_id, TRUE, DICT_TABLE_OP_NORMAL);

		if (parent_table != NULL) {
			parent_table_name = mem_strdupl(
				parent_table->name.m_name,
				strlen(parent_table->name.m_name));

			dict_table_close(parent_table, TRUE, FALSE);
		}
	}

	return(parent_table_name);
}

/** Check the validity of the parent table.
@param[in]	aux_table	auxiliary table
@return true if it is a valid table or false if it is not */
static
bool
fts_valid_parent_table(
	const fts_aux_table_t*	aux_table)
{
	dict_table_t*	parent_table;
	bool		valid = false;

	parent_table = dict_table_open_on_id(
		aux_table->parent_id, TRUE, DICT_TABLE_OP_NORMAL);

	if (parent_table != NULL && parent_table->fts != NULL) {
		if (aux_table->index_id == 0) {
			valid = true;
		} else {
			index_id_t	id = aux_table->index_id;
			dict_index_t*	index;

			/* Search for the FT index in the table's list. */
			for (index = UT_LIST_GET_FIRST(parent_table->indexes);
			     index;
			     index = UT_LIST_GET_NEXT(indexes, index)) {
				if (index->id == id) {
					valid = true;
					break;
				}

			}
		}
	}

	if (parent_table) {
		dict_table_close(parent_table, TRUE, FALSE);
	}

	return(valid);
}

/** Try to rename all aux tables of the specified parent table.
@param[in]	aux_tables	aux_tables to be renamed
@param[in]	parent_table	parent table of all aux
				tables stored in tables. */
static
void
fts_rename_aux_tables_to_hex_format(
	ib_vector_t*	aux_tables,
	dict_table_t*	parent_table)
{
	dberr_t err;
	trx_t*	trx_rename = trx_allocate_for_background();
	trx_rename->op_info = "Rename aux tables to hex format";
	trx_rename->dict_operation_lock_mode = RW_X_LATCH;
	trx_start_for_ddl(trx_rename, TRX_DICT_OP_TABLE);

	err = fts_rename_aux_tables_to_hex_format_low(trx_rename,
						      parent_table, aux_tables);

	trx_rename->dict_operation_lock_mode = 0;

	if (err != DB_SUCCESS) {

		ib::warn() << "Rollback operations on all aux tables of "
			"table "<< parent_table->name << ". All the fts index "
			"associated with the table are marked as corrupted. "
			"Please rebuild the index again.";

		/* Corrupting the fts index related to parent table. */
		trx_t*	trx_corrupt;
		trx_corrupt = trx_allocate_for_background();
		trx_corrupt->dict_operation_lock_mode = RW_X_LATCH;
		trx_start_for_ddl(trx_corrupt, TRX_DICT_OP_TABLE);
		fts_parent_all_index_set_corrupt(trx_corrupt, parent_table);
		trx_corrupt->dict_operation_lock_mode = 0;
		fts_sql_commit(trx_corrupt);
		trx_free_for_background(trx_corrupt);
	} else {
		fts_sql_commit(trx_rename);
	}

	trx_free_for_background(trx_rename);
	ib_vector_reset(aux_tables);
}

/** Set the hex format flag for the parent table.
@param[in, out]	parent_table	parent table
@param[in]	trx		transaction */
static
void
fts_set_parent_hex_format_flag(
	dict_table_t*	parent_table,
	trx_t*		trx)
{
	if (!DICT_TF2_FLAG_IS_SET(parent_table,
				  DICT_TF2_FTS_AUX_HEX_NAME)) {
		DBUG_EXECUTE_IF("parent_table_flag_fail", DBUG_SUICIDE(););

		dberr_t	err = fts_update_hex_format_flag(
				trx, parent_table->id, true);

		if (err != DB_SUCCESS) {
			ib::fatal() << "Setting parent table "
				<< parent_table->name
				<< "to hex format failed. Please try "
				<< "to restart the server again, if it "
				<< "doesn't work, the system tables "
				<< "might be corrupted.";
		} else {
			DICT_TF2_FLAG_SET(
				parent_table, DICT_TF2_FTS_AUX_HEX_NAME);
		}
	}
}

/** Drop the obsolete auxilary table.
@param[in]	tables	tables to be dropped. */
static
void
fts_drop_obsolete_aux_table_from_vector(
	ib_vector_t*	tables)
{
	dberr_t		err;

	for (ulint count = 0; count < ib_vector_size(tables);
	     ++count) {

		fts_aux_table_t*	aux_drop_table;
		aux_drop_table = static_cast<fts_aux_table_t*>(
			ib_vector_get(tables, count));
		trx_t*	trx_drop = trx_allocate_for_background();
		trx_drop->op_info = "Drop obsolete aux tables";
		trx_drop->dict_operation_lock_mode = RW_X_LATCH;
		trx_start_for_ddl(trx_drop, TRX_DICT_OP_TABLE);

		err = row_drop_table_for_mysql(
			aux_drop_table->name, trx_drop, false, true);

		trx_drop->dict_operation_lock_mode = 0;

		if (err != DB_SUCCESS) {
			/* We don't need to worry about the
			failure, since server would try to
			drop it on next restart, even if
			the table was broken. */
			ib::warn() << "Failed to drop obsolete aux table "
				<< aux_drop_table->name << ", which is "
				<< "harmless. will try to drop it on next "
				<< "restart.";

			fts_sql_rollback(trx_drop);
		} else {
			ib::info() << "Dropped obsolete aux"
				" table '" << aux_drop_table->name
				<< "'.";

			fts_sql_commit(trx_drop);
		}

		trx_free_for_background(trx_drop);
	}
}

/** Drop all the auxiliary table present in the vector.
@param[in]	trx	transaction
@param[in]	tables	tables to be dropped */
static
void
fts_drop_aux_table_from_vector(
	trx_t*		trx,
	ib_vector_t*	tables)
{
	for (ulint count = 0; count < ib_vector_size(tables);
	    ++count) {
		fts_aux_table_t*	aux_drop_table;
		aux_drop_table = static_cast<fts_aux_table_t*>(
				ib_vector_get(tables, count));

		/* Check for the validity of the parent table */
		if (!fts_valid_parent_table(aux_drop_table)) {

			ib::warn() << "Parent table of FTS auxiliary table "
				<< aux_drop_table->name << " not found.";

			dberr_t err = fts_drop_table(trx, aux_drop_table->name);
			if (err == DB_FAIL) {

				char*	path = fil_make_filepath(
					NULL, aux_drop_table->name, IBD, false);

				if (path != NULL) {
					os_file_delete_if_exists(
							innodb_data_file_key,
							path , NULL);
					ut_free(path);
				}
			}
		}
	}
}

/**********************************************************************//**
Check and drop all orphaned FTS auxiliary tables, those that don't have
a parent table or FTS index defined on them.
@return DB_SUCCESS or error code */
static MY_ATTRIBUTE((nonnull))
void
fts_check_and_drop_orphaned_tables(
/*===============================*/
	trx_t*		trx,			/*!< in: transaction */
	ib_vector_t*	tables)			/*!< in: tables to check */
{
	mem_heap_t*	heap;
	ib_vector_t*	aux_tables_to_rename;
	ib_vector_t*	invalid_aux_tables;
	ib_vector_t*	valid_aux_tables;
	ib_vector_t*	drop_aux_tables;
	ib_vector_t*	obsolete_aux_tables;
	ib_alloc_t*	heap_alloc;

	heap = mem_heap_create(1024);
	heap_alloc = ib_heap_allocator_create(heap);

	/* We store all aux tables belonging to the same parent table here,
	and rename all these tables in a batch mode. */
	aux_tables_to_rename = ib_vector_create(heap_alloc,
						sizeof(fts_aux_table_t), 128);

	/* We store all fake auxiliary table and orphaned table here. */
	invalid_aux_tables = ib_vector_create(heap_alloc,
					      sizeof(fts_aux_table_t), 128);

	/* We store all valid aux tables. We use this to filter the
	fake auxiliary table from invalid auxiliary tables. */
	valid_aux_tables = ib_vector_create(heap_alloc,
					    sizeof(fts_aux_table_t), 128);

	/* We store all auxiliary tables to be dropped. */
	drop_aux_tables = ib_vector_create(heap_alloc,
					   sizeof(fts_aux_table_t), 128);

	/* We store all obsolete auxiliary tables to be dropped. */
	obsolete_aux_tables = ib_vector_create(heap_alloc,
					       sizeof(fts_aux_table_t), 128);

	/* Sort by parent_id first, in case rename will fail */
	ib_vector_sort(tables, fts_check_aux_table_parent_id_cmp);

	for (ulint i = 0; i < ib_vector_size(tables); ++i) {
		dict_table_t*		parent_table;
		fts_aux_table_t*	aux_table;
		bool			drop = false;
		dict_table_t*		table;
		fts_aux_table_t*	next_aux_table = NULL;
		ib_id_t			orig_parent_id = 0;
		ib_id_t			orig_index_id = 0;
		bool			rename = false;

		aux_table = static_cast<fts_aux_table_t*>(
			ib_vector_get(tables, i));

		table = dict_table_open_on_id(
			aux_table->id, TRUE, DICT_TABLE_OP_NORMAL);
		orig_parent_id = aux_table->parent_id;
		orig_index_id = aux_table->index_id;

		if (table == NULL
		    || strcmp(table->name.m_name, aux_table->name)) {

			bool	fake_aux = false;

			if (table != NULL) {
				dict_table_close(table, TRUE, FALSE);
			}

			if (i + 1 < ib_vector_size(tables)) {
				next_aux_table = static_cast<fts_aux_table_t*>(
						ib_vector_get(tables, i + 1));
			}

			/* To know whether aux table is fake fts or
			orphan fts table. */
			for (ulint count = 0;
			     count < ib_vector_size(valid_aux_tables);
			     count++) {
				fts_aux_table_t*	valid_aux;
				valid_aux = static_cast<fts_aux_table_t*>(
					ib_vector_get(valid_aux_tables, count));
				if (strcmp(valid_aux->name,
					   aux_table->name) == 0) {
					fake_aux = true;
					break;
				}
			}

			/* All aux tables of parent table, whose id is
			last_parent_id, have been checked, try to rename
			them if necessary. */
			if ((next_aux_table == NULL
			     || orig_parent_id != next_aux_table->parent_id)
			    && (!ib_vector_is_empty(aux_tables_to_rename))) {

					ib_id_t	parent_id = fts_fake_hex_to_dec(
							aux_table->parent_id);

					parent_table = dict_table_open_on_id(
						parent_id, TRUE,
						DICT_TABLE_OP_NORMAL);

					fts_rename_aux_tables_to_hex_format(
						aux_tables_to_rename, parent_table);

					dict_table_close(parent_table, TRUE,
							 FALSE);
			}

			/* If the aux table is fake aux table. Skip it. */
			if (!fake_aux) {
				ib_vector_push(invalid_aux_tables, aux_table);
			}

			continue;
		} else if (!DICT_TF2_FLAG_IS_SET(table,
						 DICT_TF2_FTS_AUX_HEX_NAME)) {

			aux_table->parent_id = fts_fake_hex_to_dec(
						aux_table->parent_id);

			if (aux_table->index_id != 0) {
				aux_table->index_id = fts_fake_hex_to_dec(
							aux_table->index_id);
			}

			ut_ad(aux_table->id > aux_table->parent_id);

			/* Check whether parent table id and index id
			are stored as decimal format. */
			if (fts_valid_parent_table(aux_table)) {

				parent_table = dict_table_open_on_id(
					aux_table->parent_id, true,
					DICT_TABLE_OP_NORMAL);

				ut_ad(parent_table != NULL);
				ut_ad(parent_table->fts != NULL);

				if (!DICT_TF2_FLAG_IS_SET(
					parent_table,
					DICT_TF2_FTS_AUX_HEX_NAME)) {
					rename = true;
				}

				dict_table_close(parent_table, TRUE, FALSE);
			}

			if (!rename) {
				/* Reassign the original value of
				aux table if it is not in decimal format */
				aux_table->parent_id = orig_parent_id;
				aux_table->index_id = orig_index_id;
			}
		}

		if (table != NULL) {
			dict_table_close(table, TRUE, FALSE);
		}

		if (!rename) {
			/* Check the validity of the parent table. */
			if (!fts_valid_parent_table(aux_table)) {
				drop = true;
			}
		}

		/* Filter out the fake aux table by comparing with the
		current valid auxiliary table name. */
		for (ulint count = 0;
		     count < ib_vector_size(invalid_aux_tables); count++) {
			fts_aux_table_t*	invalid_aux;
			invalid_aux = static_cast<fts_aux_table_t*>(
				ib_vector_get(invalid_aux_tables, count));
			if (strcmp(invalid_aux->name, aux_table->name) == 0) {
				ib_vector_remove(
					invalid_aux_tables,
					*reinterpret_cast<void**>(invalid_aux));
				break;
			}
		}

		ib_vector_push(valid_aux_tables, aux_table);

		/* If the index associated with aux table is corrupted,
		skip it. */
		if (fts_check_corrupt_index(aux_table) > 0) {

			if (i + 1 < ib_vector_size(tables)) {
				next_aux_table = static_cast<fts_aux_table_t*>(
					ib_vector_get(tables, i + 1));
			}

			if (next_aux_table == NULL
			    || orig_parent_id != next_aux_table->parent_id) {

				parent_table = dict_table_open_on_id(
					aux_table->parent_id, TRUE,
					DICT_TABLE_OP_NORMAL);

				if (!ib_vector_is_empty(aux_tables_to_rename)) {
					fts_rename_aux_tables_to_hex_format(
						aux_tables_to_rename, parent_table);
				} else {
					fts_set_parent_hex_format_flag(
						parent_table, trx);
				}

				dict_table_close(parent_table, TRUE, FALSE);
			}

			continue;
		}

		parent_table = dict_table_open_on_id(
			aux_table->parent_id, TRUE, DICT_TABLE_OP_NORMAL);

		if (drop) {
			ib_vector_push(drop_aux_tables, aux_table);
		} else {
			if (FTS_IS_OBSOLETE_AUX_TABLE(aux_table->name)) {
				ib_vector_push(obsolete_aux_tables, aux_table);
				continue;
			}
		}

		/* If the aux table is in decimal format, we should
		rename it, so push it to aux_tables_to_rename */
		if (!drop && rename) {
			bool	rename_table = true;
			for (ulint count = 0;
			     count < ib_vector_size(aux_tables_to_rename);
			     count++) {
				fts_aux_table_t*	rename_aux =
					static_cast<fts_aux_table_t*>(
					ib_vector_get(aux_tables_to_rename,
						      count));
					if (strcmp(rename_aux->name,
						   aux_table->name) == 0) {
						rename_table = false;
						break;
					}
			}

			if (rename_table) {
				ib_vector_push(aux_tables_to_rename,
					       aux_table);
			}
		}

		if (i + 1 < ib_vector_size(tables)) {
			next_aux_table = static_cast<fts_aux_table_t*>(
				ib_vector_get(tables, i + 1));
		}

		if ((next_aux_table == NULL
		     || orig_parent_id != next_aux_table->parent_id)
		    && !ib_vector_is_empty(aux_tables_to_rename)) {

			ut_ad(rename);
			ut_ad(!DICT_TF2_FLAG_IS_SET(
				parent_table, DICT_TF2_FTS_AUX_HEX_NAME));

			fts_rename_aux_tables_to_hex_format(
				aux_tables_to_rename,parent_table);
		}

		/* The IDs are already in correct hex format. */
		if (!drop && !rename) {
			dict_table_t*	table;

			table = dict_table_open_on_id(
				aux_table->id, TRUE, DICT_TABLE_OP_NORMAL);

			if (table != NULL
			    && strcmp(table->name.m_name, aux_table->name)) {
				dict_table_close(table, TRUE, FALSE);
				table = NULL;
			}

			if (table != NULL
			    && !DICT_TF2_FLAG_IS_SET(
					table,
					DICT_TF2_FTS_AUX_HEX_NAME)) {

				DBUG_EXECUTE_IF("aux_table_flag_fail",
					ib::warn() << "Setting aux table "
						<< table->name << " to hex "
						"format failed.";
					fts_set_index_corrupt(
						trx, aux_table->index_id,
						parent_table);
						goto table_exit;);

				dberr_t err = fts_update_hex_format_flag(
						trx, table->id, true);

				if (err != DB_SUCCESS) {
					ib::warn() << "Setting aux table "
						<< table->name << " to hex "
						"format failed.";

					fts_set_index_corrupt(
						trx, aux_table->index_id,
						parent_table);
				} else {
					DICT_TF2_FLAG_SET(table,
						DICT_TF2_FTS_AUX_HEX_NAME);
				}
			}
#ifndef DBUG_OFF
table_exit:
#endif	/* !DBUG_OFF */

			if (table != NULL) {
				dict_table_close(table, TRUE, FALSE);
			}

			ut_ad(parent_table != NULL);

			fts_set_parent_hex_format_flag(
				parent_table, trx);
		}

		if (parent_table != NULL) {
			dict_table_close(parent_table, TRUE, FALSE);
		}
	}

	fts_drop_aux_table_from_vector(trx, invalid_aux_tables);
	fts_drop_aux_table_from_vector(trx, drop_aux_tables);
	fts_sql_commit(trx);

	fts_drop_obsolete_aux_table_from_vector(obsolete_aux_tables);

	/* Free the memory allocated at the beginning */
	if (heap != NULL) {
		mem_heap_free(heap);
	}
}

/**********************************************************************//**
Drop all orphaned FTS auxiliary tables, those that don't have a parent
table or FTS index defined on them. */
void
fts_drop_orphaned_tables(void)
/*==========================*/
{
	trx_t*			trx;
	pars_info_t*		info;
	mem_heap_t*		heap;
	que_t*			graph;
	ib_vector_t*		tables;
	ib_alloc_t*		heap_alloc;
	space_name_list_t	space_name_list;
	dberr_t			error = DB_SUCCESS;

	/* Note: We have to free the memory after we are done with the list. */
	error = fil_get_space_names(space_name_list);

	if (error == DB_OUT_OF_MEMORY) {
		ib::fatal() << "Out of memory";
	}

	heap = mem_heap_create(1024);
	heap_alloc = ib_heap_allocator_create(heap);

	/* We store the table ids of all the FTS indexes that were found. */
	tables = ib_vector_create(heap_alloc, sizeof(fts_aux_table_t), 128);

	/* Get the list of all known .ibd files and check for orphaned
	FTS auxiliary files in that list. We need to remove them because
	users can't map them back to table names and this will create
	unnecessary clutter. */

	for (space_name_list_t::iterator it = space_name_list.begin();
	     it != space_name_list.end();
	     ++it) {

		fts_aux_table_t*	fts_aux_table;

		fts_aux_table = static_cast<fts_aux_table_t*>(
			ib_vector_push(tables, NULL));

		memset(fts_aux_table, 0x0, sizeof(*fts_aux_table));

		if (!fts_is_aux_table_name(fts_aux_table, *it, strlen(*it))) {
			ib_vector_pop(tables);
		} else {
			ulint	len = strlen(*it);

			fts_aux_table->id = fil_space_get_id_by_name(*it);

			/* We got this list from fil0fil.cc. The tablespace
			with this name must exist. */
			ut_a(fts_aux_table->id != ULINT_UNDEFINED);

			fts_aux_table->name = static_cast<char*>(
				mem_heap_dup(heap, *it, len + 1));

			fts_aux_table->name[len] = 0;
		}
	}

	trx = trx_allocate_for_background();
	trx->op_info = "dropping orphaned FTS tables";
	row_mysql_lock_data_dictionary(trx);

	info = pars_info_create();

	pars_info_bind_function(info, "my_func", fts_read_tables, tables);

	graph = fts_parse_sql_no_dict_lock(
		NULL,
		info,
		"DECLARE FUNCTION my_func;\n"
		"DECLARE CURSOR c IS"
		" SELECT NAME, ID"
		" FROM SYS_TABLES;\n"
		"BEGIN\n"
		"\n"
		"OPEN c;\n"
		"WHILE 1 = 1 LOOP\n"
		"  FETCH c INTO my_func();\n"
		"  IF c % NOTFOUND THEN\n"
		"    EXIT;\n"
		"  END IF;\n"
		"END LOOP;\n"
		"CLOSE c;");

	for (;;) {
		error = fts_eval_sql(trx, graph);

		if (error == DB_SUCCESS) {
			fts_check_and_drop_orphaned_tables(trx, tables);
			break;				/* Exit the loop. */
		} else {
			ib_vector_reset(tables);

			fts_sql_rollback(trx);

			if (error == DB_LOCK_WAIT_TIMEOUT) {
				ib::warn() << "lock wait timeout reading"
					" SYS_TABLES. Retrying!";

				trx->error_state = DB_SUCCESS;
			} else {
				ib::error() << "(" << ut_strerr(error)
					<< ") while reading SYS_TABLES.";

				break;			/* Exit the loop. */
			}
		}
	}

	que_graph_free(graph);

	row_mysql_unlock_data_dictionary(trx);

	trx_free_for_background(trx);

	if (heap != NULL) {
		mem_heap_free(heap);
	}

	/** Free the memory allocated to store the .ibd names. */
	for (space_name_list_t::iterator it = space_name_list.begin();
	     it != space_name_list.end();
	     ++it) {

		UT_DELETE_ARRAY(*it);
	}
}

/**********************************************************************//**
Check whether user supplied stopword table is of the right format.
Caller is responsible to hold dictionary locks.
@return the stopword column charset if qualifies */
CHARSET_INFO*
fts_valid_stopword_table(
/*=====================*/
	const char*	stopword_table_name)	/*!< in: Stopword table
						name */
{
	dict_table_t*	table;
	dict_col_t*     col = NULL;

	if (!stopword_table_name) {
		return(NULL);
	}

	table = dict_table_get_low(stopword_table_name);

	if (!table) {
		ib::error() << "User stopword table " << stopword_table_name
			<< " does not exist.";

		return(NULL);
	} else {
		const char*     col_name;

		col_name = dict_table_get_col_name(table, 0);

		if (ut_strcmp(col_name, "value")) {
			ib::error() << "Invalid column name for stopword"
				" table " << stopword_table_name << ". Its"
				" first column must be named as 'value'.";

			return(NULL);
		}

		col = dict_table_get_nth_col(table, 0);

		if (col->mtype != DATA_VARCHAR
		    && col->mtype != DATA_VARMYSQL) {
			ib::error() << "Invalid column type for stopword"
				" table " << stopword_table_name << ". Its"
				" first column must be of varchar type";

			return(NULL);
		}
	}

	ut_ad(col);

	return(fts_get_charset(col->prtype));
}

/**********************************************************************//**
This function loads the stopword into the FTS cache. It also
records/fetches stopword configuration to/from FTS configure
table, depending on whether we are creating or reloading the
FTS.
@return TRUE if load operation is successful */
ibool
fts_load_stopword(
/*==============*/
	const dict_table_t*
			table,			/*!< in: Table with FTS */
	trx_t*		trx,			/*!< in: Transactions */
	const char*	global_stopword_table,	/*!< in: Global stopword table
						name */
	const char*	session_stopword_table,	/*!< in: Session stopword table
						name */
	ibool		stopword_is_on,		/*!< in: Whether stopword
						option is turned on/off */
	ibool		reload)			/*!< in: Whether it is
						for reloading FTS table */
{
	fts_table_t	fts_table;
	fts_string_t	str;
	dberr_t		error = DB_SUCCESS;
	ulint		use_stopword;
	fts_cache_t*	cache;
	const char*	stopword_to_use = NULL;
	ibool		new_trx = FALSE;
	byte		str_buffer[MAX_FULL_NAME_LEN + 1];

	FTS_INIT_FTS_TABLE(&fts_table, "CONFIG", FTS_COMMON_TABLE, table);

	cache = table->fts->cache;

	if (!reload && !(cache->stopword_info.status
			 & STOPWORD_NOT_INIT)) {
		return(TRUE);
	}

	if (!trx) {
		trx = trx_allocate_for_background();
		trx->op_info = "upload FTS stopword";
		new_trx = TRUE;
	}

	/* First check whether stopword filtering is turned off */
	if (reload) {
		error = fts_config_get_ulint(
			trx, &fts_table, FTS_USE_STOPWORD, &use_stopword);
	} else {
		use_stopword = (ulint) stopword_is_on;

		error = fts_config_set_ulint(
			trx, &fts_table, FTS_USE_STOPWORD, use_stopword);
	}

	if (error != DB_SUCCESS) {
		goto cleanup;
	}

	/* If stopword is turned off, no need to continue to load the
	stopword into cache, but still need to do initialization */
	if (!use_stopword) {
		cache->stopword_info.status = STOPWORD_OFF;
		goto cleanup;
	}

	if (reload) {
		/* Fetch the stopword table name from FTS config
		table */
		str.f_n_char = 0;
		str.f_str = str_buffer;
		str.f_len = sizeof(str_buffer) - 1;

		error = fts_config_get_value(
			trx, &fts_table, FTS_STOPWORD_TABLE_NAME, &str);

		if (error != DB_SUCCESS) {
			goto cleanup;
		}

		if (strlen((char*) str.f_str) > 0) {
			stopword_to_use = (const char*) str.f_str;
		}
	} else {
		stopword_to_use = (session_stopword_table)
			? session_stopword_table : global_stopword_table;
	}

	if (stopword_to_use
	    && fts_load_user_stopword(table->fts, stopword_to_use,
				      &cache->stopword_info)) {
		/* Save the stopword table name to the configure
		table */
		if (!reload) {
			str.f_n_char = 0;
			str.f_str = (byte*) stopword_to_use;
			str.f_len = ut_strlen(stopword_to_use);

			error = fts_config_set_value(
				trx, &fts_table, FTS_STOPWORD_TABLE_NAME, &str);
		}
	} else {
		/* Load system default stopword list */
		fts_load_default_stopword(&cache->stopword_info);
	}

cleanup:
	if (new_trx) {
		if (error == DB_SUCCESS) {
			fts_sql_commit(trx);
		} else {
			fts_sql_rollback(trx);
		}

		trx_free_for_background(trx);
	}

	if (!cache->stopword_info.cached_stopword) {
		cache->stopword_info.cached_stopword = rbt_create_arg_cmp(
			sizeof(fts_tokenizer_word_t), innobase_fts_text_cmp,
			&my_charset_latin1);
	}

	return(error == DB_SUCCESS);
}

/**********************************************************************//**
Callback function when we initialize the FTS at the start up
time. It recovers the maximum Doc IDs presented in the current table.
@return: always returns TRUE */
static
ibool
fts_init_get_doc_id(
/*================*/
	void*	row,			/*!< in: sel_node_t* */
	void*	user_arg)		/*!< in: fts cache */
{
	doc_id_t	doc_id = FTS_NULL_DOC_ID;
	sel_node_t*	node = static_cast<sel_node_t*>(row);
	que_node_t*	exp = node->select_list;
	fts_cache_t*    cache = static_cast<fts_cache_t*>(user_arg);

	ut_ad(ib_vector_is_empty(cache->get_docs));

	/* Copy each indexed column content into doc->text.f_str */
	if (exp) {
		dfield_t*	dfield = que_node_get_val(exp);
		dtype_t*        type = dfield_get_type(dfield);
		void*           data = dfield_get_data(dfield);

		ut_a(dtype_get_mtype(type) == DATA_INT);

		doc_id = static_cast<doc_id_t>(mach_read_from_8(
			static_cast<const byte*>(data)));

		if (doc_id >= cache->next_doc_id) {
			cache->next_doc_id = doc_id + 1;
		}
	}

	return(TRUE);
}

/**********************************************************************//**
Callback function when we initialize the FTS at the start up
time. It recovers Doc IDs that have not sync-ed to the auxiliary
table, and require to bring them back into FTS index.
@return: always returns TRUE */
static
ibool
fts_init_recover_doc(
/*=================*/
	void*	row,			/*!< in: sel_node_t* */
	void*	user_arg)		/*!< in: fts cache */
{

	fts_doc_t       doc;
	ulint		doc_len = 0;
	ulint		field_no = 0;
	fts_get_doc_t*  get_doc = static_cast<fts_get_doc_t*>(user_arg);
	doc_id_t	doc_id = FTS_NULL_DOC_ID;
	sel_node_t*	node = static_cast<sel_node_t*>(row);
	que_node_t*	exp = node->select_list;
	fts_cache_t*	cache = get_doc->cache;
	st_mysql_ftparser*	parser = get_doc->index_cache->index->parser;

	fts_doc_init(&doc);
	doc.found = TRUE;

	ut_ad(cache);

	/* Copy each indexed column content into doc->text.f_str */
	while (exp) {
		dfield_t*	dfield = que_node_get_val(exp);
		ulint		len = dfield_get_len(dfield);

		if (field_no == 0) {
			dtype_t*        type = dfield_get_type(dfield);
			void*           data = dfield_get_data(dfield);

			ut_a(dtype_get_mtype(type) == DATA_INT);

			doc_id = static_cast<doc_id_t>(mach_read_from_8(
				static_cast<const byte*>(data)));

			field_no++;
			exp = que_node_get_next(exp);
			continue;
		}

		if (len == UNIV_SQL_NULL) {
			exp = que_node_get_next(exp);
			continue;
		}

		ut_ad(get_doc);

		if (!get_doc->index_cache->charset) {
			get_doc->index_cache->charset = fts_get_charset(
				dfield->type.prtype);
		}

		doc.charset = get_doc->index_cache->charset;

		if (dfield_is_ext(dfield)) {
			dict_table_t*	table = cache->sync->table;

			doc.text.f_str = btr_copy_externally_stored_field(
				&doc.text.f_len,
				static_cast<byte*>(dfield_get_data(dfield)),
				dict_table_page_size(table), len,
				static_cast<mem_heap_t*>(doc.self_heap->arg)
				);
		} else {
			doc.text.f_str = static_cast<byte*>(
				dfield_get_data(dfield));

			doc.text.f_len = len;
		}

		if (field_no == 1) {
			fts_tokenize_document(&doc, NULL, parser);
		} else {
			fts_tokenize_document_next(&doc, doc_len, NULL, parser);
		}

		exp = que_node_get_next(exp);

		doc_len += (exp) ? len + 1 : len;

		field_no++;
	}

	fts_cache_add_doc(cache, get_doc->index_cache, doc_id, doc.tokens);

	fts_doc_free(&doc);

	cache->added++;

	if (doc_id >= cache->next_doc_id) {
		cache->next_doc_id = doc_id + 1;
	}

	return(TRUE);
}

/**********************************************************************//**
This function brings FTS index in sync when FTS index is first
used. There are documents that have not yet sync-ed to auxiliary
tables from last server abnormally shutdown, we will need to bring
such document into FTS cache before any further operations
@return TRUE if all OK */
ibool
fts_init_index(
/*===========*/
	dict_table_t*	table,		/*!< in: Table with FTS */
	ibool		has_cache_lock)	/*!< in: Whether we already have
					cache lock */
{
	dict_index_t*   index;
	doc_id_t        start_doc;
	fts_get_doc_t*  get_doc = NULL;
	fts_cache_t*    cache = table->fts->cache;
	bool		need_init = false;

	ut_ad(!mutex_own(&dict_sys->mutex));

	/* First check cache->get_docs is initialized */
	if (!has_cache_lock) {
		rw_lock_x_lock(&cache->lock);
	}

	rw_lock_x_lock(&cache->init_lock);
	if (cache->get_docs == NULL) {
		cache->get_docs = fts_get_docs_create(cache);
	}
	rw_lock_x_unlock(&cache->init_lock);

	if (table->fts->fts_status & ADDED_TABLE_SYNCED) {
		goto func_exit;
	}

	need_init = true;

	start_doc = cache->synced_doc_id;

	if (!start_doc) {
		fts_cmp_set_sync_doc_id(table, 0, TRUE, &start_doc);
		cache->synced_doc_id = start_doc;
	}

	/* No FTS index, this is the case when previous FTS index
	dropped, and we re-initialize the Doc ID system for subsequent
	insertion */
	if (ib_vector_is_empty(cache->get_docs)) {
		index = table->fts_doc_id_index;

		ut_a(index);

		fts_doc_fetch_by_doc_id(NULL, start_doc, index,
					FTS_FETCH_DOC_BY_ID_LARGE,
					fts_init_get_doc_id, cache);
	} else {
		if (table->fts->cache->stopword_info.status
		    & STOPWORD_NOT_INIT) {
			fts_load_stopword(table, NULL, NULL, NULL, TRUE, TRUE);
		}

		for (ulint i = 0; i < ib_vector_size(cache->get_docs); ++i) {
			get_doc = static_cast<fts_get_doc_t*>(
				ib_vector_get(cache->get_docs, i));

			index = get_doc->index_cache->index;

			fts_doc_fetch_by_doc_id(NULL, start_doc, index,
						FTS_FETCH_DOC_BY_ID_LARGE,
						fts_init_recover_doc, get_doc);
		}
	}

	table->fts->fts_status |= ADDED_TABLE_SYNCED;

	fts_get_docs_clear(cache->get_docs);

func_exit:
	if (!has_cache_lock) {
		rw_lock_x_unlock(&cache->lock);
	}

	if (need_init) {
		mutex_enter(&dict_sys->mutex);
		/* Register the table with the optimize thread. */
		fts_optimize_add_table(table);
		mutex_exit(&dict_sys->mutex);
	}

	return(TRUE);
}

/** Check if the all the auxillary tables associated with FTS index are in
consistent state. For now consistency is check only by ensuring
index->page_no != FIL_NULL
@param[out]	base_table	table has host fts index
@param[in,out]	trx		trx handler */
void
fts_check_corrupt(
	dict_table_t*	base_table,
	trx_t*		trx)
{
	bool		sane = true;
	fts_table_t	fts_table;

	/* Iterate over the common table and check for their sanity. */
	FTS_INIT_FTS_TABLE(&fts_table, NULL, FTS_COMMON_TABLE, base_table);

	for (ulint i = 0; fts_common_tables[i] != NULL && sane; ++i) {

		char	table_name[MAX_FULL_NAME_LEN];

		fts_table.suffix = fts_common_tables[i];
		fts_get_table_name(&fts_table, table_name);

		dict_table_t*	aux_table = dict_table_open_on_name(
			table_name, true, FALSE, DICT_ERR_IGNORE_NONE);

		if (aux_table == NULL) {
			dict_set_corrupted(
				dict_table_get_first_index(base_table),
				trx, "FTS_SANITY_CHECK");
			ut_ad(base_table->corrupted == TRUE);
			sane = false;
			continue;
		}

		for (dict_index_t*	aux_table_index =
			UT_LIST_GET_FIRST(aux_table->indexes);
		     aux_table_index != NULL;
		     aux_table_index =
			UT_LIST_GET_NEXT(indexes, aux_table_index)) {

			/* Check if auxillary table needed for FTS is sane. */
			if (aux_table_index->page == FIL_NULL) {
				dict_set_corrupted(
					dict_table_get_first_index(base_table),
					trx, "FTS_SANITY_CHECK");
				ut_ad(base_table->corrupted == TRUE);
				sane = false;
			}
		}

		dict_table_close(aux_table, FALSE, FALSE);
	}
}<|MERGE_RESOLUTION|>--- conflicted
+++ resolved
@@ -4263,8 +4263,6 @@
 		index_cache = static_cast<fts_index_cache_t*>(
 			ib_vector_get(cache->indexes, i));
 
-<<<<<<< HEAD
-=======
 		if (index_cache->index->to_be_dropped
 		   || index_cache->index->table->to_be_dropped) {
 			continue;
@@ -4275,7 +4273,6 @@
 				os_thread_sleep(10000000);
 				);
 
->>>>>>> 38e12db4
 		error = fts_sync_index(sync, index_cache);
 
 		if (error != DB_SUCCESS && !sync->interrupted) {
@@ -4308,22 +4305,7 @@
 end_sync:
 	if (error == DB_SUCCESS && !sync->interrupted) {
 		error = fts_sync_commit(sync);
-<<<<<<< HEAD
 	} else {
-=======
-		if (error == DB_SUCCESS) {
-			for (i = 0; i < ib_vector_size(cache->indexes); ++i) {
-				fts_index_cache_t*      index_cache;
-				index_cache = static_cast<fts_index_cache_t*>(
-					ib_vector_get(cache->indexes, i));
-				if (index_cache->index->index_fts_syncing) {
-					index_cache->index->index_fts_syncing
-								= false;
-				}
-			}
-		}
-	}  else {
->>>>>>> 38e12db4
 		fts_sync_rollback(sync);
 	}
 
@@ -4334,9 +4316,7 @@
 		fts_index_cache_t*      index_cache;
 		index_cache = static_cast<fts_index_cache_t*>(
                       ib_vector_get(cache->indexes, i));
-		if (index_cache->index->index_fts_syncing == true) {
-			index_cache->index->index_fts_syncing = false;
-                  }
+		index_cache->index->index_fts_syncing = false;
 	}
 
 	sync->interrupted = false;
