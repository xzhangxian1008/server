/*****************************************************************************
Copyright (C) 2013, 2015, Google Inc. All Rights Reserved.
Copyright (c) 2014, 2019, MariaDB Corporation.

This program is free software; you can redistribute it and/or modify it under
the terms of the GNU General Public License as published by the Free Software
Foundation; version 2 of the License.

This program is distributed in the hope that it will be useful, but WITHOUT
ANY WARRANTY; without even the implied warranty of MERCHANTABILITY or FITNESS
FOR A PARTICULAR PURPOSE. See the GNU General Public License for more details.

You should have received a copy of the GNU General Public License along with
this program; if not, write to the Free Software Foundation, Inc.,
51 Franklin St, Fifth Floor, Boston, MA 02110-1301 USA

*****************************************************************************/
/**************************************************//**
@file fil0crypt.cc
Innodb file space encrypt/decrypt

Created            Jonas Oreland Google
Modified           Jan Lindström jan.lindstrom@mariadb.com
*******************************************************/

#include "fil0fil.h"
#include "mtr0types.h"
#include "mach0data.h"
#include "page0size.h"
#include "page0zip.h"
#ifndef UNIV_INNOCHECKSUM
#include "fil0crypt.h"
#include "srv0srv.h"
#include "srv0start.h"
#include "log0recv.h"
#include "mtr0mtr.h"
#include "mtr0log.h"
#include "ut0ut.h"
#include "btr0scrub.h"
#include "fsp0fsp.h"
#include "fil0pagecompress.h"
#include <my_crypt.h>

/** Mutex for keys */
static ib_mutex_t fil_crypt_key_mutex;

static bool fil_crypt_threads_inited = false;

/** Is encryption enabled/disabled */
UNIV_INTERN ulong srv_encrypt_tables = 0;

/** No of key rotation threads requested */
UNIV_INTERN uint srv_n_fil_crypt_threads = 0;

/** No of key rotation threads started */
UNIV_INTERN uint srv_n_fil_crypt_threads_started = 0;

/** At this age or older a space/page will be rotated */
UNIV_INTERN uint srv_fil_crypt_rotate_key_age;

/** Event to signal FROM the key rotation threads. */
static os_event_t fil_crypt_event;

/** Event to signal TO the key rotation threads. */
UNIV_INTERN os_event_t fil_crypt_threads_event;

/** Event for waking up threads throttle. */
static os_event_t fil_crypt_throttle_sleep_event;

/** Mutex for key rotation threads. */
UNIV_INTERN ib_mutex_t fil_crypt_threads_mutex;

/** Variable ensuring only 1 thread at time does initial conversion */
static bool fil_crypt_start_converting = false;

/** Variables for throttling */
UNIV_INTERN uint srv_n_fil_crypt_iops = 100;	 // 10ms per iop
static uint srv_alloc_time = 3;		    // allocate iops for 3s at a time
static uint n_fil_crypt_iops_allocated = 0;

/** Variables for scrubbing */
extern uint srv_background_scrub_data_interval;
extern uint srv_background_scrub_data_check_interval;

#define DEBUG_KEYROTATION_THROTTLING 0

/** Statistics variables */
static fil_crypt_stat_t crypt_stat;
static ib_mutex_t crypt_stat_mutex;

/** Is background scrubbing enabled, defined on btr0scrub.cc */
extern my_bool srv_background_scrub_data_uncompressed;
extern my_bool srv_background_scrub_data_compressed;

/***********************************************************************
Check if a key needs rotation given a key_state
@param[in]	crypt_data		Encryption information
@param[in]	key_version		Current key version
@param[in]	latest_key_version	Latest key version
@param[in]	rotate_key_age		when to rotate
@return true if key needs rotation, false if not */
static bool
fil_crypt_needs_rotation(
	const fil_space_crypt_t*	crypt_data,
	uint				key_version,
	uint				latest_key_version,
	uint				rotate_key_age)
	MY_ATTRIBUTE((warn_unused_result));

/*********************************************************************
Init space crypt */
UNIV_INTERN
void
fil_space_crypt_init()
{
	mutex_create(LATCH_ID_FIL_CRYPT_MUTEX, &fil_crypt_key_mutex);

	fil_crypt_throttle_sleep_event = os_event_create(0);

	mutex_create(LATCH_ID_FIL_CRYPT_STAT_MUTEX, &crypt_stat_mutex);
	memset(&crypt_stat, 0, sizeof(crypt_stat));
}

/*********************************************************************
Cleanup space crypt */
UNIV_INTERN
void
fil_space_crypt_cleanup()
{
	os_event_destroy(fil_crypt_throttle_sleep_event);
	mutex_free(&fil_crypt_key_mutex);
	mutex_free(&crypt_stat_mutex);
}

/**
Get latest key version from encryption plugin.
@return key version or ENCRYPTION_KEY_VERSION_INVALID */
uint
fil_space_crypt_t::key_get_latest_version(void)
{
	uint key_version = key_found;

	if (is_key_found()) {
		key_version = encryption_key_get_latest_version(key_id);
		srv_stats.n_key_requests.inc();
		key_found = key_version;
	}

	return key_version;
}

/******************************************************************
Get the latest(key-version), waking the encrypt thread, if needed
@param[in,out]	crypt_data	Crypt data */
static inline
uint
fil_crypt_get_latest_key_version(
	fil_space_crypt_t* crypt_data)
{
	ut_ad(crypt_data != NULL);

	uint key_version = crypt_data->key_get_latest_version();

	if (crypt_data->is_key_found()) {

		if (fil_crypt_needs_rotation(
				crypt_data,
				crypt_data->min_key_version,
				key_version,
				srv_fil_crypt_rotate_key_age)) {
			/* Below event seen as NULL-pointer at startup
			when new database was created and we create a
			checkpoint. Only seen when debugging. */
			if (fil_crypt_threads_inited) {
				os_event_set(fil_crypt_threads_event);
			}
		}
	}

	return key_version;
}

/******************************************************************
Mutex helper for crypt_data->scheme */
void
crypt_data_scheme_locker(
/*=====================*/
	st_encryption_scheme*	scheme,
	int			exit)
{
	fil_space_crypt_t* crypt_data =
		static_cast<fil_space_crypt_t*>(scheme);

	if (exit) {
		mutex_exit(&crypt_data->mutex);
	} else {
		mutex_enter(&crypt_data->mutex);
	}
}

/******************************************************************
Create a fil_space_crypt_t object
@param[in]	type		CRYPT_SCHEME_UNENCRYPTE or
				CRYPT_SCHEME_1
@param[in]	encrypt_mode	FIL_ENCRYPTION_DEFAULT or
				FIL_ENCRYPTION_ON or
				FIL_ENCRYPTION_OFF
@param[in]	min_key_version key_version or 0
@param[in]	key_id		Used key id
@return crypt object */
static
fil_space_crypt_t*
fil_space_create_crypt_data(
	uint			type,
	fil_encryption_t	encrypt_mode,
	uint			min_key_version,
	uint			key_id)
{
	fil_space_crypt_t* crypt_data = NULL;
	if (void* buf = ut_zalloc_nokey(sizeof(fil_space_crypt_t))) {
		crypt_data = new(buf)
			fil_space_crypt_t(
				type,
				min_key_version,
				key_id,
				encrypt_mode);
	}

	return crypt_data;
}

/******************************************************************
Create a fil_space_crypt_t object
@param[in]	encrypt_mode	FIL_ENCRYPTION_DEFAULT or
				FIL_ENCRYPTION_ON or
				FIL_ENCRYPTION_OFF

@param[in]	key_id		Encryption key id
@return crypt object */
UNIV_INTERN
fil_space_crypt_t*
fil_space_create_crypt_data(
	fil_encryption_t	encrypt_mode,
	uint			key_id)
{
	return (fil_space_create_crypt_data(0, encrypt_mode, 0, key_id));
}

/******************************************************************
Merge fil_space_crypt_t object
@param[in,out]	dst		Destination cryp data
@param[in]	src		Source crypt data */
UNIV_INTERN
void
fil_space_merge_crypt_data(
	fil_space_crypt_t* dst,
	const fil_space_crypt_t* src)
{
	mutex_enter(&dst->mutex);

	/* validate that they are mergeable */
	ut_a(src->type == CRYPT_SCHEME_UNENCRYPTED ||
	     src->type == CRYPT_SCHEME_1);

	ut_a(dst->type == CRYPT_SCHEME_UNENCRYPTED ||
	     dst->type == CRYPT_SCHEME_1);

	dst->encryption = src->encryption;
	dst->type = src->type;
	dst->min_key_version = src->min_key_version;
	dst->keyserver_requests += src->keyserver_requests;

	mutex_exit(&dst->mutex);
}

/** Initialize encryption parameters from a tablespace header page.
@param[in]	page_size	page size of the tablespace
@param[in]	page		first page of the tablespace
@return crypt data from page 0
@retval	NULL	if not present or not valid */
UNIV_INTERN
fil_space_crypt_t*
fil_space_read_crypt_data(const page_size_t& page_size, const byte* page)
{
	const ulint offset = FSP_HEADER_OFFSET
		+ fsp_header_get_encryption_offset(page_size);

	if (memcmp(page + offset, CRYPT_MAGIC, MAGIC_SZ) != 0) {
		/* Crypt data is not stored. */
		return NULL;
	}

	uint8_t type = mach_read_from_1(page + offset + MAGIC_SZ + 0);
	uint8_t iv_length = mach_read_from_1(page + offset + MAGIC_SZ + 1);
	fil_space_crypt_t* crypt_data;

	if (!(type == CRYPT_SCHEME_UNENCRYPTED ||
	      type == CRYPT_SCHEME_1)
	    || iv_length != sizeof crypt_data->iv) {
		ib::error() << "Found non sensible crypt scheme: "
			    << type << "," << iv_length << " for space: "
			    << page_get_space_id(page) << " offset: "
			    << offset << " bytes: ["
			    << page[offset + 2 + MAGIC_SZ]
			    << page[offset + 3 + MAGIC_SZ]
			    << page[offset + 4 + MAGIC_SZ]
			    << page[offset + 5 + MAGIC_SZ]
			    << "].";
		return NULL;
	}

	uint min_key_version = mach_read_from_4
		(page + offset + MAGIC_SZ + 2 + iv_length);

	uint key_id = mach_read_from_4
		(page + offset + MAGIC_SZ + 2 + iv_length + 4);

	fil_encryption_t encryption = (fil_encryption_t)mach_read_from_1(
		page + offset + MAGIC_SZ + 2 + iv_length + 8);

	crypt_data = fil_space_create_crypt_data(encryption, key_id);
	/* We need to overwrite these as above function will initialize
	members */
	crypt_data->type = type;
	crypt_data->min_key_version = min_key_version;
	crypt_data->page0_offset = offset;
	memcpy(crypt_data->iv, page + offset + MAGIC_SZ + 2, iv_length);

	return crypt_data;
}

/******************************************************************
Free a crypt data object
@param[in,out] crypt_data	crypt data to be freed */
UNIV_INTERN
void
fil_space_destroy_crypt_data(
	fil_space_crypt_t **crypt_data)
{
	if (crypt_data != NULL && (*crypt_data) != NULL) {
		fil_space_crypt_t* c;
		if (UNIV_LIKELY(fil_crypt_threads_inited)) {
			mutex_enter(&fil_crypt_threads_mutex);
			c = *crypt_data;
			*crypt_data = NULL;
			mutex_exit(&fil_crypt_threads_mutex);
		} else {
			ut_ad(srv_read_only_mode || !srv_was_started);
			c = *crypt_data;
			*crypt_data = NULL;
		}
		if (c) {
			c->~fil_space_crypt_t();
			ut_free(c);
		}
	}
}

/******************************************************************
Write crypt data to a page (0)
@param[in]	space	tablespace
@param[in,out]	page0	first page of the tablespace
@param[in,out]	mtr	mini-transaction */
UNIV_INTERN
void
fil_space_crypt_t::write_page0(
	const fil_space_t*	space,
	byte* 			page,
	mtr_t*			mtr)
{
	ut_ad(this == space->crypt_data);
	const uint len = sizeof(iv);
	const ulint offset = FSP_HEADER_OFFSET
		+ fsp_header_get_encryption_offset(page_size_t(space->flags));
	page0_offset = offset;

	/*
	redo log this as bytewise updates to page 0
	followed by an MLOG_FILE_WRITE_CRYPT_DATA
	(that will during recovery update fil_space_t)
	*/
	mlog_write_string(page + offset, CRYPT_MAGIC, MAGIC_SZ, mtr);
	mlog_write_ulint(page + offset + MAGIC_SZ + 0, type, MLOG_1BYTE, mtr);
	mlog_write_ulint(page + offset + MAGIC_SZ + 1, len, MLOG_1BYTE, mtr);
	mlog_write_string(page + offset + MAGIC_SZ + 2, iv, len,
			  mtr);
	mlog_write_ulint(page + offset + MAGIC_SZ + 2 + len, min_key_version,
			 MLOG_4BYTES, mtr);
	mlog_write_ulint(page + offset + MAGIC_SZ + 2 + len + 4, key_id,
			 MLOG_4BYTES, mtr);
	mlog_write_ulint(page + offset + MAGIC_SZ + 2 + len + 8, encryption,
		MLOG_1BYTE, mtr);

	byte* log_ptr = mlog_open(mtr, 11 + 17 + len);

	if (log_ptr != NULL) {
		log_ptr = mlog_write_initial_log_record_fast(
			page,
			MLOG_FILE_WRITE_CRYPT_DATA,
			log_ptr, mtr);
		mach_write_to_4(log_ptr, space->id);
		log_ptr += 4;
		mach_write_to_2(log_ptr, offset);
		log_ptr += 2;
		mach_write_to_1(log_ptr, type);
		log_ptr += 1;
		mach_write_to_1(log_ptr, len);
		log_ptr += 1;
		mach_write_to_4(log_ptr, min_key_version);
		log_ptr += 4;
		mach_write_to_4(log_ptr, key_id);
		log_ptr += 4;
		mach_write_to_1(log_ptr, encryption);
		log_ptr += 1;
		mlog_close(mtr, log_ptr);

		mlog_catenate_string(mtr, iv, len);
	}
}

/******************************************************************
Parse a MLOG_FILE_WRITE_CRYPT_DATA log entry
@param[in]	ptr		Log entry start
@param[in]	end_ptr		Log entry end
@param[in]	block		buffer block
@return position on log buffer */
UNIV_INTERN
byte*
fil_parse_write_crypt_data(
	byte*			ptr,
	const byte*		end_ptr,
	dberr_t*		err)
{
	/* check that redo log entry is complete */
	uint entry_size =
		4 + // size of space_id
		2 + // size of offset
		1 + // size of type
		1 + // size of iv-len
		4 +  // size of min_key_version
		4 +  // size of key_id
		1; // fil_encryption_t

	*err = DB_SUCCESS;

	if (ptr + entry_size > end_ptr) {
		return NULL;
	}

	ulint space_id = mach_read_from_4(ptr);
	ptr += 4;
	uint offset = mach_read_from_2(ptr);
	ptr += 2;
	uint type = mach_read_from_1(ptr);
	ptr += 1;
	uint len = mach_read_from_1(ptr);
	ptr += 1;

	if ((type != CRYPT_SCHEME_1 && type != CRYPT_SCHEME_UNENCRYPTED)
	    || len != CRYPT_SCHEME_1_IV_LEN) {
		*err = DB_CORRUPTION;
		return NULL;
	}

	uint min_key_version = mach_read_from_4(ptr);
	ptr += 4;

	uint key_id = mach_read_from_4(ptr);
	ptr += 4;

	fil_encryption_t encryption = (fil_encryption_t)mach_read_from_1(ptr);
	ptr +=1;

	if (ptr + len > end_ptr) {
		return NULL;
	}

	mutex_enter(&fil_system->mutex);

	fil_space_t* space = fil_space_get_by_id(space_id);

	if (!space) {
		mutex_exit(&fil_system->mutex);
		return ptr + len;
	}

	fil_space_crypt_t* crypt_data = fil_space_create_crypt_data(
		encryption, key_id);

	crypt_data->page0_offset = offset;
	crypt_data->min_key_version = min_key_version;
	crypt_data->type = type;
	memcpy(crypt_data->iv, ptr, len);
	ptr += len;

<<<<<<< HEAD
	/* update fil_space memory cache with crypt_data */
	if (fil_space_t* space = fil_space_acquire_silent(space_id)) {
		crypt_data = fil_space_set_crypt_data(space, crypt_data);
		space->release();
		/* Check is used key found from encryption plugin */
		if (crypt_data->should_encrypt()
		    && !crypt_data->is_key_found()) {
			*err = DB_DECRYPTION_FAILED;
		}
	} else {
=======
	if (space->crypt_data) {
		fil_space_merge_crypt_data(space->crypt_data, crypt_data);
>>>>>>> ada1074b
		fil_space_destroy_crypt_data(&crypt_data);
		crypt_data = space->crypt_data;
	} else {
		space->crypt_data = crypt_data;
	}

	mutex_exit(&fil_system->mutex);

	if (crypt_data->should_encrypt() && !crypt_data->is_key_found()) {
		*err = DB_DECRYPTION_FAILED;
	}

	return ptr;
}

/** Encrypt a buffer.
@param[in,out]		crypt_data	Crypt data
@param[in]		space		space_id
@param[in]		offset		Page offset
@param[in]		lsn		Log sequence number
@param[in]		src_frame	Page to encrypt
@param[in]		page_size	Page size
@param[in,out]		dst_frame	Output buffer
@return encrypted buffer or NULL */
UNIV_INTERN
byte*
fil_encrypt_buf(
	fil_space_crypt_t*	crypt_data,
	ulint			space,
	ulint			offset,
	lsn_t			lsn,
	const byte*		src_frame,
	const page_size_t&	page_size,
	byte*			dst_frame)
{
	uint size = uint(page_size.physical());
	uint key_version = fil_crypt_get_latest_key_version(crypt_data);

	ut_a(key_version != ENCRYPTION_KEY_VERSION_INVALID);

	ulint orig_page_type = mach_read_from_2(src_frame+FIL_PAGE_TYPE);
	ibool page_compressed = (orig_page_type == FIL_PAGE_PAGE_COMPRESSED_ENCRYPTED);
	uint header_len = FIL_PAGE_DATA;

	if (page_compressed) {
		header_len += (FIL_PAGE_COMPRESSED_SIZE + FIL_PAGE_COMPRESSION_METHOD_SIZE);
	}

	/* FIL page header is not encrypted */
	memcpy(dst_frame, src_frame, header_len);

	/* Store key version */
	mach_write_to_4(dst_frame + FIL_PAGE_FILE_FLUSH_LSN_OR_KEY_VERSION, key_version);

	/* Calculate the start offset in a page */
	uint unencrypted_bytes = header_len + FIL_PAGE_DATA_END;
	uint srclen = size - unencrypted_bytes;
	const byte* src = src_frame + header_len;
	byte* dst = dst_frame + header_len;
	uint32 dstlen = 0;

	if (page_compressed) {
		srclen = mach_read_from_2(src_frame + FIL_PAGE_DATA);
	}

	int rc = encryption_scheme_encrypt(src, srclen, dst, &dstlen,
					   crypt_data, key_version,
					   (uint32)space, (uint32)offset, lsn);
	ut_a(rc == MY_AES_OK);
	ut_a(dstlen == srclen);

	/* For compressed tables we do not store the FIL header because
	the whole page is not stored to the disk. In compressed tables only
	the FIL header + compressed (and now encrypted) payload alligned
	to sector boundary is written. */
	if (!page_compressed) {
		/* FIL page trailer is also not encrypted */
		memcpy(dst_frame + page_size.physical() - FIL_PAGE_DATA_END,
			src_frame + page_size.physical() - FIL_PAGE_DATA_END,
			FIL_PAGE_DATA_END);
	} else {
		/* Clean up rest of buffer */
		memset(dst_frame+header_len+srclen, 0,
		       page_size.physical() - (header_len + srclen));
	}

	/* handle post encryption checksum */
	ib_uint32_t checksum = 0;

	checksum = fil_crypt_calculate_checksum(page_size, dst_frame);

	// store the post-encryption checksum after the key-version
	mach_write_to_4(dst_frame + FIL_PAGE_FILE_FLUSH_LSN_OR_KEY_VERSION + 4, checksum);

	ut_ad(fil_space_verify_crypt_checksum(dst_frame, page_size));

	srv_stats.pages_encrypted.inc();

	return dst_frame;
}

/******************************************************************
Encrypt a page

@param[in]		space		Tablespace
@param[in]		offset		Page offset
@param[in]		lsn		Log sequence number
@param[in]		src_frame	Page to encrypt
@param[in,out]		dst_frame	Output buffer
@return encrypted buffer or NULL */
UNIV_INTERN
byte*
fil_space_encrypt(
	const fil_space_t*	space,
	ulint			offset,
	lsn_t			lsn,
	byte*			src_frame,
	byte*			dst_frame)
{
	switch (mach_read_from_2(src_frame+FIL_PAGE_TYPE)) {
	case FIL_PAGE_TYPE_FSP_HDR:
	case FIL_PAGE_TYPE_XDES:
	case FIL_PAGE_RTREE:
		/* File space header, extent descriptor or spatial index
		are not encrypted. */
		return src_frame;
	}

	if (!space->crypt_data || !space->crypt_data->is_encrypted()) {
		return (src_frame);
	}

	fil_space_crypt_t* crypt_data = space->crypt_data;
	const page_size_t	page_size(space->flags);
	ut_ad(space->pending_io());
	byte* tmp = fil_encrypt_buf(crypt_data, space->id, offset, lsn,
				    src_frame, page_size, dst_frame);

#ifdef UNIV_DEBUG
	if (tmp) {
		/* Verify that encrypted buffer is not corrupted */
		dberr_t err = DB_SUCCESS;
		byte* src = src_frame;
		bool page_compressed_encrypted = (mach_read_from_2(tmp+FIL_PAGE_TYPE) == FIL_PAGE_PAGE_COMPRESSED_ENCRYPTED);
		byte uncomp_mem[UNIV_PAGE_SIZE_MAX];
		byte tmp_mem[UNIV_PAGE_SIZE_MAX];

		if (page_compressed_encrypted) {
			memcpy(uncomp_mem, src, srv_page_size);
			ulint unzipped1 = fil_page_decompress(
				tmp_mem, uncomp_mem);
			ut_ad(unzipped1);
			if (unzipped1 != srv_page_size) {
				src = uncomp_mem;
			}
		}

		ut_ad(!buf_page_is_corrupted(true, src, page_size, space));
		ut_ad(fil_space_decrypt(crypt_data, tmp_mem, page_size, tmp,
					&err));
		ut_ad(err == DB_SUCCESS);

		/* Need to decompress the page if it was also compressed */
		if (page_compressed_encrypted) {
			byte buf[UNIV_PAGE_SIZE_MAX];
			memcpy(buf, tmp_mem, srv_page_size);
			ulint unzipped2 = fil_page_decompress(tmp_mem, buf);
			ut_ad(unzipped2);
		}

		memcpy(tmp_mem + FIL_PAGE_FILE_FLUSH_LSN_OR_KEY_VERSION,
		       src + FIL_PAGE_FILE_FLUSH_LSN_OR_KEY_VERSION, 8);
		ut_ad(!memcmp(src, tmp_mem, page_size.physical()));
	}
#endif /* UNIV_DEBUG */

	return tmp;
}

/** Decrypt a page.
@param[in]	crypt_data		crypt_data
@param[in]	tmp_frame		Temporary buffer
@param[in]	page_size		Page size
@param[in,out]	src_frame		Page to decrypt
@param[out]	err			DB_SUCCESS or DB_DECRYPTION_FAILED
@return true if page decrypted, false if not.*/
UNIV_INTERN
bool
fil_space_decrypt(
	fil_space_crypt_t*	crypt_data,
	byte*			tmp_frame,
	const page_size_t&	page_size,
	byte*			src_frame,
	dberr_t*		err)
{
	ulint page_type = mach_read_from_2(src_frame+FIL_PAGE_TYPE);
	uint key_version = mach_read_from_4(src_frame + FIL_PAGE_FILE_FLUSH_LSN_OR_KEY_VERSION);
	bool page_compressed = (page_type == FIL_PAGE_PAGE_COMPRESSED_ENCRYPTED);
	uint offset = mach_read_from_4(src_frame + FIL_PAGE_OFFSET);
	uint space = mach_read_from_4(src_frame + FIL_PAGE_ARCH_LOG_NO_OR_SPACE_ID);
	ib_uint64_t lsn = mach_read_from_8(src_frame + FIL_PAGE_LSN);

	*err = DB_SUCCESS;

	if (key_version == ENCRYPTION_KEY_NOT_ENCRYPTED) {
		return false;
	}

	ut_a(crypt_data != NULL && crypt_data->is_encrypted());

	/* read space & lsn */
	uint header_len = FIL_PAGE_DATA;

	if (page_compressed) {
		header_len += (FIL_PAGE_COMPRESSED_SIZE + FIL_PAGE_COMPRESSION_METHOD_SIZE);
	}

	/* Copy FIL page header, it is not encrypted */
	memcpy(tmp_frame, src_frame, header_len);

	/* Calculate the offset where decryption starts */
	const byte* src = src_frame + header_len;
	byte* dst = tmp_frame + header_len;
	uint32 dstlen = 0;
	uint srclen = uint(page_size.physical())
		- header_len - FIL_PAGE_DATA_END;

	if (page_compressed) {
		srclen = mach_read_from_2(src_frame + FIL_PAGE_DATA);
	}

	int rc = encryption_scheme_decrypt(src, srclen, dst, &dstlen,
					   crypt_data, key_version,
					   space, offset, lsn);

	if (! ((rc == MY_AES_OK) && ((ulint) dstlen == srclen))) {

		if (rc == -1) {
			*err = DB_DECRYPTION_FAILED;
			return false;
		}

		ib::fatal() << "Unable to decrypt data-block "
			    << " src: " << src << "srclen: "
			    << srclen << " buf: " << dst << "buflen: "
			    << dstlen << " return-code: " << rc
			    << " Can't continue!";
	}

	/* For compressed tables we do not store the FIL header because
	the whole page is not stored to the disk. In compressed tables only
	the FIL header + compressed (and now encrypted) payload alligned
	to sector boundary is written. */
	if (!page_compressed) {
		/* Copy FIL trailer */
		memcpy(tmp_frame + page_size.physical() - FIL_PAGE_DATA_END,
		       src_frame + page_size.physical() - FIL_PAGE_DATA_END,
		       FIL_PAGE_DATA_END);
	}

	srv_stats.pages_decrypted.inc();

	return true; /* page was decrypted */
}

/**
Decrypt a page.
@param[in]	space			Tablespace
@param[in]	tmp_frame		Temporary buffer used for decrypting
@param[in,out]	src_frame		Page to decrypt
@param[out]	decrypted		true if page was decrypted
@return decrypted page, or original not encrypted page if decryption is
not needed.*/
UNIV_INTERN
byte*
fil_space_decrypt(
	const fil_space_t* space,
	byte*		tmp_frame,
	byte*		src_frame,
	bool*		decrypted)
{
	dberr_t err = DB_SUCCESS;
	byte* res = NULL;
	const page_size_t page_size(space->flags);
	*decrypted = false;

	ut_ad(space->crypt_data != NULL && space->crypt_data->is_encrypted());
	ut_ad(space->pending_io());

	bool encrypted = fil_space_decrypt(space->crypt_data, tmp_frame,
					   page_size, src_frame, &err);

	if (err == DB_SUCCESS) {
		if (encrypted) {
			*decrypted = true;
			/* Copy the decrypted page back to page buffer, not
			really any other options. */
			memcpy(src_frame, tmp_frame, page_size.physical());
		}

		res = src_frame;
	}

	return res;
}

/******************************************************************
Calculate post encryption checksum
@param[in]	page_size	page size
@param[in]	dst_frame	Block where checksum is calculated
@return page checksum
not needed. */
UNIV_INTERN
uint32_t
fil_crypt_calculate_checksum(
	const page_size_t&	page_size,
	const byte*		dst_frame)
{
	/* For encrypted tables we use only crc32 and strict_crc32 */
	return page_size.is_compressed()
		? page_zip_calc_checksum(dst_frame, page_size.physical(),
					 SRV_CHECKSUM_ALGORITHM_CRC32)
		: buf_calc_page_crc32(dst_frame);
}

/***********************************************************************/

/** A copy of global key state */
struct key_state_t {
	key_state_t() : key_id(0), key_version(0),
			rotate_key_age(srv_fil_crypt_rotate_key_age) {}
	bool operator==(const key_state_t& other) const {
		return key_version == other.key_version &&
			rotate_key_age == other.rotate_key_age;
	}
	uint key_id;
	uint key_version;
	uint rotate_key_age;
};

/***********************************************************************
Copy global key state
@param[in,out]	new_state	key state
@param[in]	crypt_data	crypt data */
static void
fil_crypt_get_key_state(
	key_state_t*			new_state,
	fil_space_crypt_t*		crypt_data)
{
	if (srv_encrypt_tables) {
		new_state->key_version = crypt_data->key_get_latest_version();
		new_state->rotate_key_age = srv_fil_crypt_rotate_key_age;

		ut_a(new_state->key_version != ENCRYPTION_KEY_NOT_ENCRYPTED);
	} else {
		new_state->key_version = 0;
		new_state->rotate_key_age = 0;
	}
}

/***********************************************************************
Check if a key needs rotation given a key_state
@param[in]	crypt_data		Encryption information
@param[in]	key_version		Current key version
@param[in]	latest_key_version	Latest key version
@param[in]	rotate_key_age		when to rotate
@return true if key needs rotation, false if not */
static bool
fil_crypt_needs_rotation(
	const fil_space_crypt_t*	crypt_data,
	uint				key_version,
	uint				latest_key_version,
	uint				rotate_key_age)
{
	if (key_version == ENCRYPTION_KEY_VERSION_INVALID) {
		return false;
	}

	if (key_version == 0 && latest_key_version != 0) {
		/* this is rotation unencrypted => encrypted
		* ignore rotate_key_age */
		return true;
	}

	if (latest_key_version == 0 && key_version != 0) {
		if (crypt_data->encryption == FIL_ENCRYPTION_DEFAULT) {
			/* this is rotation encrypted => unencrypted */
			return true;
		}
		return false;
	}

	if (crypt_data->encryption == FIL_ENCRYPTION_DEFAULT
	    && crypt_data->type == CRYPT_SCHEME_1
	    && !srv_encrypt_tables) {
		/* This is rotation encrypted => unencrypted */
		return true;
	}

	if (rotate_key_age == 0) {
		return false;
	}

	/* this is rotation encrypted => encrypted,
	* only reencrypt if key is sufficiently old */
	if (key_version + rotate_key_age < latest_key_version) {
		return true;
	}

	return false;
}

/** Read page 0 and possible crypt data from there.
@param[in,out]	space		Tablespace */
static inline
void
fil_crypt_read_crypt_data(fil_space_t* space)
{
	if (space->crypt_data || space->size
	    || !fil_space_get_size(space->id)) {
		/* The encryption metadata has already been read, or
		the tablespace is not encrypted and the file has been
		opened already, or the file cannot be accessed,
		likely due to a concurrent DROP
		(possibly as part of TRUNCATE or ALTER TABLE).
		FIXME: The file can become unaccessible any time
		after this check! We should really remove this
		function and instead make crypt_data an integral
		part of fil_space_t. */
		return;
	}

	const page_size_t page_size(space->flags);
	mtr_t	mtr;
	mtr.start();
	if (buf_block_t* block = buf_page_get(page_id_t(space->id, 0),
					      page_size, RW_S_LATCH, &mtr)) {
		mutex_enter(&fil_system.mutex);
		if (!space->crypt_data) {
			space->crypt_data = fil_space_read_crypt_data(
				page_size, block->frame);
		}
		mutex_exit(&fil_system.mutex);
	}
	mtr.commit();
}

/***********************************************************************
Start encrypting a space
@param[in,out]		space		Tablespace
@return true if a recheck is needed */
static
bool
fil_crypt_start_encrypting_space(
	fil_space_t*	space)
{
	bool recheck = false;

	mutex_enter(&fil_crypt_threads_mutex);

	fil_space_crypt_t *crypt_data = space->crypt_data;

	/* If space is not encrypted and encryption is not enabled, then
	do not continue encrypting the space. */
	if (!crypt_data && !srv_encrypt_tables) {
		mutex_exit(&fil_crypt_threads_mutex);
		return false;
	}

	if (crypt_data != NULL || fil_crypt_start_converting) {
		/* someone beat us to it */
		if (fil_crypt_start_converting) {
			recheck = true;
		}

		mutex_exit(&fil_crypt_threads_mutex);
		return recheck;
	}

	/* NOTE: we need to write and flush page 0 before publishing
	* the crypt data. This so that after restart there is no
	* risk of finding encrypted pages without having
	* crypt data in page 0 */

	/* 1 - create crypt data */
	crypt_data = fil_space_create_crypt_data(
		FIL_ENCRYPTION_DEFAULT, FIL_DEFAULT_ENCRYPTION_KEY);

	if (crypt_data == NULL) {
		mutex_exit(&fil_crypt_threads_mutex);
		return false;
	}

	crypt_data->type = CRYPT_SCHEME_UNENCRYPTED;
	crypt_data->min_key_version = 0; // all pages are unencrypted
	crypt_data->rotate_state.start_time = time(0);
	crypt_data->rotate_state.starting = true;
	crypt_data->rotate_state.active_threads = 1;

	mutex_enter(&fil_system->mutex);
	space->crypt_data = crypt_data;
	mutex_exit(&fil_system->mutex);

	fil_crypt_start_converting = true;
	mutex_exit(&fil_crypt_threads_mutex);

	do
	{
		mtr_t mtr;
		mtr.start();
		mtr.set_named_space(space);

		/* 2 - get page 0 */
		dberr_t err = DB_SUCCESS;
		buf_block_t* block = buf_page_get_gen(
			page_id_t(space->id, 0), page_size_t(space->flags),
			RW_X_LATCH, NULL, BUF_GET,
			__FILE__, __LINE__,
			&mtr, &err);


		/* 3 - write crypt data to page 0 */
		byte* frame = buf_block_get_frame(block);
		crypt_data->type = CRYPT_SCHEME_1;
		crypt_data->write_page0(space, frame, &mtr);

		mtr.commit();

		/* record lsn of update */
		lsn_t end_lsn = mtr.commit_lsn();

		/* 4 - sync tablespace before publishing crypt data */

		bool success = false;
		ulint sum_pages = 0;

		do {
			ulint n_pages = 0;
			success = buf_flush_lists(ULINT_MAX, end_lsn, &n_pages);
			buf_flush_wait_batch_end(NULL, BUF_FLUSH_LIST);
			sum_pages += n_pages;
		} while (!success);

		/* 5 - publish crypt data */
		mutex_enter(&fil_crypt_threads_mutex);
		mutex_enter(&crypt_data->mutex);
		crypt_data->type = CRYPT_SCHEME_1;
		ut_a(crypt_data->rotate_state.active_threads == 1);
		crypt_data->rotate_state.active_threads = 0;
		crypt_data->rotate_state.starting = false;

		fil_crypt_start_converting = false;
		mutex_exit(&crypt_data->mutex);
		mutex_exit(&fil_crypt_threads_mutex);

		return recheck;
	} while (0);

	mutex_enter(&crypt_data->mutex);
	ut_a(crypt_data->rotate_state.active_threads == 1);
	crypt_data->rotate_state.active_threads = 0;
	mutex_exit(&crypt_data->mutex);

	mutex_enter(&fil_crypt_threads_mutex);
	fil_crypt_start_converting = false;
	mutex_exit(&fil_crypt_threads_mutex);

	return recheck;
}

/** State of a rotation thread */
struct rotate_thread_t {
	explicit rotate_thread_t(uint no) {
		memset(this, 0, sizeof(* this));
		thread_no = no;
		first = true;
		estimated_max_iops = 20;
	}

	uint thread_no;
	bool first;		    /*!< is position before first space */
	fil_space_t* space;	    /*!< current space or NULL */
	ulint offset;		    /*!< current offset */
	ulint batch;		    /*!< #pages to rotate */
	uint  min_key_version_found;/*!< min key version found but not rotated */
	lsn_t end_lsn;		    /*!< max lsn when rotating this space */

	uint estimated_max_iops;   /*!< estimation of max iops */
	uint allocated_iops;	   /*!< allocated iops */
	ulint cnt_waited;	   /*!< #times waited during this slot */
	uintmax_t sum_waited_us;   /*!< wait time during this slot */

	fil_crypt_stat_t crypt_stat; // statistics

	btr_scrub_t scrub_data;      /* thread local data used by btr_scrub-functions
				     * when iterating pages of tablespace */

	/** @return whether this thread should terminate */
	bool should_shutdown() const {
		switch (srv_shutdown_state) {
		case SRV_SHUTDOWN_NONE:
			return thread_no >= srv_n_fil_crypt_threads;
		case SRV_SHUTDOWN_EXIT_THREADS:
			/* srv_init_abort() must have been invoked */
		case SRV_SHUTDOWN_CLEANUP:
			return true;
		case SRV_SHUTDOWN_FLUSH_PHASE:
		case SRV_SHUTDOWN_LAST_PHASE:
			break;
		}
		ut_ad(0);
		return true;
	}
};

/***********************************************************************
Check if space needs rotation given a key_state
@param[in,out]		state		Key rotation state
@param[in,out]		key_state	Key state
@param[in,out]		recheck		needs recheck ?
@return true if space needs key rotation */
static
bool
fil_crypt_space_needs_rotation(
	rotate_thread_t*	state,
	key_state_t*		key_state,
	bool*			recheck)
{
	fil_space_t* space = state->space;

	/* Make sure that tablespace is normal tablespace */
	if (space->purpose != FIL_TYPE_TABLESPACE) {
		return false;
	}

	ut_ad(space->referenced());

	fil_space_crypt_t *crypt_data = space->crypt_data;

	if (crypt_data == NULL) {
		/**
		* space has no crypt data
		*   start encrypting it...
		*/
		*recheck = fil_crypt_start_encrypting_space(space);
		crypt_data = space->crypt_data;

		if (crypt_data == NULL) {
			return false;
		}

		crypt_data->key_get_latest_version();
	}

	/* If used key_id is not found from encryption plugin we can't
	continue to rotate the tablespace */
	if (!crypt_data->is_key_found()) {
		return false;
	}

	mutex_enter(&crypt_data->mutex);

	do {
		/* prevent threads from starting to rotate space */
		if (crypt_data->rotate_state.starting) {
			/* recheck this space later */
			*recheck = true;
			break;
		}

		/* prevent threads from starting to rotate space */
		if (space->is_stopping()) {
			break;
		}

		if (crypt_data->rotate_state.flushing) {
			break;
		}

		/* No need to rotate space if encryption is disabled */
		if (crypt_data->not_encrypted()) {
			break;
		}

		if (crypt_data->key_id != key_state->key_id) {
			key_state->key_id= crypt_data->key_id;
			fil_crypt_get_key_state(key_state, crypt_data);
		}

		bool need_key_rotation = fil_crypt_needs_rotation(
			crypt_data,
			crypt_data->min_key_version,
			key_state->key_version,
			key_state->rotate_key_age);

		crypt_data->rotate_state.scrubbing.is_active =
			btr_scrub_start_space(space->id, &state->scrub_data);

		time_t diff = time(0) - crypt_data->rotate_state.scrubbing.
			last_scrub_completed;

		bool need_scrubbing =
			(srv_background_scrub_data_uncompressed ||
			 srv_background_scrub_data_compressed) &&
			crypt_data->rotate_state.scrubbing.is_active
			&& diff >= 0
			&& ulint(diff) >= srv_background_scrub_data_interval;

		if (need_key_rotation == false && need_scrubbing == false) {
			break;
		}

		mutex_exit(&crypt_data->mutex);

		return true;
	} while (0);

	mutex_exit(&crypt_data->mutex);


	return false;
}

/***********************************************************************
Update global statistics with thread statistics
@param[in,out]	state		key rotation statistics */
static void
fil_crypt_update_total_stat(
	rotate_thread_t *state)
{
	mutex_enter(&crypt_stat_mutex);
	crypt_stat.pages_read_from_cache +=
		state->crypt_stat.pages_read_from_cache;
	crypt_stat.pages_read_from_disk +=
		state->crypt_stat.pages_read_from_disk;
	crypt_stat.pages_modified += state->crypt_stat.pages_modified;
	crypt_stat.pages_flushed += state->crypt_stat.pages_flushed;
	// remote old estimate
	crypt_stat.estimated_iops -= state->crypt_stat.estimated_iops;
	// add new estimate
	crypt_stat.estimated_iops += state->estimated_max_iops;
	mutex_exit(&crypt_stat_mutex);

	// make new estimate "current" estimate
	memset(&state->crypt_stat, 0, sizeof(state->crypt_stat));
	// record our old (current) estimate
	state->crypt_stat.estimated_iops = state->estimated_max_iops;
}

/***********************************************************************
Allocate iops to thread from global setting,
used before starting to rotate a space.
@param[in,out]		state		Rotation state
@return true if allocation succeeded, false if failed */
static
bool
fil_crypt_alloc_iops(
	rotate_thread_t *state)
{
	ut_ad(state->allocated_iops == 0);

	/* We have not yet selected the space to rotate, thus
	state might not contain space and we can't check
	its status yet. */

	uint max_iops = state->estimated_max_iops;
	mutex_enter(&fil_crypt_threads_mutex);

	if (n_fil_crypt_iops_allocated >= srv_n_fil_crypt_iops) {
		/* this can happen when user decreases srv_fil_crypt_iops */
		mutex_exit(&fil_crypt_threads_mutex);
		return false;
	}

	uint alloc = srv_n_fil_crypt_iops - n_fil_crypt_iops_allocated;

	if (alloc > max_iops) {
		alloc = max_iops;
	}

	n_fil_crypt_iops_allocated += alloc;
	mutex_exit(&fil_crypt_threads_mutex);

	state->allocated_iops = alloc;

	return alloc > 0;
}

/***********************************************************************
Reallocate iops to thread,
used when inside a space
@param[in,out]		state		Rotation state */
static
void
fil_crypt_realloc_iops(
	rotate_thread_t *state)
{
	ut_a(state->allocated_iops > 0);

	if (10 * state->cnt_waited > state->batch) {
		/* if we waited more than 10% re-estimate max_iops */
		ulint avg_wait_time_us =
			ulint(state->sum_waited_us / state->cnt_waited);

		if (avg_wait_time_us == 0) {
			avg_wait_time_us = 1; // prevent division by zero
		}

		DBUG_PRINT("ib_crypt",
			("thr_no: %u - update estimated_max_iops from %u to "
			 ULINTPF ".",
			state->thread_no,
			state->estimated_max_iops,
			1000000 / avg_wait_time_us));

		state->estimated_max_iops = uint(1000000 / avg_wait_time_us);
		state->cnt_waited = 0;
		state->sum_waited_us = 0;
	} else {
		DBUG_PRINT("ib_crypt",
			   ("thr_no: %u only waited " ULINTPF
			    "%% skip re-estimate.",
			    state->thread_no,
			    (100 * state->cnt_waited)
			    / (state->batch ? state->batch : 1)));
	}

	if (state->estimated_max_iops <= state->allocated_iops) {
		/* return extra iops */
		uint extra = state->allocated_iops - state->estimated_max_iops;

		if (extra > 0) {
			mutex_enter(&fil_crypt_threads_mutex);
			if (n_fil_crypt_iops_allocated < extra) {
				/* unknown bug!
				* crash in debug
				* keep n_fil_crypt_iops_allocated unchanged
				* in release */
				ut_ad(0);
				extra = 0;
			}
			n_fil_crypt_iops_allocated -= extra;
			state->allocated_iops -= extra;

			if (state->allocated_iops == 0) {
				/* no matter how slow io system seems to be
				* never decrease allocated_iops to 0... */
				state->allocated_iops ++;
				n_fil_crypt_iops_allocated ++;
			}

			os_event_set(fil_crypt_threads_event);
			mutex_exit(&fil_crypt_threads_mutex);
		}
	} else {
		/* see if there are more to get */
		mutex_enter(&fil_crypt_threads_mutex);
		if (n_fil_crypt_iops_allocated < srv_n_fil_crypt_iops) {
			/* there are extra iops free */
			uint extra = srv_n_fil_crypt_iops -
				n_fil_crypt_iops_allocated;
			if (state->allocated_iops + extra >
			    state->estimated_max_iops) {
				/* but don't alloc more than our max */
				extra = state->estimated_max_iops -
					state->allocated_iops;
			}
			n_fil_crypt_iops_allocated += extra;
			state->allocated_iops += extra;

			DBUG_PRINT("ib_crypt",
				("thr_no: %u increased iops from %u to %u.",
				state->thread_no,
				state->allocated_iops - extra,
				state->allocated_iops));

		}
		mutex_exit(&fil_crypt_threads_mutex);
	}

	fil_crypt_update_total_stat(state);
}

/***********************************************************************
Return allocated iops to global
@param[in,out]		state		Rotation state */
static
void
fil_crypt_return_iops(
	rotate_thread_t *state)
{
	if (state->allocated_iops > 0) {
		uint iops = state->allocated_iops;
		mutex_enter(&fil_crypt_threads_mutex);
		if (n_fil_crypt_iops_allocated < iops) {
			/* unknown bug!
			* crash in debug
			* keep n_fil_crypt_iops_allocated unchanged
			* in release */
			ut_ad(0);
			iops = 0;
		}

		n_fil_crypt_iops_allocated -= iops;
		state->allocated_iops = 0;
		os_event_set(fil_crypt_threads_event);
		mutex_exit(&fil_crypt_threads_mutex);
	}

	fil_crypt_update_total_stat(state);
}

/***********************************************************************
Search for a space needing rotation
@param[in,out]		key_state		Key state
@param[in,out]		state			Rotation state
@param[in,out]		recheck			recheck ? */
static
bool
fil_crypt_find_space_to_rotate(
	key_state_t*		key_state,
	rotate_thread_t*	state,
	bool*			recheck)
{
	/* we need iops to start rotating */
	while (!state->should_shutdown() && !fil_crypt_alloc_iops(state)) {
		os_event_reset(fil_crypt_threads_event);
		os_event_wait_time(fil_crypt_threads_event, 100000);
	}

	if (state->should_shutdown()) {
		if (state->space) {
			state->space->release();
			state->space = NULL;
		}
		return false;
	}

	if (state->first) {
		state->first = false;
		if (state->space) {
			state->space->release();
		}
		state->space = NULL;
	}

	/* If key rotation is enabled (default) we iterate all tablespaces.
	If key rotation is not enabled we iterate only the tablespaces
	added to keyrotation list. */
	if (srv_fil_crypt_rotate_key_age) {
		state->space = fil_space_next(state->space);
	} else {
		state->space = fil_space_keyrotate_next(state->space);
	}

	while (!state->should_shutdown() && state->space) {
		/* If there is no crypt data and we have not yet read
		page 0 for this tablespace, we need to read it before
		we can continue. */
		if (!state->space->crypt_data) {
			fil_crypt_read_crypt_data(state->space);
		}

		if (fil_crypt_space_needs_rotation(state, key_state, recheck)) {
			ut_ad(key_state->key_id);
			/* init state->min_key_version_found before
			* starting on a space */
			state->min_key_version_found = key_state->key_version;
			return true;
		}

		if (srv_fil_crypt_rotate_key_age) {
			state->space = fil_space_next(state->space);
		} else {
			state->space = fil_space_keyrotate_next(state->space);
		}
	}

	/* if we didn't find any space return iops */
	fil_crypt_return_iops(state);

	return false;

}

/***********************************************************************
Start rotating a space
@param[in]	key_state		Key state
@param[in,out]	state			Rotation state */
static
void
fil_crypt_start_rotate_space(
	const key_state_t*	key_state,
	rotate_thread_t*	state)
{
	fil_space_crypt_t *crypt_data = state->space->crypt_data;

	ut_ad(crypt_data);
	mutex_enter(&crypt_data->mutex);
	ut_ad(key_state->key_id == crypt_data->key_id);

	if (crypt_data->rotate_state.active_threads == 0) {
		/* only first thread needs to init */
		crypt_data->rotate_state.next_offset = 1; // skip page 0
		/* no need to rotate beyond current max
		* if space extends, it will be encrypted with newer version */
		/* FIXME: max_offset could be removed and instead
		space->size consulted.*/
		crypt_data->rotate_state.max_offset = state->space->size;
		crypt_data->rotate_state.end_lsn = 0;
		crypt_data->rotate_state.min_key_version_found =
			key_state->key_version;

		crypt_data->rotate_state.start_time = time(0);

		if (crypt_data->type == CRYPT_SCHEME_UNENCRYPTED &&
			crypt_data->is_encrypted() &&
			key_state->key_version != 0) {
			/* this is rotation unencrypted => encrypted */
			crypt_data->type = CRYPT_SCHEME_1;
		}
	}

	/* count active threads in space */
	crypt_data->rotate_state.active_threads++;

	/* Initialize thread local state */
	state->end_lsn = crypt_data->rotate_state.end_lsn;
	state->min_key_version_found =
		crypt_data->rotate_state.min_key_version_found;

	mutex_exit(&crypt_data->mutex);
}

/***********************************************************************
Search for batch of pages needing rotation
@param[in]	key_state		Key state
@param[in,out]	state			Rotation state
@return true if page needing key rotation found, false if not found */
static
bool
fil_crypt_find_page_to_rotate(
	const key_state_t*	key_state,
	rotate_thread_t*	state)
{
	ulint batch = srv_alloc_time * state->allocated_iops;
	fil_space_t* space = state->space;

	ut_ad(!space || space->referenced());

	/* If space is marked to be dropped stop rotation. */
	if (!space || space->is_stopping()) {
		return false;
	}

	fil_space_crypt_t *crypt_data = space->crypt_data;

	mutex_enter(&crypt_data->mutex);
	ut_ad(key_state->key_id == crypt_data->key_id);

	bool found = crypt_data->rotate_state.max_offset >=
		crypt_data->rotate_state.next_offset;

	if (found) {
		state->offset = crypt_data->rotate_state.next_offset;
		ulint remaining = crypt_data->rotate_state.max_offset -
			crypt_data->rotate_state.next_offset;

		if (batch <= remaining) {
			state->batch = batch;
		} else {
			state->batch = remaining;
		}
	}

	crypt_data->rotate_state.next_offset += batch;
	mutex_exit(&crypt_data->mutex);
	return found;
}

#define fil_crypt_get_page_throttle(state,offset,mtr,sleeptime_ms) \
	fil_crypt_get_page_throttle_func(state, offset, mtr, \
					 sleeptime_ms, __FILE__, __LINE__)

/***********************************************************************
Get a page and compute sleep time
@param[in,out]		state		Rotation state
@param[in]		offset		Page offset
@param[in,out]		mtr		Minitransaction
@param[out]		sleeptime_ms	Sleep time
@param[in]		file		File where called
@param[in]		line		Line where called
@return page or NULL*/
static
buf_block_t*
fil_crypt_get_page_throttle_func(
	rotate_thread_t*	state,
	ulint 			offset,
	mtr_t*			mtr,
	ulint*			sleeptime_ms,
	const char*		file,
	unsigned		line)
{
	fil_space_t* space = state->space;
	const page_size_t page_size = page_size_t(space->flags);
	const page_id_t page_id(space->id, offset);
	ut_ad(space->referenced());

	/* Before reading from tablespace we need to make sure that
	the tablespace is not about to be dropped. */
	if (space->is_stopping()) {
		return NULL;
	}

	dberr_t err = DB_SUCCESS;
	buf_block_t* block = buf_page_get_gen(page_id, page_size, RW_X_LATCH,
					      NULL,
					      BUF_PEEK_IF_IN_POOL, file, line,
					      mtr, &err);
	if (block != NULL) {
		/* page was in buffer pool */
		state->crypt_stat.pages_read_from_cache++;
		return block;
	}

	if (space->is_stopping()) {
		return NULL;
	}

	state->crypt_stat.pages_read_from_disk++;

	uintmax_t start = ut_time_us(NULL);
	block = buf_page_get_gen(page_id, page_size,
				 RW_X_LATCH,
				 NULL, BUF_GET_POSSIBLY_FREED,
				file, line, mtr, &err);
	uintmax_t end = ut_time_us(NULL);

	if (end < start) {
		end = start; // safety...
	}

	state->cnt_waited++;
	state->sum_waited_us += (end - start);

	/* average page load */
	ulint add_sleeptime_ms = 0;
	ulint avg_wait_time_us =ulint(state->sum_waited_us / state->cnt_waited);
	ulint alloc_wait_us = 1000000 / state->allocated_iops;

	if (avg_wait_time_us < alloc_wait_us) {
		/* we reading faster than we allocated */
		add_sleeptime_ms = (alloc_wait_us - avg_wait_time_us) / 1000;
	} else {
		/* if page load time is longer than we want, skip sleeping */
	}

	*sleeptime_ms += add_sleeptime_ms;

	return block;
}


/***********************************************************************
Get block and allocation status

note: innodb locks fil_space_latch and then block when allocating page
but locks block and then fil_space_latch when freeing page.

@param[in,out]		state		Rotation state
@param[in]		offset		Page offset
@param[in,out]		mtr		Minitransaction
@param[out]		allocation_status Allocation status
@param[out]		sleeptime_ms	Sleep time
@return block or NULL
*/
static
buf_block_t*
btr_scrub_get_block_and_allocation_status(
	rotate_thread_t*	state,
	ulint 			offset,
	mtr_t*			mtr,
	btr_scrub_page_allocation_status_t *allocation_status,
	ulint*			sleeptime_ms)
{
	mtr_t local_mtr;
	buf_block_t *block = NULL;
	fil_space_t* space = state->space;

	ut_ad(space->referenced());

	mtr_start(&local_mtr);

	*allocation_status = fseg_page_is_free(space, (uint32_t)offset) ?
		BTR_SCRUB_PAGE_FREE :
		BTR_SCRUB_PAGE_ALLOCATED;

	if (*allocation_status == BTR_SCRUB_PAGE_FREE) {
		/* this is easy case, we lock fil_space_latch first and
		then block */
		block = fil_crypt_get_page_throttle(state,
						    offset, mtr,
						    sleeptime_ms);
		mtr_commit(&local_mtr);
	} else {
		/* page is allocated according to xdes */

		/* release fil_space_latch *before* fetching block */
		mtr_commit(&local_mtr);

		/* NOTE: when we have locked dict_index_get_lock(),
		* it's safe to release fil_space_latch and then fetch block
		* as dict_index_get_lock() is needed to make tree modifications
		* such as free-ing a page
		*/

		block = fil_crypt_get_page_throttle(state,
						    offset, mtr,
						    sleeptime_ms);
	}

	return block;
}


/***********************************************************************
Rotate one page
@param[in,out]		key_state		Key state
@param[in,out]		state			Rotation state */
static
void
fil_crypt_rotate_page(
	const key_state_t*	key_state,
	rotate_thread_t*	state)
{
	fil_space_t*space = state->space;
	ulint space_id = space->id;
	ulint offset = state->offset;
	ulint sleeptime_ms = 0;
	fil_space_crypt_t *crypt_data = space->crypt_data;

	ut_ad(space->referenced());
	ut_ad(offset > 0);

	/* In fil_crypt_thread where key rotation is done we have
	acquired space and checked that this space is not yet
	marked to be dropped. Similarly, in fil_crypt_find_page_to_rotate().
	Check here also to give DROP TABLE or similar a change. */
	if (space->is_stopping()) {
		return;
	}

	if (space_id == TRX_SYS_SPACE && offset == TRX_SYS_PAGE_NO) {
		/* don't encrypt this as it contains address to dblwr buffer */
		return;
	}

	ut_d(const bool was_free = fseg_page_is_free(space, (uint32_t)offset));

	mtr_t mtr;
	mtr.start();
	if (buf_block_t* block = fil_crypt_get_page_throttle(state,
							     offset, &mtr,
							     &sleeptime_ms)) {
		bool modified = false;
		int needs_scrubbing = BTR_SCRUB_SKIP_PAGE;
		lsn_t block_lsn = block->page.newest_modification;
		byte* frame = buf_block_get_frame(block);
		uint kv =  mach_read_from_4(frame+FIL_PAGE_FILE_FLUSH_LSN_OR_KEY_VERSION);

		if (space->is_stopping()) {
			/* The tablespace is closing (in DROP TABLE or
			TRUNCATE TABLE or similar): avoid further access */
		} else if (!*reinterpret_cast<uint32_t*>(FIL_PAGE_OFFSET
							 + frame)) {
			/* It looks like this page was never
			allocated. Because key rotation is accessing
			pages in a pattern that is unlike the normal
			B-tree and undo log access pattern, we cannot
			invoke fseg_page_is_free() here, because that
			could result in a deadlock. If we invoked
			fseg_page_is_free() and released the
			tablespace latch before acquiring block->lock,
			then the fseg_page_is_free() information
			could be stale already. */
			ut_ad(was_free);
			ut_ad(kv == 0);
			ut_ad(page_get_space_id(frame) == 0);
		} else if (fil_crypt_needs_rotation(
				crypt_data,
				kv,
				key_state->key_version,
				key_state->rotate_key_age)) {

			mtr.set_named_space(space);
			modified = true;

			/* force rotation by dummy updating page */
			mlog_write_ulint(frame + FIL_PAGE_SPACE_ID,
					 space_id, MLOG_4BYTES, &mtr);

			/* statistics */
			state->crypt_stat.pages_modified++;
		} else {
			if (crypt_data->is_encrypted()) {
				if (kv < state->min_key_version_found) {
					state->min_key_version_found = kv;
				}
			}

			needs_scrubbing = btr_page_needs_scrubbing(
				&state->scrub_data, block,
				BTR_SCRUB_PAGE_ALLOCATION_UNKNOWN);
		}

		mtr.commit();
		lsn_t end_lsn = mtr.commit_lsn();

		if (needs_scrubbing == BTR_SCRUB_PAGE) {
			mtr.start();
			/*
			* refetch page and allocation status
			*/
			btr_scrub_page_allocation_status_t allocated;

			block = btr_scrub_get_block_and_allocation_status(
				state, offset, &mtr,
				&allocated,
				&sleeptime_ms);

			if (block) {
				mtr.set_named_space(space);

				/* get required table/index and index-locks */
				needs_scrubbing = btr_scrub_recheck_page(
					&state->scrub_data, block, allocated, &mtr);

				if (needs_scrubbing == BTR_SCRUB_PAGE) {
					/* we need to refetch it once more now that we have
					* index locked */
					block = btr_scrub_get_block_and_allocation_status(
						state, offset, &mtr,
						&allocated,
						&sleeptime_ms);

					needs_scrubbing = btr_scrub_page(&state->scrub_data,
						block, allocated,
						&mtr);
				}

				/* NOTE: mtr is committed inside btr_scrub_recheck_page()
				* and/or btr_scrub_page. This is to make sure that
				* locks & pages are latched in corrected order,
				* the mtr is in some circumstances restarted.
				* (mtr_commit() + mtr_start())
				*/
			}
		}

		if (needs_scrubbing != BTR_SCRUB_PAGE) {
			/* if page didn't need scrubbing it might be that cleanups
			are needed. do those outside of any mtr to prevent deadlocks.

			the information what kinds of cleanups that are needed are
			encoded inside the needs_scrubbing, but this is opaque to
			this function (except the value BTR_SCRUB_PAGE) */
			btr_scrub_skip_page(&state->scrub_data, needs_scrubbing);
		}

		if (needs_scrubbing == BTR_SCRUB_TURNED_OFF) {
			/* if we just detected that scrubbing was turned off
			* update global state to reflect this */
			ut_ad(crypt_data);
			mutex_enter(&crypt_data->mutex);
			crypt_data->rotate_state.scrubbing.is_active = false;
			mutex_exit(&crypt_data->mutex);
		}

		if (modified) {
			/* if we modified page, we take lsn from mtr */
			ut_a(end_lsn > state->end_lsn);
			ut_a(end_lsn > block_lsn);
			state->end_lsn = end_lsn;
		} else {
			/* if we did not modify page, check for max lsn */
			if (block_lsn > state->end_lsn) {
				state->end_lsn = block_lsn;
			}
		}
	} else {
		/* If block read failed mtr memo and log should be empty. */
		ut_ad(!mtr.has_modifications());
		ut_ad(!mtr.is_dirty());
		ut_ad(mtr.get_memo()->size() == 0);
		ut_ad(mtr.get_log()->size() == 0);
		mtr.commit();
	}

	if (sleeptime_ms) {
		os_event_reset(fil_crypt_throttle_sleep_event);
		os_event_wait_time(fil_crypt_throttle_sleep_event,
				   1000 * sleeptime_ms);
	}
}

/***********************************************************************
Rotate a batch of pages
@param[in,out]		key_state		Key state
@param[in,out]		state			Rotation state */
static
void
fil_crypt_rotate_pages(
	const key_state_t*	key_state,
	rotate_thread_t*	state)
{
	ulint space = state->space->id;
	ulint end = std::min(state->offset + state->batch,
			     state->space->free_limit);

	ut_ad(state->space->referenced());

	for (; state->offset < end; state->offset++) {

		/* we can't rotate pages in dblwr buffer as
		* it's not possible to read those due to lots of asserts
		* in buffer pool.
		*
		* However since these are only (short-lived) copies of
		* real pages, they will be updated anyway when the
		* real page is updated
		*/
		if (space == TRX_SYS_SPACE &&
		    buf_dblwr_page_inside(state->offset)) {
			continue;
		}

		/* If space is marked as stopping, stop rotating
		pages. */
		if (state->space->is_stopping()) {
			break;
		}

		fil_crypt_rotate_page(key_state, state);
	}
}

/***********************************************************************
Flush rotated pages and then update page 0

@param[in,out]		state	rotation state */
static
void
fil_crypt_flush_space(
	rotate_thread_t*	state)
{
	fil_space_t* space = state->space;
	fil_space_crypt_t *crypt_data = space->crypt_data;

	ut_ad(space->referenced());

	/* flush tablespace pages so that there are no pages left with old key */
	lsn_t end_lsn = crypt_data->rotate_state.end_lsn;

	if (end_lsn > 0 && !space->is_stopping()) {
		bool success = false;
		ulint n_pages = 0;
		ulint sum_pages = 0;
		uintmax_t start = ut_time_us(NULL);

		do {
			success = buf_flush_lists(ULINT_MAX, end_lsn, &n_pages);
			buf_flush_wait_batch_end(NULL, BUF_FLUSH_LIST);
			sum_pages += n_pages;
		} while (!success && !space->is_stopping());

		uintmax_t end = ut_time_us(NULL);

		if (sum_pages && end > start) {
			state->cnt_waited += sum_pages;
			state->sum_waited_us += (end - start);

			/* statistics */
			state->crypt_stat.pages_flushed += sum_pages;
		}
	}

	if (crypt_data->min_key_version == 0) {
		crypt_data->type = CRYPT_SCHEME_UNENCRYPTED;
	}

	if (space->is_stopping()) {
		return;
	}

	/* update page 0 */
	mtr_t mtr;
	mtr.start();

	dberr_t err;

	if (buf_block_t* block = buf_page_get_gen(
		    page_id_t(space->id, 0), page_size_t(space->flags),
		    RW_X_LATCH, NULL, BUF_GET,
		    __FILE__, __LINE__, &mtr, &err)) {
		mtr.set_named_space(space);
		crypt_data->write_page0(space, block->frame, &mtr);
	}

	mtr.commit();
}

/***********************************************************************
Complete rotating a space
@param[in,out]		state			Rotation state */
static void fil_crypt_complete_rotate_space(rotate_thread_t* state)
{
	fil_space_crypt_t *crypt_data = state->space->crypt_data;

	ut_ad(crypt_data);
	ut_ad(state->space->referenced());

	/* Space might already be dropped */
	if (!state->space->is_stopping()) {
		mutex_enter(&crypt_data->mutex);

		/**
		* Update crypt data state with state from thread
		*/
		if (state->min_key_version_found <
			crypt_data->rotate_state.min_key_version_found) {
			crypt_data->rotate_state.min_key_version_found =
				state->min_key_version_found;
		}

		if (state->end_lsn > crypt_data->rotate_state.end_lsn) {
			crypt_data->rotate_state.end_lsn = state->end_lsn;
		}

		ut_a(crypt_data->rotate_state.active_threads > 0);
		crypt_data->rotate_state.active_threads--;
		bool last = crypt_data->rotate_state.active_threads == 0;

		/**
		* check if space is fully done
		* this as when threads shutdown, it could be that we "complete"
		* iterating before we have scanned the full space.
		*/
		bool done = crypt_data->rotate_state.next_offset >=
			crypt_data->rotate_state.max_offset;

		/**
		* we should flush space if we're last thread AND
		* the iteration is done
		*/
		bool should_flush = last && done;

		if (should_flush) {
			/* we're the last active thread */
			crypt_data->rotate_state.flushing = true;
			crypt_data->min_key_version =
				crypt_data->rotate_state.min_key_version_found;
		}

		/* inform scrubbing */
		crypt_data->rotate_state.scrubbing.is_active = false;
		mutex_exit(&crypt_data->mutex);

		/* all threads must call btr_scrub_complete_space wo/ mutex held */
		if (state->scrub_data.scrubbing) {
			btr_scrub_complete_space(&state->scrub_data);
			if (should_flush) {
				/* only last thread updates last_scrub_completed */
				ut_ad(crypt_data);
				mutex_enter(&crypt_data->mutex);
				crypt_data->rotate_state.scrubbing.
					last_scrub_completed = time(0);
				mutex_exit(&crypt_data->mutex);
			}
		}

		if (should_flush) {
			fil_crypt_flush_space(state);

			mutex_enter(&crypt_data->mutex);
			crypt_data->rotate_state.flushing = false;
			mutex_exit(&crypt_data->mutex);
		}
	} else {
		mutex_enter(&crypt_data->mutex);
		ut_a(crypt_data->rotate_state.active_threads > 0);
		crypt_data->rotate_state.active_threads--;
		mutex_exit(&crypt_data->mutex);
	}
}

/*********************************************************************//**
A thread which monitors global key state and rotates tablespaces accordingly
@return a dummy parameter */
extern "C" UNIV_INTERN
os_thread_ret_t
DECLARE_THREAD(fil_crypt_thread)(
/*=============================*/
	void*	arg __attribute__((unused))) /*!< in: a dummy parameter required
					     * by os_thread_create */
{
	UT_NOT_USED(arg);

	mutex_enter(&fil_crypt_threads_mutex);
	uint thread_no = srv_n_fil_crypt_threads_started;
	srv_n_fil_crypt_threads_started++;
	os_event_set(fil_crypt_event); /* signal that we started */
	mutex_exit(&fil_crypt_threads_mutex);

	/* state of this thread */
	rotate_thread_t thr(thread_no);

	/* if we find a space that is starting, skip over it and recheck it later */
	bool recheck = false;

	while (!thr.should_shutdown()) {

		key_state_t new_state;

		time_t wait_start = time(0);

		while (!thr.should_shutdown()) {

			/* wait for key state changes
			* i.e either new key version of change or
			* new rotate_key_age */
			os_event_reset(fil_crypt_threads_event);

			if (os_event_wait_time(fil_crypt_threads_event, 1000000) == 0) {
				break;
			}

			if (recheck) {
				/* check recheck here, after sleep, so
				* that we don't busy loop while when one thread is starting
				* a space*/
				break;
			}

			time_t waited = time(0) - wait_start;

			/* Break if we have waited the background scrub
			internal and background scrubbing is enabled */
			if (waited >= 0
			    && ulint(waited) >= srv_background_scrub_data_check_interval
			    && (srv_background_scrub_data_uncompressed
			        || srv_background_scrub_data_compressed)) {
				break;
			}
		}

		recheck = false;
		thr.first = true;      // restart from first tablespace

		/* iterate all spaces searching for those needing rotation */
		while (!thr.should_shutdown() &&
		       fil_crypt_find_space_to_rotate(&new_state, &thr, &recheck)) {

			/* we found a space to rotate */
			fil_crypt_start_rotate_space(&new_state, &thr);

			/* iterate all pages (cooperativly with other threads) */
			while (!thr.should_shutdown() &&
			       fil_crypt_find_page_to_rotate(&new_state, &thr)) {

				if (!thr.space->is_stopping()) {
					/* rotate a (set) of pages */
					fil_crypt_rotate_pages(&new_state, &thr);
				}

				/* If space is marked as stopping, release
				space and stop rotation. */
				if (thr.space->is_stopping()) {
					fil_crypt_complete_rotate_space(&thr);
					thr.space->release();
					thr.space = NULL;
					break;
				}

				/* realloc iops */
				fil_crypt_realloc_iops(&thr);
			}

			/* complete rotation */
			if (thr.space) {
				fil_crypt_complete_rotate_space(&thr);
			}

			/* force key state refresh */
			new_state.key_id = 0;

			/* return iops */
			fil_crypt_return_iops(&thr);
		}
	}

	/* return iops if shutting down */
	fil_crypt_return_iops(&thr);

	/* release current space if shutting down */
	if (thr.space) {
		thr.space->release();
		thr.space = NULL;
	}

	mutex_enter(&fil_crypt_threads_mutex);
	srv_n_fil_crypt_threads_started--;
	os_event_set(fil_crypt_event); /* signal that we stopped */
	mutex_exit(&fil_crypt_threads_mutex);

	/* We count the number of threads in os_thread_exit(). A created
	thread should always use that to exit and not use return() to exit. */

	os_thread_exit();

	OS_THREAD_DUMMY_RETURN;
}

/*********************************************************************
Adjust thread count for key rotation
@param[in]	enw_cnt		Number of threads to be used */
UNIV_INTERN
void
fil_crypt_set_thread_cnt(
	const uint	new_cnt)
{
	if (!fil_crypt_threads_inited) {
		fil_crypt_threads_init();
	}

	mutex_enter(&fil_crypt_threads_mutex);

	if (new_cnt > srv_n_fil_crypt_threads) {
		uint add = new_cnt - srv_n_fil_crypt_threads;
		srv_n_fil_crypt_threads = new_cnt;
		for (uint i = 0; i < add; i++) {
			os_thread_id_t rotation_thread_id;
			os_thread_create(fil_crypt_thread, NULL, &rotation_thread_id);
			ib::info() << "Creating #"
				   << i+1 << " encryption thread id "
				   << os_thread_pf(rotation_thread_id)
				   << " total threads " << new_cnt << ".";
		}
	} else if (new_cnt < srv_n_fil_crypt_threads) {
		srv_n_fil_crypt_threads = new_cnt;
		os_event_set(fil_crypt_threads_event);
	}

	mutex_exit(&fil_crypt_threads_mutex);

	while(srv_n_fil_crypt_threads_started != srv_n_fil_crypt_threads) {
		os_event_reset(fil_crypt_event);
		os_event_wait_time(fil_crypt_event, 100000);
	}

	/* Send a message to encryption threads that there could be
	something to do. */
	if (srv_n_fil_crypt_threads) {
		os_event_set(fil_crypt_threads_event);
	}
}

/** Initialize the tablespace rotation_list
if innodb_encryption_rotate_key_age=0. */
static void fil_crypt_rotation_list_fill()
{
	ut_ad(mutex_own(&fil_system->mutex));

	for (fil_space_t* space = UT_LIST_GET_FIRST(fil_system->space_list);
	     space != NULL;
	     space = UT_LIST_GET_NEXT(space_list, space)) {
		if (space->purpose != FIL_TYPE_TABLESPACE
		    || space->is_in_rotation_list()
		    || space->is_stopping()
		    || UT_LIST_GET_LEN(space->chain) == 0) {
			continue;
		}

		/* Ensure that crypt_data has been initialized. */
		if (!space->size) {
			/* Protect the tablespace while we may
			release fil_system->mutex. */
			space->n_pending_ops++;
			fil_space_t* s= fil_system->read_page0(
				space->id);
			ut_ad(!s || s == space);
			space->n_pending_ops--;
			if (!space->size) {
				/* Page 0 was not loaded.
				Skip this tablespace. */
				continue;
			}
		}

		/* Skip ENCRYPTION!=DEFAULT tablespaces. */
		if (space->crypt_data
		    && !space->crypt_data->is_default_encryption()) {
			continue;
		}

		if (srv_encrypt_tables) {
			/* Skip encrypted tablespaces if
			innodb_encrypt_tables!=OFF */
			if (space->crypt_data
			    && space->crypt_data->min_key_version) {
				continue;
			}
		} else {
			/* Skip unencrypted tablespaces if
			innodb_encrypt_tables=OFF */
			if (!space->crypt_data
			    || !space->crypt_data->min_key_version) {
				continue;
			}
		}

		UT_LIST_ADD_LAST(fil_system->rotation_list, space);
	}
}

/*********************************************************************
Adjust max key age
@param[in]	val		New max key age */
UNIV_INTERN
void
fil_crypt_set_rotate_key_age(
	uint	val)
{
	mutex_enter(&fil_system->mutex);
	srv_fil_crypt_rotate_key_age = val;
	if (val == 0) {
		fil_crypt_rotation_list_fill();
	}
	mutex_exit(&fil_system->mutex);
	os_event_set(fil_crypt_threads_event);
}

/*********************************************************************
Adjust rotation iops
@param[in]	val		New max roation iops */
UNIV_INTERN
void
fil_crypt_set_rotation_iops(
	uint val)
{
	srv_n_fil_crypt_iops = val;
	os_event_set(fil_crypt_threads_event);
}

/*********************************************************************
Adjust encrypt tables
@param[in]	val		New setting for innodb-encrypt-tables */
UNIV_INTERN
void
fil_crypt_set_encrypt_tables(
	uint val)
{
	mutex_enter(&fil_system->mutex);

	srv_encrypt_tables = val;

	if (srv_fil_crypt_rotate_key_age == 0) {
		fil_crypt_rotation_list_fill();
	}

	mutex_exit(&fil_system->mutex);

	os_event_set(fil_crypt_threads_event);
}

/*********************************************************************
Init threads for key rotation */
UNIV_INTERN
void
fil_crypt_threads_init()
{
	if (!fil_crypt_threads_inited) {
		fil_crypt_event = os_event_create(0);
		fil_crypt_threads_event = os_event_create(0);
		mutex_create(LATCH_ID_FIL_CRYPT_THREADS_MUTEX,
		     &fil_crypt_threads_mutex);

		uint cnt = srv_n_fil_crypt_threads;
		srv_n_fil_crypt_threads = 0;
		fil_crypt_threads_inited = true;
		fil_crypt_set_thread_cnt(cnt);
	}
}

/*********************************************************************
Clean up key rotation threads resources */
UNIV_INTERN
void
fil_crypt_threads_cleanup()
{
	if (!fil_crypt_threads_inited) {
		return;
	}
	ut_a(!srv_n_fil_crypt_threads_started);
	os_event_destroy(fil_crypt_event);
	os_event_destroy(fil_crypt_threads_event);
	mutex_free(&fil_crypt_threads_mutex);
	fil_crypt_threads_inited = false;
}

/*********************************************************************
Wait for crypt threads to stop accessing space
@param[in]	space		Tablespace */
UNIV_INTERN
void
fil_space_crypt_close_tablespace(
	const fil_space_t*	space)
{
	fil_space_crypt_t* crypt_data = space->crypt_data;

	if (!crypt_data || srv_n_fil_crypt_threads == 0) {
		return;
	}

	mutex_enter(&fil_crypt_threads_mutex);

	time_t start = time(0);
	time_t last = start;

	mutex_enter(&crypt_data->mutex);
	mutex_exit(&fil_crypt_threads_mutex);

	ulint cnt = crypt_data->rotate_state.active_threads;
	bool flushing = crypt_data->rotate_state.flushing;

	while (cnt > 0 || flushing) {
		mutex_exit(&crypt_data->mutex);
		/* release dict mutex so that scrub threads can release their
		* table references */
		dict_mutex_exit_for_mysql();

		/* wakeup throttle (all) sleepers */
		os_event_set(fil_crypt_throttle_sleep_event);

		os_thread_sleep(20000);
		dict_mutex_enter_for_mysql();
		mutex_enter(&crypt_data->mutex);
		cnt = crypt_data->rotate_state.active_threads;
		flushing = crypt_data->rotate_state.flushing;

		time_t now = time(0);

		if (now >= last + 30) {
			ib::warn() << "Waited "
				   << now - start
				   << " seconds to drop space: "
				   << space->name << " ("
				   << space->id << ") active threads "
				   << cnt << "flushing="
				   << flushing << ".";
			last = now;
		}
	}

	mutex_exit(&crypt_data->mutex);
}

/*********************************************************************
Get crypt status for a space (used by information_schema)
@param[in]	space		Tablespace
@param[out]	status		Crypt status */
UNIV_INTERN
void
fil_space_crypt_get_status(
	const fil_space_t*			space,
	struct fil_space_crypt_status_t*	status)
{
	memset(status, 0, sizeof(*status));

	ut_ad(space->referenced());

	/* If there is no crypt data and we have not yet read
	page 0 for this tablespace, we need to read it before
	we can continue. */
	if (!space->crypt_data) {
		fil_crypt_read_crypt_data(const_cast<fil_space_t*>(space));
	}

	status->space = ULINT_UNDEFINED;

	if (fil_space_crypt_t* crypt_data = space->crypt_data) {
		status->space = space->id;
		mutex_enter(&crypt_data->mutex);
		status->scheme = crypt_data->type;
		status->keyserver_requests = crypt_data->keyserver_requests;
		status->min_key_version = crypt_data->min_key_version;
		status->key_id = crypt_data->key_id;

		if (crypt_data->rotate_state.active_threads > 0 ||
		    crypt_data->rotate_state.flushing) {
			status->rotating = true;
			status->flushing =
				crypt_data->rotate_state.flushing;
			status->rotate_next_page_number =
				crypt_data->rotate_state.next_offset;
			status->rotate_max_page_number =
				crypt_data->rotate_state.max_offset;
		}

		mutex_exit(&crypt_data->mutex);

		if (srv_encrypt_tables || crypt_data->min_key_version) {
			status->current_key_version =
				fil_crypt_get_latest_key_version(crypt_data);
		}
	}
}

/*********************************************************************
Return crypt statistics
@param[out]	stat		Crypt statistics */
UNIV_INTERN
void
fil_crypt_total_stat(
	fil_crypt_stat_t *stat)
{
	mutex_enter(&crypt_stat_mutex);
	*stat = crypt_stat;
	mutex_exit(&crypt_stat_mutex);
}

/*********************************************************************
Get scrub status for a space (used by information_schema)

@param[in]	space		Tablespace
@param[out]	status		Scrub status */
UNIV_INTERN
void
fil_space_get_scrub_status(
	const fil_space_t*			space,
	struct fil_space_scrub_status_t*	status)
{
	memset(status, 0, sizeof(*status));

	ut_ad(space->referenced());
	fil_space_crypt_t* crypt_data = space->crypt_data;

	status->space = space->id;

	if (crypt_data != NULL) {
		status->compressed = FSP_FLAGS_GET_ZIP_SSIZE(space->flags) > 0;
		mutex_enter(&crypt_data->mutex);
		status->last_scrub_completed =
			crypt_data->rotate_state.scrubbing.last_scrub_completed;
		if (crypt_data->rotate_state.active_threads > 0 &&
		    crypt_data->rotate_state.scrubbing.is_active) {
			status->scrubbing = true;
			status->current_scrub_started =
				crypt_data->rotate_state.start_time;
			status->current_scrub_active_threads =
				crypt_data->rotate_state.active_threads;
			status->current_scrub_page_number =
				crypt_data->rotate_state.next_offset;
			status->current_scrub_max_page_number =
				crypt_data->rotate_state.max_offset;
		}

		mutex_exit(&crypt_data->mutex);
	}
}
#endif /* UNIV_INNOCHECKSUM */

/**
Verify that post encryption checksum match calculated checksum.
This function should be called only if tablespace contains crypt_data
metadata (this is strong indication that tablespace is encrypted).
Function also verifies that traditional checksum does not match
calculated checksum as if it does page could be valid unencrypted,
encrypted, or corrupted.

@param[in,out]	page		page frame (checksum is temporarily modified)
@param[in]	page_size	page size
@return whether the encrypted page is OK */
bool
fil_space_verify_crypt_checksum(const byte* page, const page_size_t& page_size)
{
	ut_ad(mach_read_from_4(page + FIL_PAGE_FILE_FLUSH_LSN_OR_KEY_VERSION));

	/* Compressed and encrypted pages do not have checksum. Assume not
	corrupted. Page verification happens after decompression in
	buf_page_io_complete() using buf_page_is_corrupted(). */
	if (mach_read_from_2(page + FIL_PAGE_TYPE)
	    == FIL_PAGE_PAGE_COMPRESSED_ENCRYPTED) {
		return true;
	}

	/* Read stored post encryption checksum. */
	const ib_uint32_t checksum = mach_read_from_4(
		page + FIL_PAGE_FILE_FLUSH_LSN_OR_KEY_VERSION + 4);

	/* If stored checksum matches one of the calculated checksums
	page is not corrupted. */

	switch (srv_checksum_algorithm_t(srv_checksum_algorithm)) {
	case SRV_CHECKSUM_ALGORITHM_STRICT_CRC32:
		if (page_size.is_compressed()) {
			return checksum == page_zip_calc_checksum(
				page, page_size.physical(),
				SRV_CHECKSUM_ALGORITHM_CRC32)
#ifdef INNODB_BUG_ENDIAN_CRC32
				|| checksum == page_zip_calc_checksum(
					page, page_size.physical(),
					SRV_CHECKSUM_ALGORITHM_CRC32, true)
#endif
				;
		}

		return checksum == buf_calc_page_crc32(page)
#ifdef INNODB_BUG_ENDIAN_CRC32
			|| checksum == buf_calc_page_crc32(page, true)
#endif
			;
	case SRV_CHECKSUM_ALGORITHM_STRICT_NONE:
		/* Starting with MariaDB 10.1.25, 10.2.7, 10.3.1,
		due to MDEV-12114, fil_crypt_calculate_checksum()
		is only using CRC32 for the encrypted pages.
		Due to this, we must treat "strict_none" as "none". */
	case SRV_CHECKSUM_ALGORITHM_NONE:
		return true;
	case SRV_CHECKSUM_ALGORITHM_STRICT_INNODB:
		/* Starting with MariaDB 10.1.25, 10.2.7, 10.3.1,
		due to MDEV-12114, fil_crypt_calculate_checksum()
		is only using CRC32 for the encrypted pages.
		Due to this, we must treat "strict_innodb" as "innodb". */
	case SRV_CHECKSUM_ALGORITHM_INNODB:
	case SRV_CHECKSUM_ALGORITHM_CRC32:
		if (checksum == BUF_NO_CHECKSUM_MAGIC) {
			return true;
		}
		if (page_size.is_compressed()) {
			return checksum == page_zip_calc_checksum(
				page, page_size.physical(),
				SRV_CHECKSUM_ALGORITHM_CRC32)
#ifdef INNODB_BUG_ENDIAN_CRC32
				|| checksum == page_zip_calc_checksum(
					page, page_size.physical(),
					SRV_CHECKSUM_ALGORITHM_CRC32, true)
#endif
				|| checksum == page_zip_calc_checksum(
					page, page_size.physical(),
					SRV_CHECKSUM_ALGORITHM_INNODB);
		}

		return checksum == buf_calc_page_crc32(page)
#ifdef INNODB_BUG_ENDIAN_CRC32
			|| checksum == buf_calc_page_crc32(page, true)
#endif
			|| checksum == buf_calc_page_new_checksum(page);
	}

	ut_ad(!"unhandled innodb_checksum_algorithm");
	return false;
}<|MERGE_RESOLUTION|>--- conflicted
+++ resolved
@@ -475,12 +475,12 @@
 		return NULL;
 	}
 
-	mutex_enter(&fil_system->mutex);
+	mutex_enter(&fil_system.mutex);
 
 	fil_space_t* space = fil_space_get_by_id(space_id);
 
 	if (!space) {
-		mutex_exit(&fil_system->mutex);
+		mutex_exit(&fil_system.mutex);
 		return ptr + len;
 	}
 
@@ -493,28 +493,15 @@
 	memcpy(crypt_data->iv, ptr, len);
 	ptr += len;
 
-<<<<<<< HEAD
-	/* update fil_space memory cache with crypt_data */
-	if (fil_space_t* space = fil_space_acquire_silent(space_id)) {
-		crypt_data = fil_space_set_crypt_data(space, crypt_data);
-		space->release();
-		/* Check is used key found from encryption plugin */
-		if (crypt_data->should_encrypt()
-		    && !crypt_data->is_key_found()) {
-			*err = DB_DECRYPTION_FAILED;
-		}
-	} else {
-=======
 	if (space->crypt_data) {
 		fil_space_merge_crypt_data(space->crypt_data, crypt_data);
->>>>>>> ada1074b
 		fil_space_destroy_crypt_data(&crypt_data);
 		crypt_data = space->crypt_data;
 	} else {
 		space->crypt_data = crypt_data;
 	}
 
-	mutex_exit(&fil_system->mutex);
+	mutex_exit(&fil_system.mutex);
 
 	if (crypt_data->should_encrypt() && !crypt_data->is_key_found()) {
 		*err = DB_DECRYPTION_FAILED;
@@ -1007,9 +994,9 @@
 	crypt_data->rotate_state.starting = true;
 	crypt_data->rotate_state.active_threads = 1;
 
-	mutex_enter(&fil_system->mutex);
+	mutex_enter(&fil_system.mutex);
 	space->crypt_data = crypt_data;
-	mutex_exit(&fil_system->mutex);
+	mutex_exit(&fil_system.mutex);
 
 	fil_crypt_start_converting = true;
 	mutex_exit(&fil_crypt_threads_mutex);
@@ -2278,9 +2265,9 @@
 if innodb_encryption_rotate_key_age=0. */
 static void fil_crypt_rotation_list_fill()
 {
-	ut_ad(mutex_own(&fil_system->mutex));
-
-	for (fil_space_t* space = UT_LIST_GET_FIRST(fil_system->space_list);
+	ut_ad(mutex_own(&fil_system.mutex));
+
+	for (fil_space_t* space = UT_LIST_GET_FIRST(fil_system.space_list);
 	     space != NULL;
 	     space = UT_LIST_GET_NEXT(space_list, space)) {
 		if (space->purpose != FIL_TYPE_TABLESPACE
@@ -2293,9 +2280,9 @@
 		/* Ensure that crypt_data has been initialized. */
 		if (!space->size) {
 			/* Protect the tablespace while we may
-			release fil_system->mutex. */
+			release fil_system.mutex. */
 			space->n_pending_ops++;
-			fil_space_t* s= fil_system->read_page0(
+			fil_space_t* s= fil_system.read_page0(
 				space->id);
 			ut_ad(!s || s == space);
 			space->n_pending_ops--;
@@ -2328,7 +2315,7 @@
 			}
 		}
 
-		UT_LIST_ADD_LAST(fil_system->rotation_list, space);
+		UT_LIST_ADD_LAST(fil_system.rotation_list, space);
 	}
 }
 
@@ -2340,12 +2327,12 @@
 fil_crypt_set_rotate_key_age(
 	uint	val)
 {
-	mutex_enter(&fil_system->mutex);
+	mutex_enter(&fil_system.mutex);
 	srv_fil_crypt_rotate_key_age = val;
 	if (val == 0) {
 		fil_crypt_rotation_list_fill();
 	}
-	mutex_exit(&fil_system->mutex);
+	mutex_exit(&fil_system.mutex);
 	os_event_set(fil_crypt_threads_event);
 }
 
@@ -2369,7 +2356,7 @@
 fil_crypt_set_encrypt_tables(
 	uint val)
 {
-	mutex_enter(&fil_system->mutex);
+	mutex_enter(&fil_system.mutex);
 
 	srv_encrypt_tables = val;
 
@@ -2377,7 +2364,7 @@
 		fil_crypt_rotation_list_fill();
 	}
 
-	mutex_exit(&fil_system->mutex);
+	mutex_exit(&fil_system.mutex);
 
 	os_event_set(fil_crypt_threads_event);
 }
