--source include/have_innodb.inc
--source include/have_debug_sync.inc
--source include/have_debug.inc
--source include/have_partition.inc

set default_storage_engine=innodb;
set @old_dbug=@@global.debug_dbug;
# Ensure that the history list length will actually be decremented by purge.
SET @saved_frequency = @@GLOBAL.innodb_purge_rseg_truncate_frequency;
SET GLOBAL innodb_purge_rseg_truncate_frequency = 1;

CREATE TABLE `t` (
  `a` BLOB,
  `b` BLOB,
  `c` BLOB GENERATED ALWAYS AS (CONCAT(a,b)) VIRTUAL,
  `h` VARCHAR(10) DEFAULT NULL,
  `i` int
) ENGINE=InnoDB;

INSERT INTO t VALUES (REPEAT('g', 16000), REPEAT('x', 16000), DEFAULT, "kk", 1);
INSERT INTO t VALUES (REPEAT('a', 16000), REPEAT('b', 16000), DEFAULT, "mm", 2);

CREATE INDEX idx ON t(c(100));

SET global debug_dbug="d,ib_purge_virtual_index_callback";
UPDATE t SET a = REPEAT('m', 16000) WHERE a like "aaa%";
--source ../../innodb/include/wait_all_purged.inc
SET global debug_dbug=@old_dbug;
DROP TABLE t;

CREATE TABLE t (
  a TINYBLOB,
  b TINYBLOB,
  c TINYBLOB GENERATED ALWAYS AS (CONCAT(a,b)) VIRTUAL,
  h VARCHAR(10) DEFAULT NULL,
  i INT
) ROW_FORMAT=COMPACT ENGINE=InnoDB;

INSERT INTO t VALUES (REPEAT('g', 100), REPEAT('x', 100), DEFAULT, "kk", 1);
INSERT INTO t VALUES (REPEAT('a', 100), REPEAT('b', 100), DEFAULT, "mm", 2);

CREATE INDEX idx ON t(c(100));

SET global debug_dbug="d,ib_purge_virtual_index_callback";
UPDATE t SET a = REPEAT('m', 100) WHERE a like "aaa%";
--source ../../innodb/include/wait_all_purged.inc
SET global debug_dbug=@old_dbug;
DROP TABLE t;


CREATE TABLE t1 (
    id INT NOT NULL,
    store_id INT NOT NULL,
    x INT GENERATED ALWAYS AS (id + store_id)
)
PARTITION BY RANGE (store_id) (
    PARTITION p0 VALUES LESS THAN (6),
    PARTITION p1 VALUES LESS THAN (11),
    PARTITION p2 VALUES LESS THAN (16),
    PARTITION p3 VALUES LESS THAN (21)
);

insert into t1 values(1, 2, default);
insert into t1 values(3, 4, default);

insert into t1 values(3, 12, default);
insert into t1 values(4, 18, default);

CREATE INDEX idx ON t1(x);

SET global debug_dbug="d,ib_purge_virtual_index_callback";
UPDATE t1 SET id = 10 WHERE id = 1;
--source ../../innodb/include/wait_all_purged.inc
SET global debug_dbug=@old_dbug;
DROP TABLE t1;

#
# BUG#22082762 RE-ENABLE SUPPORT FOR ADDING VIRTUAL INDEX WHILE DROPPING VIRTUAL COLUMN
#
--source include/count_sessions.inc

connect (con1,localhost,root,,);
connection default;

# Test adding virtual index on newly added virtual column
CREATE TABLE t1 (a INT, b INT);

INSERT INTO t1(a, b) VALUES (1, 1), (2, 2), (3, 3);

connection con1;
--echo # disable purge
CREATE TABLE t0 (a INT) ENGINE=InnoDB;
BEGIN; SELECT * FROM t0;

connection default;
DELETE FROM t1 WHERE a = 1;

UPDATE t1 SET a = 4, b = 4 WHERE a = 3;

INSERT INTO t1(a, b) VALUES (5, 5);

SET DEBUG_SYNC= 'inplace_after_index_build SIGNAL uncommitted WAIT_FOR purged';
--error ER_ALTER_OPERATION_NOT_SUPPORTED_REASON
ALTER TABLE t1 ADD COLUMN c INT GENERATED ALWAYS AS(a+b), ADD INDEX idx (c), ALGORITHM=INPLACE, LOCK=NONE;
send ALTER TABLE t1 ADD COLUMN c INT GENERATED ALWAYS AS(a+b), ADD INDEX idx (c), ALGORITHM=INPLACE, LOCK=SHARED;

connection con1;
SET DEBUG_SYNC= 'now WAIT_FOR uncommitted';

--echo # enable purge
COMMIT;

--echo # wait for purge to process the deleted records.
--source ../../innodb/include/wait_all_purged.inc

SET DEBUG_SYNC= 'now SIGNAL purged';

connection default;
--echo /* connection default */ ALTER TABLE t1 ADD COLUMN c INT GENERATED ALWAYS AS(a+b), ADD INDEX idx (c), ALGORITHM=INPLACE, LOCK=SHARED;
--reap
SHOW CREATE TABLE t1;

SELECT * FROM t1;

DROP TABLE t1;

# Test adding index on existing virtual column
CREATE TABLE t1 (a INT, b INT, c INT GENERATED ALWAYS AS(a+b));

INSERT INTO t1(a, b) VALUES (1, 1), (2, 2), (3, 3), (4, 4);

connection con1;
--echo # disable purge
BEGIN; SELECT * FROM t0;

connection default;
DELETE FROM t1 WHERE a = 1;

UPDATE t1 SET a = 2, b = 2 WHERE a = 5;

INSERT INTO t1(a, b) VALUES (6, 6);

SET DEBUG_SYNC= 'inplace_after_index_build SIGNAL uncommitted WAIT_FOR purged';
send ALTER TABLE t1 ADD INDEX idx (c), ALGORITHM=INPLACE, LOCK=NONE;

connection con1;
SET DEBUG_SYNC= 'now WAIT_FOR uncommitted';

DELETE FROM t1 WHERE a = 3;

UPDATE t1 SET a = 7, b = 7 WHERE a = 4;

INSERT INTO t1(a, b) VALUES (8, 8);

--echo # enable purge
COMMIT;

--echo # wait for purge to process the deleted/updated records.
let $wait_all_purged=2;
--source ../../innodb/include/wait_all_purged.inc
let $wait_all_purged=0;

SET DEBUG_SYNC= 'now SIGNAL purged';

disconnect con1;

connection default;
--echo /* connection default */ ALTER TABLE t1 ADD INDEX idx (c), ALGORITHM=INPLACE, LOCK=NONE;
--reap
SHOW CREATE TABLE t1;

SELECT * FROM t1;

DROP TABLE t0, t1;

#
# test MDLs with purge
#
create table t (a blob, b blob, c blob as (concat(a,b)), h varchar(10), index (c(100)));
insert t(a,b,h) values (repeat('g', 16000), repeat('x', 16000), "kk");
insert t(a,b,h) values (repeat('a', 16000), repeat('b', 16000), "mm");
set global debug_dbug="d,ib_purge_virtual_index_callback";
connect(prevent_purge, localhost, root);
start transaction with consistent snapshot;
connection default;
update t set a = repeat('m', 16000) where a like "aaa%";
connect(lock_table, localhost, root);
lock table t write;
connection prevent_purge;
commit;
connection default;
--source ../../innodb/include/wait_all_purged.inc
disconnect lock_table;
start transaction with consistent snapshot;
commit;
--source ../../innodb/include/wait_all_purged.inc
set global debug_dbug=@old_dbug;
drop table t;

--echo #
--echo # MDEV-15165 InnoDB purge for index on virtual column
--echo # is trying to access an incomplete record
--echo #
CREATE TABLE t1(
 u INT PRIMARY KEY, b BLOB, ug INT GENERATED ALWAYS AS (u) VIRTUAL,
 INDEX bug(b(100),ug)
) ENGINE=InnoDB;
INSERT INTO t1 (u,b) VALUES(1,REPEAT('a',16384));
connection prevent_purge;
start transaction with consistent snapshot;
connection default;
DELETE FROM t1;
SET DEBUG_SYNC='blob_write_middle SIGNAL halfway WAIT_FOR purged';
send INSERT INTO t1 (u,b) VALUES(1,REPEAT('a',16384));
connection prevent_purge;
SET DEBUG_SYNC='now WAIT_FOR halfway';
COMMIT;
--source ../../innodb/include/wait_all_purged.inc
SET DEBUG_SYNC='now SIGNAL purged';

connection default;
reap;
DROP TABLE t1;

CREATE TABLE t1 (y YEAR, vy YEAR AS (y) VIRTUAL UNIQUE, pk INT PRIMARY KEY)
ENGINE=InnoDB;

INSERT INTO t1 (pk,y) VALUES (1,2022);
CREATE TABLE t2(f1 INT NOT NULL, PRIMARY KEY(f1))ENGINE=InnoDB;

SET GLOBAL debug_dbug = 'd,ib_purge_virtual_index_callback';

BEGIN;
INSERT INTO t2(f1) VALUES(1);
connection prevent_purge;
SET DEBUG_SYNC=RESET;
start transaction with consistent snapshot;
connection default;
COMMIT;

connect(truncate,localhost,root,,);
REPLACE INTO t1(pk, y) SELECT pk,y FROM t1;
send TRUNCATE TABLE t1;

connection prevent_purge;
COMMIT;
SET DEBUG_SYNC='now SIGNAL purge_start';
disconnect prevent_purge;

connection default;
SET DEBUG_SYNC='now WAIT_FOR purge_start';
--source ../../innodb/include/wait_all_purged.inc
SET GLOBAL debug_dbug=@old_dbug;

connection truncate;
reap;
disconnect truncate;

connection default;
DROP TABLE t1, t2;

--echo #
--echo # MDEV-16222 Assertion `0' failed in row_purge_remove_sec_if_poss_leaf
--echo # on table with virtual columns and indexes
--echo #

--source suite/innodb/include/wait_all_purged.inc
--let $datadir= `select @@datadir`
<<<<<<< HEAD
set @saved_dbug= @@global.debug_dbug;
set global debug_dbug= "+d,ib_purge_virtual_mdev_16222_1,ib_purge_virtual_mdev_16222_2";
=======
SET @saved_dbug= @@GLOBAL.debug_dbug;
set global debug_dbug= "d,ib_purge_virtual_mdev_16222_1,ib_purge_virtual_mdev_16222_2";
>>>>>>> b11ff3d4

create table t1 (
  pk serial, vb tinyblob as (b) virtual, b tinyblob,
  primary key(pk), index (vb(64)))
engine innodb;

insert ignore into t1 (b) values ('foo');

select * into outfile 'load.data' from t1;
load data infile 'load.data' replace into table t1;

<<<<<<< HEAD
set debug_sync= "now WAIT_FOR latch_released";
set global debug_dbug= "-d,ib_purge_virtual_mdev_16222_1";
=======
# FIXME: case does not work on 10.2 as it does not pass this condition:
#
#	if (!*table)
#		*table= innodb_find_table_for_vc(thd, index->table);
#
# in innobase_allocate_row_for_vcol()

--disable_warnings
set debug_sync= "now WAIT_FOR latch_released TIMEOUT 1";
--enable_warnings
set global debug_dbug= @saved_dbug;
>>>>>>> b11ff3d4
drop table t1;
--remove_file $datadir/test/load.data

set debug_sync= "now SIGNAL drop_started WAIT_FOR got_no_such_table";

create table t1 (
  pk serial, vb tinyblob as (b) virtual, b tinyblob,
  primary key(pk), index (vb(64)))
engine innodb;

insert ignore into t1 (b) values ('foo');

select * into outfile 'load.data' from t1;
load data infile 'load.data' replace into table t1;

set debug_sync= "now WAIT_FOR got_no_such_table";

# FIXME: Race condition here:
# 1. purge thread goes into sending got_no_such_table
# 2. test thread finishes debug_sync= "RESET" below
# 3. purge thread sends got_no_such_table
set global debug_dbug= @saved_dbug;

# cleanup
drop table t1;
--remove_file $datadir/test/load.data

--source include/wait_until_count_sessions.inc
set debug_sync=reset;
SET GLOBAL innodb_purge_rseg_truncate_frequency = @saved_frequency;

--echo #
--echo # MDEV-18546 ASAN heap-use-after-free
--echo # in innobase_get_computed_value / row_purge
--echo #

CREATE TABLE t1 (
  pk INT AUTO_INCREMENT,
  b BIT(15),
  v BIT(15) AS (b) VIRTUAL,
  PRIMARY KEY(pk),
  UNIQUE(v)
) ENGINE=InnoDB;
INSERT IGNORE INTO t1 (b) VALUES
  (NULL),(b'011'),(b'000110100'),
  (b'01101101010'),(b'01111001001011'),(NULL);

SET GLOBAL innodb_debug_sync = "ib_clust_v_col_before_row_allocated "
                               "SIGNAL before_row_allocated "
                               "WAIT_FOR flush_unlock";
SET GLOBAL innodb_debug_sync = "ib_open_after_dict_open "
                               "SIGNAL purge_open "
                               "WAIT_FOR select_open";

# In 10.2 trx_undo_roll_ptr_is_insert(t_roll_ptr) condition never pass in purge,
# so this condition is forced to pass in row_vers_old_has_index_entry
SET @saved_dbug= @@GLOBAL.debug_dbug;
set global debug_dbug= "d,ib_purge_virtual_index_callback";

# The purge starts from REPLACE command. To avoid possible race, separate
# connection is used.
--connect(purge_waiter,localhost,root)
--send
SET debug_sync= "now WAIT_FOR before_row_allocated";

--connection default
REPLACE INTO t1 (pk, b) SELECT pk, b FROM t1;

--connection purge_waiter
# Now we will definitely catch ib_clust_v_col_before_row_allocated
--reap
--connection default
--disconnect purge_waiter

# purge hangs on the sync point. table is purged, ref_count is set to 0
FLUSH TABLES;

# Avoid hang on repeating purge.
# Reset Will be applied after first record is purged
SET GLOBAL innodb_debug_sync = reset;

SET debug_sync= "now SIGNAL flush_unlock WAIT_FOR purge_open";

# Avoid hang on repeating purge
SET GLOBAL innodb_debug_sync = reset;

# select unblocks purge thread
SET debug_sync= "ib_open_after_dict_open SIGNAL select_open";
SELECT * FROM t1;

# Cleanup
DROP TABLE t1;
SET debug_sync= reset;
set global debug_dbug= @saved_dbug;<|MERGE_RESOLUTION|>--- conflicted
+++ resolved
@@ -266,13 +266,8 @@
 
 --source suite/innodb/include/wait_all_purged.inc
 --let $datadir= `select @@datadir`
-<<<<<<< HEAD
-set @saved_dbug= @@global.debug_dbug;
-set global debug_dbug= "+d,ib_purge_virtual_mdev_16222_1,ib_purge_virtual_mdev_16222_2";
-=======
 SET @saved_dbug= @@GLOBAL.debug_dbug;
 set global debug_dbug= "d,ib_purge_virtual_mdev_16222_1,ib_purge_virtual_mdev_16222_2";
->>>>>>> b11ff3d4
 
 create table t1 (
   pk serial, vb tinyblob as (b) virtual, b tinyblob,
@@ -284,22 +279,8 @@
 select * into outfile 'load.data' from t1;
 load data infile 'load.data' replace into table t1;
 
-<<<<<<< HEAD
 set debug_sync= "now WAIT_FOR latch_released";
-set global debug_dbug= "-d,ib_purge_virtual_mdev_16222_1";
-=======
-# FIXME: case does not work on 10.2 as it does not pass this condition:
-#
-#	if (!*table)
-#		*table= innodb_find_table_for_vc(thd, index->table);
-#
-# in innobase_allocate_row_for_vcol()
-
---disable_warnings
-set debug_sync= "now WAIT_FOR latch_released TIMEOUT 1";
---enable_warnings
 set global debug_dbug= @saved_dbug;
->>>>>>> b11ff3d4
 drop table t1;
 --remove_file $datadir/test/load.data
 
