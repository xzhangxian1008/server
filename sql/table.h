/* Copyright (C) 2000-2006 MySQL AB

   This program is free software; you can redistribute it and/or modify
   it under the terms of the GNU General Public License as published by
   the Free Software Foundation; version 2 of the License.

   This program is distributed in the hope that it will be useful,
   but WITHOUT ANY WARRANTY; without even the implied warranty of
   MERCHANTABILITY or FITNESS FOR A PARTICULAR PURPOSE.  See the
   GNU General Public License for more details.

   You should have received a copy of the GNU General Public License
   along with this program; if not, write to the Free Software
   Foundation, Inc., 59 Temple Place, Suite 330, Boston, MA  02111-1307  USA */


/* Structs that defines the TABLE */

class Item;				/* Needed by ORDER */
class Item_subselect;
class Item_field;
class GRANT_TABLE;
class st_select_lex_unit;
class st_select_lex;
class partition_info;
class COND_EQUAL;
class Security_context;

/*************************************************************************/

/**
 View_creation_ctx -- creation context of view objects.
*/

class View_creation_ctx : public Default_object_creation_ctx,
                          public Sql_alloc
{
public:
  static View_creation_ctx *create(THD *thd);

  static View_creation_ctx *create(THD *thd,
                                   TABLE_LIST *view);

private:
  View_creation_ctx(THD *thd)
    : Default_object_creation_ctx(thd)
  { }
};

/*************************************************************************/

/* Order clause list element */

typedef struct st_order {
  struct st_order *next;
  Item	 **item;			/* Point at item in select fields */
  Item	 *item_ptr;			/* Storage for initial item */
  Item   **item_copy;			/* For SPs; the original item ptr */
  int    counter;                       /* position in SELECT list, correct
                                           only if counter_used is true*/
  bool	 asc;				/* true if ascending */
  bool	 free_me;			/* true if item isn't shared  */
  bool	 in_field_list;			/* true if in select field list */
  bool   counter_used;                  /* parameter was counter of columns */
  Field  *field;			/* If tmp-table group */
  char	 *buff;				/* If tmp-table group */
  table_map used, depend_map;
} ORDER;

/**
   @brief The current state of the privilege checking process for the current
   user, SQL statement and SQL object.

   @details The privilege checking process is divided into phases depending on
   the level of the privilege to be checked and the type of object to be
   accessed. Due to the mentioned scattering of privilege checking
   functionality, it is necessary to keep track of the state of the
   process. This information is stored in privilege, want_privilege, and
   orig_want_privilege.

   A GRANT_INFO also serves as a cache of the privilege hash tables. Relevant
   members are grant_table and version.
 */
typedef struct st_grant_info
{
  /**
     @brief A copy of the privilege information regarding the current host,
     database, object and user.

     @details The version of this copy is found in GRANT_INFO::version.
   */
  GRANT_TABLE *grant_table;
  /**
     @brief Used for cache invalidation when caching privilege information.

     @details The privilege information is stored on disk, with dedicated
     caches residing in memory: table-level and column-level privileges,
     respectively, have their own dedicated caches.

     The GRANT_INFO works as a level 1 cache with this member updated to the
     current value of the global variable @c grant_version (@c static variable
     in sql_acl.cc). It is updated Whenever the GRANT_INFO is refreshed from
     the level 2 cache. The level 2 cache is the @c column_priv_hash structure
     (@c static variable in sql_acl.cc)

     @see grant_version
   */
  uint version;
  /**
     @brief The set of privileges that the current user has fulfilled for a
     certain host, database, and object.
     
     @details This field is continually updated throughout the access checking
     process. In each step the "wanted privilege" is checked against the
     fulfilled privileges. When/if the intersection of these sets is empty,
     access is granted.

     The set is implemented as a bitmap, with the bits defined in sql_acl.h.
   */
  ulong privilege;
  /**
     @brief the set of privileges that the current user needs to fulfil in
     order to carry out the requested operation.
   */
  ulong want_privilege;
  /**
    Stores the requested access acl of top level tables list. Is used to
    check access rights to the underlying tables of a view.
  */
  ulong orig_want_privilege;
} GRANT_INFO;

enum tmp_table_type
{
  NO_TMP_TABLE, NON_TRANSACTIONAL_TMP_TABLE, TRANSACTIONAL_TMP_TABLE,
  INTERNAL_TMP_TABLE, SYSTEM_TMP_TABLE
};

/** Event on which trigger is invoked. */
enum trg_event_type
{
  TRG_EVENT_INSERT= 0,
  TRG_EVENT_UPDATE= 1,
  TRG_EVENT_DELETE= 2,
  TRG_EVENT_MAX
};

enum frm_type_enum
{
  FRMTYPE_ERROR= 0,
  FRMTYPE_TABLE,
  FRMTYPE_VIEW
};

enum release_type { RELEASE_NORMAL, RELEASE_WAIT_FOR_DROP };

typedef struct st_filesort_info
{
  IO_CACHE *io_cache;           /* If sorted through filesort */
  uchar     **sort_keys;        /* Buffer for sorting keys */
  uchar     *buffpek;           /* Buffer for buffpek structures */
  uint      buffpek_len;        /* Max number of buffpeks in the buffer */
  uchar     *addon_buf;         /* Pointer to a buffer if sorted with fields */
  size_t    addon_length;       /* Length of the buffer */
  struct st_sort_addon_field *addon_field;     /* Pointer to the fields info */
  void    (*unpack)(struct st_sort_addon_field *, uchar *); /* To unpack back */
  uchar     *record_pointers;    /* If sorted in memory */
  ha_rows   found_records;      /* How many records in sort */
} FILESORT_INFO;


/*
  Values in this enum are used to indicate how a tables TIMESTAMP field
  should be treated. It can be set to the current timestamp on insert or
  update or both.
  WARNING: The values are used for bit operations. If you change the
  enum, you must keep the bitwise relation of the values. For example:
  (int) TIMESTAMP_AUTO_SET_ON_BOTH must be equal to
  (int) TIMESTAMP_AUTO_SET_ON_INSERT | (int) TIMESTAMP_AUTO_SET_ON_UPDATE.
  We use an enum here so that the debugger can display the value names.
*/
enum timestamp_auto_set_type
{
  TIMESTAMP_NO_AUTO_SET= 0, TIMESTAMP_AUTO_SET_ON_INSERT= 1,
  TIMESTAMP_AUTO_SET_ON_UPDATE= 2, TIMESTAMP_AUTO_SET_ON_BOTH= 3
};
#define clear_timestamp_auto_bits(_target_, _bits_) \
  (_target_)= (enum timestamp_auto_set_type)((int)(_target_) & ~(int)(_bits_))

class Field_timestamp;
class Field_blob;
class Table_triggers_list;

/**
  Category of table found in the table share.
*/
enum enum_table_category
{
  /**
    Unknown value.
  */
  TABLE_UNKNOWN_CATEGORY=0,

  /**
    Temporary table.
    The table is visible only in the session.
    Therefore,
    - FLUSH TABLES WITH READ LOCK
    - SET GLOBAL READ_ONLY = ON
    do not apply to this table.
    Note that LOCK TABLE t FOR READ/WRITE
    can be used on temporary tables.
    Temporary tables are not part of the table cache.
  */
  TABLE_CATEGORY_TEMPORARY=1,

  /**
    User table.
    These tables do honor:
    - LOCK TABLE t FOR READ/WRITE
    - FLUSH TABLES WITH READ LOCK
    - SET GLOBAL READ_ONLY = ON
    User tables are cached in the table cache.
  */
  TABLE_CATEGORY_USER=2,

  /**
    System table, maintained by the server.
    These tables do honor:
    - LOCK TABLE t FOR READ/WRITE
    - FLUSH TABLES WITH READ LOCK
    - SET GLOBAL READ_ONLY = ON
    Typically, writes to system tables are performed by
    the server implementation, not explicitly be a user.
    System tables are cached in the table cache.
  */
  TABLE_CATEGORY_SYSTEM=3,

  /**
    Information schema tables.
    These tables are an interface provided by the system
    to inspect the system metadata.
    These tables do *not* honor:
    - LOCK TABLE t FOR READ/WRITE
    - FLUSH TABLES WITH READ LOCK
    - SET GLOBAL READ_ONLY = ON
    as there is no point in locking explicitely
    an INFORMATION_SCHEMA table.
    Nothing is directly written to information schema tables.
    Note that this value is not used currently,
    since information schema tables are not shared,
    but implemented as session specific temporary tables.
  */
  /*
    TODO: Fixing the performance issues of I_S will lead
    to I_S tables in the table cache, which should use
    this table type.
  */
  TABLE_CATEGORY_INFORMATION=4,

  /**
    Performance schema tables.
    These tables are an interface provided by the system
    to inspect the system performance data.
    These tables do *not* honor:
    - LOCK TABLE t FOR READ/WRITE
    - FLUSH TABLES WITH READ LOCK
    - SET GLOBAL READ_ONLY = ON
    as there is no point in locking explicitely
    a PERFORMANCE_SCHEMA table.
    An example of PERFORMANCE_SCHEMA tables are:
    - mysql.slow_log
    - mysql.general_log,
    which *are* updated even when there is either
    a GLOBAL READ LOCK or a GLOBAL READ_ONLY in effect.
    User queries do not write directly to these tables
    (there are exceptions for log tables).
    The server implementation perform writes.
    Performance tables are cached in the table cache.
  */
  TABLE_CATEGORY_PERFORMANCE=5
};
typedef enum enum_table_category TABLE_CATEGORY;

TABLE_CATEGORY get_table_category(const LEX_STRING *db,
                                  const LEX_STRING *name);

/*
  This structure is shared between different table objects. There is one
  instance of table share per one table in the database.
*/

typedef struct st_table_share
{
  st_table_share() {}                    /* Remove gcc warning */

  /** Category of this table. */
  TABLE_CATEGORY table_category;

  /* hash of field names (contains pointers to elements of field array) */
  HASH	name_hash;			/* hash of field names */
  MEM_ROOT mem_root;
  TYPELIB keynames;			/* Pointers to keynames */
  TYPELIB fieldnames;			/* Pointer to fieldnames */
  TYPELIB *intervals;			/* pointer to interval info */
  pthread_mutex_t mutex;                /* For locking the share  */
  pthread_cond_t cond;			/* To signal that share is ready */
  struct st_table_share *next,		/* Link to unused shares */
    **prev;
#ifdef NOT_YET
  struct st_table *open_tables;		/* link to open tables */
#endif

  /* The following is copied to each TABLE on OPEN */
  Field **field;
  Field **found_next_number_field;
  Field *timestamp_field;               /* Used only during open */
  KEY  *key_info;			/* data of keys in database */
  uint	*blob_field;			/* Index to blobs in Field arrray*/

  uchar	*default_values;		/* row with default values */
  LEX_STRING comment;			/* Comment about table */
  CHARSET_INFO *table_charset;		/* Default charset of string fields */

  MY_BITMAP all_set;
  /*
    Key which is used for looking-up table in table cache and in the list
    of thread's temporary tables. Has the form of:
      "database_name\0table_name\0" + optional part for temporary tables.

    Note that all three 'table_cache_key', 'db' and 'table_name' members
    must be set (and be non-zero) for tables in table cache. They also
    should correspond to each other.
    To ensure this one can use set_table_cache() methods.
  */
  LEX_STRING table_cache_key;
  LEX_STRING db;                        /* Pointer to db */
  LEX_STRING table_name;                /* Table name (for open) */
  LEX_STRING path;                	/* Path to .frm file (from datadir) */
  LEX_STRING normalized_path;		/* unpack_filename(path) */
  LEX_STRING connect_string;

  /* 
     Set of keys in use, implemented as a Bitmap.
     Excludes keys disabled by ALTER TABLE ... DISABLE KEYS.
  */
  key_map keys_in_use;
  key_map keys_for_keyread;
  ha_rows min_rows, max_rows;		/* create information */
  ulong   avg_row_length;		/* create information */
  ulong   raid_chunksize;
  ulong   version, mysql_version;
  ulong   timestamp_offset;		/* Set to offset+1 of record */
  ulong   reclength;			/* Recordlength */

  plugin_ref db_plugin;			/* storage engine plugin */
  inline handlerton *db_type() const	/* table_type for handler */
  { 
    // DBUG_ASSERT(db_plugin);
    return db_plugin ? plugin_data(db_plugin, handlerton*) : NULL;
  }
  enum row_type row_type;		/* How rows are stored */
  enum tmp_table_type tmp_table;
  enum ha_choice transactional;
  enum ha_choice page_checksum;

  uint ref_count;                       /* How many TABLE objects uses this */
  uint open_count;			/* Number of tables in open list */
  uint blob_ptr_size;			/* 4 or 8 */
  uint key_block_size;			/* create key_block_size, if used */
  uint null_bytes, last_null_bit_pos;
  uint fields;				/* Number of fields */
  uint rec_buff_length;                 /* Size of table->record[] buffer */
  uint keys, key_parts;
  uint max_key_length, max_unique_length, total_key_length;
  uint uniques;                         /* Number of UNIQUE index */
  uint null_fields;			/* number of null fields */
  uint blob_fields;			/* number of blob fields */
  uint timestamp_field_offset;		/* Field number for timestamp field */
  uint varchar_fields;                  /* number of varchar fields */
  uint db_create_options;		/* Create options from database */
  uint db_options_in_use;		/* Options in use */
  uint db_record_offset;		/* if HA_REC_IN_SEQ */
  uint raid_type, raid_chunks;
  uint rowid_field_offset;		/* Field_nr +1 to rowid field */
  /* Index of auto-updated TIMESTAMP field in field array */
  uint primary_key;
  uint next_number_index;               /* autoincrement key number */
  uint next_number_key_offset;          /* autoinc keypart offset in a key */
  uint next_number_keypart;             /* autoinc keypart number in a key */
  uint error, open_errno, errarg;       /* error from open_table_def() */
  uint column_bitmap_size;
  uchar frm_version;
  bool null_field_first;
  bool system;                          /* Set if system table (one record) */
  bool crypted;                         /* If .frm file is crypted */
  bool db_low_byte_first;		/* Portable row format */
  bool crashed;
  bool is_view;
  bool name_lock, replace_with_name_lock;
  bool waiting_on_cond;                 /* Protection against free */
  ulong table_map_id;                   /* for row-based replication */
  ulonglong table_map_version;

  /*
    Cache for row-based replication table share checks that does not
    need to be repeated. Possible values are: -1 when cache value is
    not calculated yet, 0 when table *shall not* be replicated, 1 when
    table *may* be replicated.
  */
  int cached_row_logging_check;

#ifdef WITH_PARTITION_STORAGE_ENGINE
  /** @todo: Move into *ha_data for partitioning */
  bool auto_partitioned;
  const char *partition_info;
  uint  partition_info_len;
  uint  partition_info_buffer_size;
  const char *part_state;
  uint part_state_len;
  handlerton *default_part_db_type;
#endif

  /** place to store storage engine specific data */
  void *ha_data;


  /*
    Set share's table cache key and update its db and table name appropriately.

    SYNOPSIS
      set_table_cache_key()
        key_buff    Buffer with already built table cache key to be
                    referenced from share.
        key_length  Key length.

    NOTES
      Since 'key_buff' buffer will be referenced from share it should has same
      life-time as share itself.
      This method automatically ensures that TABLE_SHARE::table_name/db have
      appropriate values by using table cache key as their source.
  */

  void set_table_cache_key(char *key_buff, uint key_length)
  {
    table_cache_key.str= key_buff;
    table_cache_key.length= key_length;
    /*
      Let us use the fact that the key is "db/0/table_name/0" + optional
      part for temporary tables.
    */
    db.str=            table_cache_key.str;
    db.length=         strlen(db.str);
    table_name.str=    db.str + db.length + 1;
    table_name.length= strlen(table_name.str);
  }


  /*
    Set share's table cache key and update its db and table name appropriately.

    SYNOPSIS
      set_table_cache_key()
        key_buff    Buffer to be used as storage for table cache key
                    (should be at least key_length bytes).
        key         Value for table cache key.
        key_length  Key length.

    NOTE
      Since 'key_buff' buffer will be used as storage for table cache key
      it should has same life-time as share itself.
  */

  void set_table_cache_key(char *key_buff, const char *key, uint key_length)
  {
    memcpy(key_buff, key, key_length);
    set_table_cache_key(key_buff, key_length);
  }

  inline bool honor_global_locks()
  {
    return ((table_category == TABLE_CATEGORY_USER)
            || (table_category == TABLE_CATEGORY_SYSTEM));
  }

  inline bool require_write_privileges()
  {
    return (table_category == TABLE_CATEGORY_PERFORMANCE);
  }

  inline ulong get_table_def_version()
  {
    return table_map_id;
  }

  /**
    Convert unrelated members of TABLE_SHARE to one enum
    representing its type.

    @todo perhaps we need to have a member instead of a function.
  */
  enum enum_table_ref_type get_table_ref_type() const
  {
    if (is_view)
      return TABLE_REF_VIEW;
    switch (tmp_table) {
    case NO_TMP_TABLE:
      return TABLE_REF_BASE_TABLE;
    case SYSTEM_TMP_TABLE:
      return TABLE_REF_I_S_TABLE;
    default:
      return TABLE_REF_TMP_TABLE;
    }
  }
  /**
    Return a table metadata version.
     * for base tables, we return table_map_id.
       It is assigned from a global counter incremented for each
       new table loaded into the table definition cache (TDC).
     * for temporary tables it's table_map_id again. But for
       temporary tables table_map_id is assigned from
       thd->query_id. The latter is assigned from a thread local
       counter incremented for every new SQL statement. Since
       temporary tables are thread-local, each temporary table
       gets a unique id.
     * for everything else (views, information schema tables),
       the version id is zero.

   This choice of version id is a large compromise
   to have a working prepared statement validation in 5.1. In
   future version ids will be persistent, as described in WL#4180.

   Let's try to explain why and how this limited solution allows
   to validate prepared statements.

   Firstly, sets (in mathematical sense) of version numbers
   never intersect for different table types. Therefore,
   version id of a temporary table is never compared with
   a version id of a view, and vice versa.

   Secondly, for base tables, we know that each DDL flushes the
   respective share from the TDC. This ensures that whenever
   a table is altered or dropped and recreated, it gets a new
   version id.
   Unfortunately, since elements of the TDC are also flushed on
   LRU basis, this choice of version ids leads to false positives.
   E.g. when the TDC size is too small, we may have a SELECT
   * FROM INFORMATION_SCHEMA.TABLES flush all its elements, which
   in turn will lead to a validation error and a subsequent
   reprepare of all prepared statements.  This is
   considered acceptable, since as long as prepared statements are
   automatically reprepared, spurious invalidation is only
   a performance hit. Besides, no better simple solution exists.

   For temporary tables, using thd->query_id ensures that if
   a temporary table was altered or recreated, a new version id is
   assigned. This suits validation needs very well and will perhaps
   never change.

   Metadata of information schema tables never changes.
   Thus we can safely assume 0 for a good enough version id.

   Views are a special and tricky case. A view is always inlined
   into the parse tree of a prepared statement at prepare.
   Thus, when we execute a prepared statement, the parse tree
   will not get modified even if the view is replaced with another
   view.  Therefore, we can safely choose 0 for version id of
   views and effectively never invalidate a prepared statement
   when a view definition is altered. Note, that this leads to
   wrong binary log in statement-based replication, since we log
   prepared statement execution in form Query_log_events
   containing conventional statements. But since there is no
   metadata locking for views, the very same problem exists for
   conventional statements alone, as reported in Bug#25144. The only
   difference between prepared and conventional execution is,
   effectively, that for prepared statements the race condition
   window is much wider.
   In 6.0 we plan to support view metadata locking (WL#3726) and
   extend table definition cache to cache views (WL#4298).
   When this is done, views will be handled in the same fashion
   as the base tables.

   Finally, by taking into account table type, we always
   track that a change has taken place when a view is replaced
   with a base table, a base table is replaced with a temporary
   table and so on.

   @sa TABLE_LIST::is_table_ref_id_equal()
  */
  ulong get_table_ref_version() const
  {
    return (tmp_table == SYSTEM_TMP_TABLE || is_view) ? 0 : table_map_id;
  }

} TABLE_SHARE;


extern ulong refresh_version;

/* Information for one open table */
enum index_hint_type
{
  INDEX_HINT_IGNORE,
  INDEX_HINT_USE,
  INDEX_HINT_FORCE
};

struct st_table {
  st_table() {}                               /* Remove gcc warning */

  TABLE_SHARE	*s;
  handler	*file;
#ifdef NOT_YET
  struct st_table *used_next, **used_prev;	/* Link to used tables */
  struct st_table *open_next, **open_prev;	/* Link to open tables */
#endif
  struct st_table *next, *prev;

  /* For the below MERGE related members see top comment in ha_myisammrg.cc */
  struct st_table *parent;          /* Set in MERGE child.  Ptr to parent */
  TABLE_LIST      *child_l;         /* Set in MERGE parent. List of children */
  TABLE_LIST      **child_last_l;   /* Set in MERGE parent. End of list */

  THD	*in_use;                        /* Which thread uses this */
  Field **field;			/* Pointer to fields */

  uchar *record[2];			/* Pointer to records */
  uchar *write_row_record;		/* Used as optimisation in
					   THD::write_row */
  uchar *insert_values;                  /* used by INSERT ... UPDATE */
  /* 
    Map of keys that can be used to retrieve all data from this table 
    needed by the query without reading the row.
  */
  key_map covering_keys;
  key_map quick_keys, merge_keys;
  /*
    A set of keys that can be used in the query that references this
    table.

    All indexes disabled on the table's TABLE_SHARE (see TABLE::s) will be 
    subtracted from this set upon instantiation. Thus for any TABLE t it holds
    that t.keys_in_use_for_query is a subset of t.s.keys_in_use. Generally we 
    must not introduce any new keys here (see setup_tables).

    The set is implemented as a bitmap.
  */
  key_map keys_in_use_for_query;
  /* Map of keys that can be used to calculate GROUP BY without sorting */
  key_map keys_in_use_for_group_by;
  /* Map of keys that can be used to calculate ORDER BY without sorting */
  key_map keys_in_use_for_order_by;
  KEY  *key_info;			/* data of keys in database */

  Field *next_number_field;		/* Set if next_number is activated */
  Field *found_next_number_field;	/* Set on open */
  Field_timestamp *timestamp_field;

  /* Table's triggers, 0 if there are no of them */
  Table_triggers_list *triggers;
  TABLE_LIST *pos_in_table_list;/* Element referring to this table */
  ORDER		*group;
  const char	*alias;            	  /* alias or table name */
  uchar		*null_flags;
  my_bitmap_map	*bitmap_init_value;
  MY_BITMAP     def_read_set, def_write_set, tmp_set; /* containers */
  MY_BITMAP     *read_set, *write_set;          /* Active column sets */
  /*
   The ID of the query that opened and is using this table. Has different
   meanings depending on the table type.

   Temporary tables:

   table->query_id is set to thd->query_id for the duration of a statement
   and is reset to 0 once it is closed by the same statement. A non-zero
   table->query_id means that a statement is using the table even if it's
   not the current statement (table is in use by some outer statement).

   Non-temporary tables:

   Under pre-locked or LOCK TABLES mode: query_id is set to thd->query_id
   for the duration of a statement and is reset to 0 once it is closed by
   the same statement. A non-zero query_id is used to control which tables
   in the list of pre-opened and locked tables are actually being used.
  */
  query_id_t	query_id;

  /* 
    For each key that has quick_keys.is_set(key) == TRUE: estimate of #records
    and max #key parts that range access would use.
  */
  ha_rows	quick_rows[MAX_KEY];

  /* Bitmaps of key parts that =const for the entire join. */
  key_part_map  const_key_parts[MAX_KEY];

  uint		quick_key_parts[MAX_KEY];
  uint		quick_n_ranges[MAX_KEY];

  /* 
    Estimate of number of records that satisfy SARGable part of the table
    condition, or table->file->records if no SARGable condition could be
    constructed.
    This value is used by join optimizer as an estimate of number of records
    that will pass the table condition (condition that depends on fields of 
    this table and constants)
  */
  ha_rows       quick_condition_rows;

  /*
    If this table has TIMESTAMP field with auto-set property (pointed by
    timestamp_field member) then this variable indicates during which
    operations (insert only/on update/in both cases) we should set this
    field to current timestamp. If there are no such field in this table
    or we should not automatically set its value during execution of current
    statement then the variable contains TIMESTAMP_NO_AUTO_SET (i.e. 0).

    Value of this variable is set for each statement in open_table() and
    if needed cleared later in statement processing code (see mysql_update()
    as example).
  */
  timestamp_auto_set_type timestamp_field_type;
  table_map	map;                    /* ID bit of table (1,2,4,8,16...) */

  uint          lock_position;          /* Position in MYSQL_LOCK.table */
  uint          lock_data_start;        /* Start pos. in MYSQL_LOCK.locks */
  uint          lock_count;             /* Number of locks */
  uint		tablenr,used_fields;
  uint          temp_pool_slot;		/* Used by intern temp tables */
  uint		status;                 /* What's in record[0] */
  uint		db_stat;		/* mode of file as in handler.h */
  /* number of select if it is derived table */
  uint          derived_select_number;
  int		current_lock;           /* Type of lock on table */
  my_bool copy_blobs;			/* copy_blobs when storing */

  /*
    0 or JOIN_TYPE_{LEFT|RIGHT}. Currently this is only compared to 0.
    If maybe_null !=0, this table is inner w.r.t. some outer join operation,
    and null_row may be true.
  */
  uint maybe_null;
  /*
    If true, the current table row is considered to have all columns set to 
    NULL, including columns declared as "not null" (see maybe_null).
  */
  my_bool null_row;

  /*
    TODO: Each of the following flags take up 8 bits. They can just as easily
    be put into one single unsigned long and instead of taking up 18
    bytes, it would take up 4.
  */
  my_bool force_index;
  my_bool distinct,const_table,no_rows;
  my_bool key_read, no_keyread;
  /*
    Placeholder for an open table which prevents other connections
    from taking name-locks on this table. Typically used with
    TABLE_SHARE::version member to take an exclusive name-lock on
    this table name -- a name lock that not only prevents other
    threads from opening the table, but also blocks other name
    locks. This is achieved by:
    - setting open_placeholder to 1 - this will block other name
      locks, as wait_for_locked_table_name will be forced to wait,
      see table_is_used for details.
    - setting version to 0 - this will force other threads to close
      the instance of this table and wait (this is the same approach
      as used for usual name locks).
    An exclusively name-locked table currently can have no handler
    object associated with it (db_stat is always 0), but please do
    not rely on that.
  */
  my_bool open_placeholder;
  my_bool locked_by_logger;
  my_bool no_replicate;
  my_bool locked_by_name;
  my_bool fulltext_searched;
  my_bool no_cache;
  /* To signal that the table is associated with a HANDLER statement */
  my_bool open_by_handler;
  /*
    To indicate that a non-null value of the auto_increment field
    was provided by the user or retrieved from the current record.
    Used only in the MODE_NO_AUTO_VALUE_ON_ZERO mode.
  */
  my_bool auto_increment_field_not_null;
  my_bool insert_or_update;             /* Can be used by the handler */
  my_bool alias_name_used;		/* true if table_name is alias */
  my_bool get_fields_in_item_tree;      /* Signal to fix_field */
  /* If MERGE children attached to parent. See top comment in ha_myisammrg.cc */
  my_bool children_attached;

  REGINFO reginfo;			/* field connections */
  MEM_ROOT mem_root;
  GRANT_INFO grant;
  FILESORT_INFO sort;
#ifdef WITH_PARTITION_STORAGE_ENGINE
  partition_info *part_info;            /* Partition related information */
  bool no_partitions_used; /* If true, all partitions have been pruned away */
#endif

  bool fill_item_list(List<Item> *item_list) const;
  void reset_item_list(List<Item> *item_list) const;
  void clear_column_bitmaps(void);
  void prepare_for_position(void);
  void mark_columns_used_by_index_no_reset(uint index, MY_BITMAP *map);
  void mark_columns_used_by_index(uint index);
  void restore_column_maps_after_mark_index();
  void mark_auto_increment_column(void);
  void mark_columns_needed_for_update(void);
  void mark_columns_needed_for_delete(void);
  void mark_columns_needed_for_insert(void);
  inline void column_bitmaps_set(MY_BITMAP *read_set_arg,
                                 MY_BITMAP *write_set_arg)
  {
    read_set= read_set_arg;
    write_set= write_set_arg;
    if (file)
      file->column_bitmaps_signal();
  }
  inline void column_bitmaps_set_no_signal(MY_BITMAP *read_set_arg,
                                           MY_BITMAP *write_set_arg)
  {
    read_set= read_set_arg;
    write_set= write_set_arg;
  }
  inline void use_all_columns()
  {
    column_bitmaps_set(&s->all_set, &s->all_set);
  }
  inline void default_column_bitmaps()
  {
    read_set= &def_read_set;
    write_set= &def_write_set;
  }
  /* Is table open or should be treated as such by name-locking? */
  inline bool is_name_opened() { return db_stat || open_placeholder; }
  /*
    Is this instance of the table should be reopen or represents a name-lock?
  */
  inline bool needs_reopen_or_name_lock()
  { return s->version != refresh_version; }
  bool is_children_attached(void);
};

enum enum_schema_table_state
{ 
  NOT_PROCESSED= 0,
  PROCESSED_BY_CREATE_SORT_INDEX,
  PROCESSED_BY_JOIN_EXEC
};

typedef struct st_foreign_key_info
{
  LEX_STRING *forein_id;
  LEX_STRING *referenced_db;
  LEX_STRING *referenced_table;
  LEX_STRING *update_method;
  LEX_STRING *delete_method;
  LEX_STRING *referenced_key_name;
  List<LEX_STRING> foreign_fields;
  List<LEX_STRING> referenced_fields;
} FOREIGN_KEY_INFO;

/*
  Make sure that the order of schema_tables and enum_schema_tables are the same.
*/

enum enum_schema_tables
{
  SCH_CHARSETS= 0,
  SCH_COLLATIONS,
  SCH_COLLATION_CHARACTER_SET_APPLICABILITY,
  SCH_COLUMNS,
  SCH_COLUMN_PRIVILEGES,
  SCH_ENGINES,
  SCH_EVENTS,
  SCH_FILES,
  SCH_GLOBAL_STATUS,
  SCH_GLOBAL_VARIABLES,
  SCH_KEY_COLUMN_USAGE,
  SCH_OPEN_TABLES,
  SCH_PARTITIONS,
  SCH_PLUGINS,
  SCH_PROCESSLIST,
  SCH_PROFILES,
  SCH_REFERENTIAL_CONSTRAINTS,
  SCH_PROCEDURES,
  SCH_SCHEMATA,
  SCH_SCHEMA_PRIVILEGES,
  SCH_SESSION_STATUS,
  SCH_SESSION_VARIABLES,
  SCH_STATISTICS,
  SCH_STATUS,
  SCH_TABLES,
  SCH_TABLE_CONSTRAINTS,
  SCH_TABLE_NAMES,
  SCH_TABLE_PRIVILEGES,
  SCH_TRIGGERS,
  SCH_USER_PRIVILEGES,
  SCH_VARIABLES,
  SCH_VIEWS
};


#define MY_I_S_MAYBE_NULL 1
#define MY_I_S_UNSIGNED   2


#define SKIP_OPEN_TABLE 0                // do not open table
#define OPEN_FRM_ONLY   1                // open FRM file only
#define OPEN_FULL_TABLE 2                // open FRM,MYD, MYI files

typedef struct st_field_info
{
  /** 
      This is used as column name. 
  */
  const char* field_name;
  /**
     For string-type columns, this is the maximum number of
     characters. Otherwise, it is the 'display-length' for the column.
  */
  uint field_length;
  /**
     This denotes data type for the column. For the most part, there seems to
     be one entry in the enum for each SQL data type, although there seem to
     be a number of additional entries in the enum.
  */
  enum enum_field_types field_type;
  int value;
  /**
     This is used to set column attributes. By default, columns are @c NOT
     @c NULL and @c SIGNED, and you can deviate from the default
     by setting the appopriate flags. You can use either one of the flags
     @c MY_I_S_MAYBE_NULL and @cMY_I_S_UNSIGNED or
     combine them using the bitwise or operator @c |. Both flags are
     defined in table.h.
   */
  uint field_flags;        // Field atributes(maybe_null, signed, unsigned etc.)
  const char* old_name;
  /**
     This should be one of @c SKIP_OPEN_TABLE,
     @c OPEN_FRM_ONLY or @c OPEN_FULL_TABLE.
  */
  uint open_method;
} ST_FIELD_INFO;


struct TABLE_LIST;
typedef class Item COND;

typedef struct st_schema_table
{
  const char* table_name;
  ST_FIELD_INFO *fields_info;
  /* Create information_schema table */
  TABLE *(*create_table)  (THD *thd, TABLE_LIST *table_list);
  /* Fill table with data */
  int (*fill_table) (THD *thd, TABLE_LIST *tables, COND *cond);
  /* Handle fileds for old SHOW */
  int (*old_format) (THD *thd, struct st_schema_table *schema_table);
  int (*process_table) (THD *thd, TABLE_LIST *tables, TABLE *table,
                        bool res, LEX_STRING *db_name, LEX_STRING *table_name);
  int idx_field1, idx_field2; 
  bool hidden;
  uint i_s_requested_object;  /* the object we need to open(TABLE | VIEW) */
} ST_SCHEMA_TABLE;


#define JOIN_TYPE_LEFT	1
#define JOIN_TYPE_RIGHT	2

#define VIEW_ALGORITHM_UNDEFINED        0
#define VIEW_ALGORITHM_TMPTABLE         1
#define VIEW_ALGORITHM_MERGE            2

#define VIEW_SUID_INVOKER               0
#define VIEW_SUID_DEFINER               1
#define VIEW_SUID_DEFAULT               2

/* view WITH CHECK OPTION parameter options */
#define VIEW_CHECK_NONE       0
#define VIEW_CHECK_LOCAL      1
#define VIEW_CHECK_CASCADED   2

/* result of view WITH CHECK OPTION parameter check */
#define VIEW_CHECK_OK         0
#define VIEW_CHECK_ERROR      1
#define VIEW_CHECK_SKIP       2

/** The threshold size a blob field buffer before it is freed */
#define MAX_TDC_BLOB_SIZE 65536

struct st_lex;
class select_union;
class TMP_TABLE_PARAM;

Item *create_view_field(THD *thd, TABLE_LIST *view, Item **field_ref,
                        const char *name);

struct Field_translator
{
  Item *item;
  const char *name;
};


/*
  Column reference of a NATURAL/USING join. Since column references in
  joins can be both from views and stored tables, may point to either a
  Field (for tables), or a Field_translator (for views).
*/

class Natural_join_column: public Sql_alloc
{
public:
  Field_translator *view_field;  /* Column reference of merge view. */
  Item_field       *table_field; /* Column reference of table or temp view. */
  TABLE_LIST *table_ref; /* Original base table/view reference. */
  /*
    True if a common join column of two NATURAL/USING join operands. Notice
    that when we have a hierarchy of nested NATURAL/USING joins, a column can
    be common at some level of nesting but it may not be common at higher
    levels of nesting. Thus this flag may change depending on at which level
    we are looking at some column.
  */
  bool is_common;
public:
  Natural_join_column(Field_translator *field_param, TABLE_LIST *tab);
  Natural_join_column(Item_field *field_param, TABLE_LIST *tab);
  const char *name();
  Item *create_item(THD *thd);
  Field *field();
  const char *table_name();
  const char *db_name();
  GRANT_INFO *grant();
};


/*
  Table reference in the FROM clause.

  These table references can be of several types that correspond to
  different SQL elements. Below we list all types of TABLE_LISTs with
  the necessary conditions to determine when a TABLE_LIST instance
  belongs to a certain type.

  1) table (TABLE_LIST::view == NULL)
     - base table
       (TABLE_LIST::derived == NULL)
     - subquery - TABLE_LIST::table is a temp table
       (TABLE_LIST::derived != NULL)
     - information schema table
       (TABLE_LIST::schema_table != NULL)
       NOTICE: for schema tables TABLE_LIST::field_translation may be != NULL
  2) view (TABLE_LIST::view != NULL)
     - merge    (TABLE_LIST::effective_algorithm == VIEW_ALGORITHM_MERGE)
           also (TABLE_LIST::field_translation != NULL)
     - tmptable (TABLE_LIST::effective_algorithm == VIEW_ALGORITHM_TMPTABLE)
           also (TABLE_LIST::field_translation == NULL)
  3) nested table reference (TABLE_LIST::nested_join != NULL)
     - table sequence - e.g. (t1, t2, t3)
       TODO: how to distinguish from a JOIN?
     - general JOIN
       TODO: how to distinguish from a table sequence?
     - NATURAL JOIN
       (TABLE_LIST::natural_join != NULL)
       - JOIN ... USING
         (TABLE_LIST::join_using_fields != NULL)
*/

class Index_hint;
struct TABLE_LIST
{
  TABLE_LIST() {}                          /* Remove gcc warning */

  /**
    Prepare TABLE_LIST that consists of one table instance to use in
    simple_open_and_lock_tables
  */
  inline void init_one_table(const char *db_name_arg,
                             const char *table_name_arg,
                             enum thr_lock_type lock_type_arg)
  {
    bzero((char*) this, sizeof(*this));
    db= (char*) db_name_arg;
    table_name= alias= (char*) table_name_arg;
    lock_type= lock_type_arg;
  }

  /*
    List of tables local to a subquery (used by SQL_LIST). Considers
    views as leaves (unlike 'next_leaf' below). Created at parse time
    in st_select_lex::add_table_to_list() -> table_list.link_in_list().
  */
  TABLE_LIST *next_local;
  /* link in a global list of all queries tables */
  TABLE_LIST *next_global, **prev_global;
  char		*db, *alias, *table_name, *schema_table_name;
  char          *option;                /* Used by cache index  */
  Item		*on_expr;		/* Used with outer join */
  /*
    The structure of ON expression presented in the member above
    can be changed during certain optimizations. This member
    contains a snapshot of AND-OR structure of the ON expression
    made after permanent transformations of the parse tree, and is
    used to restore ON clause before every reexecution of a prepared
    statement or stored procedure.
  */
  Item          *prep_on_expr;
  COND_EQUAL    *cond_equal;            /* Used with outer join */
  /*
    During parsing - left operand of NATURAL/USING join where 'this' is
    the right operand. After parsing (this->natural_join == this) iff
    'this' represents a NATURAL or USING join operation. Thus after
    parsing 'this' is a NATURAL/USING join iff (natural_join != NULL).
  */
  TABLE_LIST *natural_join;
  /*
    True if 'this' represents a nested join that is a NATURAL JOIN.
    For one of the operands of 'this', the member 'natural_join' points
    to the other operand of 'this'.
  */
  bool is_natural_join;
  /* Field names in a USING clause for JOIN ... USING. */
  List<String> *join_using_fields;
  /*
    Explicitly store the result columns of either a NATURAL/USING join or
    an operand of such a join.
  */
  List<Natural_join_column> *join_columns;
  /* TRUE if join_columns contains all columns of this table reference. */
  bool is_join_columns_complete;

  /*
    List of nodes in a nested join tree, that should be considered as
    leaves with respect to name resolution. The leaves are: views,
    top-most nodes representing NATURAL/USING joins, subqueries, and
    base tables. All of these TABLE_LIST instances contain a
    materialized list of columns. The list is local to a subquery.
  */
  TABLE_LIST *next_name_resolution_table;
  /* Index names in a "... JOIN ... USE/IGNORE INDEX ..." clause. */
  List<Index_hint> *index_hints;
  TABLE        *table;                          /* opened table */
  uint          table_id; /* table id (from binlog) for opened table */
  /*
    select_result for derived table to pass it from table creation to table
    filling procedure
  */
  select_union  *derived_result;
  /*
    Reference from aux_tables to local list entry of main select of
    multi-delete statement:
    delete t1 from t2,t1 where t1.a<'B' and t2.b=t1.b;
    here it will be reference of first occurrence of t1 to second (as you
    can see this lists can't be merged)
  */
  TABLE_LIST	*correspondent_table;
  /**
     @brief Normally, this field is non-null for anonymous derived tables only.

     @details This field is set to non-null for 
     
     - Anonymous derived tables, In this case it points to the SELECT_LEX_UNIT
     representing the derived table. E.g. for a query
     
     @verbatim SELECT * FROM (SELECT a FROM t1) b @endverbatim
     
     For the @c TABLE_LIST representing the derived table @c b, @c derived
     points to the SELECT_LEX_UNIT representing the result of the query within
     parenteses.
     
     - Views. This is set for views with @verbatim ALGORITHM = TEMPTABLE
     @endverbatim by mysql_make_view().
     
     @note Inside views, a subquery in the @c FROM clause is not allowed.
     @note Do not use this field to separate views/base tables/anonymous
     derived tables. Use TABLE_LIST::is_anonymous_derived_table().
  */
  st_select_lex_unit *derived;		/* SELECT_LEX_UNIT of derived table */
  ST_SCHEMA_TABLE *schema_table;        /* Information_schema table */
  st_select_lex	*schema_select_lex;
  /*
    True when the view field translation table is used to convert
    schema table fields for backwards compatibility with SHOW command.
  */
  bool schema_table_reformed;
  TMP_TABLE_PARAM *schema_table_param;
  /* link to select_lex where this table was used */
  st_select_lex	*select_lex;
  st_lex	*view;			/* link on VIEW lex for merging */
  Field_translator *field_translation;	/* array of VIEW fields */
  /* pointer to element after last one in translation table above */
  Field_translator *field_translation_end;
  /*
    List (based on next_local) of underlying tables of this view. I.e. it
    does not include the tables of subqueries used in the view. Is set only
    for merged views.
  */
  TABLE_LIST	*merge_underlying_list;
  /*
    - 0 for base tables
    - in case of the view it is the list of all (not only underlying
    tables but also used in subquery ones) tables of the view.
  */
  List<TABLE_LIST> *view_tables;
  /* most upper view this table belongs to */
  TABLE_LIST	*belong_to_view;
  /*
    The view directly referencing this table
    (non-zero only for merged underlying tables of a view).
  */
  TABLE_LIST	*referencing_view;
  /* Ptr to parent MERGE table list item. See top comment in ha_myisammrg.cc */
  TABLE_LIST    *parent_l;
  /*
    Security  context (non-zero only for tables which belong
    to view with SQL SECURITY DEFINER)
  */
  Security_context *security_ctx;
  /*
    This view security context (non-zero only for views with
    SQL SECURITY DEFINER)
  */
  Security_context *view_sctx;
  /*
    List of all base tables local to a subquery including all view
    tables. Unlike 'next_local', this in this list views are *not*
    leaves. Created in setup_tables() -> make_leaves_list().
  */
  bool allowed_show;
  TABLE_LIST	*next_leaf;
  Item          *where;                 /* VIEW WHERE clause condition */
  Item          *check_option;          /* WITH CHECK OPTION condition */
  LEX_STRING	select_stmt;		/* text of (CREATE/SELECT) statement */
  LEX_STRING	md5;			/* md5 of query text */
  LEX_STRING	source;			/* source of CREATE VIEW */
  LEX_STRING	view_db;		/* saved view database */
  LEX_STRING	view_name;		/* saved view name */
  LEX_STRING	timestamp;		/* GMT time stamp of last operation */
  st_lex_user   definer;                /* definer of view */
  ulonglong	file_version;		/* version of file's field set */
  ulonglong     updatable_view;         /* VIEW can be updated */
<<<<<<< HEAD
  ulonglong	revision;		/* revision control number */
  /** 
      @brief The declared algorithm, if this is a view.
      @details One of
      - VIEW_ALGORITHM_UNDEFINED
      - VIEW_ALGORITHM_TMPTABLE
      - VIEW_ALGORITHM_MERGE
      @to do Replace with an enum 
  */
  ulonglong	algorithm;
=======
  ulonglong	algorithm;		/* 0 any, 1 tmp tables , 2 merging */
>>>>>>> b82094a0
  ulonglong     view_suid;              /* view is suid (TRUE dy default) */
  ulonglong     with_check;             /* WITH CHECK OPTION */
  /*
    effective value of WITH CHECK OPTION (differ for temporary table
    algorithm)
  */
  uint8         effective_with_check;
  /** 
      @brief The view algorithm that is actually used, if this is a view.
      @details One of
      - VIEW_ALGORITHM_UNDEFINED
      - VIEW_ALGORITHM_TMPTABLE
      - VIEW_ALGORITHM_MERGE
      @to do Replace with an enum 
  */
  uint8         effective_algorithm;
  GRANT_INFO	grant;
  /* data need by some engines in query cache*/
  ulonglong     engine_data;
  /* call back function for asking handler about caching in query cache */
  qc_engine_callback callback_func;
  thr_lock_type lock_type;
  uint		outer_join;		/* Which join type */
  uint		shared;			/* Used in multi-upd */
  size_t        db_length;
  size_t        table_name_length;
  bool          updatable;		/* VIEW/TABLE can be updated now */
  bool		straight;		/* optimize with prev table */
  bool          updating;               /* for replicate-do/ignore table */
  bool		force_index;		/* prefer index over table scan */
  bool          ignore_leaves;          /* preload only non-leaf nodes */
  table_map     dep_tables;             /* tables the table depends on      */
  table_map     on_expr_dep_tables;     /* tables on expression depends on  */
  struct st_nested_join *nested_join;   /* if the element is a nested join  */
  TABLE_LIST *embedding;             /* nested join containing the table */
  List<TABLE_LIST> *join_list;/* join list the table belongs to   */
  bool		cacheable_table;	/* stop PS caching */
  /* used in multi-upd/views privilege check */
  bool		table_in_first_from_clause;
  bool		skip_temporary;		/* this table shouldn't be temporary */
  /* TRUE if this merged view contain auto_increment field */
  bool          contain_auto_increment;
  bool          multitable_view;        /* TRUE iff this is multitable view */
  bool          compact_view_format;    /* Use compact format for SHOW CREATE VIEW */
  /* view where processed */
  bool          where_processed;
  /* TRUE <=> VIEW CHECK OPTION expression has been processed */
  bool          check_option_processed;
  /* FRMTYPE_ERROR if any type is acceptable */
  enum frm_type_enum required_type;
  handlerton	*db_type;		/* table_type for handler */
  char		timestamp_buffer[20];	/* buffer for timestamp (19+1) */
  /*
    This TABLE_LIST object is just placeholder for prelocking, it will be
    used for implicit LOCK TABLES only and won't be used in real statement.
  */
  bool          prelocking_placeholder;
  /*
    This TABLE_LIST object corresponds to the table to be created
    so it is possible that it does not exist (used in CREATE TABLE
    ... SELECT implementation).
  */
  bool          create;
  bool          internal_tmp_table;


  /* View creation context. */

  View_creation_ctx *view_creation_ctx;

  /*
    Attributes to save/load view creation context in/from frm-file.

    Ther are required only to be able to use existing parser to load
    view-definition file. As soon as the parser parsed the file, view
    creation context is initialized and the attributes become redundant.

    These attributes MUST NOT be used for any purposes but the parsing.
  */

  LEX_STRING view_client_cs_name;
  LEX_STRING view_connection_cl_name;

  /*
    View definition (SELECT-statement) in the UTF-form.
  */

  LEX_STRING view_body_utf8;

   /* End of view definition context. */

  /**
    Indicates what triggers we need to pre-load for this TABLE_LIST
    when opening an associated TABLE. This is filled after
    the parsed tree is created.
  */
  uint8 trg_event_map;

  uint i_s_requested_object;
  bool has_db_lookup_value;
  bool has_table_lookup_value;
  uint table_open_method;
  enum enum_schema_table_state schema_table_state;
  void calc_md5(char *buffer);
  void set_underlying_merge();
  int view_check_option(THD *thd, bool ignore_failure);
  bool setup_underlying(THD *thd);
  void cleanup_items();
  bool placeholder()
  {
    return derived || view || schema_table || create && !table->db_stat ||
           !table;
  }
  void print(THD *thd, String *str, enum_query_type query_type);
  bool check_single_table(TABLE_LIST **table, table_map map,
                          TABLE_LIST *view);
  bool set_insert_values(MEM_ROOT *mem_root);
  void hide_view_error(THD *thd);
  TABLE_LIST *find_underlying_table(TABLE *table);
  TABLE_LIST *first_leaf_for_name_resolution();
  TABLE_LIST *last_leaf_for_name_resolution();
  bool is_leaf_for_name_resolution();
  inline TABLE_LIST *top_table()
    { return belong_to_view ? belong_to_view : this; }
  inline bool prepare_check_option(THD *thd)
  {
    bool res= FALSE;
    if (effective_with_check)
      res= prep_check_option(thd, effective_with_check);
    return res;
  }
  inline bool prepare_where(THD *thd, Item **conds,
                            bool no_where_clause)
  {
    if (effective_algorithm == VIEW_ALGORITHM_MERGE)
      return prep_where(thd, conds, no_where_clause);
    return FALSE;
  }

  void register_want_access(ulong want_access);
  bool prepare_security(THD *thd);
#ifndef NO_EMBEDDED_ACCESS_CHECKS
  Security_context *find_view_security_context(THD *thd);
  bool prepare_view_securety_context(THD *thd);
#endif
  /*
    Cleanup for re-execution in a prepared statement or a stored
    procedure.
  */
  void reinit_before_use(THD *thd);
  Item_subselect *containing_subselect();

  /* 
    Compiles the tagged hints list and fills up st_table::keys_in_use_for_query,
    st_table::keys_in_use_for_group_by, st_table::keys_in_use_for_order_by,
    st_table::force_index and st_table::covering_keys.
  */
  bool process_index_hints(TABLE *table);

  /* Access MERGE child def version.  See top comment in ha_myisammrg.cc */
  inline ulong get_child_def_version()
  {
    return child_def_version;
  }
  inline void set_child_def_version(ulong version)
  {
    child_def_version= version;
  }
  inline void init_child_def_version()
  {
    child_def_version= ~0UL;
  }

  /**
    Compare the version of metadata from the previous execution
    (if any) with values obtained from the current table
    definition cache element.

    @sa check_and_update_table_version()
  */
  inline
  bool is_table_ref_id_equal(TABLE_SHARE *s) const
  {
    return (m_table_ref_type == s->get_table_ref_type() &&
            m_table_ref_version == s->get_table_ref_version());
  }

  /**
    Record the value of metadata version of the corresponding
    table definition cache element in this parse tree node.

    @sa check_and_update_table_version()
  */
  inline
  void set_table_ref_id(TABLE_SHARE *s)
  {
    m_table_ref_type= s->get_table_ref_type();
    m_table_ref_version= s->get_table_ref_version();
  }

  /**
     @brief True if this TABLE_LIST represents an anonymous derived table,
     i.e.  the result of a subquery.
  */
  bool is_anonymous_derived_table() const { return derived && !view; }

  /**
     @brief Returns the name of the database that the referenced table belongs
     to.
  */
  char *get_db_name() { return view != NULL ? view_db.str : db; }

  /**
     @brief Returns the name of the table that this TABLE_LIST represents.

     @details The unqualified table name or view name for a table or view,
     respectively.
   */
  char *get_table_name() { return view != NULL ? view_name.str : table_name; }

private:
  bool prep_check_option(THD *thd, uint8 check_opt_type);
  bool prep_where(THD *thd, Item **conds, bool no_where_clause);
  /*
    Cleanup for re-execution in a prepared statement or a stored
    procedure.
  */

  /* Remembered MERGE child def version.  See top comment in ha_myisammrg.cc */
  ulong         child_def_version;
  /** See comments for set_metadata_id() */
  enum enum_table_ref_type m_table_ref_type;
  /** See comments for set_metadata_id() */
  ulong m_table_ref_version;
};

class Item;

/*
  Iterator over the fields of a generic table reference.
*/

class Field_iterator: public Sql_alloc
{
public:
  Field_iterator() {}                         /* Remove gcc warning */
  virtual ~Field_iterator() {}
  virtual void set(TABLE_LIST *)= 0;
  virtual void next()= 0;
  virtual bool end_of_fields()= 0;              /* Return 1 at end of list */
  virtual const char *name()= 0;
  virtual Item *create_item(THD *)= 0;
  virtual Field *field()= 0;
};


/* 
  Iterator over the fields of a base table, view with temporary
  table, or subquery.
*/

class Field_iterator_table: public Field_iterator
{
  Field **ptr;
public:
  Field_iterator_table() :ptr(0) {}
  void set(TABLE_LIST *table) { ptr= table->table->field; }
  void set_table(TABLE *table) { ptr= table->field; }
  void next() { ptr++; }
  bool end_of_fields() { return *ptr == 0; }
  const char *name();
  Item *create_item(THD *thd);
  Field *field() { return *ptr; }
};


/* Iterator over the fields of a merge view. */

class Field_iterator_view: public Field_iterator
{
  Field_translator *ptr, *array_end;
  TABLE_LIST *view;
public:
  Field_iterator_view() :ptr(0), array_end(0) {}
  void set(TABLE_LIST *table);
  void next() { ptr++; }
  bool end_of_fields() { return ptr == array_end; }
  const char *name();
  Item *create_item(THD *thd);
  Item **item_ptr() {return &ptr->item; }
  Field *field() { return 0; }
  inline Item *item() { return ptr->item; }
  Field_translator *field_translator() { return ptr; }
};


/*
  Field_iterator interface to the list of materialized fields of a
  NATURAL/USING join.
*/

class Field_iterator_natural_join: public Field_iterator
{
  List_iterator_fast<Natural_join_column> column_ref_it;
  Natural_join_column *cur_column_ref;
public:
  Field_iterator_natural_join() :cur_column_ref(NULL) {}
  ~Field_iterator_natural_join() {}
  void set(TABLE_LIST *table);
  void next();
  bool end_of_fields() { return !cur_column_ref; }
  const char *name() { return cur_column_ref->name(); }
  Item *create_item(THD *thd) { return cur_column_ref->create_item(thd); }
  Field *field() { return cur_column_ref->field(); }
  Natural_join_column *column_ref() { return cur_column_ref; }
};


/*
  Generic iterator over the fields of an arbitrary table reference.

  DESCRIPTION
    This class unifies the various ways of iterating over the columns
    of a table reference depending on the type of SQL entity it
    represents. If such an entity represents a nested table reference,
    this iterator encapsulates the iteration over the columns of the
    members of the table reference.

  IMPLEMENTATION
    The implementation assumes that all underlying NATURAL/USING table
    references already contain their result columns and are linked into
    the list TABLE_LIST::next_name_resolution_table.
*/

class Field_iterator_table_ref: public Field_iterator
{
  TABLE_LIST *table_ref, *first_leaf, *last_leaf;
  Field_iterator_table        table_field_it;
  Field_iterator_view         view_field_it;
  Field_iterator_natural_join natural_join_it;
  Field_iterator *field_it;
  void set_field_iterator();
public:
  Field_iterator_table_ref() :field_it(NULL) {}
  void set(TABLE_LIST *table);
  void next();
  bool end_of_fields()
  { return (table_ref == last_leaf && field_it->end_of_fields()); }
  const char *name() { return field_it->name(); }
  const char *get_table_name();
  const char *get_db_name();
  GRANT_INFO *grant();
  Item *create_item(THD *thd) { return field_it->create_item(thd); }
  Field *field() { return field_it->field(); }
  Natural_join_column *get_or_create_column_ref(THD *thd, TABLE_LIST *parent_table_ref);
  Natural_join_column *get_natural_column_ref();
};


typedef struct st_nested_join
{
  List<TABLE_LIST>  join_list;       /* list of elements in the nested join */
  table_map         used_tables;     /* bitmap of tables in the nested join */
  table_map         not_null_tables; /* tables that rejects nulls           */
  struct st_join_table *first_nested;/* the first nested table in the plan  */
  /* 
    Used to count tables in the nested join in 2 isolated places:
    1. In make_outerjoin_info(). 
    2. check_interleaving_with_nj/restore_prev_nj_state (these are called
       by the join optimizer. 
    Before each use the counters are zeroed by reset_nj_counters.
  */
  uint              counter;
  nested_join_map   nj_map;          /* Bit used to identify this nested join*/
} NESTED_JOIN;


typedef struct st_changed_table_list
{
  struct	st_changed_table_list *next;
  char		*key;
  uint32        key_length;
} CHANGED_TABLE_LIST;


typedef struct st_open_table_list{
  struct st_open_table_list *next;
  char	*db,*table;
  uint32 in_use,locked;
} OPEN_TABLE_LIST;

typedef struct st_table_field_w_type
{
  LEX_STRING name;
  LEX_STRING type;
  LEX_STRING cset;
} TABLE_FIELD_W_TYPE;


my_bool
table_check_intact(TABLE *table, const uint table_f_count,
                   const TABLE_FIELD_W_TYPE *table_def);

static inline my_bitmap_map *tmp_use_all_columns(TABLE *table,
                                                 MY_BITMAP *bitmap)
{
  my_bitmap_map *old= bitmap->bitmap;
  bitmap->bitmap= table->s->all_set.bitmap;
  return old;
}


static inline void tmp_restore_column_map(MY_BITMAP *bitmap,
                                          my_bitmap_map *old)
{
  bitmap->bitmap= old;
}

/* The following is only needed for debugging */

static inline my_bitmap_map *dbug_tmp_use_all_columns(TABLE *table,
                                                      MY_BITMAP *bitmap)
{
#ifndef DBUG_OFF
  return tmp_use_all_columns(table, bitmap);
#else
  return 0;
#endif
}

static inline void dbug_tmp_restore_column_map(MY_BITMAP *bitmap,
                                               my_bitmap_map *old)
{
#ifndef DBUG_OFF
  tmp_restore_column_map(bitmap, old);
#endif
}

size_t max_row_length(TABLE *table, const uchar *data);
<|MERGE_RESOLUTION|>--- conflicted
+++ resolved
@@ -1244,8 +1244,6 @@
   st_lex_user   definer;                /* definer of view */
   ulonglong	file_version;		/* version of file's field set */
   ulonglong     updatable_view;         /* VIEW can be updated */
-<<<<<<< HEAD
-  ulonglong	revision;		/* revision control number */
   /** 
       @brief The declared algorithm, if this is a view.
       @details One of
@@ -1255,9 +1253,6 @@
       @to do Replace with an enum 
   */
   ulonglong	algorithm;
-=======
-  ulonglong	algorithm;		/* 0 any, 1 tmp tables , 2 merging */
->>>>>>> b82094a0
   ulonglong     view_suid;              /* view is suid (TRUE dy default) */
   ulonglong     with_check;             /* WITH CHECK OPTION */
   /*
