--- conflicted
+++ resolved
@@ -16128,18 +16128,9 @@
   myquery(rc);
   rc= mysql_query(mysql, "CREATE  TABLE t1 (a INTEGER)");
   myquery(rc);
-<<<<<<< HEAD
   rc= mysql_query(mysql, "INSERT INTO t1 VALUES (1)");
   myquery(rc);
   rc= mysql_query(mysql, "CREATE VIEW v1 AS SELECT * FROM t1");
-=======
-  result= mysql_store_result(mysql);
-  mytest(result);
-  mysql_free_result(result);
-
-  sprintf(query, "DROP FUNCTION IF EXISTS %s", utf8_func);
-  rc= mysql_query(mysql, query);
->>>>>>> 74addb78
   myquery(rc);
 
   stmt= open_cursor("SELECT * FROM t1");
@@ -16286,7 +16277,6 @@
   myquery(rc);
   result= mysql_store_result(mysql);
   mytest(result);
-  mysql_free_result(result);
 
   sprintf(query, "DROP FUNCTION %s", (char*) utf8_func);
   rc= mysql_query(mysql, query);
@@ -16632,7 +16622,6 @@
     exit(1);
   }
 
-  bzero(&bind, sizeof(bind));
   bind.buffer_type= MYSQL_TYPE_LONG;
   bind.buffer= (char *)&buf;
   bind.is_null= &is_null;
@@ -17335,102 +17324,6 @@
   DBUG_VOID_RETURN;
 }
 
-<<<<<<< HEAD
-=======
-
-/**
-  Bug#32265 Server returns different metadata if prepared statement is used
-*/
-
-static void test_bug32265()
-{
-  int rc;
-  MYSQL_STMT *stmt;
-  MYSQL_FIELD *field;
-  MYSQL_RES *metadata;
-
-  DBUG_ENTER("test_bug32265");
-  myheader("test_bug32265");
-
-  rc= mysql_query(mysql, "DROP TABLE IF EXISTS t1");
-  myquery(rc);
-  rc= mysql_query(mysql, "CREATE  TABLE t1 (a INTEGER)");
-  myquery(rc);
-  rc= mysql_query(mysql, "INSERT INTO t1 VALUES (1)");
-  myquery(rc);
-  rc= mysql_query(mysql, "CREATE VIEW v1 AS SELECT * FROM t1");
-  myquery(rc);
-
-  stmt= open_cursor("SELECT * FROM t1");
-  rc= mysql_stmt_execute(stmt);
-  check_execute(stmt, rc);
-
-  metadata= mysql_stmt_result_metadata(stmt);
-  field= mysql_fetch_field(metadata);
-  DIE_UNLESS(field);
-  DIE_UNLESS(strcmp(field->table, "t1") == 0);
-  DIE_UNLESS(strcmp(field->org_table, "t1") == 0);
-  DIE_UNLESS(strcmp(field->db, "client_test_db") == 0);
-  mysql_free_result(metadata);
-  mysql_stmt_close(stmt);
-
-  stmt= open_cursor("SELECT a '' FROM t1 ``");
-  rc= mysql_stmt_execute(stmt);
-  check_execute(stmt, rc);
-
-  metadata= mysql_stmt_result_metadata(stmt);
-  field= mysql_fetch_field(metadata);
-  DIE_UNLESS(strcmp(field->table, "") == 0);
-  DIE_UNLESS(strcmp(field->org_table, "t1") == 0);
-  DIE_UNLESS(strcmp(field->db, "client_test_db") == 0);
-  mysql_free_result(metadata);
-  mysql_stmt_close(stmt);
-
-  stmt= open_cursor("SELECT a '' FROM t1 ``");
-  rc= mysql_stmt_execute(stmt);
-  check_execute(stmt, rc);
-
-  metadata= mysql_stmt_result_metadata(stmt);
-  field= mysql_fetch_field(metadata);
-  DIE_UNLESS(strcmp(field->table, "") == 0);
-  DIE_UNLESS(strcmp(field->org_table, "t1") == 0);
-  DIE_UNLESS(strcmp(field->db, "client_test_db") == 0);
-  mysql_free_result(metadata);
-  mysql_stmt_close(stmt);
-
-  stmt= open_cursor("SELECT * FROM v1");
-  rc= mysql_stmt_execute(stmt);
-  check_execute(stmt, rc);
-
-  metadata= mysql_stmt_result_metadata(stmt);
-  field= mysql_fetch_field(metadata);
-  DIE_UNLESS(strcmp(field->table, "v1") == 0);
-  DIE_UNLESS(strcmp(field->org_table, "t1") == 0);
-  DIE_UNLESS(strcmp(field->db, "client_test_db") == 0);
-  mysql_free_result(metadata);
-  mysql_stmt_close(stmt);
-
-  stmt= open_cursor("SELECT * FROM v1 /* SIC */ GROUP BY 1");
-  rc= mysql_stmt_execute(stmt);
-  check_execute(stmt, rc);
-
-  metadata= mysql_stmt_result_metadata(stmt);
-  field= mysql_fetch_field(metadata);
-  DIE_UNLESS(strcmp(field->table, "v1") == 0);
-  DIE_UNLESS(strcmp(field->org_table, "t1") == 0);
-  DIE_UNLESS(strcmp(field->db, "client_test_db") == 0);
-  mysql_free_result(metadata);
-  mysql_stmt_close(stmt);
-
-  rc= mysql_query(mysql, "DROP VIEW v1");
-  myquery(rc);
-  rc= mysql_query(mysql, "DROP TABLE t1");
-  myquery(rc);
-
-  DBUG_VOID_RETURN;
-}
-
->>>>>>> 74addb78
 /*
   Read and parse arguments and MySQL options from my.cnf
 */
