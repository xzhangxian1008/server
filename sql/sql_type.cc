--- conflicted
+++ resolved
@@ -5814,7 +5814,6 @@
 
 /***************************************************************************/
 
-<<<<<<< HEAD
 Field *Type_handler_row::
   make_table_field_from_def(TABLE_SHARE *share, MEM_ROOT *mem_root,
                             const LEX_CSTRING *name,
@@ -6297,7 +6296,6 @@
 }
 #endif
 
-=======
 bool Type_handler::Vers_history_point_resolve_unit(THD *thd,
                                                    Vers_history_point *point)
                                                    const
@@ -6355,5 +6353,4 @@
   return point->resolve_unit_timestamp(thd);
 }
 
->>>>>>> ee5124d7
 /***************************************************************************/