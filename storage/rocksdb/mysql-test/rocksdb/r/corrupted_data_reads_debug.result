--- conflicted
+++ resolved
@@ -20,34 +20,20 @@
 set rocksdb_verify_row_debug_checksums=1;
 set session debug_dbug= "+d,myrocks_simulate_bad_row_read1";
 select * from t1 where pk=1;
-<<<<<<< HEAD
-ERROR HY000: Got error 122 "Internal (unspecified) error in handler" from storage engine ROCKSDB
+ERROR HY000: Got error 199 'Found data corruption.' from ROCKSDB
 set session debug_dbug= "-d,myrocks_simulate_bad_row_read1";
-=======
-ERROR HY000: Got error 199 'Found data corruption.' from ROCKSDB
-set session debug= "-d,myrocks_simulate_bad_row_read1";
->>>>>>> 43d5edf9
 set rocksdb_verify_row_debug_checksums=@tmp1;
 select * from t1 where pk=1;
 pk	col1
 1	1
 set session debug_dbug= "+d,myrocks_simulate_bad_row_read2";
 select * from t1 where pk=1;
-<<<<<<< HEAD
-ERROR HY000: Got error 122 "Internal (unspecified) error in handler" from storage engine ROCKSDB
+ERROR HY000: Got error 199 'Found data corruption.' from ROCKSDB
 set session debug_dbug= "-d,myrocks_simulate_bad_row_read2";
 set session debug_dbug= "+d,myrocks_simulate_bad_row_read3";
 select * from t1 where pk=1;
-ERROR HY000: Got error 122 "Internal (unspecified) error in handler" from storage engine ROCKSDB
+ERROR HY000: Got error 199 'Found data corruption.' from ROCKSDB
 set session debug_dbug= "-d,myrocks_simulate_bad_row_read3";
-=======
-ERROR HY000: Got error 199 'Found data corruption.' from ROCKSDB
-set session debug= "-d,myrocks_simulate_bad_row_read2";
-set session debug= "+d,myrocks_simulate_bad_row_read3";
-select * from t1 where pk=1;
-ERROR HY000: Got error 199 'Found data corruption.' from ROCKSDB
-set session debug= "-d,myrocks_simulate_bad_row_read3";
->>>>>>> 43d5edf9
 insert into t1 values(4,'0123456789');
 select * from t1;
 pk	col1
@@ -70,13 +56,8 @@
 ABCD	1
 set session debug_dbug= "+d,myrocks_simulate_bad_pk_read1";
 select * from t2;
-<<<<<<< HEAD
-ERROR HY000: Got error 122 "Internal (unspecified) error in handler" from storage engine ROCKSDB
+ERROR HY000: Got error 199 'Found data corruption.' from ROCKSDB
 set session debug_dbug= "-d,myrocks_simulate_bad_pk_read1";
-=======
-ERROR HY000: Got error 199 'Found data corruption.' from ROCKSDB
-set session debug= "-d,myrocks_simulate_bad_pk_read1";
->>>>>>> 43d5edf9
 drop table t2;
 create table t2 (
 pk varchar(4) not null primary key,
@@ -88,11 +69,6 @@
 ABCD	1
 set session debug_dbug= "+d,myrocks_simulate_bad_pk_read1";
 select * from t2;
-<<<<<<< HEAD
-ERROR HY000: Got error 122 "Internal (unspecified) error in handler" from storage engine ROCKSDB
+ERROR HY000: Got error 199 'Found data corruption.' from ROCKSDB
 set session debug_dbug= "-d,myrocks_simulate_bad_pk_read1";
-=======
-ERROR HY000: Got error 199 'Found data corruption.' from ROCKSDB
-set session debug= "-d,myrocks_simulate_bad_pk_read1";
->>>>>>> 43d5edf9
 drop table t2;