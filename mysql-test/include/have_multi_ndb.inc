--- conflicted
+++ resolved
@@ -6,15 +6,8 @@
 connection server1;
 let $engines_table= query_get_value(SHOW TABLES FROM information_schema LIKE 'engines', Tables_in_information_schema (engines), 1);
 disable_query_log;
-<<<<<<< HEAD
-=======
---disable_warnings
-drop table if exists t1, t2;
---enable_warnings
-flush tables;
 if (`SELECT 1 FROM dual WHERE '$engines_table' = 'engines'`)
 {
->>>>>>> 8ee2d36e
 --require r/true.require
 SELECT (support = 'YES' or support = 'DEFAULT' or support = 'ENABLED') as `TRUE` FROM information_schema.engines WHERE engine = 'ndbcluster';
 --source include/ndb_not_readonly.inc
@@ -25,15 +18,8 @@
 connection server2;
 let $engines_table= query_get_value(SHOW TABLES FROM information_schema LIKE 'engines', Tables_in_information_schema (engines), 1);
 disable_query_log;
-<<<<<<< HEAD
-=======
---disable_warnings
-drop table if exists t1, t2;
---enable_warnings
-flush tables;
 if (`SELECT 1 FROM dual WHERE '$engines_table' = 'engines'`)
 {
->>>>>>> 8ee2d36e
 --require r/true.require
 SELECT (support = 'YES' or support = 'DEFAULT' or support = 'ENABLED') as `TRUE` FROM information_schema.engines WHERE engine = 'ndbcluster';
 --source include/ndb_not_readonly.inc
