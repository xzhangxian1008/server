#!/usr/bin/perl
# -*- cperl -*-

# Copyright (c) 2004, 2014, Oracle and/or its affiliates.
# Copyright (c) 2009, 2018, MariaDB Corporation
#
# This program is free software; you can redistribute it and/or modify
# it under the terms of the GNU General Public License as published by
# the Free Software Foundation; version 2 of the License.
#
# This program is distributed in the hope that it will be useful,
# but WITHOUT ANY WARRANTY; without even the implied warranty of
# MERCHANTABILITY or FITNESS FOR A PARTICULAR PURPOSE.  See the
# GNU General Public License for more details.
#
# You should have received a copy of the GNU General Public License
# along with this program; if not, write to the Free Software
# Foundation, Inc., 51 Franklin St, Fifth Floor, Boston, MA  02110-1301  USA

#
##############################################################################
#
#  mysql-test-run.pl
#
#  Tool used for executing a suite of .test files
#
#  See the "MySQL Test framework manual" for more information
#  https://mariadb.com/kb/en/library/mysqltest/
#
#
##############################################################################

use strict;
use warnings;

BEGIN {
  # Check that mysql-test-run.pl is started from mysql-test/
  unless ( -f "mysql-test-run.pl" )
  {
    print "**** ERROR **** ",
      "You must start mysql-test-run from the mysql-test/ directory\n";
    exit(1);
  }
  # Check that lib exist
  unless ( -d "lib/" )
  {
    print "**** ERROR **** ",
      "Could not find the lib/ directory \n";
    exit(1);
  }
}

BEGIN {
  # Check backward compatibility support
  # By setting the environment variable MTR_VERSION
  # it's possible to use a previous version of
  # mysql-test-run.pl
  my $version= $ENV{MTR_VERSION} || 2;
  if ( $version == 1 )
  {
    print "=======================================================\n";
    print "  WARNING: Using mysql-test-run.pl version 1!  \n";
    print "=======================================================\n";
    # Should use exec() here on *nix but this appears not to work on Windows
    exit(system($^X, "lib/v1/mysql-test-run.pl", @ARGV) >> 8);
  }
  elsif ( $version == 2 )
  {
    # This is the current version, just continue
    ;
  }
  else
  {
    print "ERROR: Version $version of mysql-test-run does not exist!\n";
    exit(1);
  }
}

use lib "lib";

use Cwd ;
use Cwd 'realpath';
use Getopt::Long;
use My::File::Path; # Patched version of File::Path
use File::Basename;
use File::Copy;
use File::Find;
use File::Temp qw/tempdir/;
use File::Spec::Functions qw/splitdir rel2abs/;
use My::Platform;
use My::SafeProcess;
use My::ConfigFactory;
use My::Options;
use My::Tee;
use My::Find;
use My::SysInfo;
use My::CoreDump;
use mtr_cases;
use mtr_report;
use mtr_match;
use mtr_unique;
use mtr_results;
use IO::Socket::INET;
use IO::Select;

require "mtr_process.pl";
require "mtr_io.pl";
require "mtr_gprof.pl";
require "mtr_misc.pl";

$SIG{INT}= sub { mtr_error("Got ^C signal"); };
$SIG{HUP}= sub { mtr_error("Hangup detected on controlling terminal"); };

our $mysql_version_id;
my $mysql_version_extra;
our $glob_mysql_test_dir;
our $basedir;
our $bindir;

our $path_charsetsdir;
our $path_client_bindir;
our $path_client_libdir;
our $path_language;

our $path_current_testlog;
our $path_testlog;

our $default_vardir;
our $opt_vardir;                # Path to use for var/ dir
our $plugindir;
my $path_vardir_trace;          # unix formatted opt_vardir for trace files
my $opt_tmpdir;                 # Path to use for tmp/ dir
my $opt_tmpdir_pid;

my $opt_start;
my $opt_start_dirty;
my $opt_start_exit;
my $start_only;
my $file_wsrep_provider;

our @global_suppressions;

END {
  if ( defined $opt_tmpdir_pid and $opt_tmpdir_pid == $$ )
  {
    if (!$opt_start_exit)
    {
      # Remove the tempdir this process has created
      mtr_verbose("Removing tmpdir $opt_tmpdir");
      rmtree($opt_tmpdir);
    }
    else
    {
      mtr_warning("tmpdir $opt_tmpdir should be removed after the server has finished");
    }
  }
}

sub env_or_val($$) { defined $ENV{$_[0]} ? $ENV{$_[0]} : $_[1] }

my $path_config_file;           # The generated config file, var/my.cnf

# Visual Studio produces executables in different sub-directories based on the
# configuration used to build them.  To make life easier, an environment
# variable or command-line option may be specified to control which set of
# executables will be used by the test suite.
our $opt_vs_config = $ENV{'MTR_VS_CONFIG'};

my @DEFAULT_SUITES= qw(
    main-
    archive-
    binlog-
    binlog_encryption-
    csv-
    compat/oracle-
    encryption-
    federated-
    funcs_1-
    funcs_2-
    gcol-
    handler-
    heap-
    innodb-
    innodb_fts-
    innodb_gis-
    innodb_zip-
    json-
    maria-
    mariabackup-
    multi_source-
    optimizer_unfixed_bugs-
    parts-
    perfschema-
    plugins-
    roles-
    rpl-
    sys_vars-
    sql_sequence-
    unit-
    vcol-
<<<<<<< HEAD
    versioning-
    wsrep-
    galera-
=======
>>>>>>> 50a8fc52
  );
my $opt_suites;

our $opt_verbose= 0;  # Verbose output, enable with --verbose
our $exe_patch;
our $exe_mysql;
our $exe_mysql_plugin;
our $exe_mysqladmin;
our $exe_mysqltest;
our $exe_libtool;
our $exe_mysql_embedded;

our $opt_big_test= 0;
our $opt_staging_run= 0;

our @opt_combinations;

our @opt_extra_mysqld_opt;
our @opt_mysqld_envs;

my $opt_stress;
my $opt_tail_lines= 20;

my $opt_dry_run;

my $opt_compress;
my $opt_ssl;
my $opt_skip_ssl;
my @opt_skip_test_list;
our $opt_ssl_supported;
my $opt_ps_protocol;
my $opt_sp_protocol;
my $opt_cursor_protocol;
my $opt_view_protocol;
my $opt_non_blocking_api;

our $opt_debug;
my $debug_d= "d,*";
my $opt_debug_common;
our $opt_debug_server;
our @opt_cases;                  # The test cases names in argv
our $opt_embedded_server;

# Options used when connecting to an already running server
my %opts_extern;
sub using_extern { return (keys %opts_extern > 0);};

our $opt_fast= 0;
our $opt_force= 0;
our $opt_mem= $ENV{'MTR_MEM'};
our $opt_clean_vardir= $ENV{'MTR_CLEAN_VARDIR'};

our $opt_gcov;
our $opt_gprof;
our %gprof_dirs;

our $glob_debugger= 0;
our $opt_gdb;
our $opt_client_gdb;
my $opt_boot_gdb;
our $opt_dbx;
our $opt_client_dbx;
my $opt_boot_dbx;
our $opt_ddd;
our $opt_client_ddd;
my $opt_boot_ddd;
our $opt_manual_gdb;
our $opt_manual_lldb;
our $opt_manual_dbx;
our $opt_manual_ddd;
our $opt_manual_debug;
our $opt_debugger;
our $opt_client_debugger;

my $config; # The currently running config
my $current_config_name; # The currently running config file template

our @opt_experimentals;
our $experimental_test_cases= [];

our $baseport;
# $opt_build_thread may later be set from $opt_port_base
my $opt_build_thread= $ENV{'MTR_BUILD_THREAD'} || "auto";
my $opt_port_base= $ENV{'MTR_PORT_BASE'} || "auto";
my $build_thread= 0;

my $opt_record;

our $opt_resfile= $ENV{'MTR_RESULT_FILE'} || 0;

my $opt_skip_core;

our $opt_check_testcases= 1;
my $opt_mark_progress;
my $opt_max_connections;
our $opt_report_times= 0;

my $opt_sleep;

my $opt_testcase_timeout= $ENV{MTR_TESTCASE_TIMEOUT} ||  15; # minutes
my $opt_suite_timeout   = $ENV{MTR_SUITE_TIMEOUT}    || 360; # minutes
my $opt_shutdown_timeout= $ENV{MTR_SHUTDOWN_TIMEOUT} ||  10; # seconds
my $opt_start_timeout   = $ENV{MTR_START_TIMEOUT}    || 180; # seconds

sub suite_timeout { return $opt_suite_timeout * 60; };

my $opt_wait_all;
my $opt_user_args;
my $opt_repeat= 1;
my $opt_retry= 1;
my $opt_retry_failure= env_or_val(MTR_RETRY_FAILURE => 2);
my $opt_reorder= 1;
my $opt_force_restart= 0;

our $opt_user = "root";

our $opt_valgrind= 0;
my $opt_valgrind_mysqld= 0;
my $opt_valgrind_mysqltest= 0;
my @valgrind_args;
my $opt_strace= 0;
my $opt_strace_client;
my @strace_args;
my $opt_valgrind_path;
my $valgrind_reports= 0;
my $opt_callgrind;
my %mysqld_logs;
my $opt_debug_sync_timeout= 300; # Default timeout for WAIT_FOR actions.
my $warn_seconds = 60;

my $rebootstrap_re= '--innodb[-_](?:page[-_]size|checksum[-_]algorithm|undo[-_]tablespaces|log[-_]group[-_]home[-_]dir|data[-_]home[-_]dir)|data[-_]file[-_]path|force_rebootstrap';

sub testcase_timeout ($) {
  my ($tinfo)= @_;
  if (exists $tinfo->{'case-timeout'}) {
    # Return test specific timeout if *longer* that the general timeout
    my $test_to= $tinfo->{'case-timeout'};
    $test_to*= 10 if $opt_valgrind;
    return $test_to * 60 if $test_to > $opt_testcase_timeout;
  }
  return $opt_testcase_timeout * 60;
}

sub check_timeout ($) { return testcase_timeout($_[0]); }

our $opt_warnings= 1;

our %mysqld_variables;
our @optional_plugins;

my $source_dist=  -d "../sql";

my $opt_max_save_core= env_or_val(MTR_MAX_SAVE_CORE => 5);
my $opt_max_save_datadir= env_or_val(MTR_MAX_SAVE_DATADIR => 20);
my $opt_max_test_fail= env_or_val(MTR_MAX_TEST_FAIL => 10);
my $opt_core_on_failure= 0;

my $opt_parallel= $ENV{MTR_PARALLEL} || 1;
my $opt_port_group_size = $ENV{MTR_PORT_GROUP_SIZE} || 20;

# lock file to stop tests
my $opt_stop_file= $ENV{MTR_STOP_FILE};
# print messages when test suite is stopped (for buildbot)
my $opt_stop_keep_alive= $ENV{MTR_STOP_KEEP_ALIVE};

select(STDOUT);
$| = 1; # Automatically flush STDOUT

main();


sub main {
  # Default, verbosity on
  report_option('verbose', 0);

  # This is needed for test log evaluation in "gen-build-status-page"
  # in all cases where the calling tool does not log the commands
  # directly before it executes them, like "make test-force-pl" in RPM builds.
  mtr_report("Logging: $0 ", join(" ", @ARGV));

  command_line_setup();

  # --help will not reach here, so now it's safe to assume we have binaries
  My::SafeProcess::find_bin();

  print "vardir: $opt_vardir\n";
  initialize_servers();
  init_timers();

  unless (IS_WINDOWS) {
    binmode(STDOUT,":via(My::Tee)") or die "binmode(STDOUT, :via(My::Tee)):$!";
    binmode(STDERR,":via(My::Tee)") or die "binmode(STDERR, :via(My::Tee)):$!";
  }

  mtr_report("Checking supported features...");

  executable_setup();

  # --debug[-common] implies we run debug server
  $opt_debug_server= 1 if $opt_debug || $opt_debug_common;

  if (using_extern())
  {
    # Connect to the running mysqld and find out what it supports
    collect_mysqld_features_from_running_server();
  }
  else
  {
    # Run the mysqld to find out what features are available
    collect_mysqld_features();
  }
  check_ssl_support();
  check_debug_support();

  if (!$opt_suites) {
    $opt_suites= join ',', collect_default_suites(@DEFAULT_SUITES);
  }
  mtr_report("Using suites: $opt_suites") unless @opt_cases;

  mtr_report("Collecting tests...");
  my $tests= collect_test_cases($opt_reorder, $opt_suites, \@opt_cases, \@opt_skip_test_list);
  mark_time_used('collect');

  mysql_install_db(default_mysqld(), "$opt_vardir/install.db") unless using_extern();

  if ($opt_dry_run)
  {
    for (@$tests) {
      print $_->fullname(), "\n";
    }
    exit 0;
  }

  if ($opt_gcov) {
    system './dgcov.pl --purge';
  }
  
  #######################################################################
  my $num_tests= @$tests;
  if ( $opt_parallel eq "auto" ) {
    # Try to find a suitable value for number of workers
    if (IS_WINDOWS)
    {
      $opt_parallel= $ENV{NUMBER_OF_PROCESSORS} || 1;
    }
    else
    {
      my $sys_info= My::SysInfo->new();
      $opt_parallel= $sys_info->num_cpus();
      for my $limit (2000, 1500, 1000, 500){
        $opt_parallel-- if ($sys_info->min_bogomips() < $limit);
      }
    }
    my $max_par= $ENV{MTR_MAX_PARALLEL} || 8;
    $opt_parallel= $max_par if ($opt_parallel > $max_par);
    $opt_parallel= $num_tests if ($opt_parallel > $num_tests);
    $opt_parallel= 1 if ($opt_parallel < 1);
    mtr_report("Using parallel: $opt_parallel");
  }
  $ENV{MTR_PARALLEL} = $opt_parallel;

  if ($opt_parallel > 1 && ($opt_start_exit || $opt_stress)) {
    mtr_warning("Parallel cannot be used with --start-and-exit or --stress\n" .
               "Setting parallel to 1");
    $opt_parallel= 1;
  }

  # Create server socket on any free port
  my $server = new IO::Socket::INET
    (
     LocalAddr => 'localhost',
     Proto => 'tcp',
     Listen => $opt_parallel,
    );
  mtr_error("Could not create testcase server port: $!") unless $server;
  my $server_port = $server->sockport();

  if ($opt_resfile) {
    resfile_init("$opt_vardir/mtr-results.txt");
    print_global_resfile();
  }

  # Create child processes
  my %children;
  for my $child_num (1..$opt_parallel){
    my $child_pid= My::SafeProcess::Base::_safe_fork();
    if ($child_pid == 0){
      $server= undef; # Close the server port in child
      $tests= {}; # Don't need the tests list in child

      # Use subdir of var and tmp unless only one worker
      if ($opt_parallel > 1) {
	set_vardir("$opt_vardir/$child_num");
	$opt_tmpdir= "$opt_tmpdir/$child_num";
      }

      init_timers();
      run_worker($server_port, $child_num);
      exit(1);
    }

    $children{$child_pid}= 1;
  }
  #######################################################################

  mtr_report();
  mtr_print_thick_line();
  mtr_print_header($opt_parallel > 1);

  mark_time_used('init');

  my ($prefix, $fail, $completed, $extra_warnings)=
    run_test_server($server, $tests, $opt_parallel);

  exit(0) if $opt_start_exit;

  # Send Ctrl-C to any children still running
  kill("INT", keys(%children));

  if (!IS_WINDOWS) { 
    # Wait for children to exit
    foreach my $pid (keys %children)
    {
      my $ret_pid= waitpid($pid, 0);
      if ($ret_pid != $pid){
        mtr_report("Unknown process $ret_pid exited");
      }
      else {
        delete $children{$ret_pid};
      }
    }
  }

  if ( not @$completed ) {
    mtr_error("Test suite aborted");
  }

  if ( @$completed != $num_tests){

    # Not all tests completed, failure
    mtr_report();
    mtr_report("Only ", int(@$completed), " of $num_tests completed.");
  }

  if ($opt_valgrind) {
    # Create minimalistic "test" for the reporting
    my $tinfo = My::Test->new
      (
       name           => 'valgrind_report',
      );
    # Set dummy worker id to align report with normal tests
    $tinfo->{worker} = 0 if $opt_parallel > 1;
    if ($valgrind_reports) {
      $tinfo->{result}= 'MTR_RES_FAILED';
      $tinfo->{comment}= "Valgrind reported failures at shutdown, see above";
      $tinfo->{failures}= 1;
    } else {
      $tinfo->{result}= 'MTR_RES_PASSED';
    }
    mtr_report_test($tinfo);
    push @$completed, $tinfo;
    ++$num_tests
  }

  mtr_print_line();

  print_total_times($opt_parallel) if $opt_report_times;

  mtr_report_stats($prefix, $fail, $completed, $extra_warnings);

  if ($opt_gcov) {
    mtr_report("Running dgcov");
    system "./dgcov.pl --generate > $opt_vardir/last_changes.dgcov";
  }

  if ( @$completed != $num_tests)
  {
    mtr_error("Not all tests completed (only ". scalar(@$completed) .
              " of $num_tests)");
  }

  remove_vardir_subs() if $opt_clean_vardir;

  exit(0);
}


sub run_test_server ($$$) {
  my ($server, $tests, $childs) = @_;

  my $num_saved_cores= 0;  # Number of core files saved in vardir/log/ so far.
  my $num_saved_datadir= 0;  # Number of datadirs saved in vardir/log/ so far.
  my $num_failed_test= 0; # Number of tests failed so far
  my $test_failure= 0;    # Set true if test suite failed
  my $extra_warnings= []; # Warnings found during server shutdowns

  my $completed= [];
  my %running;
  my $result;
  my $exe_mysqld= find_mysqld($bindir) || ""; # Used as hint to CoreDump

  my $suite_timeout= start_timer(suite_timeout());

  my $s= IO::Select->new();
  $s->add($server);
  while (1) {
    if ($opt_stop_file)
    {
      if (mtr_wait_lock_file($opt_stop_file, $opt_stop_keep_alive))
      {
        # We were waiting so restart timer process
        my $suite_timeout= start_timer(suite_timeout());
      }
    }

    mark_time_used('admin');
    my @ready = $s->can_read(1); # Wake up once every second
    mark_time_idle();
    foreach my $sock (@ready) {
      if ($sock == $server) {
	# New client connected
	my $child= $sock->accept();
	mtr_verbose("Client connected");
	$s->add($child);
	print $child "HELLO\n";
      }
      else {
	my $line= <$sock>;
	if (!defined $line) {
	  # Client disconnected
	  mtr_verbose("Child closed socket");
	  $s->remove($sock);
	  if (--$childs == 0){
	    return ("Completed", $test_failure, $completed, $extra_warnings);
	  }
	  next;
	}
	chomp($line);

	if ($line eq 'TESTRESULT'){
	  $result= My::Test::read_test($sock);

	  # Report test status
	  mtr_report_test($result);

	  if ( $result->is_failed() ) {

	    # Save the workers "savedir" in var/log
	    my $worker_savedir= $result->{savedir};
	    my $worker_savename= basename($worker_savedir);
	    my $savedir= "$opt_vardir/log/$worker_savename";

            # Move any core files from e.g. mysqltest
            foreach my $coref (glob("core*"), glob("*.dmp"))
            {
              mtr_report(" - found '$coref', moving it to '$worker_savedir'");
              move($coref, $worker_savedir);
            }

            find(
            {
              no_chdir => 1,
              wanted => sub
              {
                my $core_file= $File::Find::name;
                my $core_name= basename($core_file);

                # Name beginning with core, not ending in .gz
                if (($core_name =~ /^core/ and $core_name !~ /\.gz$/)
                    or (IS_WINDOWS and $core_name =~ /\.dmp$/))
                {
                  # Ending with .dmp
                  mtr_report(" - found '$core_name'",
                             "($num_saved_cores/$opt_max_save_core)");

                  My::CoreDump->show($core_file, $exe_mysqld, $opt_parallel);

                  # Limit number of core files saved
                  if ($opt_max_save_core > 0 &&
                      $num_saved_cores >= $opt_max_save_core)
                  {
                    mtr_report(" - deleting it, already saved",
                               "$opt_max_save_core");
                    unlink("$core_file");
                  }
                  else
                  {
                    mtr_compress_file($core_file) unless @opt_cases;
                    ++$num_saved_cores;
                  }
                }
              }
            },
            $worker_savedir);

	    if ($opt_max_save_datadir > 0 &&
		$num_saved_datadir >= $opt_max_save_datadir)
	    {
	      mtr_report(" - skipping '$worker_savedir/'");
	      rmtree($worker_savedir);
	    }
            else
            {
	      mtr_report(" - saving '$worker_savedir/' to '$savedir/'");
	      rename($worker_savedir, $savedir);
	    }
	    resfile_print_test();
	    $num_saved_datadir++;
	    $num_failed_test++ unless ($result->{retries} ||
                                       $result->{exp_fail});

            $test_failure= 1;
	    if ( !$opt_force ) {
	      # Test has failed, force is off
	      push(@$completed, $result);
	      if ($result->{'dont_kill_server'})
              {
	        print $sock "BYE\n";
	        next;
              }
	      return ("Failure", 1, $completed, $extra_warnings);
	    }
	    elsif ($opt_max_test_fail > 0 and
		   $num_failed_test >= $opt_max_test_fail) {
	      push(@$completed, $result);
	      mtr_report("Too many tests($num_failed_test) failed!",
			 "Terminating...");
	      return ("Too many failed", 1, $completed, $extra_warnings);
	    }
	  }

	  resfile_print_test();
	  # Retry test run after test failure
	  my $retries= $result->{retries} || 2;
	  my $test_has_failed= $result->{failures} || 0;
	  if ($test_has_failed and $retries <= $opt_retry){
	    # Test should be run one more time unless it has failed
	    # too many times already
	    my $tname= $result->{name};
	    my $failures= $result->{failures};
	    if ($opt_retry > 1 and $failures >= $opt_retry_failure){
	      mtr_report("\nTest $tname has failed $failures times,",
			 "no more retries!\n");
	    }
	    else {
	      mtr_report("\nRetrying test $tname, ".
			 "attempt($retries/$opt_retry)...\n");
              #saving the log file as filename.failed in case of retry
              if ( $result->is_failed() ) {
                my $worker_logdir= $result->{savedir};
                my $log_file_name=dirname($worker_logdir)."/".$result->{shortname}.".log";
                rename $log_file_name,$log_file_name.".failed";
              }
	      delete($result->{result});
	      $result->{retries}= $retries+1;
	      $result->write_test($sock, 'TESTCASE');
	      next;
	    }
	  }

	  # Repeat test $opt_repeat number of times
	  my $repeat= $result->{repeat} || 1;
	  if ($repeat < $opt_repeat)
	  {
	    $result->{retries}= 0;
	    $result->{rep_failures}++ if $result->{failures};
	    $result->{failures}= 0;
	    delete($result->{result});
	    $result->{repeat}= $repeat+1;
	    $result->write_test($sock, 'TESTCASE');
	    next;
	  }

	  # Remove from list of running
	  mtr_error("'", $result->{name},"' is not known to be running")
	    unless delete $running{$result->key()};

	  # Save result in completed list
	  push(@$completed, $result);

	}
	elsif ($line eq 'START'){
	  ; # Send first test
	}
	elsif ($line eq 'WARNINGS'){
          my $fake_test= My::Test::read_test($sock);
          my $test_list= join (" ", @{$fake_test->{testnames}});
          push @$extra_warnings, $test_list;
          my $report= $fake_test->{'warnings'};
          mtr_report("***Warnings generated in error logs during shutdown ".
                     "after running tests: $test_list\n\n$report");
          $test_failure= 1;
          if ( !$opt_force ) {
            # Test failure due to warnings, force is off
            return ("Warnings in log", 1, $completed, $extra_warnings);
          }
        }
	elsif ($line =~ /^SPENT/) {
	  add_total_times($line);
	}
	elsif ($line eq 'VALGREP' && $opt_valgrind) {
	  $valgrind_reports= 1;
	}
	else {
	  mtr_error("Unknown response: '$line' from client");
	}

	# Find next test to schedule
	# - Try to use same configuration as worker used last time

	my $next;
	my $second_best;
	for(my $i= 0; $i <= @$tests; $i++)
	{
	  my $t= $tests->[$i];

	  last unless defined $t;

	  if (run_testcase_check_skip_test($t)){
	    # Move the test to completed list
	    #mtr_report("skip - Moving test $i to completed");
	    push(@$completed, splice(@$tests, $i, 1));

	    # Since the test at pos $i was taken away, next
	    # test will also be at $i -> redo
	    redo;
	  }

	  # From secondary choices, we prefer to pick a 'long-running' test if
          # possible; this helps avoid getting stuck with a few of those at the
          # end of high --parallel runs, with most workers being idle.
	  if (!defined $second_best ||
              ($t->{'long_test'} && !($tests->[$second_best]{'long_test'}))){
	    #mtr_report("Setting second_best to $i");
	    $second_best= $i;
	  }

	  # Smart allocation of next test within this thread.

	  if ($opt_reorder and $opt_parallel > 1 and defined $result)
	  {
	    my $wid= $result->{worker};
	    # Reserved for other thread, try next
	    next if (defined $t->{reserved} and $t->{reserved} != $wid);
	    if (! defined $t->{reserved})
	    {
	      my $criteria= $t->{criteria};
	      # Reserve similar tests for this worker, but not too many
	      my $maxres= (@$tests - $i) / $opt_parallel + 1;
	      for (my $j= $i+1; $j <= $i + $maxres; $j++)
	      {
		my $tt= $tests->[$j];
		last unless defined $tt;
		last if $tt->{criteria} ne $criteria;
		$tt->{reserved}= $wid;
	      }
	    }
	  }

	  # At this point we have found next suitable test
	  $next= splice(@$tests, $i, 1);
	  last;
	}

	# Use second best choice if no other test has been found
	if (!$next and defined $second_best){
	  #mtr_report("Take second best choice $second_best");
	  mtr_error("Internal error, second best too large($second_best)")
	    if $second_best >  $#$tests;
	  $next= splice(@$tests, $second_best, 1);
	  delete $next->{reserved};
	}

        xterm_stat(scalar(@$tests));

	if ($next) {
	  # We don't need this any more
	  delete $next->{criteria};
	  $next->write_test($sock, 'TESTCASE');
	  $running{$next->key()}= $next;
	}
	else {
	  # No more test, tell child to exit
	  #mtr_report("Saying BYE to child");
	  print $sock "BYE\n";
	}
      }
    }

    # ----------------------------------------------------
    # Check if test suite timer expired
    # ----------------------------------------------------
    if ( has_expired($suite_timeout) )
    {
      mtr_report("Test suite timeout! Terminating...");
      return ("Timeout", 1, $completed, $extra_warnings);
    }
  }
}


sub run_worker ($) {
  my ($server_port, $thread_num)= @_;

  $SIG{INT}= sub { exit(1); };
  $SIG{HUP}= sub { exit(1); };

  # Connect to server
  my $server = new IO::Socket::INET
    (
     PeerAddr => 'localhost',
     PeerPort => $server_port,
     Proto    => 'tcp'
    );
  mtr_error("Could not connect to server at port $server_port: $!")
    unless $server;

  # --------------------------------------------------------------------------
  # Set worker name
  # --------------------------------------------------------------------------
  report_option('name',"worker[$thread_num]");

  # --------------------------------------------------------------------------
  # Set different ports per thread
  # --------------------------------------------------------------------------
  set_build_thread_ports($thread_num);

  # --------------------------------------------------------------------------
  # Turn off verbosity in workers, unless explicitly specified
  # --------------------------------------------------------------------------
  report_option('verbose', undef) if ($opt_verbose == 0);

  environment_setup();

  # Read hello from server which it will send when shared
  # resources have been setup
  my $hello= <$server>;

  setup_vardir();
  check_running_as_root();

  if ( using_extern() ) {
    create_config_file_for_extern(%opts_extern);
  }

  # Ask server for first test
  print $server "START\n";

  mark_time_used('init');

  while (my $line= <$server>){
    chomp($line);
    if ($line eq 'TESTCASE'){
      my $test= My::Test::read_test($server);

      # Clear comment and logfile, to avoid
      # reusing them from previous test
      delete($test->{'comment'});
      delete($test->{'logfile'});

      # A sanity check. Should this happen often we need to look at it.
      if (defined $test->{reserved} && $test->{reserved} != $thread_num) {
	my $tres= $test->{reserved};
	mtr_warning("Test reserved for w$tres picked up by w$thread_num");
      }
      $test->{worker} = $thread_num if $opt_parallel > 1;

      run_testcase($test, $server);
      #$test->{result}= 'MTR_RES_PASSED';
      # Send it back, now with results set
      $test->write_test($server, 'TESTRESULT');
      mark_time_used('restart');
    }
    elsif ($line eq 'BYE'){
      mtr_report("Server said BYE");
      # We need to gracefully shut down the servers to see any
      # Valgrind memory leak errors etc. since last server restart.
      if ($opt_warnings) {
        stop_servers(reverse all_servers());
        if(check_warnings_post_shutdown($server)) {
          # Warnings appeared in log file(s) during final server shutdown.
          exit(1);
        }
      }
      else {
        stop_all_servers($opt_shutdown_timeout);
      }
      mark_time_used('restart');
      my $valgrind_reports= 0;
      if ($opt_valgrind_mysqld) {
        $valgrind_reports= valgrind_exit_reports();
	print $server "VALGREP\n" if $valgrind_reports;
      }
      if ( $opt_gprof ) {
	gprof_collect (find_mysqld($bindir), keys %gprof_dirs);
      }
      mark_time_used('admin');
      print_times_used($server, $thread_num);
      exit($valgrind_reports);
    }
    else {
      mtr_error("Could not understand server, '$line'");
    }
  }

  stop_all_servers();

  exit(1);
}


sub ignore_option {
  my ($opt, $value)= @_;
  mtr_report("Ignoring option '$opt'");
}



# Setup any paths that are $opt_vardir related
sub set_vardir {
  ($opt_vardir)= @_;

  $path_vardir_trace= $opt_vardir;
  # Chop off any "c:", DBUG likes a unix path ex: c:/src/... => /src/...
  $path_vardir_trace=~ s/^\w://;

  # Location of my.cnf that all clients use
  $path_config_file= "$opt_vardir/my.cnf";

  $path_testlog=         "$opt_vardir/log/mysqltest.log";
  $path_current_testlog= "$opt_vardir/log/current_test";

}


sub print_global_resfile {
  resfile_global("start_time", isotime $^T);
  resfile_global("user_id", $<);
  resfile_global("embedded-server", $opt_embedded_server ? 1 : 0);
  resfile_global("ps-protocol", $opt_ps_protocol ? 1 : 0);
  resfile_global("sp-protocol", $opt_sp_protocol ? 1 : 0);
  resfile_global("view-protocol", $opt_view_protocol ? 1 : 0);
  resfile_global("cursor-protocol", $opt_cursor_protocol ? 1 : 0);
  resfile_global("ssl", $opt_ssl ? 1 : 0);
  resfile_global("compress", $opt_compress ? 1 : 0);
  resfile_global("parallel", $opt_parallel);
  resfile_global("check-testcases", $opt_check_testcases ? 1 : 0);
  resfile_global("mysqld", \@opt_extra_mysqld_opt);
  resfile_global("debug", $opt_debug ? 1 : 0);
  resfile_global("gcov", $opt_gcov ? 1 : 0);
  resfile_global("gprof", $opt_gprof ? 1 : 0);
  resfile_global("valgrind", $opt_valgrind ? 1 : 0);
  resfile_global("callgrind", $opt_callgrind ? 1 : 0);
  resfile_global("mem", $opt_mem);
  resfile_global("tmpdir", $opt_tmpdir);
  resfile_global("vardir", $opt_vardir);
  resfile_global("fast", $opt_fast ? 1 : 0);
  resfile_global("force-restart", $opt_force_restart ? 1 : 0);
  resfile_global("reorder", $opt_reorder ? 1 : 0);
  resfile_global("sleep", $opt_sleep);
  resfile_global("repeat", $opt_repeat);
  resfile_global("user", $opt_user);
  resfile_global("testcase-timeout", $opt_testcase_timeout);
  resfile_global("suite-timeout", $opt_suite_timeout);
  resfile_global("shutdown-timeout", $opt_shutdown_timeout ? 1 : 0);
  resfile_global("warnings", $opt_warnings ? 1 : 0);
  resfile_global("max-connections", $opt_max_connections);
  resfile_global("product", "MySQL");
  # Somewhat hacky code to convert numeric version back to dot notation
  my $v1= int($mysql_version_id / 10000);
  my $v2= int(($mysql_version_id % 10000)/100);
  my $v3= $mysql_version_id % 100;
  resfile_global("version", "$v1.$v2.$v3");
}



sub command_line_setup {
  my $opt_comment;
  my $opt_usage;
  my $opt_list_options;

  # Read the command line options
  # Note: Keep list in sync with usage at end of this file
  Getopt::Long::Configure("pass_through");
  my %options=(
             # Control what engine/variation to run
             'embedded-server'          => \$opt_embedded_server,
             'ps-protocol'              => \$opt_ps_protocol,
             'sp-protocol'              => \$opt_sp_protocol,
             'view-protocol'            => \$opt_view_protocol,
             'cursor-protocol'          => \$opt_cursor_protocol,
             'non-blocking-api'         => \$opt_non_blocking_api,
             'ssl|with-openssl'         => \$opt_ssl,
             'skip-ssl'                 => \$opt_skip_ssl,
             'compress'                 => \$opt_compress,
             'vs-config=s'              => \$opt_vs_config,

	     # Max number of parallel threads to use
	     'parallel=s'               => \$opt_parallel,

             # Config file to use as template for all tests
	     'defaults-file=s'          => \&collect_option,
	     # Extra config file to append to all generated configs
	     'defaults-extra-file=s'    => \&collect_option,

             # Control what test suites or cases to run
             'force+'                   => \$opt_force,
             'suite|suites=s'           => \$opt_suites,
             'skip-rpl'                 => \&collect_option,
             'skip-test=s'              => \&collect_option,
             'do-test=s'                => \&collect_option,
             'start-from=s'             => \&collect_option,
             'big-test+'                => \$opt_big_test,
	     'combination=s'            => \@opt_combinations,
             'experimental=s'           => \@opt_experimentals,
	     # skip-im is deprecated and silently ignored
	     'skip-im'                  => \&ignore_option,
             'staging-run'              => \$opt_staging_run,

             # Specify ports
	     'build-thread|mtr-build-thread=i' => \$opt_build_thread,
	     'port-base|mtr-port-base=i'       => \$opt_port_base,
	     'port-group-size=s'        => \$opt_port_group_size,

             # Test case authoring
             'record'                   => \$opt_record,
             'check-testcases!'         => \$opt_check_testcases,
             'mark-progress'            => \$opt_mark_progress,

             # Extra options used when starting mysqld
             'mysqld=s'                 => \@opt_extra_mysqld_opt,
             'mysqld-env=s'             => \@opt_mysqld_envs,

             # Run test on running server
             'extern=s'                  => \%opts_extern, # Append to hash

             # Debugging
             'debug'                    => \$opt_debug,
             'debug-common'             => \$opt_debug_common,
             'debug-server'             => \$opt_debug_server,
             'gdb=s'                    => \$opt_gdb,
             'client-gdb'               => \$opt_client_gdb,
             'manual-gdb'               => \$opt_manual_gdb,
             'manual-lldb'              => \$opt_manual_lldb,
	     'boot-gdb'                 => \$opt_boot_gdb,
             'manual-debug'             => \$opt_manual_debug,
             'ddd'                      => \$opt_ddd,
             'client-ddd'               => \$opt_client_ddd,
             'manual-ddd'               => \$opt_manual_ddd,
	     'boot-ddd'                 => \$opt_boot_ddd,
             'dbx'                      => \$opt_dbx,
	     'client-dbx'               => \$opt_client_dbx,
	     'manual-dbx'               => \$opt_manual_dbx,
	     'debugger=s'               => \$opt_debugger,
	     'boot-dbx'                 => \$opt_boot_dbx,
	     'client-debugger=s'        => \$opt_client_debugger,
             'strace'			=> \$opt_strace,
             'strace-client'            => \$opt_strace_client,
             'strace-option=s'          => \@strace_args,
             'max-save-core=i'          => \$opt_max_save_core,
             'max-save-datadir=i'       => \$opt_max_save_datadir,
             'max-test-fail=i'          => \$opt_max_test_fail,
             'core-on-failure'          => \$opt_core_on_failure,

             # Coverage, profiling etc
             'gcov'                     => \$opt_gcov,
             'gprof'                    => \$opt_gprof,
             'valgrind|valgrind-all'    => \$opt_valgrind,
             'valgrind-mysqltest'       => \$opt_valgrind_mysqltest,
             'valgrind-mysqld'          => \$opt_valgrind_mysqld,
             'valgrind-options=s'       => sub {
	       my ($opt, $value)= @_;
	       # Deprecated option unless it's what we know pushbuild uses
	       if ($value eq "--gen-suppressions=all --show-reachable=yes") {
		 push(@valgrind_args, $_) for (split(' ', $value));
		 return;
	       }
	       die("--valgrind-options=s is deprecated. Use ",
		   "--valgrind-option=s, to be specified several",
		   " times if necessary");
	     },
             'valgrind-option=s'        => \@valgrind_args,
             'valgrind-path=s'          => \$opt_valgrind_path,
	     'callgrind'                => \$opt_callgrind,
	     'debug-sync-timeout=i'     => \$opt_debug_sync_timeout,

	     # Directories
             'tmpdir=s'                 => \$opt_tmpdir,
             'vardir=s'                 => \$opt_vardir,
             'mem'                      => \$opt_mem,
	     'clean-vardir'             => \$opt_clean_vardir,
             'client-bindir=s'          => \$path_client_bindir,
             'client-libdir=s'          => \$path_client_libdir,

             # Misc
             'comment=s'                => \$opt_comment,
             'fast'                     => \$opt_fast,
	     'force-restart'            => \$opt_force_restart,
             'reorder!'                 => \$opt_reorder,
             'enable-disabled'          => \&collect_option,
             'verbose+'                 => \$opt_verbose,
             'verbose-restart'          => \&report_option,
             'sleep=i'                  => \$opt_sleep,
             'start-dirty'              => \$opt_start_dirty,
             'start-and-exit'           => \$opt_start_exit,
             'start'                    => \$opt_start,
	     'user-args'                => \$opt_user_args,
             'wait-all'                 => \$opt_wait_all,
	     'print-testcases'          => \&collect_option,
	     'repeat=i'                 => \$opt_repeat,
	     'retry=i'                  => \$opt_retry,
	     'retry-failure=i'          => \$opt_retry_failure,
             'timer!'                   => \&report_option,
             'user=s'                   => \$opt_user,
             'testcase-timeout=i'       => \$opt_testcase_timeout,
             'suite-timeout=i'          => \$opt_suite_timeout,
             'shutdown-timeout=i'       => \$opt_shutdown_timeout,
             'warnings!'                => \$opt_warnings,
	     'timestamp'                => \&report_option,
	     'timediff'                 => \&report_option,
             'stop-file=s'              => \$opt_stop_file,
             'stop-keep-alive=i'        => \$opt_stop_keep_alive,
	     'max-connections=i'        => \$opt_max_connections,
	     'report-times'             => \$opt_report_times,
	     'result-file'              => \$opt_resfile,
	     'stress=s'                 => \$opt_stress,
	     'tail-lines=i'             => \$opt_tail_lines,
             'dry-run'                  => \$opt_dry_run,

             'help|h'                   => \$opt_usage,
	     # list-options is internal, not listed in help
	     'list-options'             => \$opt_list_options,
             'skip-test-list=s'         => \@opt_skip_test_list
           );

  # fix options (that take an optional argument and *only* after = sign
  my %fixopt = ( '--gdb' => '--gdb=#' );
  @ARGV = map { $fixopt{$_} or $_ } @ARGV;
  GetOptions(%options) or usage("Can't read options");
  usage("") if $opt_usage;
  list_options(\%options) if $opt_list_options;

  # --------------------------------------------------------------------------
  # Setup verbosity
  # --------------------------------------------------------------------------
  if ($opt_verbose != 0){
    report_option('verbose', $opt_verbose);
  }

  # Find the absolute path to the test directory
  $glob_mysql_test_dir= cwd();
  if ($glob_mysql_test_dir =~ / /)
  {
    die("Working directory \"$glob_mysql_test_dir\" contains space\n".
	"Bailing out, cannot function properly with space in path");
  }
  if (IS_CYGWIN)
  {
    # Use mixed path format i.e c:/path/to/
    $glob_mysql_test_dir= mixed_path($glob_mysql_test_dir);
  }

  # In most cases, the base directory we find everything relative to,
  # is the parent directory of the "mysql-test" directory. For source
  # distributions, TAR binary distributions and some other packages.
  $basedir= dirname($glob_mysql_test_dir);

  # In the RPM case, binaries and libraries are installed in the
  # default system locations, instead of having our own private base
  # directory. And we install "/usr/share/mysql-test". Moving up one
  # more directory relative to "mysql-test" gives us a usable base
  # directory for RPM installs.
  if ( ! $source_dist and ! -d "$basedir/bin" )
  {
    $basedir= dirname($basedir);
  }
  # For .deb, it's like RPM, but installed in /usr/share/mysql/mysql-test.
  # So move up one more directory level yet.
  if ( ! $source_dist and ! -d "$basedir/bin" )
  {
    $basedir= dirname($basedir);
  }

  # Respect MTR_BINDIR variable, which is typically set in to the 
  # build directory in out-of-source builds.
  $bindir=$ENV{MTR_BINDIR}||$basedir;
  
  fix_vs_config_dir();

  # Look for the client binaries directory
  if ($path_client_bindir)
  {
    # --client-bindir=path set on command line, check that the path exists
    $path_client_bindir= mtr_path_exists($path_client_bindir);
  }
  else
  {
    $path_client_bindir= mtr_path_exists("$bindir/client_release",
					 "$bindir/client_debug",
					 "$bindir/client$opt_vs_config",
					 "$bindir/client",
					 "$bindir/bin");
  }

  # Look for language files and charsetsdir, use same share
  $path_language=   mtr_path_exists("$bindir/share/mariadb",
                                    "$bindir/share/mysql",
                                    "$bindir/sql/share",
                                    "$bindir/share");
  my $path_share= $path_language;
  $path_charsetsdir =   mtr_path_exists("$basedir/share/mariadb/charsets",
                                    "$basedir/share/mysql/charsets",
                                    "$basedir/sql/share/charsets",
                                    "$basedir/share/charsets");
  if ( $opt_comment )
  {
    mtr_report();
    mtr_print_thick_line('#');
    mtr_report("# $opt_comment");
    mtr_print_thick_line('#');
  }

  if ( @opt_experimentals )
  {
    # $^O on Windows considered not generic enough
    my $plat= (IS_WINDOWS) ? 'windows' : $^O;

    # read the list of experimental test cases from the files specified on
    # the command line
    $experimental_test_cases = [];
    foreach my $exp_file (@opt_experimentals)
    {
      open(FILE, "<", $exp_file)
	or mtr_error("Can't read experimental file: $exp_file");
      mtr_report("Using experimental file: $exp_file");
      while(<FILE>) {
	chomp;
	# remove comments (# foo) at the beginning of the line, or after a 
	# blank at the end of the line
	s/(\s+|^)#.*$//;
	# If @ platform specifier given, use this entry only if it contains
	# @<platform> or @!<xxx> where xxx != platform
	if (/\@.*/)
	{
	  next if (/\@!$plat/);
	  next unless (/\@$plat/ or /\@!/);
	  # Then remove @ and everything after it
	  s/\@.*$//;
	}
	# remove whitespace
	s/^\s+//;
	s/\s+$//;
	# if nothing left, don't need to remember this line
	if ( $_ eq "" ) {
	  next;
	}
	# remember what is left as the name of another test case that should be
	# treated as experimental
	print " - $_\n";
	push @$experimental_test_cases, $_;
      }
      close FILE;
    }
  }

  foreach my $arg ( @ARGV )
  {
    if ( $arg =~ /^--skip-/ )
    {
      push(@opt_extra_mysqld_opt, $arg);
    }
    elsif ( $arg =~ /^--$/ )
    {
      # It is an effect of setting 'pass_through' in option processing
      # that the lone '--' separating options from arguments survives,
      # simply ignore it.
    }
    elsif ( $arg =~ /^-/ )
    {
      usage("Invalid option \"$arg\"");
    }
    else
    {
      push(@opt_cases, $arg);
    }
  }

  if ( @opt_cases )
  {
    # Run big tests if explicitly specified on command line
    $opt_big_test= 1;
  }

  # --------------------------------------------------------------------------
  # Find out type of logging that are being used
  # --------------------------------------------------------------------------
  foreach my $arg ( @opt_extra_mysqld_opt )
  {
    if ( $arg =~ /binlog[-_]format=(\S+)/ )
    {
      # Save this for collect phase
      collect_option('binlog-format', $1);
      mtr_report("Using binlog format '$1'");
    }
  }


  # --------------------------------------------------------------------------
  # Find out default storage engine being used(if any)
  # --------------------------------------------------------------------------
  foreach my $arg ( @opt_extra_mysqld_opt )
  {
    if ( $arg =~ /default-storage-engine=(\S+)/ )
    {
      # Save this for collect phase
      collect_option('default-storage-engine', $1);
      mtr_report("Using default engine '$1'")
    }
  }

  if (IS_WINDOWS and defined $opt_mem) {
    mtr_report("--mem not supported on Windows, ignored");
    $opt_mem= undef;
  }

  if ($opt_port_base ne "auto")
  {
    if (my $rem= $opt_port_base % 10)
    {
      mtr_warning ("Port base $opt_port_base rounded down to multiple of 10");
      $opt_port_base-= $rem;
    }
    $opt_build_thread= $opt_port_base / 10 - 1000;
  }

  # --------------------------------------------------------------------------
  # Check if we should speed up tests by trying to run on tmpfs
  # --------------------------------------------------------------------------
  if ( defined $opt_mem)
  {
    mtr_error("Can't use --mem and --vardir at the same time ")
      if $opt_vardir;
    mtr_error("Can't use --mem and --tmpdir at the same time ")
      if $opt_tmpdir;

    # Search through list of locations that are known
    # to be "fast disks" to find a suitable location
    my @tmpfs_locations= ("/run/shm", "/dev/shm", "/tmp");

    # Use $ENV{'MTR_MEM'} as first location to look (if defined)
    unshift(@tmpfs_locations, $ENV{'MTR_MEM'}) if defined $ENV{'MTR_MEM'};

    foreach my $fs (@tmpfs_locations)
    {
      if ( -d $fs && ! -l $fs  && -w $fs )
      {
	my $template= "var_${opt_build_thread}_XXXX";
	$opt_mem= tempdir( $template, DIR => $fs, CLEANUP => 0);
	last;
      }
    }
  }

  # --------------------------------------------------------------------------
  # Set the "var/" directory, the base for everything else
  # --------------------------------------------------------------------------
  my $vardir_location= (defined $ENV{MTR_BINDIR} 
                          ? "$ENV{MTR_BINDIR}/mysql-test" 
                          : $glob_mysql_test_dir);
  $vardir_location= realpath $vardir_location unless IS_WINDOWS;
  $default_vardir= "$vardir_location/var";

  if ( ! $opt_vardir )
  {
    $opt_vardir= $default_vardir;
  }

  # We make the path absolute, as the server will do a chdir() before usage
  unless ( $opt_vardir =~ m,^/, or
           (IS_WINDOWS and $opt_vardir =~ m,^[a-z]:[/\\],i) )
  {
    # Make absolute path, relative test dir
    $opt_vardir= "$glob_mysql_test_dir/$opt_vardir";
  }

  set_vardir($opt_vardir);

  # --------------------------------------------------------------------------
  # Set the "tmp" directory
  # --------------------------------------------------------------------------
  if ( ! $opt_tmpdir )
  {
    $opt_tmpdir=       "$opt_vardir/tmp" unless $opt_tmpdir;

    if (check_socket_path_length("$opt_tmpdir/mysql_testsocket.sock"))
    {
      mtr_report("Too long tmpdir path '$opt_tmpdir'",
		 " creating a shorter one...");

      # Create temporary directory in standard location for temporary files
      $opt_tmpdir= tempdir( TMPDIR => 1, CLEANUP => 0 );
      mtr_report(" - using tmpdir: '$opt_tmpdir'\n");

      # Remember pid that created dir so it's removed by correct process
      $opt_tmpdir_pid= $$;
    }
  }
  $opt_tmpdir =~ s,/+$,,;       # Remove ending slash if any

  # --------------------------------------------------------------------------
  # fast option
  # --------------------------------------------------------------------------
  if ($opt_fast){
    $opt_shutdown_timeout= 0; # Kill processes instead of nice shutdown
  }

  # --------------------------------------------------------------------------
  # Check parallel value
  # --------------------------------------------------------------------------
  if ($opt_parallel ne "auto" && $opt_parallel < 1)
  {
    mtr_error("0 or negative parallel value makes no sense, use 'auto' or positive number");
  }

  # --------------------------------------------------------------------------
  # Record flag
  # --------------------------------------------------------------------------
  if ( $opt_record and ! @opt_cases )
  {
    mtr_error("Will not run in record mode without a specific test case");
  }

  if ( $opt_record ) {
    # Use only one worker with --record
    $opt_parallel= 1;
  }

  # --------------------------------------------------------------------------
  # Embedded server flag
  # --------------------------------------------------------------------------
  if ( $opt_embedded_server )
  {
    $opt_skip_ssl= 1;              # Turn off use of SSL

    # Turn off use of bin log
    push(@opt_extra_mysqld_opt, "--skip-log-bin");

    if ( using_extern() )
    {
      mtr_error("Can't use --extern with --embedded-server");
    }


    if ($opt_gdb)
    {
      $opt_client_gdb= $opt_gdb;
      $opt_gdb= undef;
    }

    if ($opt_ddd)
    {
      $opt_client_ddd= $opt_ddd;
      $opt_ddd= undef;
    }

    if ($opt_dbx) {
      mtr_warning("Silently converting --dbx to --client-dbx in embedded mode");
      $opt_client_dbx= $opt_dbx;
      $opt_dbx= undef;
    }

    if ($opt_debugger)
    {
      $opt_client_debugger= $opt_debugger;
      $opt_debugger= undef;
    }

    if ( $opt_gdb || $opt_ddd || $opt_manual_gdb || $opt_manual_lldb || 
         $opt_manual_ddd || $opt_manual_debug || $opt_debugger || $opt_dbx || 
         $opt_manual_dbx)
    {
      mtr_error("You need to use the client debug options for the",
		"embedded server. Ex: --client-gdb");
    }
  }

  # --------------------------------------------------------------------------
  # Big test and staging_run flags
  # --------------------------------------------------------------------------
   if ( $opt_big_test )
   {
     $ENV{'BIG_TEST'}= 1;
   }
  $ENV{'STAGING_RUN'}= $opt_staging_run;

  # --------------------------------------------------------------------------
  # Gcov flag
  # --------------------------------------------------------------------------
  if ( ($opt_gcov or $opt_gprof) and ! $source_dist )
  {
    mtr_error("Coverage test needs the source - please use source dist");
  }

  # --------------------------------------------------------------------------
  # Check debug related options
  # --------------------------------------------------------------------------
  if ( $opt_gdb || $opt_client_gdb || $opt_ddd || $opt_client_ddd || 
       $opt_manual_gdb || $opt_manual_lldb || $opt_manual_ddd || 
       $opt_manual_debug || $opt_dbx || $opt_client_dbx || $opt_manual_dbx || 
       $opt_debugger || $opt_client_debugger )
  {
    $ENV{ASAN_OPTIONS}= 'abort_on_error=1:'.($ENV{ASAN_OPTIONS} || '');
    if ( using_extern() )
    {
      mtr_error("Can't use --extern when using debugger");
    }
    # Indicate that we are using debugger
    $glob_debugger= 1;
    $opt_retry= 1;
    $opt_retry_failure= 1;
    # Set one week timeout (check-testcase timeout will be 1/10th)
    $opt_testcase_timeout= 7 * 24 * 60;
    $opt_suite_timeout= 7 * 24 * 60;
    # One day to shutdown
    $opt_shutdown_timeout= 24 * 60;
    # One day for PID file creation (this is given in seconds not minutes)
    $opt_start_timeout= 24 * 60 * 60;
  }

  # --------------------------------------------------------------------------
  # Modified behavior with --start options
  # --------------------------------------------------------------------------
  if ($opt_start or $opt_start_dirty or $opt_start_exit) {
    collect_option ('quick-collect', 1);
    $start_only= 1;
  }
  if ($opt_debug)
  {
    $opt_testcase_timeout= 7 * 24 * 60;
    $opt_suite_timeout= 7 * 24 * 60;
    $opt_retry= 1;
    $opt_retry_failure= 1;
  }

  # --------------------------------------------------------------------------
  # Check use of user-args
  # --------------------------------------------------------------------------

  if ($opt_user_args) {
    mtr_error("--user-args only valid with --start options")
      unless $start_only;
    mtr_error("--user-args cannot be combined with named suites or tests")
      if $opt_suites || @opt_cases;
  }

  # --------------------------------------------------------------------------
  # Check use of wait-all
  # --------------------------------------------------------------------------

  if ($opt_wait_all && ! $start_only)
  {
    mtr_error("--wait-all can only be used with --start options");
  }

  # --------------------------------------------------------------------------
  # Gather stress-test options and modify behavior
  # --------------------------------------------------------------------------

  if ($opt_stress)
  {
    $opt_stress=~ s/,/ /g;
    $opt_user_args= 1;
    mtr_error("--stress cannot be combined with named ordinary suites or tests")
      if $opt_suites || @opt_cases;
    $opt_suites="stress";
    @opt_cases= ("wrapper");
    $ENV{MST_OPTIONS}= $opt_stress;
  }

  # --------------------------------------------------------------------------
  # Check timeout arguments
  # --------------------------------------------------------------------------

  mtr_error("Invalid value '$opt_testcase_timeout' supplied ".
	    "for option --testcase-timeout")
    if ($opt_testcase_timeout <= 0);
  mtr_error("Invalid value '$opt_suite_timeout' supplied ".
	    "for option --testsuite-timeout")
    if ($opt_suite_timeout <= 0);

  # --------------------------------------------------------------------------
  # Check valgrind arguments
  # --------------------------------------------------------------------------
  if ( $opt_valgrind or $opt_valgrind_path or @valgrind_args)
  {
    mtr_report("Turning on valgrind for all executables");
    $opt_valgrind= 1;
    $opt_valgrind_mysqld= 1;
    $opt_valgrind_mysqltest= 1;
  }
  elsif ( $opt_valgrind_mysqld )
  {
    mtr_report("Turning on valgrind for mysqld(s) only");
    $opt_valgrind= 1;
  }
  elsif ( $opt_valgrind_mysqltest )
  {
    mtr_report("Turning on valgrind for mysqltest and mysql_client_test only");
    $opt_valgrind= 1;
  }

  if ($opt_valgrind)
  {
    # Increase the timeouts when running with valgrind
    $opt_testcase_timeout*= 10;
    $opt_suite_timeout*= 6;
    $opt_start_timeout*= 10;
    $warn_seconds*= 10;
  }

  if ( $opt_callgrind )
  {
    mtr_report("Turning on valgrind with callgrind for mysqld(s)");
    $opt_valgrind= 1;
    $opt_valgrind_mysqld= 1;

    # Set special valgrind options unless options passed on command line
    push(@valgrind_args, "--trace-children=yes")
      unless @valgrind_args;
    unshift(@valgrind_args, "--tool=callgrind");
  }

  # default to --tool=memcheck
  if ($opt_valgrind && ! grep(/^--tool=/i, @valgrind_args))
  {
    # Set valgrind_option unless already defined
    push(@valgrind_args, ("--show-reachable=yes", "--leak-check=yes",
                          "--num-callers=16"))
      unless @valgrind_args;
    unshift(@valgrind_args, "--tool=memcheck");
  }

  if ( $opt_valgrind )
  {
    # Make valgrind run in quiet mode so it only print errors
    push(@valgrind_args, "--quiet" );

    push(@valgrind_args, "--suppressions=${glob_mysql_test_dir}/valgrind.supp")
      if -f "$glob_mysql_test_dir/valgrind.supp";

    mtr_report("Running valgrind with options \"",
	       join(" ", @valgrind_args), "\"");
  }

  if (@strace_args)
  {
    $opt_strace=1;
  }

  if ($opt_debug_common)
  {
    $opt_debug= 1;
    $debug_d= "d,query,info,error,enter,exit";
  }
}


#
# To make it easier for different devs to work on the same host,
# an environment variable can be used to control all ports. A small
# number is to be used, 0 - 16 or similar.
#
# Note the MASTER_MYPORT has to be set the same in all 4.x and 5.x
# versions of this script, else a 4.0 test run might conflict with a
# 5.1 test run, even if different MTR_BUILD_THREAD is used. This means
# all port numbers might not be used in this version of the script.
#
# Also note the limitation of ports we are allowed to hand out. This
# differs between operating systems and configuration, see
# http://www.ncftp.com/ncftpd/doc/misc/ephemeral_ports.html
# But a fairly safe range seems to be 5001 - 32767
#
sub set_build_thread_ports($) {
  my $thread= shift || 0;

  if ( lc($opt_build_thread) eq 'auto' ) {
    my $found_free = 0;
    $build_thread = 300;	# Start attempts from here
    my $build_thread_upper = $build_thread + ($opt_parallel > 1500
                                              ? 3000
                                              : 2 * $opt_parallel) + 300;
    while (! $found_free)
    {
      $build_thread= mtr_get_unique_id($build_thread, $build_thread_upper);
      if ( !defined $build_thread ) {
        mtr_error("Could not get a unique build thread id");
      }
      $found_free= check_ports_free($build_thread);
      # If not free, release and try from next number
      if (! $found_free) {
        mtr_release_unique_id();
        $build_thread++;
      }
    }
  }
  else
  {
    $build_thread = $opt_build_thread + $thread - 1;
    if (! check_ports_free($build_thread)) {
      # Some port was not free(which one has already been printed)
      mtr_error("Some port(s) was not free")
    }
  }
  $ENV{MTR_BUILD_THREAD}= $build_thread;

  # Calculate baseport
  $baseport= $build_thread * $opt_port_group_size + 10000;
  if ( $baseport < 5001 or $baseport + $opt_port_group_size >= 32767 )
  {
    mtr_error("MTR_BUILD_THREAD number results in a port",
              "outside 5001 - 32767",
              "($baseport - $baseport + $opt_port_group_size)");
  }

  mtr_report("Using MTR_BUILD_THREAD $build_thread,",
	     "with reserved ports $baseport..".($baseport+($opt_port_group_size-1)));

}


sub collect_mysqld_features {
  #
  # Execute "mysqld --no-defaults --help --verbose" to get a
  # list of all features and settings
  #
  # --no-defaults and --skip-grant-tables are to avoid loading
  # system-wide configs and plugins
  #
  # --datadir must exist, mysqld will chdir into it
  #
  my $args;
  mtr_init_args(\$args);
  mtr_add_arg($args, "--no-defaults");
  mtr_add_arg($args, "--datadir=.");
  mtr_add_arg($args, "--basedir=%s", $basedir);
  mtr_add_arg($args, "--lc-messages-dir=%s", $path_language);
  mtr_add_arg($args, "--skip-grant-tables");
  mtr_add_arg($args, "--log-warnings=0");
  mtr_add_arg($args, "--log-slow-admin-statements=0");
  mtr_add_arg($args, "--log-queries-not-using-indexes=0");
  mtr_add_arg($args, "--log-slow-slave-statements=0");
  mtr_add_arg($args, "--verbose");
  mtr_add_arg($args, "--help");

  my $exe_mysqld= find_mysqld($bindir);
  my $cmd= join(" ", $exe_mysqld, @$args);

  mtr_verbose("cmd: $cmd");

  my $list= `$cmd`;

  # to simplify the parsing, we'll merge all nicely formatted --help texts
  $list =~ s/\n {22}(\S)/ $1/g;

  my @list= split '\n', $list;

  $mysql_version_id= 0;
  while (defined(my $line = shift @list)){
     if ($line =~ /^\Q$exe_mysqld\E\s+Ver\s(\d+)\.(\d+)\.(\d+)(\S*)/ ) {
      $mysql_version_id= $1*10000 + $2*100 + $3;
      mtr_report("MariaDB Version $1.$2.$3$4");
      last;
    }
  }
  mtr_error("Could not find version of MariaDB")
     unless $mysql_version_id > 0;

  for (@list)
  {
    # first part of the help - command-line options.
    if (/Copyright/ .. /^-{30,}/) {
      # here we want to detect all not mandatory plugins
      # they are listed in the --help output as
      #  --archive[=name]    Enable or disable ARCHIVE plugin. Possible values are ON, OFF, FORCE (don't start if the plugin fails to load).
      push @optional_plugins, $1
        if /^  --([-a-z0-9]+)\[=name\] +Enable or disable \w+ plugin. One of: ON, OFF, FORCE/;
      next;
    }

    last if /^$/; # then goes a list of variables, it ends with an empty line

    # Put a variable into hash
    /^([\S]+)[ \t]+(.*?)\r?$/ or die "Could not parse mysqld --help: $_\n";
    $mysqld_variables{$1}= $2;
  }
  mtr_error("Could not find variabes list") unless %mysqld_variables;
}



sub collect_mysqld_features_from_running_server ()
{
  my $mysql= mtr_exe_exists("$path_client_bindir/mysql");

  my $args;
  mtr_init_args(\$args);

  mtr_add_arg($args, "--no-defaults");
  mtr_add_arg($args, "--user=%s", $opt_user);

  while (my ($option, $value)= each( %opts_extern )) {
    mtr_add_arg($args, "--$option=$value");
  }

  mtr_add_arg($args, "--silent"); # Tab separated output
  mtr_add_arg($args, "-e '%s'", "use mysql; SHOW VARIABLES");
  my $cmd= "$mysql " . join(' ', @$args);
  mtr_verbose("cmd: $cmd");

  my $list = `$cmd` or
    mtr_error("Could not connect to extern server using command: '$cmd'");
  foreach my $line (split('\n', $list ))
  {
    # Put variables into hash
    if ( $line =~ /^([\S]+)[ \t]+(.*?)\r?$/ )
    {
      my $name= $1;
      my $value=$2;
      $name =~ s/_/-/g;
      # print "$name=\"$value\"\n";
      $mysqld_variables{$name}= $value;
    }
  }

  # Parse version
  my $version_str= $mysqld_variables{'version'};
  if ( $version_str =~ /^([0-9]*)\.([0-9]*)\.([0-9]*)([^\s]*)/ )
  {
    #print "Major: $1 Minor: $2 Build: $3\n";
    $mysql_version_id= $1*10000 + $2*100 + $3;
    #print "mysql_version_id: $mysql_version_id\n";
    mtr_report("MariaDB Version $1.$2.$3");
    $mysql_version_extra= $4;
  }
  mtr_error("Could not find version of MariaDBL") unless $mysql_version_id;
}

sub find_mysqld {

  my ($mysqld_basedir)= $ENV{MTR_BINDIR}|| @_;

  my @mysqld_names= ("mysqld", "mysqld-max-nt", "mysqld-max",
		     "mysqld-nt");

  if ( $opt_debug_server ){
    # Put mysqld-debug first in the list of binaries to look for
    mtr_verbose("Adding mysqld-debug first in list of binaries to look for");
    unshift(@mysqld_names, "mysqld-debug");
  }

  return my_find_bin($bindir,
		     ["sql", "libexec", "sbin", "bin"],
		     [@mysqld_names]);
}


sub executable_setup () {

  $exe_patch='patch' if `patch -v`;

  #
  # Check if libtool is available in this distribution/clone
  # we need it when valgrinding or debugging non installed binary
  # Otherwise valgrind will valgrind the libtool wrapper or bash
  # and gdb will not find the real executable to debug
  #
  if ( -x "../libtool")
  {
    $exe_libtool= "../libtool";
    if ($opt_valgrind or $glob_debugger or $opt_strace)
    {
      mtr_report("Using \"$exe_libtool\" when running valgrind, strace or debugger");
    }
  }

  # Look for the client binaries
  $exe_mysqladmin=     mtr_exe_exists("$path_client_bindir/mysqladmin");
  $exe_mysql=          mtr_exe_exists("$path_client_bindir/mysql");
  $exe_mysql_plugin=   mtr_exe_exists("$path_client_bindir/mysql_plugin");

  $exe_mysql_embedded= mtr_exe_maybe_exists("$basedir/libmysqld/examples/mysql_embedded");

  # Look for mysqltest executable
  if ( $opt_embedded_server )
  {
    $exe_mysqltest=
      mtr_exe_exists("$bindir/libmysqld/examples$opt_vs_config/mysqltest_embedded",
                     "$path_client_bindir/mysqltest_embedded");
  }
  else
  {
    if ( defined $ENV{'MYSQL_TEST'} )
    {
      $exe_mysqltest=$ENV{'MYSQL_TEST'};
      print "===========================================================\n";
      print "WARNING:The mysqltest binary is fetched from $exe_mysqltest\n";
      print "===========================================================\n";
    }
    else
    {
      $exe_mysqltest= mtr_exe_exists("$path_client_bindir/mysqltest");
    }
  }

}


sub client_debug_arg($$) {
  my ($args, $client_name)= @_;

  # Workaround for Bug #50627: drop any debug opt
  return if $client_name =~ /^mysqlbinlog/;

  if ( $opt_debug ) {
    mtr_add_arg($args,
		"--loose-debug=$debug_d:t:A,%s/log/%s.trace",
		$path_vardir_trace, $client_name)
  }
}


sub client_arguments ($;$) {
 my $client_name= shift;
  my $group_suffix= shift;
  my $client_exe= mtr_exe_exists("$path_client_bindir/$client_name");

  my $args;
  mtr_init_args(\$args);
  mtr_add_arg($args, "--defaults-file=%s", $path_config_file);
  if (defined($group_suffix)) {
    mtr_add_arg($args, "--defaults-group-suffix=%s", $group_suffix);
    client_debug_arg($args, "$client_name-$group_suffix");
  }
  else
  {
    client_debug_arg($args, $client_name);
  }
  return mtr_args2str($client_exe, @$args);
}


sub mysqlbinlog_arguments () {
  my $exe= mtr_exe_exists("$path_client_bindir/mysqlbinlog");

  my $args;
  mtr_init_args(\$args);
  mtr_add_arg($args, "--defaults-file=%s", $path_config_file);
  mtr_add_arg($args, "--local-load=%s", $opt_tmpdir);
  client_debug_arg($args, "mysqlbinlog");
  return mtr_args2str($exe, @$args);
}


sub mysqlslap_arguments () {
  my $exe= mtr_exe_maybe_exists("$path_client_bindir/mysqlslap");
  if ( $exe eq "" ) {
    # mysqlap was not found

    if (defined $mysql_version_id and $mysql_version_id >= 50100 ) {
      mtr_error("Could not find the mysqlslap binary");
    }
    return ""; # Don't care about mysqlslap
  }

  my $args;
  mtr_init_args(\$args);
  mtr_add_arg($args, "--defaults-file=%s", $path_config_file);
  client_debug_arg($args, "mysqlslap");
  return mtr_args2str($exe, @$args);
}


sub mysqldump_arguments ($) {
  my($group_suffix) = @_;
  my $exe= mtr_exe_exists("$path_client_bindir/mysqldump");

  my $args;
  mtr_init_args(\$args);
  mtr_add_arg($args, "--defaults-file=%s", $path_config_file);
  mtr_add_arg($args, "--defaults-group-suffix=%s", $group_suffix);
  client_debug_arg($args, "mysqldump-$group_suffix");
  return mtr_args2str($exe, @$args);
}


sub mysql_client_test_arguments(){
  my $exe;
  # mysql_client_test executable may _not_ exist
  if ( $opt_embedded_server ) {
    $exe= mtr_exe_maybe_exists(
            "$bindir/libmysqld/examples$opt_vs_config/mysql_client_test_embedded",
		"$bindir/bin/mysql_client_test_embedded");
  } else {
    $exe= mtr_exe_maybe_exists("$bindir/tests$opt_vs_config/mysql_client_test",
			       "$bindir/bin/mysql_client_test");
  }

  my $args;
  mtr_init_args(\$args);
  if ( $opt_valgrind_mysqltest ) {
    valgrind_arguments($args, \$exe);
  }
  mtr_add_arg($args, "--defaults-file=%s", $path_config_file);
  mtr_add_arg($args, "--testcase");
  mtr_add_arg($args, "--vardir=$opt_vardir");
  client_debug_arg($args,"mysql_client_test");
  my $ret=mtr_args2str($exe, @$args);
  return $ret;
}

sub tool_arguments ($$) {
  my($sedir, $tool_name) = @_;
  my $exe= my_find_bin($bindir,
		       [$sedir, "bin"],
		       $tool_name);

  my $args;
  mtr_init_args(\$args);
  client_debug_arg($args, $tool_name);
  return mtr_args2str($exe, @$args);
}

# This is not used to actually start a mysqld server, just to allow test
# scripts to run the mysqld binary to test invalid server startup options.
sub mysqld_client_arguments () {
  my $default_mysqld= default_mysqld();
  my $exe = find_mysqld($bindir);
  my $args;
  mtr_init_args(\$args);
  mtr_add_arg($args, "--no-defaults");
  mtr_add_arg($args, "--basedir=%s", $basedir);
  mtr_add_arg($args, "--character-sets-dir=%s", $default_mysqld->value("character-sets-dir"));
  mtr_add_arg($args, "--language=%s", $default_mysqld->value("language"));
  return mtr_args2str($exe, @$args);
}


sub have_maria_support () {
  my $maria_var= $mysqld_variables{'aria-recover-options'};
  return defined $maria_var;
}


sub environment_setup {

  umask(022);

  my @ld_library_paths;

  if ($path_client_libdir)
  {
    # Use the --client-libdir passed on commandline
    push(@ld_library_paths, "$path_client_libdir");
  }
  else
  {
    # Setup LD_LIBRARY_PATH so the libraries from this distro/clone
    # are used in favor of the system installed ones
    if ( $source_dist )
    {
      push(@ld_library_paths, "$basedir/libmysql/.libs/",
	   "$basedir/libmysql_r/.libs/",
	   "$basedir/zlib/.libs/");
      if ($^O eq "darwin")
      {
        # it is MAC OS and we have to add dynamic libraries paths
        push @ld_library_paths, grep {<$_/*.dylib>} 
          (<$bindir/storage/*/.libs/>,<$bindir/plugin/*/.libs/>,
          <$bindir/plugin/*/*/.libs/>,<$bindir/storage/*/*/.libs>);
      }
    }
    else
    {
      push(@ld_library_paths, "$basedir/lib", "$basedir/lib/mysql");
    }
  }

  # --------------------------------------------------------------------------
  # Valgrind need to be run with debug libraries otherwise it's almost
  # impossible to add correct supressions, that means if "/usr/lib/debug"
  # is available, it should be added to
  # LD_LIBRARY_PATH
  #
  # But pthread is broken in libc6-dbg on Debian <= 3.1 (see Debian
  # bug 399035, http://bugs.debian.org/cgi-bin/bugreport.cgi?bug=399035),
  # so don't change LD_LIBRARY_PATH on that platform.
  # --------------------------------------------------------------------------
  my $debug_libraries_path= "/usr/lib/debug";
  my $deb_version;
  if (  $opt_valgrind and -d $debug_libraries_path and
        (! -e '/etc/debian_version' or
	 ($deb_version=
	    mtr_grab_file('/etc/debian_version')) !~ /^[0-9]+\.[0-9]$/ or
         $deb_version > 3.1 ) )
  {
    push(@ld_library_paths, $debug_libraries_path);
  }

  $ENV{'LD_LIBRARY_PATH'}= join(":", @ld_library_paths,
				$ENV{'LD_LIBRARY_PATH'} ?
				split(':', $ENV{'LD_LIBRARY_PATH'}) : ());
  mtr_debug("LD_LIBRARY_PATH: $ENV{'LD_LIBRARY_PATH'}");

  $ENV{'DYLD_LIBRARY_PATH'}= join(":", @ld_library_paths,
				  $ENV{'DYLD_LIBRARY_PATH'} ?
				  split(':', $ENV{'DYLD_LIBRARY_PATH'}) : ());
  mtr_debug("DYLD_LIBRARY_PATH: $ENV{'DYLD_LIBRARY_PATH'}");

  # The environment variable used for shared libs on AIX
  $ENV{'SHLIB_PATH'}= join(":", @ld_library_paths,
                           $ENV{'SHLIB_PATH'} ?
                           split(':', $ENV{'SHLIB_PATH'}) : ());
  mtr_debug("SHLIB_PATH: $ENV{'SHLIB_PATH'}");

  # The environment variable used for shared libs on hp-ux
  $ENV{'LIBPATH'}= join(":", @ld_library_paths,
                        $ENV{'LIBPATH'} ?
                        split(':', $ENV{'LIBPATH'}) : ());
  mtr_debug("LIBPATH: $ENV{'LIBPATH'}");

  $ENV{'UMASK'}=              "0660"; # The octal *string*
  $ENV{'UMASK_DIR'}=          "0770"; # The octal *string*

  #
  # MariaDB tests can produce output in various character sets
  # (especially, ctype_xxx.test). To avoid confusing Perl
  # with output which is incompatible with the current locale
  # settings, we reset the current values of LC_ALL and LC_CTYPE to "C".
  # For details, please see
  # Bug#27636 tests fails if LC_* variables set to *_*.UTF-8
  #
  $ENV{'LC_ALL'}=             "C";
  $ENV{'LC_CTYPE'}=           "C";

  $ENV{'LC_COLLATE'}=         "C";
  $ENV{'USE_RUNNING_SERVER'}= using_extern();
  $ENV{'MYSQL_TEST_DIR'}=     $glob_mysql_test_dir;
  $ENV{'DEFAULT_MASTER_PORT'}= $mysqld_variables{'port'};
  $ENV{'MYSQL_TMP_DIR'}=      $opt_tmpdir;
  $ENV{'MYSQLTEST_VARDIR'}=   $opt_vardir;
  $ENV{'MYSQL_BINDIR'}=       $bindir;
  $ENV{'MYSQL_SHAREDIR'}=     $path_language;
  $ENV{'MYSQL_CHARSETSDIR'}=  $path_charsetsdir;
  
  if (IS_WINDOWS)
  {
    $ENV{'SECURE_LOAD_PATH'}= $glob_mysql_test_dir."\\std_data";
  }
  else
  {
    $ENV{'SECURE_LOAD_PATH'}= $glob_mysql_test_dir."/std_data";
  }

  #
  # Some stupid^H^H^H^H^H^Hignorant network providers set up "wildcard DNS"
  # servers that return some given web server address for any lookup of a
  # non-existent host name. This confuses test cases that want to test the
  # behaviour when connecting to a non-existing host, so we need to be able
  # to disable those tests when DNS is broken.
  #
  $ENV{HAVE_BROKEN_DNS}= defined(gethostbyname('invalid_hostname'));

  # ----------------------------------------------------
  # mysql clients
  # ----------------------------------------------------
  $ENV{'MYSQL_CHECK'}=              client_arguments("mysqlcheck");
  $ENV{'MYSQL_DUMP'}=               mysqldump_arguments(".1");
  $ENV{'MYSQL_DUMP_SLAVE'}=         mysqldump_arguments(".2");
  $ENV{'MYSQL_SLAP'}=               mysqlslap_arguments();
  $ENV{'MYSQL_IMPORT'}=             client_arguments("mysqlimport");
  $ENV{'MYSQL_SHOW'}=               client_arguments("mysqlshow");
  $ENV{'MYSQL_BINLOG'}=             mysqlbinlog_arguments();
  $ENV{'MYSQL'}=                    client_arguments("mysql");
  $ENV{'MYSQL_SLAVE'}=              client_arguments("mysql", ".2");
  $ENV{'MYSQL_UPGRADE'}=            client_arguments("mysql_upgrade");
  $ENV{'MYSQLADMIN'}=               client_arguments("mysqladmin");
  $ENV{'MYSQL_CLIENT_TEST'}=        mysql_client_test_arguments();
  $ENV{'EXE_MYSQL'}=                $exe_mysql;
  $ENV{'MYSQL_PLUGIN'}=             $exe_mysql_plugin;
  $ENV{'MYSQL_EMBEDDED'}=           $exe_mysql_embedded;

  my $client_config_exe=
    mtr_exe_maybe_exists(
        "$bindir/libmariadb/mariadb_config$opt_vs_config/mariadb_config",
               "$bindir/bin/mariadb_config");
  if ($client_config_exe)
  {
    my $tls_info= `$client_config_exe --tlsinfo`;
    ($ENV{CLIENT_TLS_LIBRARY},$ENV{CLIENT_TLS_LIBRARY_VERSION})=
      split(/ /, $tls_info, 2);
  }
  my $exe_mysqld= find_mysqld($basedir);
  $ENV{'MYSQLD'}= $exe_mysqld;
  my $extra_opts= join (" ", @opt_extra_mysqld_opt);
  $ENV{'MYSQLD_CMD'}= "$exe_mysqld --defaults-group-suffix=.1 ".
    "--defaults-file=$path_config_file $extra_opts";

  # ----------------------------------------------------
  # bug25714 executable may _not_ exist in
  # some versions, test using it should be skipped
  # ----------------------------------------------------
  my $exe_bug25714=
      mtr_exe_maybe_exists("$bindir/tests$opt_vs_config/bug25714");
  $ENV{'MYSQL_BUG25714'}=  native_path($exe_bug25714);

  # ----------------------------------------------------
  # mysql_fix_privilege_tables.sql
  # ----------------------------------------------------
  my $file_mysql_fix_privilege_tables=
    mtr_file_exists("$bindir/scripts/mysql_fix_privilege_tables.sql",
		    "$bindir/share/mysql_fix_privilege_tables.sql",
		    "$bindir/share/mariadb/mysql_fix_privilege_tables.sql",
		    "$bindir/share/mysql/mysql_fix_privilege_tables.sql");
  $ENV{'MYSQL_FIX_PRIVILEGE_TABLES'}=  $file_mysql_fix_privilege_tables;

  # ----------------------------------------------------
  # my_print_defaults
  # ----------------------------------------------------
  my $exe_my_print_defaults=
    mtr_exe_exists("$bindir/extra$opt_vs_config/my_print_defaults",
		   "$path_client_bindir/my_print_defaults");
  $ENV{'MYSQL_MY_PRINT_DEFAULTS'}= native_path($exe_my_print_defaults);

  # ----------------------------------------------------
  # myisam tools
  # ----------------------------------------------------
  $ENV{'MYISAMLOG'}= tool_arguments("storage/myisam", "myisamlog", );
  $ENV{'MYISAMCHK'}= tool_arguments("storage/myisam", "myisamchk");
  $ENV{'MYISAMPACK'}= tool_arguments("storage/myisam", "myisampack");
  $ENV{'MYISAM_FTDUMP'}= tool_arguments("storage/myisam", "myisam_ftdump");

  # ----------------------------------------------------
  # aria tools
  # ----------------------------------------------------
  if (have_maria_support())
  {
    $ENV{'MARIA_CHK'}= tool_arguments("storage/maria", "aria_chk");
    $ENV{'MARIA_PACK'}= tool_arguments("storage/maria", "aria_pack");
  }

  # ----------------------------------------------------
  # mysqlhotcopy
  # ----------------------------------------------------
  my $mysqlhotcopy=
    mtr_pl_maybe_exists("$bindir/scripts/mysqlhotcopy") ||
    mtr_pl_maybe_exists("$path_client_bindir/mysqlhotcopy");
  if ($mysqlhotcopy)
  {
    $ENV{'MYSQLHOTCOPY'}= $mysqlhotcopy;
  }

  # ----------------------------------------------------
  # perror
  # ----------------------------------------------------
  my $exe_perror= mtr_exe_exists("$bindir/extra$opt_vs_config/perror",
				 "$path_client_bindir/perror");
  $ENV{'MY_PERROR'}= native_path($exe_perror);

  # ----------------------------------------------------
  # mysql_tzinfo_to_sql
  # ----------------------------------------------------
  my $exe_mysql_tzinfo_to_sql= mtr_exe_exists("$basedir/sql$opt_vs_config/mysql_tzinfo_to_sql",
                                 "$path_client_bindir/mysql_tzinfo_to_sql",
                                 "$bindir/sql$opt_vs_config/mysql_tzinfo_to_sql");
  $ENV{'MYSQL_TZINFO_TO_SQL'}= native_path($exe_mysql_tzinfo_to_sql);

  # ----------------------------------------------------
  # replace
  # ----------------------------------------------------
  my $exe_replace= mtr_exe_exists(vs_config_dirs('extra', 'replace'),
                                 "$basedir/extra/replace",
                                 "$bindir/extra$opt_vs_config/replace",
                                 "$path_client_bindir/replace");
  $ENV{'REPLACE'}= native_path($exe_replace);

  # ----------------------------------------------------
  # innochecksum
  # ----------------------------------------------------
  my $exe_innochecksum=
    mtr_exe_maybe_exists("$bindir/extra$opt_vs_config/innochecksum",
		         "$path_client_bindir/innochecksum");
  if ($exe_innochecksum)
  {
    $ENV{'INNOCHECKSUM'}= native_path($exe_innochecksum);
  }

  # Create an environment variable to make it possible
  # to detect that valgrind is being used from test cases
  $ENV{'VALGRIND_TEST'}= $opt_valgrind;

  # Add dir of this perl to aid mysqltest in finding perl
  my $perldir= dirname($^X);
  my $pathsep= ":";
  $pathsep= ";" if IS_WINDOWS && ! IS_CYGWIN;
  $ENV{'PATH'}= "$ENV{'PATH'}".$pathsep.$perldir;
}


sub remove_vardir_subs() {
  foreach my $sdir ( glob("$opt_vardir/*") ) {
    mtr_verbose("Removing subdir $sdir");
    rmtree($sdir);
  }
}

#
# Remove var and any directories in var/ created by previous
# tests
#
sub remove_stale_vardir () {

  mtr_report("Removing old var directory...");

  # Safety!
  mtr_error("No, don't remove the vardir when running with --extern")
    if using_extern();

  mtr_verbose("opt_vardir: $opt_vardir");
  if ( $opt_vardir eq $default_vardir )
  {
    #
    # Running with "var" in mysql-test dir
    #
    if ( -l $opt_vardir)
    {
      # var is a symlink

      if ( $opt_mem )
      {
	# Remove the directory which the link points at
	mtr_verbose("Removing " . readlink($opt_vardir));
	rmtree(readlink($opt_vardir));

	# Remove the "var" symlink
	mtr_verbose("unlink($opt_vardir)");
	unlink($opt_vardir);
      }
      else
      {
	# Some users creates a soft link in mysql-test/var to another area
	# - allow it, but remove all files in it

	mtr_report(" - WARNING: Using the 'mysql-test/var' symlink");

	# Make sure the directory where it points exist
        if (! -d readlink($opt_vardir))
        {
          mtr_report("The destination for symlink $opt_vardir does not exist; Removing it and creating a new var directory");
          unlink($opt_vardir);
        }
	remove_vardir_subs();
      }
    }
    else
    {
      # Remove the entire "var" dir
      mtr_verbose("Removing $opt_vardir/");
      rmtree("$opt_vardir/");
    }

    if ( $opt_mem )
    {
      # A symlink from var/ to $opt_mem will be set up
      # remove the $opt_mem dir to assure the symlink
      # won't point at an old directory
      mtr_verbose("Removing $opt_mem");
      rmtree($opt_mem);
    }

  }
  else
  {
    #
    # Running with "var" in some other place
    #

    # Don't remove the var/ dir in mysql-test dir as it may be in
    # use by another mysql-test-run run with --vardir
    # mtr_verbose("Removing $default_vardir");
    # rmtree($default_vardir);

    # Remove the "var" dir
    mtr_verbose("Removing $opt_vardir/");
    rmtree("$opt_vardir/");
  }
  # Remove the "tmp" dir
  mtr_verbose("Removing $opt_tmpdir/");
  rmtree("$opt_tmpdir/");
}

sub set_plugin_var($) {
  local $_ = $_[0];
  s/\.\w+$//;
  $ENV{"\U${_}_SO"} = $_[0];
}

#
# Create var and the directories needed in var
#
sub setup_vardir() {
  mtr_report("Creating var directory '$opt_vardir'...");

  if ( $opt_vardir eq $default_vardir )
  {
    #
    # Running with "var" in mysql-test dir
    #
    if ( -l $opt_vardir )
    {
      #  it's a symlink

      # Make sure the directory where it points exist
      if (! -d readlink($opt_vardir))
      {
        mtr_report("The destination for symlink $opt_vardir does not exist; Removing it and creating a new var directory");
        unlink($opt_vardir);
      }
    }
    elsif ( $opt_mem )
    {
      # Runinng with "var" as a link to some "memory" location, normally tmpfs
      mtr_verbose("Creating $opt_mem");
      mkpath($opt_mem);

      mtr_report(" - symlinking 'var' to '$opt_mem'");
      symlink($opt_mem, $opt_vardir);
    }
  }

  if ( ! -d $opt_vardir )
  {
    mtr_verbose("Creating $opt_vardir");
    mkpath($opt_vardir);
  }

  # Ensure a proper error message if vardir couldn't be created
  unless ( -d $opt_vardir and -w $opt_vardir )
  {
    mtr_error("Writable 'var' directory is needed, use the " .
	      "'--vardir=<path>' option");
  }

  mkpath("$opt_vardir/log");
  mkpath("$opt_vardir/run");

  # Create var/tmp and tmp - they might be different
  mkpath("$opt_vardir/tmp");
  mkpath($opt_tmpdir) if ($opt_tmpdir ne "$opt_vardir/tmp");

  # On some operating systems, there is a limit to the length of a
  # UNIX domain socket's path far below PATH_MAX.
  # Don't allow that to happen
  if (check_socket_path_length("$opt_tmpdir/testsocket.sock")){
    mtr_error("Socket path '$opt_tmpdir' too long, it would be ",
	      "truncated and thus not possible to use for connection to ",
	      "MariaDB Server. Set a shorter with --tmpdir=<path> option");
  }

  # copy all files from std_data into var/std_data
  # and make them world readable
  copytree("$glob_mysql_test_dir/std_data", "$opt_vardir/std_data", "0022");

  # create a plugin dir and copy or symlink plugins into it
  if ($source_dist)
  {
    $plugindir="$opt_vardir/plugins";
    mkpath($plugindir);
    if (IS_WINDOWS)
    {
      if (!$opt_embedded_server)
      {
        for (<$bindir/storage/*$opt_vs_config/*.dll>,
             <$bindir/plugin/*$opt_vs_config/*.dll>,
             <$bindir/libmariadb$opt_vs_config/*.dll>,
             <$bindir/sql$opt_vs_config/*.dll>)
        {
          my $pname=basename($_);
          copy rel2abs($_), "$plugindir/$pname";
          set_plugin_var($pname);
        }
      }
    }
    else
    {
      my $opt_use_copy= 1;
      if (symlink "$opt_vardir/run", "$plugindir/symlink_test")
      {
        $opt_use_copy= 0;
        unlink "$plugindir/symlink_test";
      }

      for (<$bindir/storage/*/*.so>,
           <$bindir/plugin/*/*.so>,
           <$bindir/libmariadb/plugins/*/*.so>,
           <$bindir/libmariadb/*.so>,
           <$bindir/sql/*.so>)
      {
        my $pname=basename($_);
        if ($opt_use_copy)
        {
          copy rel2abs($_), "$plugindir/$pname";
        }
        else
        {
          symlink rel2abs($_), "$plugindir/$pname";
        }
        set_plugin_var($pname);
      }
    }
  }
  else
  {
    $plugindir= $mysqld_variables{'plugin-dir'} || '.';
    # hm, what paths work for debs and for rpms ?
    for (<$bindir/lib64/mysql/plugin/*.so>,
         <$bindir/lib/mysql/plugin/*.so>,
         <$bindir/lib64/mariadb/plugin/*.so>,
         <$bindir/lib/mariadb/plugin/*.so>,
         <$bindir/lib/plugin/*.so>,             # bintar
         <$bindir/lib/plugin/*.dll>)
    {
      my $pname=basename($_);
      set_plugin_var($pname);
    }
  }

  # Remove old log files
  foreach my $name (glob("r/*.progress r/*.log r/*.warnings"))
  {
    unlink($name);
  }
}


#
# Check if running as root
# i.e a file can be read regardless what mode we set it to
#
sub  check_running_as_root () {
  my $test_file= "$opt_vardir/test_running_as_root.txt";
  mtr_tofile($test_file, "MySQL");
  chmod(oct("0000"), $test_file);

  my $result="";
  if (open(FILE,"<",$test_file))
  {
    $result= join('', <FILE>);
    close FILE;
  }

  # Some filesystems( for example CIFS) allows reading a file
  # although mode was set to 0000, but in that case a stat on
  # the file will not return 0000
  my $file_mode= (stat($test_file))[2] & 07777;

  mtr_verbose("result: $result, file_mode: $file_mode");
  if ($result eq "MySQL" && $file_mode == 0)
  {
    mtr_warning("running this script as _root_ will cause some " .
                "tests to be skipped");
    $ENV{'MYSQL_TEST_ROOT'}= "1";
  }

  chmod(oct("0755"), $test_file);
  unlink($test_file);
}


sub check_ssl_support {
  if ($opt_skip_ssl)
  {
    mtr_report(" - skipping SSL");
    $opt_ssl_supported= 0;
    $opt_ssl= 0;
    return;
  }

  if ( ! $mysqld_variables{'ssl'} )
  {
    if ( $opt_ssl)
    {
      mtr_error("Couldn't find support for SSL");
      return;
    }
    mtr_report(" - skipping SSL, mysqld not compiled with SSL");
    $opt_ssl_supported= 0;
    $opt_ssl= 0;
    return;
  }
  mtr_report(" - SSL connections supported");
  $opt_ssl_supported= 1;
}

sub check_debug_support {
  if (defined $mysqld_variables{'debug-dbug'})
  {
    mtr_report(" - binaries are debug compiled");
  }
  elsif ($opt_debug_server)
  {
    mtr_error("Can't use --debug[-server], binary does not support it");
  }
}


#
# Helper function to find the correct value for the opt_vs_config
# if it was not set explicitly.
#
# the configuration with the most recent build dir in sql/ is selected.
#
# note: looking for all BuildLog.htm files everywhere in the tree with the
# help of File::Find would be possibly more precise, but it is also
# many times slower. Thus we are only looking at the server, client
# executables, and plugins - that is, something that can affect the test suite
#
sub fix_vs_config_dir () {
  return $opt_vs_config="" unless IS_WINDOWS;
  return $opt_vs_config="/$opt_vs_config" if $opt_vs_config;

  my $modified = 1e30;
  $opt_vs_config="";


  for (<$bindir/sql/*/mysqld.exe>) { #/
    if (-M $_ < $modified)
    {
      $modified = -M _;
      $opt_vs_config = basename(dirname($_));
    }
  }

  mtr_report("VS config: $opt_vs_config");
  $opt_vs_config="/$opt_vs_config" if $opt_vs_config;
}


#
# Helper function to handle configuration-based subdirectories which Visual
# Studio uses for storing binaries.  If opt_vs_config is set, this returns
# a path based on that setting; if not, it returns paths for the default
# /release/ and /debug/ subdirectories.
#
# $exe can be undefined, if the directory itself will be used
#
sub vs_config_dirs ($$) {
  my ($path_part, $exe) = @_;

  $exe = "" if not defined $exe;

  # Don't look in these dirs when not on windows
  return () unless IS_WINDOWS;

  if ($opt_vs_config)
  {
    return ("$basedir/$path_part/$opt_vs_config/$exe");
  }

  return ("$basedir/$path_part/release/$exe",
          "$basedir/$path_part/relwithdebinfo/$exe",
          "$basedir/$path_part/debug/$exe");
}

sub mysql_server_start($) {
  my ($mysqld, $tinfo) = @_;

  if ( $mysqld->{proc} )
  {
    # Already started

    # Write start of testcase to log file
    mark_log($mysqld->value('log-error'), $tinfo);

    return;
  }

  my $datadir= $mysqld->value('datadir');
  if (not $opt_start_dirty)
  {

    my @options= ('log-bin', 'relay-log');
    foreach my $option_name ( @options )  {
      next unless $mysqld->option($option_name);

      my $file_name= $mysqld->value($option_name);
      next unless
        defined $file_name and
          -e $file_name;

      mtr_debug(" -removing '$file_name'");
      unlink($file_name) or die ("unable to remove file '$file_name'");
    }

    if (-d $datadir ) {
      mtr_verbose(" - removing '$datadir'");
      rmtree($datadir);
    }
  }

  my $mysqld_basedir= $mysqld->value('basedir');
  my $extra_opts= get_extra_opts($mysqld, $tinfo);

  if ( $basedir eq $mysqld_basedir )
  {
    if (! $opt_start_dirty)	# If dirty, keep possibly grown system db
    {
      # Some InnoDB options are incompatible with the default bootstrap.
      # If they are used, re-bootstrap
      my @rebootstrap_opts;
      @rebootstrap_opts = grep {/$rebootstrap_re/o} @$extra_opts if $extra_opts;
      if (@rebootstrap_opts)
      {
        mtr_verbose("Re-bootstrap with @rebootstrap_opts");
        mysql_install_db($mysqld, undef, \@rebootstrap_opts);
      }
      else {
        # Copy datadir from installed system db
        my $path= ($opt_parallel == 1) ? "$opt_vardir" : "$opt_vardir/..";
        my $install_db= "$path/install.db";
        copytree($install_db, $datadir) if -d $install_db;
        mtr_error("Failed to copy system db to '$datadir'") unless -d $datadir;
      }
    }
  }
  else
  {
    mysql_install_db($mysqld); # For versional testing

    mtr_error("Failed to install system db to '$datadir'")
      unless -d $datadir;

  }

  # Create the servers tmpdir
  my $tmpdir= $mysqld->value('tmpdir');
  mkpath($tmpdir) unless -d $tmpdir;

  # Write start of testcase to log file
  mark_log($mysqld->value('log-error'), $tinfo);

  # Run <tname>-master.sh
  if ($mysqld->option('#!run-master-sh') and
      defined $tinfo->{master_sh} and 
      run_system('/bin/sh ' . $tinfo->{master_sh}) )
  {
    $tinfo->{'comment'}= "Failed to execute '$tinfo->{master_sh}'";
    return 1;
  }

  # Run <tname>-slave.sh
  if ($mysqld->option('#!run-slave-sh') and
      defined $tinfo->{slave_sh} and
      run_system('/bin/sh ' . $tinfo->{slave_sh}))
  {
    $tinfo->{'comment'}= "Failed to execute '$tinfo->{slave_sh}'";
    return 1;
  }

  if (!$opt_embedded_server)
  {
    mysqld_start($mysqld,$extra_opts);

    # Save this test case information, so next can examine it
    $mysqld->{'started_tinfo'}= $tinfo;
  }
}

sub mysql_server_wait {
  my ($mysqld) = @_;

  return not sleep_until_file_created($mysqld->value('pid-file'),
                                      $opt_start_timeout,
                                      $mysqld->{'proc'},
                                      $warn_seconds);
}

sub create_config_file_for_extern {
  my %opts=
    (
     socket     => '/tmp/mysqld.sock',
     port       => 3306,
     user       => $opt_user,
     password   => '',
     @_
    );

  mtr_report("Creating my.cnf file for extern server...");
  my $F= IO::File->new($path_config_file, "w")
    or mtr_error("Can't write to $path_config_file: $!");

  print $F "[client]\n";
  while (my ($option, $value)= each( %opts )) {
    print $F "$option= $value\n";
    mtr_report(" $option= $value");
  }

  print $F <<EOF

# binlog reads from [client] and [mysqlbinlog]
[mysqlbinlog]
character-sets-dir= $path_charsetsdir
local-load= $opt_tmpdir

EOF
;

  $F= undef; # Close file
}


#
# Kill processes left from previous runs, normally
# there should be none so make sure to warn
# if there is one
#
sub kill_leftovers ($) {
  my $rundir= shift;
  return unless ( -d $rundir );

  mtr_report("Checking leftover processes...");

  # Scan the "run" directory for process id's to kill
  opendir(RUNDIR, $rundir)
    or mtr_error("kill_leftovers, can't open dir \"$rundir\": $!");
  while ( my $elem= readdir(RUNDIR) )
  {
    # Only read pid from files that end with .pid
    if ( $elem =~ /.*[.]pid$/ )
    {
      my $pidfile= "$rundir/$elem";
      next unless -f $pidfile;
      my $pid= mtr_fromfile($pidfile);
      unlink($pidfile);
      unless ($pid=~ /^(\d+)/){
	# The pid was not a valid number
	mtr_warning("Got invalid pid '$pid' from '$elem'");
	next;
      }
      mtr_report(" - found old pid $pid in '$elem', killing it...");

      my $ret= kill("KILL", $pid);
      if ($ret == 0) {
	mtr_report("   process did not exist!");
	next;
      }

      my $check_counter= 100;
      while ($ret > 0 and $check_counter--) {
	mtr_milli_sleep(100);
	$ret= kill(0, $pid);
      }
      mtr_report($check_counter ? "   ok!" : "   failed!");
    }
    else
    {
      mtr_warning("Found non pid file '$elem' in '$rundir'")
	if -f "$rundir/$elem";
    }
  }
  closedir(RUNDIR);
}

#
# Check that all the ports that are going to
# be used are free
#
sub check_ports_free ($)
{
  my $bthread= shift;
  my $portbase = $bthread * $opt_port_group_size + 10000;
  for ($portbase..$portbase+($opt_port_group_size-1)){
    if (mtr_ping_port($_)){
      mtr_report(" - 'localhost:$_' was not free");
      return 0; # One port was not free
    }
  }

  return 1; # All ports free
}


sub initialize_servers {

  if ( using_extern() )
  {
    # Running against an already started server, if the specified
    # vardir does not already exist it should be created
    if ( ! -d $opt_vardir )
    {
      setup_vardir();
    }
    else
    {
      mtr_verbose("No need to create '$opt_vardir' it already exists");
    }
  }
  else
  {
    # Kill leftovers from previous run
    # using any pidfiles found in var/run
    kill_leftovers("$opt_vardir/run");

    if ( ! $opt_start_dirty )
    {
      remove_stale_vardir();
      setup_vardir();
    }
  }
}


#
# Remove all newline characters expect after semicolon
#
sub sql_to_bootstrap {
  my ($sql) = @_;
  my @lines= split(/\n/, $sql);
  my $result= "\n";
  my $delimiter= ';';

  foreach my $line (@lines) {

    # Change current delimiter if line starts with "delimiter"
    if ( $line =~ /^delimiter (.*)/ ) {
      my $new= $1;
      # Remove old delimiter from end of new
      $new=~ s/\Q$delimiter\E$//;
      $delimiter = $new;
      mtr_debug("changed delimiter to $delimiter");
      # No need to add the delimiter to result
      next;
    }

    # Add newline if line ends with $delimiter
    # and convert the current delimiter to semicolon
    if ( $line =~ /\Q$delimiter\E$/ ){
      $line =~ s/\Q$delimiter\E$/;/;
      $result.= "$line\n";
      mtr_debug("Added default delimiter");
      next;
    }

    # Remove comments starting with --
    if ( $line =~ /^\s*--/ ) {
      mtr_debug("Discarded $line");
      next;
    }

    # Replace @HOSTNAME with localhost
    $line=~ s/\'\@HOSTNAME\@\'/localhost/;

    # Default, just add the line without newline
    # but with a space as separator
    $result.= "$line ";

  }
  return $result;
}


sub default_mysqld {
  # Generate new config file from template
  environment_setup();
  my $config= My::ConfigFactory->new_config
    ( {
       basedir         => $basedir,
       testdir         => $glob_mysql_test_dir,
       template_path   => "include/default_my.cnf",
       vardir          => $opt_vardir,
       tmpdir          => $opt_tmpdir,
       baseport        => 0,
       user            => $opt_user,
       password        => '',
      }
    );

  my $mysqld= $config->group('mysqld.1')
    or mtr_error("Couldn't find mysqld.1 in default config");
  return $mysqld;
}


sub mysql_install_db {
  my ($mysqld, $datadir, $extra_opts)= @_;

  my $install_datadir= $datadir || $mysqld->value('datadir');
  my $install_basedir= $mysqld->value('basedir');
  my $install_lang= $mysqld->value('lc-messages-dir');
  my $install_chsdir= $mysqld->value('character-sets-dir');

  mtr_report("Installing system database...");

  my $args;
  mtr_init_args(\$args);
  mtr_add_arg($args, "--no-defaults");
  mtr_add_arg($args, "--disable-getopt-prefix-matching");
  mtr_add_arg($args, "--bootstrap");
  mtr_add_arg($args, "--basedir=%s", $install_basedir);
  mtr_add_arg($args, "--datadir=%s", $install_datadir);
  mtr_add_arg($args, "--plugin-dir=%s", $plugindir);
  mtr_add_arg($args, "--default-storage-engine=myisam");
  mtr_add_arg($args, "--loose-skip-plugin-$_") for @optional_plugins;
  # starting from 10.0 bootstrap scripts require InnoDB
  mtr_add_arg($args, "--loose-innodb");
  mtr_add_arg($args, "--loose-innodb-log-file-size=5M");
  mtr_add_arg($args, "--disable-sync-frm");
  mtr_add_arg($args, "--tmpdir=%s", "$opt_vardir/tmp/");
  mtr_add_arg($args, "--core-file");
  mtr_add_arg($args, "--console");

  if ( $opt_debug )
  {
    mtr_add_arg($args, "--debug-dbug=$debug_d:t:i:A,%s/log/bootstrap.trace",
		$path_vardir_trace);
  }

  mtr_add_arg($args, "--lc-messages-dir=%s", $install_lang);
  mtr_add_arg($args, "--character-sets-dir=%s", $install_chsdir);

  # InnoDB arguments that affect file location and sizes may
  # need to be given to the bootstrap process as well as the
  # server process.
  foreach my $extra_opt ( @opt_extra_mysqld_opt ) {
    if ($extra_opt =~ /--innodb/) {
      mtr_add_arg($args, $extra_opt);
    }
  }

  # If DISABLE_GRANT_OPTIONS is defined when the server is compiled (e.g.,
  # configure --disable-grant-options), mysqld will not recognize the
  # --bootstrap or --skip-grant-tables options.  The user can set
  # MYSQLD_BOOTSTRAP to the full path to a mysqld which does accept
  # --bootstrap, to accommodate this.
  my $exe_mysqld_bootstrap =
    $ENV{'MYSQLD_BOOTSTRAP'} || find_mysqld($install_basedir);

  # ----------------------------------------------------------------------
  # export MYSQLD_BOOTSTRAP_CMD variable containing <path>/mysqld <args>
  # ----------------------------------------------------------------------
  $ENV{'MYSQLD_BOOTSTRAP_CMD'}= "$exe_mysqld_bootstrap " . join(" ", @$args);

  # Extra options can come not only from the command line, but also
  # from option files or combinations. We want them on a command line
  # that is executed now, because otherwise the datadir might be 
  # incompatible with the test settings, but not on the general
  # $MYSQLD_BOOTSTRAP_CMD line
  foreach my $extra_opt ( @$extra_opts ) {
    mtr_add_arg($args, $extra_opt);
  }

  # ----------------------------------------------------------------------
  # Create the bootstrap.sql file
  # ----------------------------------------------------------------------
  my $bootstrap_sql_file= "$opt_vardir/log/bootstrap.sql";

  if (! -e $bootstrap_sql_file)
  {
    if ($opt_boot_gdb) {
      gdb_arguments(\$args, \$exe_mysqld_bootstrap, $mysqld->name(),
        $bootstrap_sql_file);
    }
    if ($opt_boot_dbx) {
      dbx_arguments(\$args, \$exe_mysqld_bootstrap, $mysqld->name(),
        $bootstrap_sql_file);
    }
    if ($opt_boot_ddd) {
      ddd_arguments(\$args, \$exe_mysqld_bootstrap, $mysqld->name(),
        $bootstrap_sql_file);
    }

    my $path_sql= my_find_file($install_basedir,
             ["mysql", "sql/share", "share/mariadb",
              "share/mysql", "share", "scripts"],
             "mysql_system_tables.sql",
             NOT_REQUIRED);

    if (-f $path_sql )
    {
      my $sql_dir= dirname($path_sql);
      # Use the mysql database for system tables
      mtr_tofile($bootstrap_sql_file, "use mysql;\n");

      # Add the offical mysql system tables
      # for a production system
      mtr_appendfile_to_file("$sql_dir/mysql_system_tables.sql",
           $bootstrap_sql_file);

      # Add the performance tables
      # for a production system
      mtr_appendfile_to_file("$sql_dir/mysql_performance_tables.sql",
                            $bootstrap_sql_file);

      # Add the mysql system tables initial data
      # for a production system
      mtr_appendfile_to_file("$sql_dir/mysql_system_tables_data.sql",
           $bootstrap_sql_file);

      # Add test data for timezone - this is just a subset, on a real
      # system these tables will be populated either by mysql_tzinfo_to_sql
      # or by downloading the timezone table package from our website
      mtr_appendfile_to_file("$sql_dir/mysql_test_data_timezone.sql",
           $bootstrap_sql_file);

      # Fill help tables, just an empty file when running from bk repo
      # but will be replaced by a real fill_help_tables.sql when
      # building the source dist
      mtr_appendfile_to_file("$sql_dir/fill_help_tables.sql",
           $bootstrap_sql_file);

      # Create test database
      mtr_appendfile_to_file("$sql_dir/mysql_test_db.sql",
                            $bootstrap_sql_file);

      # mysql.gtid_slave_pos was created in InnoDB, but many tests
      # run without InnoDB. Alter it to MyISAM now
      mtr_tofile($bootstrap_sql_file, "ALTER TABLE gtid_slave_pos ENGINE=MyISAM;\n");
    }
    else
    {
      # Install db from init_db.sql that exist in early 5.1 and 5.0
      # versions of MySQL
      my $init_file= "$install_basedir/mysql-test/lib/init_db.sql";
      mtr_report(" - from '$init_file'");
      my $text= mtr_grab_file($init_file) or
        mtr_error("Can't open '$init_file': $!");

      mtr_tofile($bootstrap_sql_file,
           sql_to_bootstrap($text));
    }

    # Remove anonymous users
    mtr_tofile($bootstrap_sql_file,
         "DELETE FROM mysql.user where user= '';\n");

    # Create mtr database
    mtr_tofile($bootstrap_sql_file,
         "CREATE DATABASE mtr CHARSET=latin1;\n");

    # Add help tables and data for warning detection and supression
    mtr_tofile($bootstrap_sql_file,
               sql_to_bootstrap(mtr_grab_file("include/mtr_warnings.sql")));

    # Add procedures for checking server is restored after testcase
    mtr_tofile($bootstrap_sql_file,
               sql_to_bootstrap(mtr_grab_file("include/mtr_check.sql")));
  }

  # Log bootstrap command
  my $path_bootstrap_log= "$opt_vardir/log/bootstrap.log";
  mtr_tofile($path_bootstrap_log,
	     "$exe_mysqld_bootstrap " . join(" ", @$args) . "\n");

  # Create directories mysql and test
  mkpath("$install_datadir/mysql");

  if ( My::SafeProcess->run
       (
	name          => "bootstrap",
	path          => $exe_mysqld_bootstrap,
	args          => \$args,
	input         => $bootstrap_sql_file,
	output        => $path_bootstrap_log,
	error         => $path_bootstrap_log,
	append        => 1,
	verbose       => $opt_verbose,
       ) != 0)
  {
    my $data= mtr_grab_file($path_bootstrap_log);
    mtr_error("Error executing mysqld --bootstrap\n" .
              "Could not install system database from $bootstrap_sql_file\n" .
	      "The $path_bootstrap_log file contains:\n$data\n");
  }
}


sub run_testcase_check_skip_test($)
{
  my ($tinfo)= @_;

  # ----------------------------------------------------------------------
  # Skip some tests silently
  # ----------------------------------------------------------------------

  my $start_from= $mtr_cases::start_from;
  if ( $start_from )
  {
    if ($tinfo->{'name'} eq $start_from ||
        $tinfo->{'shortname'} eq $start_from)
    {
      ## Found parting test. Run this test and all tests after this one
      $mtr_cases::start_from= "";
    }
    else
    {
      $tinfo->{'result'}= 'MTR_RES_SKIPPED';
      return 1;
    }
  }

  # ----------------------------------------------------------------------
  # If marked to skip, just print out and return.
  # Note that a test case not marked as 'skip' can still be
  # skipped later, because of the test case itself in cooperation
  # with the mysqltest program tells us so.
  # ----------------------------------------------------------------------

  if ( $tinfo->{'skip'} )
  {
    mtr_report_test_skipped($tinfo) unless $start_only;
    return 1;
  }

  return 0;
}


sub run_query {
  my ($tinfo, $mysqld, $query)= @_;

  my $args;
  mtr_init_args(\$args);
  mtr_add_arg($args, "--defaults-file=%s", $path_config_file);
  mtr_add_arg($args, "--defaults-group-suffix=%s", $mysqld->after('mysqld'));

  mtr_add_arg($args, "-e %s", $query);

  my $res= My::SafeProcess->run
    (
     name          => "run_query -> ".$mysqld->name(),
     path          => $exe_mysql,
     args          => \$args,
     output        => '/dev/null',
     error         => '/dev/null'
    );

  return $res
}


sub do_before_run_mysqltest($)
{
  my $tinfo= shift;
  my $resfile= $tinfo->{result_file};
  return unless defined $resfile;

  # Remove old files produced by mysqltest
  die "unsupported result file name $resfile, stoping" unless
         $resfile =~ /^(.*?)((?:,\w+)*)\.(rdiff|result|result~)$/;
  my ($base_file, $suites, $ext)= ($1, $2, $3);
  # if the result file is a diff, make a proper result file
  if ($ext eq 'rdiff') {
    my $base_result = $tinfo->{base_result};
    my $resdir= dirname($resfile);
    # we'll use a separate extension for generated result files
    # to be able to distinguish them from manually created
    # version-controlled results, and to ignore them in git.
    my $dest = "$base_file$suites.result~";
    my @cmd = ($exe_patch, qw/--binary -r - -f -s -o/,
               $dest, $base_result, $resfile);
    if (-w $resdir) {
      # don't rebuild a file if it's up to date
      unless (-e $dest and -M $dest < -M $resfile
                       and -M $dest < -M $base_result) {
        run_system(@cmd);
      }
    } else {
      $cmd[-3] = $dest = $opt_tmpdir . '/' . basename($dest);
      run_system(@cmd);
    }
    $tinfo->{result_file} = $dest;
  }

  unlink("$base_file.reject");
  unlink("$base_file.progress");
  unlink("$base_file.log");
  unlink("$base_file.warnings");
}


#
# Check all server for sideffects
#
# RETURN VALUE
#  0 ok
#  1 Check failed
#  >1 Fatal errro

sub check_testcase($$)
{
  my ($tinfo, $mode)= @_;
  my $tname= $tinfo->{name};

  # Start the mysqltest processes in parallel to save time
  # also makes it possible to wait for any process to exit during the check
  my %started;
  foreach my $mysqld ( mysqlds() )
  {
    # Skip if server has been restarted with additional options
    if ( defined $mysqld->{'proc'} && ! exists $mysqld->{'restart_opts'} )
    {
      my $proc= start_check_testcase($tinfo, $mode, $mysqld);
      $started{$proc->pid()}= $proc;
    }
  }

  # Return immediately if no check proceess was started
  return 0 unless ( keys %started );

  my $timeout= start_timer(check_timeout($tinfo));

  while (1){
    my $result;
    my $proc= My::SafeProcess->wait_any_timeout($timeout);
    mtr_report("Got $proc");

    if ( delete $started{$proc->pid()} ) {

      my $err_file= $proc->user_data();
      my $base_file= mtr_match_extension($err_file, "err"); # Trim extension

      # One check testcase process returned
      my $res= $proc->exit_status();

      if ( $res == 0){
	# Check completed without problem

	# Remove the .err file the check generated
	unlink($err_file);

	# Remove the .result file the check generated
	if ( $mode eq 'after' ){
	  unlink("$base_file.result");
	}

	if ( keys(%started) == 0){
	  # All checks completed
	  mark_time_used('check');
	  return 0;
	}
	# Wait for next process to exit
	next;
      }
      else
      {
	if ( $mode eq "after" and $res == 1 )
	{
	  # Test failed, grab the report mysqltest has created
	  my $report= mtr_grab_file($err_file);
	  $tinfo->{check}.=
	    "\nMTR's internal check of the test case '$tname' failed.
This means that the test case does not preserve the state that existed
before the test case was executed.  Most likely the test case did not
do a proper clean-up. It could also be caused by the previous test run
by this thread, if the server wasn't restarted.
This is the diff of the states of the servers before and after the
test case was executed:\n";
	  $tinfo->{check}.= $report;

	  # Check failed, mark the test case with that info
	  $tinfo->{'check_testcase_failed'}= 1;
	  $result= 1;
	}
	elsif ( $res )
	{
	  my $report= mtr_grab_file($err_file);
	  $tinfo->{comment}.=
	    "Could not execute 'check-testcase' $mode ".
	      "testcase '$tname' (res: $res):\n";
	  $tinfo->{comment}.= $report;

	  $result= 2;
	}
        else
        {
          # Remove the .result file the check generated
          unlink("$base_file.result");
        }
	# Remove the .err file the check generated
	unlink($err_file);

      }
    }
    elsif ( $proc->{timeout} ) {
      $tinfo->{comment}.= "Timeout for 'check-testcase' expired after "
	.check_timeout($tinfo)." seconds";
      $result= 4;
    }
    else {
      # Unknown process returned, most likley a crash, abort everything
      $tinfo->{comment}=
	"The server $proc crashed while running ".
	"'check testcase $mode test'".
	get_log_from_proc($proc, $tinfo->{name});
      $result= 3;
    }

    # Kill any check processes still running
    map($_->kill(), values(%started));

    mtr_warning("Check-testcase failed, this could also be caused by the" .
		" previous test run by this worker thread")
      if $result > 1 && $mode eq "before";
    mark_time_used('check');

    return $result;
  }

  mtr_error("INTERNAL_ERROR: check_testcase");
}


# Start run mysqltest on one server
#
# RETURN VALUE
#  0 OK
#  1 Check failed
#
sub start_run_one ($$) {
  my ($mysqld, $run)= @_;

  my $name= "$run-".$mysqld->name();

  my $args;
  mtr_init_args(\$args);

  mtr_add_arg($args, "--defaults-file=%s", $path_config_file);
  mtr_add_arg($args, "--defaults-group-suffix=%s", $mysqld->after('mysqld'));

  mtr_add_arg($args, "--silent");
  mtr_add_arg($args, "--test-file=%s", "include/$run.test");

  my $errfile= "$opt_vardir/tmp/$name.err";
  my $proc= My::SafeProcess->new
    (
     name          => $name,
     path          => $exe_mysqltest,
     error         => $errfile,
     output        => $errfile,
     args          => \$args,
     user_data     => $errfile,
     verbose       => $opt_verbose,
    );
  mtr_verbose("Started $proc");
  return $proc;
}


#
# Run script on all servers, collect results
#
# RETURN VALUE
#  0 ok
#  1 Failure

sub run_on_all($$)
{
  my ($tinfo, $run)= @_;

  # Start the mysqltest processes in parallel to save time
  # also makes it possible to wait for any process to exit during the check
  # and to have a timeout process
  my %started;
  foreach my $mysqld ( mysqlds() )
  {
    if ( defined $mysqld->{'proc'} )
    {
      my $proc= start_run_one($mysqld, $run);
      $started{$proc->pid()}= $proc;
    }
  }

  # Return immediately if no check proceess was started
  return 0 unless ( keys %started );

  my $timeout= start_timer(check_timeout($tinfo));

  while (1){
    my $result;
    my $proc= My::SafeProcess->wait_any_timeout($timeout);
    mtr_report("Got $proc");

    if ( delete $started{$proc->pid()} ) {

      # One mysqltest process returned
      my $err_file= $proc->user_data();
      my $res= $proc->exit_status();

      # Append the report from .err file
      $tinfo->{comment}.= " == $err_file ==\n";
      $tinfo->{comment}.= mtr_grab_file($err_file);
      $tinfo->{comment}.= "\n";

      # Remove the .err file
      unlink($err_file);

      if ( keys(%started) == 0){
	# All completed
	return 0;
      }

      # Wait for next process to exit
      next;
    }
    elsif ($proc->{timeout}) {
      $tinfo->{comment}.= "Timeout for '$run' expired after "
	.check_timeout($tinfo)." seconds";
    }
    else {
      # Unknown process returned, most likley a crash, abort everything
      $tinfo->{comment}.=
	"The server $proc crashed while running '$run'".
	get_log_from_proc($proc, $tinfo->{name});
    }

    # Kill any check processes still running
    map($_->kill(), values(%started));

    return 1;
  }
  mtr_error("INTERNAL_ERROR: run_on_all");
}


sub mark_log {
  my ($log, $tinfo)= @_;
  my $log_msg= "CURRENT_TEST: $tinfo->{name}\n";
  pre_write_errorlog($log, $tinfo->{name});
  mtr_tofile($log, $log_msg);
}


sub find_testcase_skipped_reason($)
{
  my ($tinfo)= @_;

  # Set default message
  $tinfo->{'comment'}= "Detected by testcase(no log file)";

  # Open the test log file
  my $F= IO::File->new($path_current_testlog)
    or return;
  my $reason;

  while ( my $line= <$F> )
  {
    # Look for "reason: <reason for skipping test>"
    if ( $line =~ /reason: (.*)/ )
    {
      $reason= $1;
    }
  }

  if ( ! $reason )
  {
    mtr_warning("Could not find reason for skipping test in $path_current_testlog");
    $reason= "Detected by testcase(reason unknown) ";
  }
  $tinfo->{'comment'}= $reason;
}


sub find_analyze_request
{
  # Open the test log file
  my $F= IO::File->new($path_current_testlog)
    or return;
  my $analyze;

  while ( my $line= <$F> )
  {
    # Look for "reason: <reason for skipping test>"
    if ( $line =~ /analyze: (.*)/ )
    {
      $analyze= $1;
    }
  }

  return $analyze;
}


# Return timezone value of tinfo or default value
sub timezone {
  my ($tinfo)= @_;
  local $_ = $tinfo->{timezone};
  return 'DEFAULT' unless defined $_;
  no warnings 'uninitialized';
  s/\$\{(\w+)\}/$ENV{$1}/ge;
  s/\$(\w+)/$ENV{$1}/ge;
  $_;
}

sub mycnf_create {
  my ($config) = @_;
  my $res;

  foreach my $group ($config->option_groups()) {
    $res .= "[$group->{name}]\n";

    foreach my $option ($group->options()) {
      $res .= $option->name();
      my $value= $option->value();
      if (defined $value) {
	$res .= "=$value";
      }
      $res .= "\n";
    }
    $res .= "\n";
  }
  $res;
}

sub config_files($) {
  my ($tinfo) = @_;
  (
    'my.cnf' => \&mycnf_create,
    $tinfo->{suite}->config_files()
  );
}

sub _like   { return $config ? $config->like($_[0]) : (); }
sub mysqlds { return _like('mysqld\.'); }

sub fix_servers($) {
  my ($tinfo) = @_;
  return () unless $config;
  my %servers = (
    qr/mysqld\./ => {
      SORT => 300,
      START => \&mysql_server_start,
      WAIT => \&mysql_server_wait,
    },
    $tinfo->{suite}->servers()
  );
  for ($config->groups()) {
    while (my ($re,$prop) = each %servers) {
      @$_{keys %$prop} = values %$prop if $_->{name} =~ /^$re/;
    }
  }
}

sub all_servers {
  return unless $config;
  ( sort { $a->{SORT} <=> $b->{SORT} }
       grep { defined $_->{SORT} } $config->groups() );
}

# Storage for changed environment variables
our %old_env;

sub resfile_report_test ($) {
  my $tinfo=  shift;

  resfile_new_test();

  resfile_test_info("name", $tinfo->{name});
  resfile_test_info("variation", $tinfo->{combination})
    if $tinfo->{combination};
  resfile_test_info("start_time", isotime time);
}


#
# Run a single test case
#
# RETURN VALUE
#  0 OK
#  > 0 failure
#

sub run_testcase ($$) {
  my ($tinfo, $server_socket)= @_;
  my $print_freq=20;

  mtr_verbose("Running test:", $tinfo->{name});
  $ENV{'MTR_TEST_NAME'} = $tinfo->{name};
  resfile_report_test($tinfo) if $opt_resfile;

  for my $key (grep { /^MTR_COMBINATION/ } keys %ENV)
  {
    delete $ENV{$key};
  }

  if (ref $tinfo->{combinations} eq 'ARRAY')
  {
    for (my $i = 0; $i < @{$tinfo->{combinations}}; ++$i )
    {
      my $combination = $tinfo->{combinations}->[$i];
      # Allow only alphanumerics plus _ - + . in combination names,
      # or anything beginning with -- (the latter comes from --combination)
      if ($combination && $combination !~ /^\w[-\w\.\+]*$/
                      && $combination !~ /^--/)
      {
        mtr_error("Combination '$combination' contains illegal characters");
      }
      $ENV{"MTR_COMBINATION_". uc(${combination})} = 1;
    }
    $ENV{"MTR_COMBINATIONS"} = join(',', @{$tinfo->{combinations}});
  }
  elsif (exists $tinfo->{combinations})
  {
    die 'Unexpected type of $tinfo->{combinations}';
  }

  # -------------------------------------------------------
  # Init variables that can change between each test case
  # -------------------------------------------------------
  my $timezone= timezone($tinfo);
  if ($timezone ne 'DEFAULT') {
    $ENV{'TZ'}= $timezone;
  } else {
    delete($ENV{'TZ'});
  }
  $ENV{MTR_SUITE_DIR} = $tinfo->{suite}->{dir};
  mtr_verbose("Setting timezone: $timezone");

  if ( ! using_extern() )
  {
    my @restart= servers_need_restart($tinfo);
    if ( @restart != 0) {
      # Remember that we restarted for this test case (count restarts)
      $tinfo->{'restarted'}= 1;
      stop_servers(reverse @restart);
      if ($opt_warnings) {
        check_warnings_post_shutdown($server_socket);
      }
    }

    if ( started(all_servers()) == 0 )
    {

      # Remove old datadirs
      clean_datadir() unless $opt_start_dirty;

      # Restore old ENV
      while (my ($option, $value)= each( %old_env )) {
	if (defined $value){
	  mtr_verbose("Restoring $option to $value");
	  $ENV{$option}= $value;

	} else {
	  mtr_verbose("Removing $option");
	  delete($ENV{$option});
	}
      }
      %old_env= ();

      mtr_verbose("Generating my.cnf from '$tinfo->{template_path}'");

      # Generate new config file from template
      $config= My::ConfigFactory->new_config
	( {
           testname        => $tinfo->{name},
	   basedir         => $basedir,
	   testdir         => $glob_mysql_test_dir,
	   template_path   => $tinfo->{template_path},
	   extra_template_path => $tinfo->{extra_template_path},
	   vardir          => $opt_vardir,
	   tmpdir          => $opt_tmpdir,
	   baseport        => $baseport,
	   user            => $opt_user,
	   password        => '',
	   ssl             => $opt_ssl_supported,
	   embedded        => $opt_embedded_server,
	  }
	);

      fix_servers($tinfo);

      # Write config files:
      my %config_files = config_files($tinfo);
      while (my ($file, $generate) = each %config_files) {
        next unless $generate;
        my ($path) = "$opt_vardir/$file";
        open (F, '>', $path) or die "Could not open '$path': $!";
        print F &$generate($config);
        close F;
      }

      # Remember current config so a restart can occur when a test need
      # to use a different one
      $current_config_name= $tinfo->{template_path};

      #
      # Set variables in the ENV section
      #
      foreach my $option ($config->options_in_group("ENV"))
      {
        my ($name, $val)= ($option->name(), $option->value());

	# Save old value to restore it before next time
	$old_env{$name}= $ENV{$name};

        unless (defined $val) {
          mtr_warning("Uninitialized value for ", $name,
            ", group [ENV], file ", $current_config_name);
        } else {
          mtr_verbose($name, "=", $val);
          $ENV{$name}= $val;
        }
      }
    }

    # Write start of testcase to log
    mark_log($path_current_testlog, $tinfo);

    # Make sure the safe_process also exits from now on
    if ($opt_start_exit) {
      My::SafeProcess->start_exit();
    }

    if (start_servers($tinfo))
    {
      report_failure_and_restart($tinfo);
      return 1;
    }
  }
  mark_time_used('restart');

  # --------------------------------------------------------------------
  # If --start or --start-dirty given, stop here to let user manually
  # run tests
  # If --wait-all is also given, do the same, but don't die if one
  # server exits
  # ----------------------------------------------------------------------

  if ( $start_only )
  {
    mtr_print("\nStarted", started(all_servers()));
    mtr_print("Using config for test", $tinfo->{name});
    mtr_print("Port and socket path for server(s):");
    foreach my $mysqld ( mysqlds() )
    {
      mtr_print ($mysqld->name() . "  " . $mysqld->value('port') .
	      "  " . $mysqld->value('socket'));
    }
    if ( $opt_start_exit )
    {
      mtr_print("Server(s) started, not waiting for them to finish");
      if (IS_WINDOWS)
      {
	POSIX::_exit(0);	# exit hangs here in ActiveState Perl
      }
      else
      {
	exit(0);
      }
    }
    mtr_print("Waiting for server(s) to exit...");
    if ( $opt_wait_all ) {
      My::SafeProcess->wait_all();
      mtr_print( "All servers exited" );
      exit(1);
    }
    else {
      my $proc= My::SafeProcess->wait_any();
      if ( grep($proc eq $_, started(all_servers())) )
      {
        mtr_print("Server $proc died");
        exit(1);
      }
      mtr_print("Unknown process $proc died");
      exit(1);
    }
  }

  my $test_timeout= start_timer(testcase_timeout($tinfo));

  do_before_run_mysqltest($tinfo);

  mark_time_used('admin');

  if ( $opt_check_testcases and check_testcase($tinfo, "before") ){
    # Failed to record state of server or server crashed
    report_failure_and_restart($tinfo);

    return 1;
  }

  my $test= $tinfo->{suite}->start_test($tinfo);
  # Set to a list of processes we have to keep waiting (expectedly died servers)
  my %keep_waiting_proc = ();
  my $print_timeout= start_timer($print_freq * 60);

  while (1)
  {
    my $proc;
    if (%keep_waiting_proc)
    {
      # Any other process exited?
      $proc = My::SafeProcess->check_any();
      if ($proc)
      {
	mtr_verbose ("Found exited process $proc");
      }
      else
      {
	# Also check if timer has expired, if so cancel waiting
	if ( has_expired($test_timeout) )
	{
	  %keep_waiting_proc = ();
	}
      }
    }
    if (!%keep_waiting_proc && !$proc)
    {
      if ($test_timeout > $print_timeout)
      {
        $proc= My::SafeProcess->wait_any_timeout($print_timeout);
        if ($proc->{timeout})
        {
          #print out that the test is still on
          mtr_print("Test still running: $tinfo->{name}");
          #reset the timer
          $print_timeout= start_timer($print_freq * 60);
          next;
        }
      }
      else
      {
        $proc= My::SafeProcess->wait_any_timeout($test_timeout);
      }
    }

    if ($proc and $proc eq $test) # mysqltest itself exited
    {
      my $res= $test->exit_status();

      if (($res == 0 or $res == 62) and $opt_warnings and check_warnings($tinfo) )
      {
        # If test case suceeded, but it has produced unexpected
        # warnings, continue with $res == 1;
        # but if the test was skipped, it should remain skipped
        $res= 1 if $res == 0;
        resfile_output($tinfo->{'warnings'}) if $opt_resfile;
      }

      if ( $res == 0 )
      {
        my $check_res;
        if ( $opt_check_testcases and
             $check_res= check_testcase($tinfo, "after"))
        {
          if ($check_res == 1) {
            # Test case had sideeffects, not fatal error, just continue
            if ($opt_warnings) {
              # Checking error logs for warnings, so need to stop server
              # gracefully so that memory leaks etc. can be properly detected.
              stop_servers(reverse all_servers());
              check_warnings_post_shutdown($server_socket);
              # Even if we got warnings here, we should not fail this
              # particular test, as the warnings may be caused by an earlier
              # test.
            } else {
              # Not checking warnings, so can do a hard shutdown.
              stop_all_servers($opt_shutdown_timeout);
            }
            mtr_report("Resuming tests...\n");
            resfile_output($tinfo->{'check'}) if $opt_resfile;
          }
          else {
            # Test case check failed fatally, probably a server crashed
            report_failure_and_restart($tinfo);
            return 1;
          }
        }
        mtr_report_test_passed($tinfo);
      }
      elsif ( $res == 62 )
      {
        # Testcase itself tell us to skip this one
        $tinfo->{skip_detected_by_test}= 1;
        # Try to get reason from test log file
        find_testcase_skipped_reason($tinfo);
        mtr_report_test_skipped($tinfo);
        # Restart if skipped due to missing perl, it may have had side effects
        if ( $tinfo->{'comment'} =~ /^perl not found/ )
        {
          stop_all_servers($opt_shutdown_timeout);
        }
      }
      elsif ( $res == 65 )
      {
        # Testprogram killed by signal
        $tinfo->{comment}=
          "testprogram crashed(returned code $res)";
        report_failure_and_restart($tinfo);
      }
      elsif ( $res == 1 )
      {
        # Check if the test tool requests that
        # an analyze script should be run
        my $analyze= find_analyze_request();
        if ($analyze){
          run_on_all($tinfo, "analyze-$analyze");
        }

        # Wait a bit and see if a server died, if so report that instead
        mtr_milli_sleep(100);
        my $srvproc= My::SafeProcess::check_any();
        if ($srvproc && grep($srvproc eq $_, started(all_servers()))) {
          $proc= $srvproc;
          goto SRVDIED;
        }

        # Test case failure reported by mysqltest
        report_failure_and_restart($tinfo);
      }
      else
      {
        # mysqltest failed, probably crashed
        $tinfo->{comment}=
          "mysqltest failed with unexpected return code $res\n";
        report_failure_and_restart($tinfo);
      }

      # Save info from this testcase run to mysqltest.log
      if( -f $path_current_testlog)
      {
        if ($opt_resfile && $res && $res != 62) {
          resfile_output_file($path_current_testlog);
        }
        mtr_appendfile_to_file($path_current_testlog, $path_testlog);
        unlink($path_current_testlog);
      }

      return ($res == 62) ? 0 : $res;
    }

    if ($proc)
    {
      # It was not mysqltest that exited, add to a wait-to-be-started-again list.
      $keep_waiting_proc{$proc} = 1;
    }

    mtr_verbose("Got " . join(",", keys(%keep_waiting_proc)));

    mark_time_used('test');
    foreach my $wait_for_proc (keys(%keep_waiting_proc)) {
      # ----------------------------------------------------
      # Check if it was an expected crash
      # ----------------------------------------------------
      my $check_crash = check_expected_crash_and_restart($wait_for_proc);
      if ($check_crash == 0) # unexpected exit/crash of $wait_for_proc
      {
        goto SRVDIED;
      }
      elsif ($check_crash == 1) # $wait_for_proc was started again by check_expected_crash_and_restart()
      {
        delete $keep_waiting_proc{$wait_for_proc};
      }
      elsif ($check_crash == 2) # we must keep waiting
      {
        # do nothing
      }
    }

    next;

  SRVDIED:
    # ----------------------------------------------------
    # Stop the test case timer
    # ----------------------------------------------------
    $test_timeout= 0;

    # ----------------------------------------------------
    # Check if it was a server that died
    # ----------------------------------------------------
    if ( grep($proc eq $_, started(all_servers())) )
    {
      # Server failed, probably crashed
      $tinfo->{comment}=
	"Server $proc failed during test run" .
	get_log_from_proc($proc, $tinfo->{name});

      # ----------------------------------------------------
      # It's not mysqltest that has exited, kill it
      # ----------------------------------------------------
      $test->kill();

      report_failure_and_restart($tinfo);
      return 1;
    }

    # Try to dump core for mysqltest and all servers
    foreach my $proc ($test, started(all_servers()))
    {
      mtr_print("Trying to dump core for $proc");
      if ($proc->dump_core())
      {
	$proc->wait_one(20);
      }
    }

    # ----------------------------------------------------
    # It's not mysqltest that has exited, kill it
    # ----------------------------------------------------
    $test->kill();

    # ----------------------------------------------------
    # Check if testcase timer expired
    # ----------------------------------------------------
    if ( $proc->{timeout} )
    {
      my $log_file_name= $opt_vardir."/log/".$tinfo->{shortname}.".log";
      $tinfo->{comment}=
        "Test case timeout after ".testcase_timeout($tinfo).
	  " seconds\n\n";
      # Add 20 last executed commands from test case log file
      if  (-e $log_file_name)
      {
        $tinfo->{comment}.=
	   "== $log_file_name == \n".
	     mtr_lastlinesfromfile($log_file_name, 20)."\n";
      }
      $tinfo->{'timeout'}= testcase_timeout($tinfo); # Mark as timeout
      run_on_all($tinfo, 'analyze-timeout');

      report_failure_and_restart($tinfo);
      return 1;
    }

    mtr_error("Unhandled process $proc exited");
  }
  mtr_error("Should never come here");
}


# Keep track of last position in mysqld error log where we scanned for
# warnings, so we can attribute any warnings found to the correct test
# suite or server restart.
our $last_warning_position= { };

# Called just before a mysqld server is started or a testcase is run,
# to keep track of which tests have been run since last restart, and
# of when the error log is reset.
#
# Second argument $test_name is test name, or undef for server restart.
sub pre_write_errorlog {
  my ($error_log, $test_name)= @_;

  if (! -e $error_log) {
    # If the error log is moved away, reset the warning parse position.
    delete $last_warning_position->{$error_log};
  }

  if (defined($test_name)) {
    $last_warning_position->{$error_log}{test_names}= []
      unless exists($last_warning_position->{$error_log}{test_names});
    push @{$last_warning_position->{$error_log}{test_names}}, $test_name;
  } else {
    # Server restart, so clear the list of tests run since last restart.
    # (except the last one (if any), which is the test about to be run).
    if (defined($last_warning_position->{$error_log}{test_names}) &&
        @{$last_warning_position->{$error_log}{test_names}}) {
      $last_warning_position->{$error_log}{test_names}=
        [$last_warning_position->{$error_log}{test_names}[-1]];
    } else {
      $last_warning_position->{$error_log}{test_names}= [];
    }
  }
}

# Extract server log from after the last occurrence of named test
# Return as an array of lines
#

sub extract_server_log ($$) {
  my ($error_log, $tname) = @_;
  
  return unless $error_log;

  # Open the servers .err log file and read all lines
  # belonging to current test into @lines
  my $Ferr = IO::File->new($error_log)
    or mtr_error("Could not open file '$error_log' for reading: $!");

  my @lines;
  my $found_test= 0;		# Set once we've found the log of this test
  while ( my $line = <$Ferr> )
  {
    if ($found_test)
    {
      # If test wasn't last after all, discard what we found, test again.
      if ( $line =~ /^CURRENT_TEST:/)
      {
	@lines= ();
	$found_test= $line =~ /^CURRENT_TEST: $tname/;
      }
      else
      {
	push(@lines, $line);
	if (scalar(@lines) > 1000000) {
	  $Ferr = undef;
	  mtr_warning("Too much log in $error_log, bailing out from extracting");
	  return ();
	}
      }
    }
    else
    {
      # Search for beginning of test, until found
      $found_test= 1 if ($line =~ /^CURRENT_TEST: $tname/);
    }
  }
  $Ferr = undef; # Close error log file

  return @lines;
}

# Get log from server identified from its $proc object, from named test
# Return as a single string
#

sub get_log_from_proc ($$) {
  my ($proc, $name)= @_;
  my $srv_log= "";

  foreach my $mysqld (all_servers()) {
    if ($mysqld->{proc} eq $proc) {
      my @srv_lines= extract_server_log($mysqld->if_exist('log-error'), $name);
      $srv_log= "\nServer log from this test:\n" .
	"----------SERVER LOG START-----------\n". join ("", @srv_lines) .
	"----------SERVER LOG END-------------\n";
      last;
    }
  }
  return $srv_log;
}

#
# Perform a rough examination of the servers
# error log and write all lines that look
# suspicious into $error_log.warnings
#

sub extract_warning_lines ($$) {
  my ($error_log, $append) = @_;

  # Open the servers .err log file and read all lines
  # belonging to current tets into @lines
  my $Ferr = IO::File->new($error_log)
    or return [];
  my $last_pos= $last_warning_position->{$error_log}{seek_pos};
  $Ferr->seek($last_pos, 0) if defined($last_pos);
  # If the seek fails, we will parse the whole error log, at least we will not
  # miss any warnings.

  my @lines= <$Ferr>;
  $last_warning_position->{$error_log}{seek_pos}= $Ferr->tell();
  $Ferr = undef; # Close error log file

  # mysql_client_test.test sends a COM_DEBUG packet to the server
  # to provoke a safemalloc leak report, ignore any warnings
  # between "Begin/end safemalloc memory dump"
  if ( grep(/Begin safemalloc memory dump:/, @lines) > 0)
  {
    my $discard_lines= 1;
    foreach my $line ( @lines )
    {
      if ($line =~ /Begin safemalloc memory dump:/){
	$discard_lines = 1;
      } elsif ($line =~ /End safemalloc memory dump./){
	$discard_lines = 0;
      }

      if ($discard_lines){
	$line = "ignored";
      }
    }
  }

  # Write all suspicious lines to $error_log.warnings file
  my $warning_log = "$error_log.warnings";
  my $Fwarn = IO::File->new($warning_log, $append ? "a+" : "w")
    or die("Could not open file '$warning_log' for writing: $!");
  if (!$append)
  {
    print $Fwarn "Suspicious lines from $error_log\n";
  }

  my @patterns =
    (
     qr/^Warning|mysqld: Warning|\[Warning\]/,
     qr/^Error:|\[ERROR\]/,
     qr/^==\d+==\s+\S/, # valgrind errors
     qr/InnoDB: Warning|InnoDB: Error/,
     qr/^safe_mutex:|allocated at line/,
     qr/missing DBUG_RETURN/,
     qr/Attempting backtrace/,
     qr/Assertion .* failed/,
    );
  # These are taken from the include/mtr_warnings.sql global suppression
  # list. They occur delayed, so they can be parsed during shutdown rather
  # than during the per-test check.
  #
  # ToDo: having the warning suppressions inside the mysqld we are trying to
  # check is in any case horrible. We should change it to all be done here
  # within the Perl code, which is both simpler, easier, faster, and more
  # robust. We could still have individual test cases put in suppressions by
  # parsing statically or by writing dynamically to a CSV table read by the
  # Perl code.
  my @antipatterns =
    (
     @global_suppressions,
     qr/error .*connecting to master/,
     qr/InnoDB: Error: in ALTER TABLE `test`.`t[12]`/,
     qr/InnoDB: Error: table `test`.`t[12]` .*does not exist in the InnoDB internal/,
     qr/InnoDB: Warning: a long semaphore wait:/,
     qr/InnoDB: Dumping buffer pool.*/,
     qr/InnoDB: Buffer pool.*/,
     qr/InnoDB: Warning: Writer thread is waiting this semaphore:/,
     qr/Slave: Unknown table 't1' .* 1051/,
     qr/Slave SQL:.*(Internal MariaDB error code: [[:digit:]]+|Query:.*)/,
     qr/slave SQL thread aborted/,
     qr/unknown option '--loose[-_]/,
     qr/unknown variable 'loose[-_]/,
     #qr/Invalid .*old.* table or database name/,
     qr/Now setting lower_case_table_names to [02]/,
     qr/Setting lower_case_table_names=2/,
     qr/You have forced lower_case_table_names to 0/,
     qr/deprecated/,
     qr/Slave SQL thread retried transaction/,
     qr/Slave \(additional info\)/,
     qr/Incorrect information in file/,
     qr/Slave I\/O: Get master SERVER_ID failed with error:.*/,
     qr/Slave I\/O: Get master clock failed with error:.*/,
     qr/Slave I\/O: Get master COLLATION_SERVER failed with error:.*/,
     qr/Slave I\/O: Get master TIME_ZONE failed with error:.*/,
     qr/Slave I\/O: Get master \@\@GLOBAL.gtid_domain_id failed with error:.*/,
     qr/Slave I\/O: Setting \@slave_connect_state failed with error:.*/,
     qr/Slave I\/O: Setting \@slave_gtid_strict_mode failed with error:.*/,
     qr/Slave I\/O: Setting \@slave_gtid_ignore_duplicates failed with error:.*/,
     qr/Slave I\/O: Setting \@slave_until_gtid failed with error:.*/,
     qr/Slave I\/O: Get master GTID position failed with error:.*/,
     qr/Slave I\/O: error reconnecting to master '.*' - retry-time: [1-3]  retries/,
     qr/Slave I\/0: Master command COM_BINLOG_DUMP failed/,
     qr/Error reading packet/,
     qr/Lost connection to MariaDB server at 'reading initial communication packet'/,
     qr/Failed on request_dump/,
     qr/Slave: Can't drop database.* database doesn't exist/,
     qr/Slave: Operation DROP USER failed for 'create_rout_db'/,
     qr|Checking table:   '\..mtr.test_suppressions'|,
     qr|Table \./test/bug53592 has a primary key in InnoDB data dictionary, but not in|,
     qr|Table '\..mtr.test_suppressions' is marked as crashed and should be repaired|,
     qr|Table 'test_suppressions' is marked as crashed and should be repaired|,
     qr|Can't open shared library|,
     qr|Couldn't load plugin named .*EXAMPLE.*|,
     qr|InnoDB: Error: table 'test/bug39438'|,
     qr| entry '.*' ignored in --skip-name-resolve mode|,
     qr|mysqld got signal 6|,
     qr|Error while setting value 'pool-of-threads' to 'thread_handling'|,
     qr|Access denied for user|,
     qr|Aborted connection|,
     qr|table.*is full|,
     qr|Linux Native AIO|, # warning that aio does not work on /dev/shm
     qr|InnoDB: io_setup\(\) attempt|,
     qr|InnoDB: io_setup\(\) failed with EAGAIN|,
     qr|setrlimit could not change the size of core files to 'infinity';|,
     qr|feedback plugin: failed to retrieve the MAC address|,
     qr|Plugin 'FEEDBACK' init function returned error|,
     qr|Plugin 'FEEDBACK' registration as a INFORMATION SCHEMA failed|,
     qr|'log-bin-use-v1-row-events' is MySQL .* compatible option|,
     qr|InnoDB: Setting thread \d+ nice to \d+ failed, current nice \d+, errno 13|, # setpriority() fails under valgrind
     qr|Failed to setup SSL|,
     qr|SSL error: Failed to set ciphers to use|,
     qr/Plugin 'InnoDB' will be forced to shutdown/,
     qr|Could not increase number of max_open_files to more than|,
     qr|Changed limits: max_open_files|,
     qr/InnoDB: Error table encrypted but encryption service not available.*/,
     qr/InnoDB: Could not find a valid tablespace file for*/,
     qr/InnoDB: Tablespace open failed for*/,
     qr/InnoDB: Failed to find tablespace for table*/,
     qr/InnoDB: Space */,
     qr|InnoDB: You may have to recover from a backup|,
     qr|InnoDB: It is also possible that your operatingsystem has corrupted its own file cache|,
     qr|InnoDB: and rebooting your computer removes the error|,
     qr|InnoDB: If the corrupt page is an index page you can also try to|,
     qr|nnoDB: fix the corruption by dumping, dropping, and reimporting|,
     qr|InnoDB: the corrupt table. You can use CHECK|,
     qr|InnoDB: TABLE to scan your table for corruption|,
     qr/InnoDB: See also */,
     qr/InnoDB: Cannot open .*ib_buffer_pool.* for reading: No such file or directory*/,
     qr/InnoDB: Table .*mysql.*innodb_table_stats.* not found./,
     qr/InnoDB: User stopword table .* does not exist./

    );

  my $matched_lines= [];
  LINE: foreach my $line ( @lines )
  {
    PAT: foreach my $pat ( @patterns )
    {
      if ( $line =~ /$pat/ )
      {
        foreach my $apat (@antipatterns)
        {
          next LINE if $line =~ $apat;
        }
	print $Fwarn $line;
        push @$matched_lines, $line;
	last PAT;
      }
    }
  }
  $Fwarn = undef; # Close file

  if (scalar(@$matched_lines) > 0 &&
      defined($last_warning_position->{$error_log}{test_names})) {
    return ($last_warning_position->{$error_log}{test_names}, $matched_lines);
  } else {
    return ([], $matched_lines);
  }
}


# Run include/check-warnings.test
#
# RETURN VALUE
#  0 OK
#  1 Check failed
#
sub start_check_warnings ($$) {
  my $tinfo=    shift;
  my $mysqld=   shift;

  my $name= "warnings-".$mysqld->name();

  my $log_error= $mysqld->value('log-error');
  # To be communicated to the test
  $ENV{MTR_LOG_ERROR}= $log_error;
  extract_warning_lines($log_error, 0);

  my $args;
  mtr_init_args(\$args);

  mtr_add_arg($args, "--defaults-file=%s", $path_config_file);
  mtr_add_arg($args, "--defaults-group-suffix=%s", $mysqld->after('mysqld'));
  mtr_add_arg($args, "--test-file=%s", "include/check-warnings.test");

  if ( $opt_embedded_server )
  {

    # Get the args needed for the embedded server
    # and append them to args prefixed
    # with --sever-arg=

    my $mysqld=  $config->group('embedded')
      or mtr_error("Could not get [embedded] section");

    my $mysqld_args;
    mtr_init_args(\$mysqld_args);
    my $extra_opts= get_extra_opts($mysqld, $tinfo);
    mysqld_arguments($mysqld_args, $mysqld, $extra_opts);
    mtr_add_arg($args, "--server-arg=%s", $_) for @$mysqld_args;
  }

  my $errfile= "$opt_vardir/tmp/$name.err";
  my $proc= My::SafeProcess->new
    (
     name          => $name,
     path          => $exe_mysqltest,
     error         => $errfile,
     output        => $errfile,
     args          => \$args,
     user_data     => [$errfile, $mysqld],
     verbose       => $opt_verbose,
    );
  mtr_verbose("Started $proc");
  return $proc;
}


#
# Loop through our list of processes and check the error log
# for unexpected errors and warnings
#
sub check_warnings ($) {
  my ($tinfo)= @_;
  my $res= 0;

  my $tname= $tinfo->{name};

  # Clear previous warnings
  delete($tinfo->{warnings});

  # Start the mysqltest processes in parallel to save time
  # also makes it possible to wait for any process to exit during the check
  my %started;
  foreach my $mysqld ( mysqlds() )
  {
    if ( defined $mysqld->{'proc'} )
    {
      my $proc= start_check_warnings($tinfo, $mysqld);
      $started{$proc->pid()}= $proc;
    }
  }

  # Return immediately if no check proceess was started
  return 0 unless ( keys %started );

  my $timeout= start_timer(check_timeout($tinfo));

  my $result= 0;
  while (1){
    my $proc= My::SafeProcess->wait_any_timeout($timeout);
    mtr_report("Got $proc");

    if ( delete $started{$proc->pid()} ) {
      # One check warning process returned
      my $res= $proc->exit_status();
      my ($err_file, $mysqld)= @{$proc->user_data()};

      if ( $res == 0 or $res == 62 ){

	if ( $res == 0 ) {
	  # Check completed with problem
	  my $report= mtr_grab_file($err_file);
	  # Log to var/log/warnings file
	  mtr_tofile("$opt_vardir/log/warnings",
		     $tname."\n".$report);

	  $tinfo->{'warnings'}.= $report;
	  $result= 1;
	}

	if ( $res == 62 ) {
	  # Test case was ok and called "skip"
	  # Remove the .err file the check generated
	  unlink($err_file);
	}

	if ( keys(%started) == 0){
	  # All checks completed
	  mark_time_used('ch-warn');
	  return $result;
	}
	# Wait for next process to exit
	next;
      }
      else
      {
	my $report= mtr_grab_file($err_file);
	$tinfo->{comment}.=
	  "Could not execute 'check-warnings' for ".
	    "testcase '$tname' (res: $res) server: '".
              $mysqld->name() .":\n";
	$tinfo->{comment}.= $report;

	$result= 2;
      }
    }
    elsif ( $proc->{timeout} ) {
      $tinfo->{comment}.= "Timeout for 'check warnings' expired after "
	.check_timeout($tinfo)." seconds";
      $result= 4;
    }
    else {
      # Unknown process returned, most likley a crash, abort everything
      $tinfo->{comment}=
	"The server $proc crashed while running 'check warnings'".
	get_log_from_proc($proc, $tinfo->{name});
      $result= 3;
    }

    # Kill any check processes still running
    map($_->kill(), values(%started));

    mark_time_used('ch-warn');
    return $result;
  }

  mtr_error("INTERNAL_ERROR: check_warnings");
}

# Check for warnings generated during shutdown of a mysqld server.
# If any, report them to master server, and return true; else just return
# false.

sub check_warnings_post_shutdown {
  my ($server_socket)= @_;
  my $testname_hash= { };
  my $report= '';
  foreach my $mysqld ( mysqlds())
  {
    my ($testlist, $match_lines)=
        extract_warning_lines($mysqld->value('log-error'), 1);
    $testname_hash->{$_}= 1 for @$testlist;
    $report.= join('', @$match_lines);
  }
  my @warning_tests= keys(%$testname_hash);
  if (@warning_tests) {
    my $fake_test= My::Test->new(testnames => \@warning_tests);
    $fake_test->{'warnings'}= $report;
    $fake_test->write_test($server_socket, 'WARNINGS');
  }
}

#
# Loop through our list of processes and look for and entry
# with the provided pid, if found check for the file indicating
# expected crash and restart it.
#
sub check_expected_crash_and_restart {
  my ($proc)= @_;

  foreach my $mysqld ( mysqlds() )
  {
    next unless ( $mysqld->{proc} and $mysqld->{proc} eq $proc );

    # Check if crash expected by looking at the .expect file
    # in var/tmp
    my $expect_file= "$opt_vardir/tmp/".$mysqld->name().".expect";
    if ( -f $expect_file )
    {
      mtr_verbose("Crash was expected, file '$expect_file' exists");

      for (my $waits = 0;  $waits < 50;  mtr_milli_sleep(100), $waits++)
      {
	# Race condition seen on Windows: try again until file not empty
	next if -z $expect_file;
	# If last line in expect file starts with "wait"
	# sleep a little and try again, thus allowing the
	# test script to control when the server should start
	# up again. Keep trying for up to 5s at a time.
	my $last_line= mtr_lastlinesfromfile($expect_file, 1);
	if ($last_line =~ /^wait/ )
	{
	  mtr_verbose("Test says wait before restart") if $waits == 0;
	  next;
	}

	# Ignore any partial or unknown command
	next unless $last_line =~ /^restart/;
	# If last line begins "restart:", the rest of the line is read as
        # extra command line options to add to the restarted mysqld.
        # Anything other than 'wait' or 'restart:' (with a colon) will
        # result in a restart with original mysqld options.
	if ($last_line =~ /restart:(.+)/) {
	  my @rest_opt= split(' ', $1);
	  $mysqld->{'restart_opts'}= \@rest_opt;
	} else {
	  delete $mysqld->{'restart_opts'};
	}
	unlink($expect_file);

	# Start server with same settings as last time
	mysqld_start($mysqld, $mysqld->{'started_opts'});

	return 1;
      }
      # Loop ran through: we should keep waiting after a re-check
      return 2;
    }
  }

  # Not an expected crash
  return 0;
}


# Remove all files and subdirectories of a directory
sub clean_dir {
  my ($dir)= @_;
  mtr_verbose("clean_dir: $dir");
  finddepth(
	  { no_chdir => 1,
	    wanted => sub {
	      if (-d $_){
		# A dir
		if ($_ eq $dir){
		  # The dir to clean
		  return;
		} else {
		  mtr_verbose("rmdir: '$_'");
		  rmdir($_) or mtr_warning("rmdir($_) failed: $!");
		}
	      } else {
		# Hopefully a file
		mtr_verbose("unlink: '$_'");
		unlink($_) or mtr_warning("unlink($_) failed: $!");
	      }
	    }
	  },
	    $dir);
}


sub clean_datadir {
  mtr_verbose("Cleaning datadirs...");

  if (started(all_servers()) != 0){
    mtr_error("Trying to clean datadir before all servers stopped");
  }

  for (all_servers())
  {
    my $dir= "$opt_vardir/".$_->{name};
    mtr_verbose(" - removing '$dir'");
    rmtree($dir);
  }

  # Remove all files in tmp and var/tmp
  clean_dir("$opt_vardir/tmp");
  if ($opt_tmpdir ne "$opt_vardir/tmp"){
    clean_dir($opt_tmpdir);
  }
}


#
# Save datadir before it's removed
#
sub save_datadir_after_failure($$) {
  my ($dir, $savedir)= @_;

  mtr_report(" - saving '$dir'");
  my $dir_name= basename($dir);
  rename("$dir", "$savedir/$dir_name");
}


sub after_failure ($) {
  my ($tinfo)= @_;

  mtr_report("Saving datadirs...");

  my $save_dir= "$opt_vardir/log/";
  $save_dir.= $tinfo->{name};
  # Add combination name if any
  $save_dir.= '-' . join(',', sort @{$tinfo->{combinations}})
    if defined $tinfo->{combinations};

  # Save savedir  path for server
  $tinfo->{savedir}= $save_dir;

  mkpath($save_dir) if ! -d $save_dir;

  #
  # Create a log of files in vardir (good for buildbot)
  #
  if (!IS_WINDOWS)
  {
    my $Flog= IO::File->new("$opt_vardir/log/files.log", "w");
    if ($Flog)
    {
      print $Flog scalar(`/bin/ls -Rl $opt_vardir/*`);
      close($Flog);
    }
  }

  # Save the used config files
  my %config_files = config_files($tinfo);
  while (my ($file, $generate) = each %config_files) {
    copy("$opt_vardir/$file", $save_dir);
  }

  # Copy the tmp dir
  copytree("$opt_vardir/tmp/", "$save_dir/tmp/");

  foreach (all_servers()) {
    my $dir= "$opt_vardir/".$_->{name};
    save_datadir_after_failure($dir, $save_dir);
  }
}


sub report_failure_and_restart ($) {
  my $tinfo= shift;

  if ($opt_valgrind_mysqld && ($tinfo->{'warnings'} || $tinfo->{'timeout'}) &&
      $opt_core_on_failure == 0)
  {
    # In these cases we may want valgrind report from normal termination
    $tinfo->{'dont_kill_server'}= 1;
  }
  # Shutdown properly if not to be killed (for valgrind)
  stop_all_servers($tinfo->{'dont_kill_server'} ? $opt_shutdown_timeout : 0);

  $tinfo->{'result'}= 'MTR_RES_FAILED';

  my $test_failures= $tinfo->{'failures'} || 0;
  $tinfo->{'failures'}=  $test_failures + 1;


  if ( $tinfo->{comment} )
  {
    # The test failure has been detected by mysql-test-run.pl
    # when starting the servers or due to other error, the reason for
    # failing the test is saved in "comment"
    ;
  }

  if ( !defined $tinfo->{logfile} )
  {
    my $logfile= $path_current_testlog;
    if ( defined $logfile )
    {
      if ( -f $logfile )
      {
	# Test failure was detected by test tool and its report
	# about what failed has been saved to file. Save the report
	# in tinfo
	$tinfo->{logfile}= mtr_fromfile($logfile);
	# If no newlines in the test log:
	# (it will contain the CURRENT_TEST written by mtr, so is not empty)
	if ($tinfo->{logfile} !~ /\n/)
	{
	  # Show how far it got before suddenly failing
	  $tinfo->{comment}.= "mysqltest failed but provided no output\n";
	  my $log_file_name= $opt_vardir."/log/".$tinfo->{shortname}.".log";
	  if (-e $log_file_name) {
	    $tinfo->{comment}.=
	      "The result from queries just before the failure was:".
	      "\n< snip >\n".
	      mtr_lastlinesfromfile($log_file_name, $opt_tail_lines)."\n";
	  }
	}
      }
      else
      {
	# The test tool report didn't exist, display an
	# error message
	$tinfo->{logfile}= "Could not open test tool report '$logfile'";
      }
    }
  }

  after_failure($tinfo);

  mtr_report_test($tinfo);

}


sub run_system(@) {
  mtr_verbose("Running '$_[0]'");
  my $ret= system(@_) >> 8;
  return $ret;
}


sub mysqld_stop {
  my $mysqld= shift or die "usage: mysqld_stop(<mysqld>)";

  my $args;
  mtr_init_args(\$args);

  mtr_add_arg($args, "--no-defaults");
  mtr_add_arg($args, "--character-sets-dir=%s", $mysqld->value('character-sets-dir'));
  mtr_add_arg($args, "--user=%s", $opt_user);
  mtr_add_arg($args, "--password=");
  mtr_add_arg($args, "--port=%d", $mysqld->value('port'));
  mtr_add_arg($args, "--host=%s", $mysqld->value('#host'));
  mtr_add_arg($args, "--connect_timeout=20");
  mtr_add_arg($args, "--protocol=tcp");

  mtr_add_arg($args, "shutdown");

  My::SafeProcess->run
    (
     name          => "mysqladmin shutdown ".$mysqld->name(),
     path          => $exe_mysqladmin,
     args          => \$args,
     error         => "$opt_vardir/log/mysqladmin.err",

    );
}


sub mysqld_arguments ($$$) {
  my $args=              shift;
  my $mysqld=            shift;
  my $extra_opts=        shift;

  my @defaults = grep(/^--defaults-file=/, @$extra_opts);
  if (@defaults > 0) {
    mtr_add_arg($args, pop(@defaults))
  }
  else {
    mtr_add_arg($args, "--defaults-file=%s",  $path_config_file);
  }

  # When mysqld is run by a root user(euid is 0), it will fail
  # to start unless we specify what user to run as, see BUG#30630
  my $euid= $>;
  if (!IS_WINDOWS and $euid == 0 and
      (grep(/^--user/, @$extra_opts)) == 0) {
    mtr_add_arg($args, "--user=root");
  }

  if (!using_extern() and !$opt_user_args)
  {
    # Turn on logging to file
    mtr_add_arg($args, "%s--log-output=file");
  }

  # Check if "extra_opt" contains --log-bin
  my $skip_binlog= not grep /^--(loose-)?log-bin/, @$extra_opts;

  # Indicate to mysqld it will be debugged in debugger
  if ( $glob_debugger )
  {
    mtr_add_arg($args, "--gdb");
  }

  my $found_skip_core= 0;
  foreach my $arg ( @$extra_opts )
  {
    # Skip --defaults-file option since it's handled above.
    next if $arg =~ /^--defaults-file/;

    # Allow --skip-core-file to be set in <testname>-[master|slave].opt file
    if ($arg eq "--skip-core-file")
    {
      $found_skip_core= 1;
    }
    elsif ($skip_binlog and mtr_match_prefix($arg, "--binlog-format"))
    {
      ; # Dont add --binlog-format when running without binlog
    }
    elsif ($arg eq "--loose-skip-log-bin" and
           $mysqld->option("log-slave-updates"))
    {
      ; # Dont add --skip-log-bin when mysqld have --log-slave-updates in config
    }
    else
    {
      mtr_add_arg($args, "%s", $arg);
    }
  }
  $opt_skip_core = $found_skip_core;
  if ( !$found_skip_core && !$opt_user_args )
  {
    mtr_add_arg($args, "%s", "--core-file");
  }

  # Enable the debug sync facility, set default wait timeout.
  # Facility stays disabled if timeout value is zero.
  mtr_add_arg($args, "--loose-debug-sync-timeout=%s",
              $opt_debug_sync_timeout) unless $opt_user_args;

  return $args;
}



sub mysqld_start ($$) {
  my $mysqld=            shift;
  my $extra_opts=        shift;

  mtr_verbose(My::Options::toStr("mysqld_start", @$extra_opts));

  my $exe= find_mysqld($mysqld->value('basedir'));
  my $wait_for_pid_file= 1;

  mtr_error("Internal error: mysqld should never be started for embedded")
    if $opt_embedded_server;

  my $args;
  mtr_init_args(\$args);

  if ( $opt_valgrind_mysqld and not $opt_gdb and not $opt_manual_gdb )
  {
    valgrind_arguments($args, \$exe);
  }
  if ( $opt_strace)
  {
    strace_arguments($args, \$exe, $mysqld->name());
  }

  mtr_add_arg($args, "--defaults-group-suffix=%s", $mysqld->after('mysqld'));

  # Add any additional options from an in-test restart
  my @all_opts= @$extra_opts;
  if (exists $mysqld->{'restart_opts'}) {
    push (@all_opts, @{$mysqld->{'restart_opts'}});
    mtr_verbose(My::Options::toStr("mysqld_start restart",
				   @{$mysqld->{'restart_opts'}}));
  }
  mysqld_arguments($args,$mysqld,\@all_opts);

  if ( $opt_debug )
  {
    mtr_add_arg($args, "--debug-dbug=$debug_d:t:i:A,%s/log/%s.trace",
		$path_vardir_trace, $mysqld->name());
  }


  # Command line for mysqld started for *this particular test*.
  # Differs from "generic" MYSQLD_CMD by including all command line
  # options from *.opt and *.combination files.
  $ENV{'MYSQLD_LAST_CMD'}= "$exe  @$args";

  if ( $opt_gdb || $opt_manual_gdb )
  {
    gdb_arguments(\$args, \$exe, $mysqld->name());
  }
  elsif ( $opt_manual_lldb )
  {
    lldb_arguments(\$args, \$exe, $mysqld->name());
  }
  elsif ( $opt_ddd || $opt_manual_ddd )
  {
    ddd_arguments(\$args, \$exe, $mysqld->name());
  }
  elsif ( $opt_dbx || $opt_manual_dbx ) {
    dbx_arguments(\$args, \$exe, $mysqld->name());
  }
  elsif ( $opt_debugger )
  {
    debugger_arguments(\$args, \$exe, $mysqld->name());
  }
  elsif ( $opt_manual_debug )
  {
     print "\nStart " .$mysqld->name()." in your debugger\n" .
           "dir: $glob_mysql_test_dir\n" .
           "exe: $exe\n" .
	   "args:  " . join(" ", @$args)  . "\n\n" .
	   "Waiting ....\n";

     # Indicate the exe should not be started
    $exe= undef;
  }
  else
  {
    # Default to not wait until pid file has been created
    $wait_for_pid_file= 0;
  }

  # Remove the old pidfile if any
  unlink($mysqld->value('pid-file'));

  my $output= $mysqld->value('log-error');

  if ( $opt_valgrind and $opt_debug )
  {
    # When both --valgrind and --debug is selected, send
    # all output to the trace file, making it possible to
    # see the exact location where valgrind complains

    # Write a message about this to the normal log file
    my $trace_name= "$opt_vardir/log/".$mysqld->name().".trace";
    mtr_tofile($output,
               "NOTE: When running with --valgrind --debug the output from ",
	       "mysqld (where the valgrind messages shows up) is stored ",
	       "together with the trace file to make it ",
	       "easier to find the exact position of valgrind errors.",
	       "See trace file $trace_name.\n");
    $output= $trace_name;

  }
  # Remember this log file for valgrind error report search
  $mysqld_logs{$output}= 1 if $opt_valgrind;
  # Remember data dir for gmon.out files if using gprof
  $gprof_dirs{$mysqld->value('datadir')}= 1 if $opt_gprof;

  if ( defined $exe )
  {
    pre_write_errorlog($output);
    $mysqld->{'proc'}= My::SafeProcess->new
      (
       name          => $mysqld->name(),
       path          => $exe,
       args          => \$args,
       output        => $output,
       error         => $output,
       append        => 1,
       verbose       => $opt_verbose,
       nocore        => $opt_skip_core,
       host          => undef,
       shutdown      => sub { mysqld_stop($mysqld) },
       envs          => \@opt_mysqld_envs,
      );
    mtr_verbose("Started $mysqld->{proc}");
  }

  if ( $wait_for_pid_file &&
       !sleep_until_file_created($mysqld->value('pid-file'),
				 $opt_start_timeout,
				 $mysqld->{'proc'},
                                 $warn_seconds))
  {
    my $mname= $mysqld->name();
    mtr_error("Failed to start mysqld $mname with command $exe");
  }

  # Remember options used when starting
  $mysqld->{'started_opts'}= $extra_opts;

  return;
}


sub stop_all_servers () {
  my $shutdown_timeout = $_[0] or 0;

  mtr_verbose("Stopping all servers...");

  # Kill all started servers
  My::SafeProcess::shutdown($shutdown_timeout,
			    started(all_servers()));

  # Remove pidfiles
  foreach my $server ( all_servers() )
  {
    my $pid_file= $server->if_exist('pid-file');
    unlink($pid_file) if defined $pid_file;
  }

  # Mark servers as stopped
  map($_->{proc}= undef, all_servers());

}


# Find out if server should be restarted for this test
sub server_need_restart {
  my ($tinfo, $server)= @_;

  if ( using_extern() )
  {
    mtr_verbose_restart($server, "no restart for --extern server");
    return 0;
  }

  if ( $opt_force_restart ) {
    mtr_verbose_restart($server, "forced restart turned on");
    return 1;
  }

  if ( $tinfo->{template_path} ne $current_config_name)
  {
    mtr_verbose_restart($server, "using different config file");
    return 1;
  }

  if ( $tinfo->{'master_sh'}  || $tinfo->{'slave_sh'} )
  {
    mtr_verbose_restart($server, "sh script to run");
    return 1;
  }

  if ( ! started($server) )
  {
    mtr_verbose_restart($server, "not started");
    return 1;
  }

  my $started_tinfo= $server->{'started_tinfo'};
  if ( defined $started_tinfo )
  {

    # Check if timezone of  test that server was started
    # with differs from timezone of next test
    if ( timezone($started_tinfo) ne timezone($tinfo) )
    {
      mtr_verbose_restart($server, "different timezone");
      return 1;
    }
  }

  if ($server->name() =~ /^mysqld\./)
  {

    # Check that running process was started with same options
    # as the current test requires
    my $extra_opts= get_extra_opts($server, $tinfo);
    my $started_opts= $server->{'started_opts'};

    # Also, always restart if server had been restarted with additional
    # options within test.
    if (!My::Options::same($started_opts, $extra_opts) ||
        exists $server->{'restart_opts'})
    {
      delete $server->{'restart_opts'};
      my $use_dynamic_option_switch= 0;
      delete $server->{'restart_opts'};
      if (!$use_dynamic_option_switch)
      {
	mtr_verbose_restart($server, "running with different options '" .
			    join(" ", @{$extra_opts}) . "' != '" .
			    join(" ", @{$started_opts}) . "'" );
	return 1;
      }

      mtr_verbose(My::Options::toStr("started_opts", @$started_opts));
      mtr_verbose(My::Options::toStr("extra_opts", @$extra_opts));

      # Get diff and check if dynamic switch is possible
      my @diff_opts= My::Options::diff($started_opts, $extra_opts);
      mtr_verbose(My::Options::toStr("diff_opts", @diff_opts));

      my $query= My::Options::toSQL(@diff_opts);
      mtr_verbose("Attempting dynamic switch '$query'");
      if (run_query($tinfo, $server, $query)){
	mtr_verbose("Restart: running with different options '" .
		    join(" ", @{$extra_opts}) . "' != '" .
		    join(" ", @{$started_opts}) . "'" );
	return 1;
      }

      # Remember the dynamically set options
      $server->{'started_opts'}= $extra_opts;
    }
  }

  # Default, no restart
  return 0;
}


sub servers_need_restart($) {
  my ($tinfo)= @_;
  return grep { server_need_restart($tinfo, $_); } all_servers();
}



############################################

############################################

#
# Filter a list of servers and return the SafeProcess
# for only those that are started or stopped
#
sub started { return grep(defined $_, map($_->{proc}, @_));  }
sub stopped { return grep(!defined $_, map($_->{proc}, @_)); }


sub get_extra_opts {
  # No extra options if --user-args
  return \@opt_extra_mysqld_opt if $opt_user_args;

  my ($mysqld, $tinfo)= @_;

  my $opts=
    $mysqld->option("#!use-slave-opt") ?
      $tinfo->{slave_opt} : $tinfo->{master_opt};

  # Expand environment variables
  foreach my $opt ( @$opts )
  {
    no warnings 'uninitialized';
    $opt =~ s/\$\{(\w+)\}/$ENV{$1}/ge;
    $opt =~ s/\$(\w+)/$ENV{$1}/ge;
  }
  return $opts;
}


sub stop_servers($$) {
  my (@servers)= @_;

  mtr_report("Stopping ", started(@servers));

  My::SafeProcess::shutdown($opt_shutdown_timeout,
                             started(@servers));

  foreach my $server (@servers)
  {
    # Mark server as stopped
    $server->{proc}= undef;

    # Forget history
    delete $server->{'started_tinfo'};
    delete $server->{'started_opts'};
    delete $server->{'started_cnf'};
  }
}


#
# start_servers
#
# Start servers not already started
#
# RETURN
#  0 OK
#  1 Start failed
#
sub start_servers($) {
  my ($tinfo)= @_;

  for (all_servers()) {
    $_->{START}->($_, $tinfo) if $_->{START};
  }

  for (all_servers()) {
    next unless $_->{WAIT} and started($_);
    if ($_->{WAIT}->($_)) {
      $tinfo->{comment}= "Failed to start ".$_->name() . "\n";
      return 1;
    }
  }
  return 0;
}


#
# Run include/check-testcase.test
# Before a testcase, run in record mode and save result file to var/tmp
# After testcase, run and compare with the recorded file, they should be equal!
#
# RETURN VALUE
#  The newly started process
#
sub start_check_testcase ($$$) {
  my $tinfo=    shift;
  my $mode=     shift;
  my $mysqld=   shift;

  my $name= "check-".$mysqld->name();
  # Replace dots in name with underscore to avoid that mysqltest
  # misinterpret's what the filename extension is :(
  $name=~ s/\./_/g;

  my $args;
  mtr_init_args(\$args);

  mtr_add_arg($args, "--defaults-file=%s", $path_config_file);
  mtr_add_arg($args, "--defaults-group-suffix=%s", $mysqld->after('mysqld'));
  mtr_add_arg($args, "--result-file=%s", "$opt_vardir/tmp/$name.result");
  mtr_add_arg($args, "--test-file=%s", "include/check-testcase.test");
  mtr_add_arg($args, "--verbose");

  if ( $mode eq "before" )
  {
    mtr_add_arg($args, "--record");
  }
  my $errfile= "$opt_vardir/tmp/$name.err";
  my $proc= My::SafeProcess->new
    (
     name          => $name,
     path          => $exe_mysqltest,
     error         => $errfile,
     output        => $errfile,
     args          => \$args,
     user_data     => $errfile,
     verbose       => $opt_verbose,
    );

  mtr_report("Started $proc");
  return $proc;
}


sub run_mysqltest ($) {
  my $proc= start_mysqltest(@_);
  $proc->wait();
}


sub start_mysqltest ($) {
  my ($tinfo)= @_;
  my $exe= $exe_mysqltest;
  my $args;

  mark_time_used('admin');

  mtr_init_args(\$args);

  mtr_add_arg($args, "--defaults-file=%s", $path_config_file);
  mtr_add_arg($args, "--silent");
  mtr_add_arg($args, "--tmpdir=%s", $opt_tmpdir);
  mtr_add_arg($args, "--character-sets-dir=%s", $path_charsetsdir);
  mtr_add_arg($args, "--logdir=%s/log", $opt_vardir);

  # Log line number and time  for each line in .test file
  mtr_add_arg($args, "--mark-progress")
    if $opt_mark_progress;

  mtr_add_arg($args, "--database=test");

  if ( $opt_ps_protocol )
  {
    mtr_add_arg($args, "--ps-protocol");
  }

  if ( $opt_sp_protocol )
  {
    mtr_add_arg($args, "--sp-protocol");
  }

  if ( $opt_view_protocol )
  {
    mtr_add_arg($args, "--view-protocol");
  }

  if ( $opt_cursor_protocol )
  {
    mtr_add_arg($args, "--cursor-protocol");
  }

  if ( $opt_non_blocking_api )
  {
    mtr_add_arg($args, "--non-blocking-api");
  }

  if ( $opt_strace_client )
  {
    $exe=  $opt_strace_client || "strace";
    mtr_add_arg($args, "-o");
    mtr_add_arg($args, "%s/log/mysqltest.strace", $opt_vardir);
    mtr_add_arg($args, "$exe_mysqltest");
  }

  mtr_add_arg($args, "--timer-file=%s/log/timer", $opt_vardir);

  if ( $opt_compress )
  {
    mtr_add_arg($args, "--compress");
  }

  if ( $opt_sleep )
  {
    mtr_add_arg($args, "--sleep=%d", $opt_sleep);
  }

  if ( $opt_valgrind )
  {
    # We are running server under valgrind, which causes some replication
    # test to be much slower, notable rpl_mdev6020.  Increase timeout.
    mtr_add_arg($args, "--wait-for-pos-timeout=1500");
  }

  if ( $opt_ssl )
  {
    # Turn on SSL for _all_ test cases if option --ssl was used
    mtr_add_arg($args, "--ssl");
  }

  if ( $opt_max_connections ) {
    mtr_add_arg($args, "--max-connections=%d", $opt_max_connections);
  }

  if ( $opt_embedded_server )
  {

    # Get the args needed for the embedded server
    # and append them to args prefixed
    # with --sever-arg=

    my $mysqld=  $config->group('embedded')
      or mtr_error("Could not get [embedded] section");

    my $mysqld_args;
    mtr_init_args(\$mysqld_args);
    my $extra_opts= get_extra_opts($mysqld, $tinfo);
    mysqld_arguments($mysqld_args, $mysqld, $extra_opts);
    mtr_add_arg($args, "--server-arg=%s", $_) for @$mysqld_args;
  }

  # ----------------------------------------------------------------------
  # export MYSQL_TEST variable containing <path>/mysqltest <args>
  # ----------------------------------------------------------------------
  $ENV{'MYSQL_TEST'}= mtr_args2str($exe_mysqltest, @$args);

  # ----------------------------------------------------------------------
  # Add arguments that should not go into the MYSQL_TEST env var
  # ----------------------------------------------------------------------
  if ( $opt_valgrind_mysqltest )
  {
    # Prefix the Valgrind options to the argument list.
    # We do this here, since we do not want to Valgrind the nested invocations
    # of mysqltest; that would mess up the stderr output causing test failure.
    my @args_saved = @$args;
    mtr_init_args(\$args);
    valgrind_arguments($args, \$exe);
    mtr_add_arg($args, "%s", $_) for @args_saved;
  }

  if ($opt_force > 1)
  {
    mtr_add_arg($args, "--continue-on-error");
  }

  my $suite = $tinfo->{suite};
  if ($suite->{parent}) {
    mtr_add_arg($args, "--overlay-dir=%s/", $suite->{dir});
    mtr_add_arg($args, "--suite-dir=%s/", $suite->{parent}->{dir});
  } else {
    mtr_add_arg($args, "--suite-dir=%s/", $suite->{dir});
  }

  mtr_add_arg($args, "--test-file=%s", $tinfo->{'path'});

  # Number of lines of resut to include in failure report
  mtr_add_arg($args, "--tail-lines=%d", $opt_tail_lines);

  if ( defined $tinfo->{'result_file'} ) {
    mtr_add_arg($args, "--result-file=%s", $tinfo->{'result_file'});
  }

  client_debug_arg($args, "mysqltest");

  if ( $opt_record )
  {
    mtr_add_arg($args, "--record");

    # When recording to a non existing result file
    # the name of that file is in "record_file"
    if ( defined $tinfo->{'record_file'} ) {
      mtr_add_arg($args, "--result-file=%s", $tinfo->{record_file});
    }
  }

  if ( $opt_client_gdb )
  {
    gdb_arguments(\$args, \$exe, "client");
  }
  elsif ( $opt_client_ddd )
  {
    ddd_arguments(\$args, \$exe, "client");
  }
  if ( $opt_client_dbx ) {
    dbx_arguments(\$args, \$exe, "client");
  }
  elsif ( $opt_client_debugger )
  {
    debugger_arguments(\$args, \$exe, "client");
  }

  my $proc= My::SafeProcess->new
    (
     name          => "mysqltest",
     path          => $exe,
     args          => \$args,
     append        => 1,
     error         => $path_current_testlog,
     verbose       => $opt_verbose,
    );
  mtr_verbose("Started $proc");
  return $proc;
}

#
# Modify the exe and args so that program is run in gdb in xterm
#
sub gdb_arguments {
  my $args= shift;
  my $exe=  shift;
  my $type= shift;
  my $input= shift;

  my $gdb_init_file= "$opt_vardir/tmp/gdbinit.$type";

  # Remove the old gdbinit file
  unlink($gdb_init_file);

  # Put $args into a single string
  $input = $input ? "< $input" : "";

  if ($type eq 'client') {
    mtr_tofile($gdb_init_file, "set args @$$args $input");
  } elsif ($opt_valgrind_mysqld) {
    my $v = $$exe;
    my $vargs = [];
    valgrind_arguments($vargs, \$v);
    mtr_tofile($gdb_init_file, <<EOF);
shell @My::SafeProcess::safe_process_cmd --parent-pid=`pgrep -x gdb` -- $v --vgdb-error=0 @$vargs @$$args &
shell sleep 1
target remote | /usr/lib64/valgrind/../../bin/vgdb
EOF
  } else {
    mtr_tofile($gdb_init_file,
      join("\n",
        "set args @$$args $input",
        split /;/, $opt_gdb || ""
        ));
  }

  if ( $opt_manual_gdb )
  {
     print "\nTo start gdb for $type, type in another window:\n";
     print "gdb -cd $glob_mysql_test_dir -x $gdb_init_file $$exe\n";

     # Indicate the exe should not be started
     $$exe= undef;
     return;
  }

  $$args= [];
  mtr_add_arg($$args, "-title");
  mtr_add_arg($$args, "$type");
  mtr_add_arg($$args, "-e");

  if ( $exe_libtool )
  {
    mtr_add_arg($$args, $exe_libtool);
    mtr_add_arg($$args, "--mode=execute");
  }

  mtr_add_arg($$args, "gdb");
  mtr_add_arg($$args, "-x");
  mtr_add_arg($$args, "$gdb_init_file");
  mtr_add_arg($$args, "$$exe");

  $$exe= "xterm";
}

#
# Modify the exe and args so that program is run in lldb
#
sub lldb_arguments {
  my $args= shift;
  my $exe= shift;
  my $type= shift;
  my $input= shift;

  my $lldb_init_file= "$opt_vardir/tmp/lldbinit.$type";
  unlink($lldb_init_file);

  # Put $args into a single string
  my $str= join(" ", @$$args);
  $input = $input ? "< $input" : "";

  # write init file for mysqld or client
  mtr_tofile($lldb_init_file, "process launch --stop-at-entry -- $str $input\n");

    print "\nTo start lldb for $type, type in another window:\n";
    print "cd $glob_mysql_test_dir && lldb -s $lldb_init_file $$exe\n";

    # Indicate the exe should not be started
    $$exe= undef;
    return;
}

#
# Modify the exe and args so that program is run in ddd
#
sub ddd_arguments {
  my $args= shift;
  my $exe=  shift;
  my $type= shift;
  my $input= shift;

  my $gdb_init_file= "$opt_vardir/tmp/gdbinit.$type";

  # Remove the old gdbinit file
  unlink($gdb_init_file);

  # Put $args into a single string
  my $str= join(" ", @$$args);
  $input = $input ? "< $input" : "";

  # write init file for mysqld or client
  mtr_tofile($gdb_init_file, "file $$exe\nset args $str $input\n");

  if ( $opt_manual_ddd )
  {
     print "\nTo start ddd for $type, type in another window:\n";
     print "ddd -cd $glob_mysql_test_dir -x $gdb_init_file $$exe\n";

     # Indicate the exe should not be started
     $$exe= undef;
     return;
  }

  my $save_exe= $$exe;
  $$args= [];
  if ( $exe_libtool )
  {
    $$exe= $exe_libtool;
    mtr_add_arg($$args, "--mode=execute");
    mtr_add_arg($$args, "ddd");
  }
  else
  {
    $$exe= "ddd";
  }
  mtr_add_arg($$args, "--command=$gdb_init_file");
  mtr_add_arg($$args, "$save_exe");
}


#
# Modify the exe and args so that program is run in dbx in xterm
#
sub dbx_arguments {
  my $args= shift;
  my $exe=  shift;
  my $type= shift;
  my $input= shift;

  # Put $args into a single string
  my $str= join " ", @$$args;
  my $runline= $input ? "run $str < $input" : "run $str";

  if ( $opt_manual_dbx ) {
    print "\nTo start dbx for $type, type in another window:\n";
    print "cd $glob_mysql_test_dir; dbx -c \"stop in main; " .
          "$runline\" $$exe\n";

    # Indicate the exe should not be started
    $$exe= undef;
    return;
  }

  $$args= [];
  mtr_add_arg($$args, "-title");
  mtr_add_arg($$args, "$type");
  mtr_add_arg($$args, "-e");

  if ( $exe_libtool ) {
    mtr_add_arg($$args, $exe_libtool);
    mtr_add_arg($$args, "--mode=execute");
  }

  mtr_add_arg($$args, "dbx");
  mtr_add_arg($$args, "-c");
  mtr_add_arg($$args, "stop in main; $runline");
  mtr_add_arg($$args, "$$exe");

  $$exe= "xterm";
}


#
# Modify the exe and args so that program is run in the selected debugger
#
sub debugger_arguments {
  my $args= shift;
  my $exe=  shift;
  my $debugger= $opt_debugger || $opt_client_debugger;

  if ( $debugger =~ /vcexpress|vc|devenv/ )
  {
    # vc[express] /debugexe exe arg1 .. argn

    # Add name of the exe and /debugexe before args
    unshift(@$$args, "$$exe");
    unshift(@$$args, "/debugexe");

    # Set exe to debuggername
    $$exe= $debugger;

  }
  elsif ( $debugger =~ /windbg|vsjitdebugger/ )
  {
    # windbg exe arg1 .. argn

    # Add name of the exe before args
    unshift(@$$args, "$$exe");

    # Set exe to debuggername
    $$exe= $debugger;

  }
  else
  {
    mtr_error("Unknown argument \"$debugger\" passed to --debugger");
  }
}

#
# Modify the exe and args so that program is run in valgrind
#
sub valgrind_arguments {
  my $args= shift;
  my $exe=  shift;

  # Ensure the jemalloc works with mysqld
  if ($$exe =~ /mysqld/)
  {
    my %somalloc=(
      'system jemalloc' => 'libjemalloc*',
      'bundled jemalloc' => 'NONE'
    );
    my ($syn) = $somalloc{$mysqld_variables{'version-malloc-library'}};
    mtr_add_arg($args, '--soname-synonyms=somalloc=%s', $syn) if $syn;
  }

  # Add valgrind options, can be overridden by user
  mtr_add_arg($args, '%s', $_) for (@valgrind_args);

  mtr_add_arg($args, $$exe);

  $$exe= $opt_valgrind_path || "valgrind";

  if ($exe_libtool)
  {
    # Add "libtool --mode-execute" before the test to execute
    # if running in valgrind(to avoid valgrinding bash)
    unshift(@$args, "--mode=execute", $$exe);
    $$exe= $exe_libtool;
  }
}

#
# Modify the exe and args so that program is run in strace
#
sub strace_arguments {
  my $args= shift;
  my $exe=  shift;
  my $mysqld_name= shift;

  mtr_add_arg($args, "-f");
  mtr_add_arg($args, "-o%s/var/log/%s.strace", $glob_mysql_test_dir, $mysqld_name);

  # Add strace options, can be overridden by user
  mtr_add_arg($args, '%s', $_) for (@strace_args);

  mtr_add_arg($args, $$exe);

  $$exe= "strace";

  if ($exe_libtool)
  {
    # Add "libtool --mode-execute" before the test to execute
    # if running in valgrind(to avoid valgrinding bash)
    unshift(@$args, "--mode=execute", $$exe);
    $$exe= $exe_libtool;
  }
}

#
# Search server logs for valgrind reports printed at mysqld termination
#
sub valgrind_exit_reports() {
  my $found_err= 0;

  foreach my $log_file (keys %mysqld_logs)
  {
    my @culprits= ();
    my $valgrind_rep= "";
    my $found_report= 0;
    my $err_in_report= 0;

    my $LOGF = IO::File->new($log_file)
      or mtr_error("Could not open file '$log_file' for reading: $!");

    while ( my $line = <$LOGF> )
    {
      if ($line =~ /^CURRENT_TEST: (.+)$/)
      {
        my $testname= $1;
        # If we have a report, report it if needed and start new list of tests
        if ($found_report)
        {
          if ($err_in_report)
          {
            mtr_print ("Valgrind report from $log_file after tests:\n",
                        @culprits);
            mtr_print_line();
            print ("$valgrind_rep\n");
            $found_err= 1;
            $err_in_report= 0;
          }
          # Make ready to collect new report
          @culprits= ();
          $found_report= 0;
          $valgrind_rep= "";
        }
        push (@culprits, $testname);
        next;
      }
      # This line marks the start of a valgrind report
      $found_report= 1 if $line =~ /^==\d+== .* SUMMARY:/;

      if ($found_report) {
        $line=~ s/^==\d+== //;
        $valgrind_rep .= $line;
        $err_in_report= 1 if $line =~ /ERROR SUMMARY: [1-9]/;
        $err_in_report= 1 if $line =~ /definitely lost: [1-9]/;
        $err_in_report= 1 if $line =~ /possibly lost: [1-9]/;
      }
    }

    $LOGF= undef;

    if ($err_in_report) {
      mtr_print ("Valgrind report from $log_file after tests:\n", @culprits);
      mtr_print_line();
      print ("$valgrind_rep\n");
      $found_err= 1;
    }
  }

  return $found_err;
}

#
# Usage
#
sub usage ($) {
  my ($message)= @_;

  if ( $message )
  {
    print STDERR "$message\n";
    print STDERR "For full list of options, use $0 --help\n";
    exit;      
  }

  local $"= ','; # for @DEFAULT_SUITES below

  print <<HERE;

$0 [ OPTIONS ] [ TESTCASE ]

Where test case can be specified as:

testcase[.test]         Runs the test case named 'testcase' from all suits
path-to-testcase
[suite.]testcase[,combination]

Examples:

alias
main.alias              'main' is the name of the main test suite
rpl.rpl_invoked_features,mix,innodb
suite/rpl/t/rpl.rpl_invoked_features

Options to control what engine/variation to run:

  embedded-server       Use the embedded server, i.e. no mysqld daemons
  ps-protocol           Use the binary protocol between client and server
  cursor-protocol       Use the cursor protocol between client and server
                        (implies --ps-protocol)
  view-protocol         Create a view to execute all non updating queries
  sp-protocol           Create a stored procedure to execute all queries
  non-blocking-api      Use the non-blocking client API
  compress              Use the compressed protocol between client and server
  ssl                   Use ssl protocol between client and server
  skip-ssl              Don't start server with support for ssl connections
  vs-config             Visual Studio configuration used to create executables
                        (default: MTR_VS_CONFIG environment variable)
  parallel=#            How many parallel test should be run
  defaults-file=<config template> Use fixed config template for all
                        tests
  defaults-extra-file=<config template> Extra config template to add to
                        all generated configs
  combination=<opt>     Use at least twice to run tests with specified
                        options to mysqld
  dry-run               Don't run any tests, print the list of tests
                        that were selected for execution

Options to control directories to use
  tmpdir=DIR            The directory where temporary files are stored
                        (default: ./var/tmp).
  vardir=DIR            The directory where files generated from the test run
                        is stored (default: ./var). Specifying a ramdisk or
                        tmpfs will speed up tests.
  mem[=DIR]             Run testsuite in "memory" using tmpfs or ramdisk
                        Attempts to use DIR first if specified else
                        uses a builtin list of standard locations
                        for tmpfs (/run/shm, /dev/shm, /tmp)
                        The option can also be set using environment
                        variable MTR_MEM=[DIR]
  clean-vardir          Clean vardir if tests were successful and if
                        running in "memory". Otherwise this option is ignored
  client-bindir=PATH    Path to the directory where client binaries are located
  client-libdir=PATH    Path to the directory where client libraries are located


Options to control what test suites or cases to run

  force                 Continue after a failure. When specified once, a
                        failure in a test file will abort this test file, and
                        the execution will continue from the next test file.
                        When specified twice, execution will continue executing
                        the failed test file from the next command.
  do-test=PREFIX or REGEX
                        Run test cases which name are prefixed with PREFIX
                        or fulfills REGEX
  skip-test=PREFIX or REGEX
                        Skip test cases which name are prefixed with PREFIX
                        or fulfills REGEX
  start-from=PREFIX     Run test cases starting test prefixed with PREFIX where
                        prefix may be suite.testname or just testname
  suite[s]=NAME1,..,NAMEN
                        Collect tests in suites from the comma separated
                        list of suite names.
                        The default is: "@DEFAULT_SUITES"
  skip-rpl              Skip the replication test cases.
  big-test              Also run tests marked as "big". Repeat this option
                        twice to run only "big" tests.
  staging-run           Run a limited number of tests (no slow tests). Used
                        for running staging trees with valgrind.
  enable-disabled       Run also tests marked as disabled
  print-testcases       Don't run the tests but print details about all the
                        selected tests, in the order they would be run.
  skip-test-list=FILE   Skip the tests listed in FILE. Each line in the file
                        is an entry and should be formatted as: 
                        <TESTNAME> : <COMMENT>
  force-restart         Always restart servers between tests. This makes it
                        easier to see from which test warnings may come from.

Options that specify ports

  mtr-port-base=#       Base for port numbers, ports from this number to
  port-base=#           number+9 are reserved. Should be divisible by 10;
                        if not it will be rounded down. May be set with
                        environment variable MTR_PORT_BASE. If this value is
                        set and is not "auto", it overrides build-thread.
  mtr-build-thread=#    Specify unique number to calculate port number(s) from.
  build-thread=#        Can be set in environment variable MTR_BUILD_THREAD.
                        Set  MTR_BUILD_THREAD="auto" to automatically aquire
                        a build thread id that is unique to current host
  port-group-size=N     Reserve groups of TCP ports of size N for each MTR thread


Options for test case authoring

  record TESTNAME       (Re)genereate the result file for TESTNAME
  check-testcases       Check testcases for sideeffects
  mark-progress         Log line number and elapsed time to <testname>.progress

Options that pass on options (these may be repeated)

  mysqld=ARGS           Specify additional arguments to "mysqld"
  mysqld-env=VAR=VAL    Specify additional environment settings for "mysqld"

Options to run test on running server

  extern option=value   Run only the tests against an already started server
                        the options to use for connection to the extern server
                        must be specified using name-value pair notation
                        For example:
                         ./$0 --extern socket=/tmp/mysqld.sock

Options for debugging the product

  boot-dbx              Start bootstrap server in dbx
  boot-ddd              Start bootstrap server in ddd
  boot-gdb              Start bootstrap server in gdb
  client-dbx            Start mysqltest client in dbx
  client-ddd            Start mysqltest client in ddd
  client-debugger=NAME  Start mysqltest in the selected debugger
  client-gdb            Start mysqltest client in gdb
  dbx                   Start the mysqld(s) in dbx
  ddd                   Start the mysqld(s) in ddd
  debug                 Dump trace output for all servers and client programs
  debug-common          Same as debug, but sets 'd' debug flags to
                        "query,info,error,enter,exit"
  debug-server          Use debug version of server, but without turning on
                        tracing
  debugger=NAME         Start mysqld in the selected debugger
  gdb                   Start the mysqld(s) in gdb
  manual-debug          Let user manually start mysqld in debugger, before
                        running test(s)
  manual-gdb            Let user manually start mysqld in gdb, before running
                        test(s)
  manual-ddd            Let user manually start mysqld in ddd, before running
                        test(s)
  manual-dbx            Let user manually start mysqld in dbx, before running
                        test(s)
  manual-lldb           Let user manually start mysqld in lldb, before running 
                        test(s)
  max-save-core         Limit the number of core files saved (to avoid filling
                        up disks for heavily crashing server). Defaults to
                        $opt_max_save_core, set to 0 for no limit. Set
                        it's default with MTR_MAX_SAVE_CORE
  max-save-datadir      Limit the number of datadir saved (to avoid filling
                        up disks for heavily crashing server). Defaults to
                        $opt_max_save_datadir, set to 0 for no limit. Set
                        it's default with MTR_MAX_SAVE_DATADIR
  max-test-fail         Limit the number of test failures before aborting
                        the current test run. Defaults to
                        $opt_max_test_fail, set to 0 for no limit. Set
                        it's default with MTR_MAX_TEST_FAIL
  core-in-failure	Generate a core even if run server is run with valgrind

Options for valgrind

  valgrind              Run the "mysqltest" and "mysqld" executables using
                        valgrind with default options
  valgrind-all          Synonym for --valgrind
  valgrind-mysqltest    Run the "mysqltest" and "mysql_client_test" executable
                        with valgrind
  valgrind-mysqld       Run the "mysqld" executable with valgrind
  valgrind-options=ARGS Deprecated, use --valgrind-option
  valgrind-option=ARGS  Option to give valgrind, replaces default option(s),
                        can be specified more then once
  valgrind-path=<EXE>   Path to the valgrind executable
  callgrind             Instruct valgrind to use callgrind

Options for strace

  strace                Run the "mysqld" executables using strace. Default
                        options are -f -o var/log/'mysqld-name'.strace
  strace-option=ARGS    Option to give strace, replaces default option(s),
  strace-client=[path]  Create strace output for mysqltest client, optionally
                        specifying name and path to the trace program to use.
                        Example: $0 --strace-client=ktrace

Misc options
  user=USER             User for connecting to mysqld(default: $opt_user)
  comment=STR           Write STR to the output
  timer                 Show test case execution time.
  verbose               More verbose output(use multiple times for even more)
  verbose-restart       Write when and why servers are restarted
  start                 Only initialize and start the servers, using the
                        startup settings for the first specified test case
                        Example:
                         $0 --start alias &
  start-and-exit        Same as --start, but mysql-test-run terminates and
                        leaves just the server running
  start-dirty           Only start the servers (without initialization) for
                        the first specified test case
  user-args             In combination with start* and no test name, drops
                        arguments to mysqld except those specified with
                        --mysqld (if any)
  wait-all              If --start or --start-dirty option is used, wait for all
                        servers to exit before finishing the process
  fast                  Run as fast as possible, don't wait for servers
                        to shutdown etc.
  parallel=N            Run tests in N parallel threads (default 1)
                        Use parallel=auto for auto-setting of N
  repeat=N              Run each test N number of times
  retry=N               Retry tests that fail up to N times (default $opt_retry).
                        Retries are also limited by the maximum number of
                        failures before stopping, set with the --retry-failure
                        option
  retry-failure=N       When using the --retry option to retry failed tests,
                        stop when N failures have occurred (default $opt_retry_failure)
  reorder               Reorder tests to get fewer server restarts
  help                  Get this help text

  testcase-timeout=MINUTES Max test case run time (default $opt_testcase_timeout)
  suite-timeout=MINUTES Max test suite run time (default $opt_suite_timeout)
  shutdown-timeout=SECONDS Max number of seconds to wait for server shutdown
                        before killing servers (default $opt_shutdown_timeout)
  warnings              Scan the log files for warnings. Use --nowarnings
                        to turn off.

  stop-file=file        (also MTR_STOP_FILE environment variable) if this
                        file detected mysql test will not start new tests
                        until the file will be removed.
  stop-keep-alive=sec   (also MTR_STOP_KEEP_ALIVE environment variable)
                        works with stop-file, print messages every sec
                        seconds when mysql test is waiting to removing
                        the file (for buildbot)

  sleep=SECONDS         Passed to mysqltest, will be used as fixed sleep time
  debug-sync-timeout=NUM Set default timeout for WAIT_FOR debug sync
                        actions. Disable facility with NUM=0.
  gcov                  Collect coverage information after the test.
                        The result is a gcov file per source and header file.
  gprof                 Collect profiling information using gprof.
  experimental=<file>   Refer to list of tests considered experimental;
                        failures will be marked exp-fail instead of fail.
  timestamp             Print timestamp before each test report line
  timediff              With --timestamp, also print time passed since
                        *previous* test started
  max-connections=N     Max number of open connection to server in mysqltest
  report-times          Report how much time has been spent on different
                        phases of test execution.
  stress=ARGS           Run stress test, providing options to
                        mysql-stress-test.pl. Options are separated by comma.
  tail-lines=N          Number of lines of the result to include in a failure
                        report.

Some options that control enabling a feature for normal test runs,
can be turned off by prepending 'no' to the option, e.g. --notimer.
This applies to reorder, timer, check-testcases and warnings.

HERE
  exit(1);

}

sub list_options ($) {
  my $hash= shift;

  for (keys %$hash) {
    s/([:=].*|[+!])$//;
    s/\|/\n--/g;
    print "--$_\n";
  }

  exit(1);
}

sub time_format($) {
  sprintf '%d:%02d:%02d', $_[0]/3600, ($_[0]/60)%60, $_[0]%60;
}

our $num_tests;

sub xterm_stat {
  if (-t STDOUT and defined $ENV{TERM} and $ENV{TERM} =~ /xterm/) {
    my ($left) = @_;

    # 2.5 -> best by test
    $num_tests = $left + 2.5 unless $num_tests;

    my $done = $num_tests - $left;
    my $spent = time - $^T;

    syswrite STDOUT, sprintf
           "\e];mtr: spent %s on %d tests. %s (%d tests) left\a",
           time_format($spent), $done,
           time_format($spent/$done * $left), $left;
  }
}<|MERGE_RESOLUTION|>--- conflicted
+++ resolved
@@ -198,12 +198,7 @@
     sql_sequence-
     unit-
     vcol-
-<<<<<<< HEAD
     versioning-
-    wsrep-
-    galera-
-=======
->>>>>>> 50a8fc52
   );
 my $opt_suites;
 
