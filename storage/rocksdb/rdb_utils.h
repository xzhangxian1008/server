--- conflicted
+++ resolved
@@ -21,6 +21,7 @@
 #include <chrono>
 #include <string>
 #include <vector>
+#include <functional>
 
 /* MySQL header files */
 #include "../sql/log.h"
@@ -151,18 +152,11 @@
   Macros to better convey the intent behind checking the results from locking
   and unlocking mutexes.
 */
-<<<<<<< HEAD
-#define RDB_MUTEX_LOCK_CHECK(m)                                                \
+#define RDB_MUTEX_LOCK_CHECK(m) \
   rdb_check_mutex_call_result(__MYROCKS_PORTABLE_PRETTY_FUNCTION__, true,      \
                               mysql_mutex_lock(&m))
-#define RDB_MUTEX_UNLOCK_CHECK(m)                                              \
+#define RDB_MUTEX_UNLOCK_CHECK(m)                         \
   rdb_check_mutex_call_result(__MYROCKS_PORTABLE_PRETTY_FUNCTION__, false,     \
-=======
-#define RDB_MUTEX_LOCK_CHECK(m) \
-  rdb_check_mutex_call_result(__PRETTY_FUNCTION__, true, mysql_mutex_lock(&m))
-#define RDB_MUTEX_UNLOCK_CHECK(m)                         \
-  rdb_check_mutex_call_result(__PRETTY_FUNCTION__, false, \
->>>>>>> 5173e396
                               mysql_mutex_unlock(&m))
 
 /*
@@ -314,11 +308,8 @@
  */
 bool rdb_database_exists(const std::string &db_name);
 
-<<<<<<< HEAD
 const char *get_rocksdb_supported_compression_types();
 
-} // namespace myrocks
-=======
 /*
   Helper class to make sure cleanup always happens. Helpful for complicated
   logic where there can be multiple exits/returns requiring cleanup
@@ -341,5 +332,4 @@
   std::function<void()> m_cleanup;
   bool m_skip_cleanup;
 };
-}  // namespace myrocks
->>>>>>> 5173e396
+}  // namespace myrocks