--- conflicted
+++ resolved
@@ -23,13 +23,9 @@
 INCLUDE_DIRECTORIES(${CMAKE_SOURCE_DIR}
                     ${CMAKE_SOURCE_DIR}/include
                     ${CMAKE_SOURCE_DIR}/sql
-<<<<<<< HEAD
                     ${CMAKE_BINARY_DIR}/sql
                     ${PCRE_INCLUDES}
                     ${SSL_INCLUDE_DIRS})
-=======
-                    ${CMAKE_SOURCE_DIR}/regex)
->>>>>>> 3aff3f36
 
 ADD_DEFINITIONS(-DMYSQL_SERVER)
 
