/* Copyright (c) 2000, 2013, Oracle and/or its affiliates.
   Copyright (c) 2011, 2013, Monty Program Ab.

   This program is free software; you can redistribute it and/or modify
   it under the terms of the GNU General Public License as published by
   the Free Software Foundation; version 2 of the License.

   This program is distributed in the hope that it will be useful,
   but WITHOUT ANY WARRANTY; without even the implied warranty of
   MERCHANTABILITY or FITNESS FOR A PARTICULAR PURPOSE.  See the
   GNU General Public License for more details.

   You should have received a copy of the GNU General Public License
   along with this program; if not, write to the Free Software
   Foundation, Inc., 51 Franklin St, Fifth Floor, Boston, MA 02110-1301  USA */


/*
  Single table and multi table updates of tables.
  Multi-table updates were introduced by Sinisa & Monty
*/

#include "my_global.h"                          /* NO_EMBEDDED_ACCESS_CHECKS */
#include "sql_priv.h"
#include "unireg.h"                    // REQUIRED: for other includes
#include "sql_update.h"
#include "sql_cache.h"                          // query_cache_*
#include "sql_base.h"                       // close_tables_for_reopen
#include "sql_parse.h"                          // cleanup_items
#include "sql_partition.h"                   // partition_key_modified
#include "sql_select.h"
#include "sql_view.h"                           // check_key_in_view
#include "sp_head.h"
#include "sql_trigger.h"
#include "sql_statistics.h"
#include "probes_mysql.h"
#include "debug_sync.h"
#include "key.h"                                // is_key_used
#include "sql_acl.h"                            // *_ACL, check_grant
#include "records.h"                            // init_read_record,
                                                // end_read_record
#include "filesort.h"                           // filesort
#include "sql_derived.h" // mysql_derived_prepare,
                         // mysql_handle_derived,
                         // mysql_derived_filling


/**
   True if the table's input and output record buffers are comparable using
   compare_record(TABLE*).
 */
bool records_are_comparable(const TABLE *table) {
  return ((table->file->ha_table_flags() & HA_PARTIAL_COLUMN_READ) == 0) ||
    bitmap_is_subset(table->write_set, table->read_set);
}


/**
   Compares the input and outbut record buffers of the table to see if a row
   has changed.

   @return true if row has changed.
   @return false otherwise.
*/

bool compare_record(const TABLE *table)
{
  DBUG_ASSERT(records_are_comparable(table));

  if ((table->file->ha_table_flags() & HA_PARTIAL_COLUMN_READ) != 0)
  {
    /*
      Storage engine may not have read all columns of the record.  Fields
      (including NULL bits) not in the write_set may not have been read and
      can therefore not be compared.
    */ 
    for (Field **ptr= table->field ; *ptr != NULL; ptr++)
    {
      Field *field= *ptr;
      if (bitmap_is_set(table->write_set, field->field_index))
      {
        if (field->real_maybe_null())
        {
          uchar null_byte_index= field->null_ptr - table->record[0];
          
          if (((table->record[0][null_byte_index]) & field->null_bit) !=
              ((table->record[1][null_byte_index]) & field->null_bit))
            return TRUE;
        }
        if (field->cmp_binary_offset(table->s->rec_buff_length))
          return TRUE;
      }
    }
    return FALSE;
  }
  
  /* 
     The storage engine has read all columns, so it's safe to compare all bits
     including those not in the write_set. This is cheaper than the field-by-field
     comparison done above.
  */ 
  if (table->s->can_cmp_whole_record)
    return cmp_record(table,record[1]);
  /* Compare null bits */
  if (memcmp(table->null_flags,
	     table->null_flags+table->s->rec_buff_length,
	     table->s->null_bytes_for_compare))
    return TRUE;				// Diff in NULL value
  /* Compare updated fields */
  for (Field **ptr= table->field ; *ptr ; ptr++)
  {
    if (bitmap_is_set(table->write_set, (*ptr)->field_index) &&
	(*ptr)->cmp_binary_offset(table->s->rec_buff_length))
      return TRUE;
  }
  return FALSE;
}


/*
  check that all fields are real fields

  SYNOPSIS
    check_fields()
    thd             thread handler
    items           Items for check

  RETURN
    TRUE  Items can't be used in UPDATE
    FALSE Items are OK
*/

static bool check_fields(THD *thd, List<Item> &items)
{
  List_iterator<Item> it(items);
  Item *item;
  Item_field *field;

  while ((item= it++))
  {
    if (!(field= item->field_for_view_update()))
    {
      /* item has name, because it comes from VIEW SELECT list */
      my_error(ER_NONUPDATEABLE_COLUMN, MYF(0), item->name);
      return TRUE;
    }
    /*
      we make temporary copy of Item_field, to avoid influence of changing
      result_field on Item_ref which refer on this field
    */
    thd->change_item_tree(it.ref(), new Item_field(thd, field));
  }
  return FALSE;
}


/**
  Re-read record if more columns are needed for error message.

  If we got a duplicate key error, we want to write an error
  message containing the value of the duplicate key. If we do not have
  all fields of the key value in record[0], we need to re-read the
  record with a proper read_set.

  @param[in] error   error number
  @param[in] table   table
*/

static void prepare_record_for_error_message(int error, TABLE *table)
{
  Field **field_p;
  Field *field;
  uint keynr;
  MY_BITMAP unique_map; /* Fields in offended unique. */
  my_bitmap_map unique_map_buf[bitmap_buffer_size(MAX_FIELDS)];
  DBUG_ENTER("prepare_record_for_error_message");

  /*
    Only duplicate key errors print the key value.
    If storage engine does always read all columns, we have the value alraedy.
  */
  if ((error != HA_ERR_FOUND_DUPP_KEY) ||
      !(table->file->ha_table_flags() & HA_PARTIAL_COLUMN_READ))
    DBUG_VOID_RETURN;

  /*
    Get the number of the offended index.
    We will see MAX_KEY if the engine cannot determine the affected index.
  */
  if ((keynr= table->file->get_dup_key(error)) >= MAX_KEY)
    DBUG_VOID_RETURN;

  /* Create unique_map with all fields used by that index. */
  bitmap_init(&unique_map, unique_map_buf, table->s->fields, FALSE);
  table->mark_columns_used_by_index_no_reset(keynr, &unique_map);

  /* Subtract read_set and write_set. */
  bitmap_subtract(&unique_map, table->read_set);
  bitmap_subtract(&unique_map, table->write_set);

  /*
    If the unique index uses columns that are neither in read_set
    nor in write_set, we must re-read the record.
    Otherwise no need to do anything.
  */
  if (bitmap_is_clear_all(&unique_map))
    DBUG_VOID_RETURN;

  /* Get identifier of last read record into table->file->ref. */
  table->file->position(table->record[0]);
  /* Add all fields used by unique index to read_set. */
  bitmap_union(table->read_set, &unique_map);
  /* Tell the engine about the new set. */
  table->file->column_bitmaps_signal();
  /* Read record that is identified by table->file->ref. */
  (void) table->file->ha_rnd_pos(table->record[1], table->file->ref);
  /* Copy the newly read columns into the new record. */
  for (field_p= table->field; (field= *field_p); field_p++)
    if (bitmap_is_set(&unique_map, field->field_index))
      field->copy_from_tmp(table->s->rec_buff_length);

  DBUG_VOID_RETURN;
}


/*
  Process usual UPDATE

  SYNOPSIS
    mysql_update()
    thd			thread handler
    fields		fields for update
    values		values of fields for update
    conds		WHERE clause expression
    order_num		number of elemen in ORDER BY clause
    order		ORDER BY clause list
    limit		limit clause
    handle_duplicates	how to handle duplicates

  RETURN
    0  - OK
    2  - privilege check and openning table passed, but we need to convert to
         multi-update because of view substitution
    1  - error
*/

int mysql_update(THD *thd,
                 TABLE_LIST *table_list,
                 List<Item> &fields,
		 List<Item> &values,
                 COND *conds,
                 uint order_num, ORDER *order,
		 ha_rows limit,
		 enum enum_duplicates handle_duplicates, bool ignore,
                 ha_rows *found_return, ha_rows *updated_return)
{
  bool		using_limit= limit != HA_POS_ERROR;
  bool		safe_update= test(thd->variables.option_bits & OPTION_SAFE_UPDATES);
  bool          used_key_is_modified= FALSE, transactional_table, will_batch;
  bool		can_compare_record;
  int           res;
  int		error, loc_error;
  uint          used_index, dup_key_found;
  bool          need_sort= TRUE;
  bool          reverse= FALSE;
#ifndef NO_EMBEDDED_ACCESS_CHECKS
  uint		want_privilege;
#endif
  uint          table_count= 0;
  ha_rows	updated, found;
  key_map	old_covering_keys;
  TABLE		*table;
  SQL_SELECT	*select;
  READ_RECORD	info;
  SELECT_LEX    *select_lex= &thd->lex->select_lex;
  ulonglong     id;
  List<Item> all_fields;
  killed_state killed_status= NOT_KILLED;
  DBUG_ENTER("mysql_update");

  if (open_tables(thd, &table_list, &table_count, 0))
    DBUG_RETURN(1);

  //Prepare views so they are handled correctly.
  if (mysql_handle_derived(thd->lex, DT_INIT))
    DBUG_RETURN(1);

  if (table_list->is_multitable())
  {
    DBUG_ASSERT(table_list->view != 0);
    DBUG_PRINT("info", ("Switch to multi-update"));
    /* pass counter value */
    thd->lex->table_count= table_count;
    /* convert to multiupdate */
    DBUG_RETURN(2);
  }
  if (lock_tables(thd, table_list, table_count, 0))
    DBUG_RETURN(1);

  if (table_list->handle_derived(thd->lex, DT_MERGE_FOR_INSERT))
    DBUG_RETURN(1);
  if (table_list->handle_derived(thd->lex, DT_PREPARE))
    DBUG_RETURN(1);

  THD_STAGE_INFO(thd, stage_init);
  table= table_list->table;

  if (!table_list->single_table_updatable())
  {
    my_error(ER_NON_UPDATABLE_TABLE, MYF(0), table_list->alias, "UPDATE");
    DBUG_RETURN(1);
  }
  /* Calculate "table->covering_keys" based on the WHERE */
  table->covering_keys= table->s->keys_in_use;
  table->quick_keys.clear_all();

#ifndef NO_EMBEDDED_ACCESS_CHECKS
  /* Force privilege re-checking for views after they have been opened. */
  want_privilege= (table_list->view ? UPDATE_ACL :
                   table_list->grant.want_privilege);
#endif
  if (mysql_prepare_update(thd, table_list, &conds, order_num, order))
    DBUG_RETURN(1);

  old_covering_keys= table->covering_keys;		// Keys used in WHERE
  /* Check the fields we are going to modify */
#ifndef NO_EMBEDDED_ACCESS_CHECKS
  table_list->grant.want_privilege= table->grant.want_privilege= want_privilege;
  table_list->register_want_access(want_privilege);
#endif
  /* 'Unfix' fields to allow correct marking by the setup_fields function. */
  if (table_list->is_view())
    unfix_fields(fields);

  if (setup_fields_with_no_wrap(thd, 0, fields, MARK_COLUMNS_WRITE, 0, 0))
    DBUG_RETURN(1);                     /* purecov: inspected */
  if (table_list->view && check_fields(thd, fields))
  {
    DBUG_RETURN(1);
  }
  if (check_key_in_view(thd, table_list))
  {
    my_error(ER_NON_UPDATABLE_TABLE, MYF(0), table_list->alias, "UPDATE");
    DBUG_RETURN(1);
  }
  if (table->default_field)
    table->mark_default_fields_for_write();

#ifndef NO_EMBEDDED_ACCESS_CHECKS
  /* Check values */
  table_list->grant.want_privilege= table->grant.want_privilege=
    (SELECT_ACL & ~table->grant.privilege);
#endif
  if (setup_fields(thd, 0, values, MARK_COLUMNS_READ, 0, 0))
  {
    free_underlaid_joins(thd, select_lex);
    DBUG_RETURN(1);				/* purecov: inspected */
  }

  /* Apply the IN=>EXISTS transformation to all subqueries and optimize them. */
  if (select_lex->optimize_unflattened_subqueries(false))
    DBUG_RETURN(TRUE);

  if (select_lex->inner_refs_list.elements &&
    fix_inner_refs(thd, all_fields, select_lex, select_lex->ref_pointer_array))
    DBUG_RETURN(1);

  if (conds)
  {
    Item::cond_result cond_value;
    conds= remove_eq_conds(thd, conds, &cond_value);
    if (cond_value == Item::COND_FALSE)
      limit= 0;                                   // Impossible WHERE
  }

  /*
    If a timestamp field settable on UPDATE is present then to avoid wrong
    update force the table handler to retrieve write-only fields to be able
    to compare records and detect data change.
  */
  if ((table->file->ha_table_flags() & HA_PARTIAL_COLUMN_READ) &&
      table->default_field && table->has_default_function(true))
    bitmap_union(table->read_set, table->write_set);
  // Don't count on usage of 'only index' when calculating which key to use
  table->covering_keys.clear_all();

#ifdef WITH_PARTITION_STORAGE_ENGINE
  if (prune_partitions(thd, table, conds))
  {
    free_underlaid_joins(thd, select_lex);
    my_ok(thd);				// No matching records
    DBUG_RETURN(0);
  }
#endif
  /* Update the table->file->stats.records number */
  table->file->info(HA_STATUS_VARIABLE | HA_STATUS_NO_LOCK);
  set_statistics_for_table(thd, table);

  select= make_select(table, 0, 0, conds, 0, &error);
  if (error || !limit || thd->is_error() ||
      (select && select->check_quick(thd, safe_update, limit)))
  {
    delete select;
    free_underlaid_joins(thd, select_lex);
    /*
      There was an error or the error was already sent by
      the quick select evaluation.
      TODO: Add error code output parameter to Item::val_xxx() methods.
      Currently they rely on the user checking DA for
      errors when unwinding the stack after calling Item::val_xxx().
    */
    if (error || thd->is_error())
    {
      DBUG_RETURN(1);				// Error in where
    }
    my_ok(thd);				// No matching records
    DBUG_RETURN(0);
  }

  /* If running in safe sql mode, don't allow updates without keys */
  if (table->quick_keys.is_clear_all())
  {
    thd->set_status_no_index_used();
    if (safe_update && !using_limit)
    {
      my_message(ER_UPDATE_WITHOUT_KEY_IN_SAFE_MODE,
		 ER(ER_UPDATE_WITHOUT_KEY_IN_SAFE_MODE), MYF(0));
      goto err;
    }
  }
  init_ftfuncs(thd, select_lex, 1);

  table->mark_columns_needed_for_update();

  table->update_const_key_parts(conds);
  order= simple_remove_const(order, conds);
        
  if (select && select->quick && select->quick->unique_key_range())
  { // Single row select (always "ordered"): Ok to use with key field UPDATE
    need_sort= FALSE;
    used_index= MAX_KEY;
    used_key_is_modified= FALSE;
  }
  else
  {
    used_index= get_index_for_order(order, table, select, limit,
                                    &need_sort, &reverse);
    if (select && select->quick)
    {
      DBUG_ASSERT(need_sort || used_index == select->quick->index);
      used_key_is_modified= (!select->quick->unique_key_range() &&
                             select->quick->is_keys_used(table->write_set));
    }
    else
    {
      if (need_sort)
      { // Assign table scan index to check below for modified key fields:
        used_index= table->file->key_used_on_scan;
      }
      if (used_index != MAX_KEY)
      { // Check if we are modifying a key that we are used to search with:
        used_key_is_modified= is_key_used(table, used_index, table->write_set);
      }
    }
  }

  if (used_key_is_modified || order ||
      partition_key_modified(table, table->write_set))
  {
    /*
      We can't update table directly;  We must first search after all
      matching rows before updating the table!
    */
    MY_BITMAP *save_read_set= table->read_set;
    MY_BITMAP *save_write_set= table->write_set;

    if (used_index < MAX_KEY && old_covering_keys.is_set(used_index))
      table->add_read_columns_used_by_index(used_index);
    else
      table->use_all_columns();

    /* note: We avoid sorting if we sort on the used index */
    if (order && (need_sort || used_key_is_modified))
    {
      /*
	Doing an ORDER BY;  Let filesort find and sort the rows we are going
	to update
        NOTE: filesort will call table->prepare_for_position()
      */
      uint         length= 0;
      SORT_FIELD  *sortorder;
      ha_rows examined_rows;
      ha_rows found_rows;

      table->sort.io_cache = (IO_CACHE *) my_malloc(sizeof(IO_CACHE),
						    MYF(MY_FAE | MY_ZEROFILL |
                                                        MY_THREAD_SPECIFIC));
      if (!(sortorder=make_unireg_sortorder(order, &length, NULL)) ||
          (table->sort.found_records= filesort(thd, table, sortorder, length,
                                               select, limit,
                                               true,
                                               &examined_rows, &found_rows))
          == HA_POS_ERROR)
      {
	goto err;
      }
      thd->inc_examined_row_count(examined_rows);
      /*
	Filesort has already found and selected the rows we want to update,
	so we don't need the where clause
      */
      delete select;
      select= 0;
    }
    else
    {
      /*
	We are doing a search on a key that is updated. In this case
	we go trough the matching rows, save a pointer to them and
	update these in a separate loop based on the pointer.
      */

      IO_CACHE tempfile;
      if (open_cached_file(&tempfile, mysql_tmpdir,TEMP_PREFIX,
			   DISK_BUFFER_SIZE, MYF(MY_WME)))
	goto err;

      /* If quick select is used, initialize it before retrieving rows. */
      if (select && select->quick && select->quick->reset())
      {
        close_cached_file(&tempfile);
        goto err;
      }
      table->file->try_semi_consistent_read(1);

      /*
        When we get here, we have one of the following options:
        A. used_index == MAX_KEY
           This means we should use full table scan, and start it with
           init_read_record call
        B. used_index != MAX_KEY
           B.1 quick select is used, start the scan with init_read_record
           B.2 quick select is not used, this is full index scan (with LIMIT)
               Full index scan must be started with init_read_record_idx
      */

      if (used_index == MAX_KEY || (select && select->quick))
      {
        if (init_read_record(&info, thd, table, select, 0, 1, FALSE))
          goto err;
      }
      else
        init_read_record_idx(&info, thd, table, 1, used_index, reverse);

      THD_STAGE_INFO(thd, stage_searching_rows_for_update);
      ha_rows tmp_limit= limit;

      while (!(error=info.read_record(&info)) && !thd->killed)
      {
        if (table->vfield)
          update_virtual_fields(thd, table,
                                table->triggers ? VCOL_UPDATE_ALL :
                                                  VCOL_UPDATE_FOR_READ);
        thd->inc_examined_row_count(1);
	if (!select || (error= select->skip_record(thd)) > 0)
	{
          if (table->file->was_semi_consistent_read())
	    continue;  /* repeat the read of the same row if it still exists */

	  table->file->position(table->record[0]);
	  if (my_b_write(&tempfile,table->file->ref,
			 table->file->ref_length))
	  {
	    error=1; /* purecov: inspected */
	    break; /* purecov: inspected */
	  }
	  if (!--limit && using_limit)
	  {
	    error= -1;
	    break;
	  }
	}
	else
        {
          /*
            Don't try unlocking the row if skip_record reported an error since in
            this case the transaction might have been rolled back already.
          */
          if (error < 0)
          {
            /* Fatal error from select->skip_record() */
            error= 1;
            break;
          }
          else
            table->file->unlock_row();
        }
      }
      if (thd->killed && !error)
	error= 1;				// Aborted
      limit= tmp_limit;
      table->file->try_semi_consistent_read(0);
      end_read_record(&info);
     
      /* Change select to use tempfile */
      if (select)
      {
	delete select->quick;
	if (select->free_cond)
	  delete select->cond;
	select->quick=0;
	select->cond=0;
      }
      else
      {
	select= new SQL_SELECT;
	select->head=table;
      }
      if (reinit_io_cache(&tempfile,READ_CACHE,0L,0,0))
	error=1; /* purecov: inspected */
      select->file=tempfile;			// Read row ptrs from this file
      if (error >= 0)
	goto err;
    }
    table->disable_keyread();
    table->column_bitmaps_set(save_read_set, save_write_set);
  }

  if (ignore)
    table->file->extra(HA_EXTRA_IGNORE_DUP_KEY);
  
  if (select && select->quick && select->quick->reset())
    goto err;
  table->file->try_semi_consistent_read(1);
  if (init_read_record(&info, thd, table, select, 0, 1, FALSE))
    goto err;

  updated= found= 0;
  /*
    Generate an error (in TRADITIONAL mode) or warning
    when trying to set a NOT NULL field to NULL.
  */
  thd->count_cuted_fields= CHECK_FIELD_WARN;
  thd->cuted_fields=0L;
  THD_STAGE_INFO(thd, stage_updating);

  transactional_table= table->file->has_transactions();
  thd->abort_on_warning= !ignore && thd->is_strict_mode();
  if (table->triggers &&
      table->triggers->has_triggers(TRG_EVENT_UPDATE,
                                    TRG_ACTION_AFTER))
  {
    /*
      The table has AFTER UPDATE triggers that might access to subject 
      table and therefore might need update to be done immediately. 
      So we turn-off the batching.
    */ 
    (void) table->file->extra(HA_EXTRA_UPDATE_CANNOT_BATCH);
    will_batch= FALSE;
  }
  else
    will_batch= !table->file->start_bulk_update();

  /*
    Assure that we can use position()
    if we need to create an error message.
  */
  if (table->file->ha_table_flags() & HA_PARTIAL_COLUMN_READ)
    table->prepare_for_position();

  /*
    We can use compare_record() to optimize away updates if
    the table handler is returning all columns OR if
    if all updated columns are read
  */
  can_compare_record= records_are_comparable(table);

  while (!(error=info.read_record(&info)) && !thd->killed)
  {
    if (table->vfield)
      update_virtual_fields(thd, table,
                            table->triggers ? VCOL_UPDATE_ALL :
                                              VCOL_UPDATE_FOR_READ);
    thd->inc_examined_row_count(1);
    if (!select || select->skip_record(thd) > 0)
    {
      if (table->file->was_semi_consistent_read())
        continue;  /* repeat the read of the same row if it still exists */

      store_record(table,record[1]);
      if (fill_record_n_invoke_before_triggers(thd, table, fields, values, 0,
                                               TRG_EVENT_UPDATE))
        break; /* purecov: inspected */

      found++;

      if (!can_compare_record || compare_record(table))
      {
        if (table->default_field && table->update_default_fields())
        {
          error= 1;
          break;
        }
        if ((res= table_list->view_check_option(thd, ignore)) !=
            VIEW_CHECK_OK)
        {
          found--;
          if (res == VIEW_CHECK_SKIP)
            continue;
          else if (res == VIEW_CHECK_ERROR)
          {
            error= 1;
            break;
          }
        }
        if (will_batch)
        {
          /*
            Typically a batched handler can execute the batched jobs when:
            1) When specifically told to do so
            2) When it is not a good idea to batch anymore
            3) When it is necessary to send batch for other reasons
               (One such reason is when READ's must be performed)

            1) is covered by exec_bulk_update calls.
            2) and 3) is handled by the bulk_update_row method.
            
            bulk_update_row can execute the updates including the one
            defined in the bulk_update_row or not including the row
            in the call. This is up to the handler implementation and can
            vary from call to call.

            The dup_key_found reports the number of duplicate keys found
            in those updates actually executed. It only reports those if
            the extra call with HA_EXTRA_IGNORE_DUP_KEY have been issued.
            If this hasn't been issued it returns an error code and can
            ignore this number. Thus any handler that implements batching
            for UPDATE IGNORE must also handle this extra call properly.

            If a duplicate key is found on the record included in this
            call then it should be included in the count of dup_key_found
            and error should be set to 0 (only if these errors are ignored).
          */
          error= table->file->ha_bulk_update_row(table->record[1],
                                                 table->record[0],
                                                 &dup_key_found);
          limit+= dup_key_found;
          updated-= dup_key_found;
        }
        else
        {
          /* Non-batched update */
	  error= table->file->ha_update_row(table->record[1],
                                            table->record[0]);
        }
        if (!error || error == HA_ERR_RECORD_IS_THE_SAME)
	{
          if (error != HA_ERR_RECORD_IS_THE_SAME)
            updated++;
          else
            error= 0;
	}
 	else if (!ignore ||
                 table->file->is_fatal_error(error, HA_CHECK_DUP_KEY))
	{
          /*
            If (ignore && error is ignorable) we don't have to
            do anything; otherwise...
          */
          myf flags= 0;

          if (table->file->is_fatal_error(error, HA_CHECK_DUP_KEY))
            flags|= ME_FATALERROR; /* Other handler errors are fatal */

          prepare_record_for_error_message(error, table);
	  table->file->print_error(error,MYF(flags));
	  error= 1;
	  break;
	}
      }

      if (table->triggers &&
          table->triggers->process_triggers(thd, TRG_EVENT_UPDATE,
                                            TRG_ACTION_AFTER, TRUE))
      {
        error= 1;
        break;
      }

      if (!--limit && using_limit)
      {
        /*
          We have reached end-of-file in most common situations where no
          batching has occurred and if batching was supposed to occur but
          no updates were made and finally when the batch execution was
          performed without error and without finding any duplicate keys.
          If the batched updates were performed with errors we need to
          check and if no error but duplicate key's found we need to
          continue since those are not counted for in limit.
        */
        if (will_batch &&
            ((error= table->file->exec_bulk_update(&dup_key_found)) ||
             dup_key_found))
        {
 	  if (error)
          {
            /* purecov: begin inspected */
            /*
              The handler should not report error of duplicate keys if they
              are ignored. This is a requirement on batching handlers.
            */
            prepare_record_for_error_message(error, table);
            table->file->print_error(error,MYF(0));
            error= 1;
            break;
            /* purecov: end */
          }
          /*
            Either an error was found and we are ignoring errors or there
            were duplicate keys found. In both cases we need to correct
            the counters and continue the loop.
          */
          limit= dup_key_found; //limit is 0 when we get here so need to +
          updated-= dup_key_found;
        }
        else
        {
	  error= -1;				// Simulate end of file
	  break;
        }
      }
    }
    /*
      Don't try unlocking the row if skip_record reported an error since in
      this case the transaction might have been rolled back already.
    */
    else if (!thd->is_error())
      table->file->unlock_row();
<<<<<<< HEAD
    else
    {
      error= 1;
      break;
    }
    thd->warning_info->inc_current_row_for_warning();
=======
    thd->get_stmt_da()->inc_current_row_for_warning();
>>>>>>> 74ec9f77
    if (thd->is_error())
    {
      error= 1;
      break;
    }
  }
  table->auto_increment_field_not_null= FALSE;
  dup_key_found= 0;
  /*
    Caching the killed status to pass as the arg to query event constuctor;
    The cached value can not change whereas the killed status can
    (externally) since this point and change of the latter won't affect
    binlogging.
    It's assumed that if an error was set in combination with an effective 
    killed status then the error is due to killing.
  */
  killed_status= thd->killed; // get the status of the volatile 
  // simulated killing after the loop must be ineffective for binlogging
  DBUG_EXECUTE_IF("simulate_kill_bug27571",
                  {
                    thd->killed= KILL_QUERY;
                  };);
  error= (killed_status == NOT_KILLED)?  error : 1;
  
  if (error &&
      will_batch &&
      (loc_error= table->file->exec_bulk_update(&dup_key_found)))
    /*
      An error has occurred when a batched update was performed and returned
      an error indication. It cannot be an allowed duplicate key error since
      we require the batching handler to treat this as a normal behavior.

      Otherwise we simply remove the number of duplicate keys records found
      in the batched update.
    */
  {
    /* purecov: begin inspected */
    prepare_record_for_error_message(loc_error, table);
    table->file->print_error(loc_error,MYF(ME_FATALERROR));
    error= 1;
    /* purecov: end */
  }
  else
    updated-= dup_key_found;
  if (will_batch)
    table->file->end_bulk_update();
  table->file->try_semi_consistent_read(0);

  if (!transactional_table && updated > 0)
    thd->transaction.stmt.modified_non_trans_table= TRUE;

  end_read_record(&info);
  delete select;
  THD_STAGE_INFO(thd, stage_end);
  (void) table->file->extra(HA_EXTRA_NO_IGNORE_DUP_KEY);

  /*
    Invalidate the table in the query cache if something changed.
    This must be before binlog writing and ha_autocommit_...
  */
  if (updated)
  {
    query_cache_invalidate3(thd, table_list, 1);
  }
  
  if (thd->transaction.stmt.modified_non_trans_table)
      thd->transaction.all.modified_non_trans_table= TRUE;

  /*
    error < 0 means really no error at all: we processed all rows until the
    last one without error. error > 0 means an error (e.g. unique key
    violation and no IGNORE or REPLACE). error == 0 is also an error (if
    preparing the record or invoking before triggers fails). See
    ha_autocommit_or_rollback(error>=0) and DBUG_RETURN(error>=0) below.
    Sometimes we want to binlog even if we updated no rows, in case user used
    it to be sure master and slave are in same state.
  */
  if ((error < 0) || thd->transaction.stmt.modified_non_trans_table)
  {
    if (mysql_bin_log.is_open())
    {
      int errcode= 0;
      if (error < 0)
        thd->clear_error();
      else
        errcode= query_error_code(thd, killed_status == NOT_KILLED);

      if (thd->binlog_query(THD::ROW_QUERY_TYPE,
                            thd->query(), thd->query_length(),
                            transactional_table, FALSE, FALSE, errcode))
      {
        error=1;				// Rollback update
      }
    }
  }
  DBUG_ASSERT(transactional_table || !updated || thd->transaction.stmt.modified_non_trans_table);
  free_underlaid_joins(thd, select_lex);

  /* If LAST_INSERT_ID(X) was used, report X */
  id= thd->arg_of_last_insert_id_function ?
    thd->first_successful_insert_id_in_prev_stmt : 0;

  if (error < 0)
  {
    char buff[MYSQL_ERRMSG_SIZE];
    my_snprintf(buff, sizeof(buff), ER(ER_UPDATE_INFO), (ulong) found,
                (ulong) updated,
                (ulong) thd->get_stmt_da()->current_statement_warn_count());
    my_ok(thd, (thd->client_capabilities & CLIENT_FOUND_ROWS) ? found : updated,
          id, buff);
    DBUG_PRINT("info",("%ld records updated", (long) updated));
  }
  thd->count_cuted_fields= CHECK_FIELD_IGNORE;		/* calc cuted fields */
  thd->abort_on_warning= 0;
  if (thd->lex->current_select->first_cond_optimization)
  {
    thd->lex->current_select->save_leaf_tables(thd);
    thd->lex->current_select->first_cond_optimization= 0;
  }
  *found_return= found;
  *updated_return= updated;
  DBUG_RETURN((error >= 0 || thd->is_error()) ? 1 : 0);

err:
  delete select;
  free_underlaid_joins(thd, select_lex);
  table->disable_keyread();
  thd->abort_on_warning= 0;
  DBUG_RETURN(1);
}

/*
  Prepare items in UPDATE statement

  SYNOPSIS
    mysql_prepare_update()
    thd			- thread handler
    table_list		- global/local table list
    conds		- conditions
    order_num		- number of ORDER BY list entries
    order		- ORDER BY clause list

  RETURN VALUE
    FALSE OK
    TRUE  error
*/
bool mysql_prepare_update(THD *thd, TABLE_LIST *table_list,
			 Item **conds, uint order_num, ORDER *order)
{
  Item *fake_conds= 0;
#ifndef NO_EMBEDDED_ACCESS_CHECKS
  TABLE *table= table_list->table;
#endif
  List<Item> all_fields;
  SELECT_LEX *select_lex= &thd->lex->select_lex;
  DBUG_ENTER("mysql_prepare_update");

#ifndef NO_EMBEDDED_ACCESS_CHECKS
  table_list->grant.want_privilege= table->grant.want_privilege= 
    (SELECT_ACL & ~table->grant.privilege);
  table_list->register_want_access(SELECT_ACL);
#endif

  thd->lex->allow_sum_func= 0;

  if (setup_tables_and_check_access(thd, &select_lex->context, 
                                    &select_lex->top_join_list,
                                    table_list,
                                    select_lex->leaf_tables,
                                    FALSE, UPDATE_ACL, SELECT_ACL, TRUE) ||
      setup_conds(thd, table_list, select_lex->leaf_tables, conds) ||
      select_lex->setup_ref_array(thd, order_num) ||
      setup_order(thd, select_lex->ref_pointer_array,
		  table_list, all_fields, all_fields, order) ||
      setup_ftfuncs(select_lex))
    DBUG_RETURN(TRUE);

  /* Check that we are not using table that we are updating in a sub select */
  {
    TABLE_LIST *duplicate;
    if ((duplicate= unique_table(thd, table_list, table_list->next_global, 0)))
    {
      update_non_unique_table_error(table_list, "UPDATE", duplicate);
      DBUG_RETURN(TRUE);
    }
  }
  select_lex->fix_prepare_information(thd, conds, &fake_conds);
  DBUG_RETURN(FALSE);
}


/***************************************************************************
  Update multiple tables from join 
***************************************************************************/

/*
  Get table map for list of Item_field
*/

static table_map get_table_map(List<Item> *items)
{
  List_iterator_fast<Item> item_it(*items);
  Item_field *item;
  table_map map= 0;

  while ((item= (Item_field *) item_it++))
    map|= item->all_used_tables();
  DBUG_PRINT("info", ("table_map: 0x%08lx", (long) map));
  return map;
}

/**
  If one row is updated through two different aliases and the first
  update physically moves the row, the second update will error
  because the row is no longer located where expected. This function
  checks if the multiple-table update is about to do that and if so
  returns with an error.

  The following update operations physically moves rows:
    1) Update of a column in a clustered primary key
    2) Update of a column used to calculate which partition the row belongs to

  This function returns with an error if both of the following are
  true:

    a) A table in the multiple-table update statement is updated
       through multiple aliases (including views)
    b) At least one of the updates on the table from a) may physically
       moves the row. Note: Updating a column used to calculate which
       partition a row belongs to does not necessarily mean that the
       row is moved. The new value may or may not belong to the same
       partition.

  @param leaves               First leaf table
  @param tables_for_update    Map of tables that are updated

  @return
    true   if the update is unsafe, in which case an error message is also set,
    false  otherwise.
*/
static
bool unsafe_key_update(List<TABLE_LIST> leaves, table_map tables_for_update)
{
  List_iterator_fast<TABLE_LIST> it(leaves), it2(leaves);
  TABLE_LIST *tl, *tl2;

  while ((tl= it++))
  {
    if (tl->table->map & tables_for_update)
    {
      TABLE *table1= tl->table;
      bool primkey_clustered= (table1->file->primary_key_is_clustered() &&
                               table1->s->primary_key != MAX_KEY);

      bool table_partitioned= false;
#ifdef WITH_PARTITION_STORAGE_ENGINE
      table_partitioned= (table1->part_info != NULL);
#endif

      if (!table_partitioned && !primkey_clustered)
        continue;

      it2.rewind();
      while ((tl2= it2++))
      {
        /*
          Look at "next" tables only since all previous tables have
          already been checked
        */
        TABLE *table2= tl2->table;
        if (tl2 != tl &&
            table2->map & tables_for_update && table1->s == table2->s)
        {
          // A table is updated through two aliases
          if (table_partitioned &&
              (partition_key_modified(table1, table1->write_set) ||
               partition_key_modified(table2, table2->write_set)))
          {
            // Partitioned key is updated
            my_error(ER_MULTI_UPDATE_KEY_CONFLICT, MYF(0),
                     tl->belong_to_view ? tl->belong_to_view->alias
                                        : tl->alias,
                     tl2->belong_to_view ? tl2->belong_to_view->alias
                                         : tl2->alias);
            return true;
          }

          if (primkey_clustered)
          {
            // The primary key can cover multiple columns
            KEY key_info= table1->key_info[table1->s->primary_key];
            KEY_PART_INFO *key_part= key_info.key_part;
            KEY_PART_INFO *key_part_end= key_part + key_info.user_defined_key_parts;

            for (;key_part != key_part_end; ++key_part)
            {
              if (bitmap_is_set(table1->write_set, key_part->fieldnr-1) ||
                  bitmap_is_set(table2->write_set, key_part->fieldnr-1))
              {
                // Clustered primary key is updated
                my_error(ER_MULTI_UPDATE_KEY_CONFLICT, MYF(0),
                         tl->belong_to_view ? tl->belong_to_view->alias
                         : tl->alias,
                         tl2->belong_to_view ? tl2->belong_to_view->alias
                         : tl2->alias);
                return true;
              }
            }
          }
        }
      }
    }
  }
  return false;
}


/*
  make update specific preparation and checks after opening tables

  SYNOPSIS
    mysql_multi_update_prepare()
    thd         thread handler

  RETURN
    FALSE OK
    TRUE  Error
*/

int mysql_multi_update_prepare(THD *thd)
{
  LEX *lex= thd->lex;
  TABLE_LIST *table_list= lex->query_tables;
  TABLE_LIST *tl;
  List<Item> *fields= &lex->select_lex.item_list;
  table_map tables_for_update;
  bool update_view= 0;
  /*
    if this multi-update was converted from usual update, here is table
    counter else junk will be assigned here, but then replaced with real
    count in open_tables()
  */
  uint  table_count= lex->table_count;
  const bool using_lock_tables= thd->locked_tables_mode != LTM_NONE;
  bool original_multiupdate= (thd->lex->sql_command == SQLCOM_UPDATE_MULTI);
  DBUG_ENTER("mysql_multi_update_prepare");

  /* following need for prepared statements, to run next time multi-update */
  thd->lex->sql_command= SQLCOM_UPDATE_MULTI;

  /*
    Open tables and create derived ones, but do not lock and fill them yet.

    During prepare phase acquire only S metadata locks instead of SW locks to
    keep prepare of multi-UPDATE compatible with concurrent LOCK TABLES WRITE
    and global read lock.
  */
  if ((original_multiupdate &&
       open_tables(thd, &table_list, &table_count,
                   (thd->stmt_arena->is_stmt_prepare() ?
                    MYSQL_OPEN_FORCE_SHARED_MDL : 0))) ||
      mysql_handle_derived(lex, DT_INIT))
    DBUG_RETURN(TRUE);
  /*
    setup_tables() need for VIEWs. JOIN::prepare() will call setup_tables()
    second time, but this call will do nothing (there are check for second
    call in setup_tables()).
  */

  //We need to merge for insert prior to prepare.
  if (mysql_handle_derived(lex, DT_MERGE_FOR_INSERT))
    DBUG_RETURN(TRUE);
  if (mysql_handle_derived(lex, DT_PREPARE))
    DBUG_RETURN(TRUE);

  if (setup_tables_and_check_access(thd, &lex->select_lex.context,
                                    &lex->select_lex.top_join_list,
                                    table_list,
                                    lex->select_lex.leaf_tables, FALSE,
                                    UPDATE_ACL, SELECT_ACL, FALSE))
    DBUG_RETURN(TRUE);

  if (lex->select_lex.handle_derived(thd->lex, DT_MERGE))  
    DBUG_RETURN(TRUE);

  if (setup_fields_with_no_wrap(thd, 0, *fields, MARK_COLUMNS_WRITE, 0, 0))
    DBUG_RETURN(TRUE);

  for (tl= table_list; tl ; tl= tl->next_local)
  {
    if (tl->view)
    {
      update_view= 1;
      break;
    }
  }

  if (update_view && check_fields(thd, *fields))
  {
    DBUG_RETURN(TRUE);
  }

  thd->table_map_for_update= tables_for_update= get_table_map(fields);

  if (unsafe_key_update(lex->select_lex.leaf_tables, tables_for_update))
    DBUG_RETURN(true);

  /*
    Setup timestamp handling and locking mode
  */
  List_iterator<TABLE_LIST> ti(lex->select_lex.leaf_tables);
  while ((tl= ti++))
  {
    TABLE *table= tl->table;

    /* if table will be updated then check that it is unique */
    if (table->map & tables_for_update)
    {
      if (!tl->single_table_updatable() || check_key_in_view(thd, tl))
      {
        my_error(ER_NON_UPDATABLE_TABLE, MYF(0), tl->alias, "UPDATE");
        DBUG_RETURN(TRUE);
      }

      DBUG_PRINT("info",("setting table `%s` for update", tl->alias));
      /*
        If table will be updated we should not downgrade lock for it and
        leave it as is.
      */
    }
    else
    {
      DBUG_PRINT("info",("setting table `%s` for read-only", tl->alias));
      /*
        If we are using the binary log, we need TL_READ_NO_INSERT to get
        correct order of statements. Otherwise, we use a TL_READ lock to
        improve performance.
        We don't downgrade metadata lock from SW to SR in this case as
        there is no guarantee that the same ticket is not used by
        another table instance used by this statement which is going to
        be write-locked (for example, trigger to be invoked might try
        to update this table).
      */
      tl->lock_type= read_lock_type_for_table(thd, lex, tl);
      tl->updating= 0;
      /* Update TABLE::lock_type accordingly. */
      if (!tl->placeholder() && !using_lock_tables)
        tl->table->reginfo.lock_type= tl->lock_type;
    }
  }
  for (tl= table_list; tl; tl= tl->next_local)
  {
    /* Check access privileges for table */
    if (!tl->is_derived())
    {
      uint want_privilege= tl->updating ? UPDATE_ACL : SELECT_ACL;
      if (check_access(thd, want_privilege, tl->db,
                       &tl->grant.privilege,
                       &tl->grant.m_internal,
                       0, 0) ||
          check_grant(thd, want_privilege, tl, FALSE, 1, FALSE))
        DBUG_RETURN(TRUE);
    }
  }

  /* check single table update for view compound from several tables */
  for (tl= table_list; tl; tl= tl->next_local)
  {
    if (tl->is_merged_derived())
    {
      TABLE_LIST *for_update= 0;
      if (tl->check_single_table(&for_update, tables_for_update, tl))
      {
	my_error(ER_VIEW_MULTIUPDATE, MYF(0),
		 tl->view_db.str, tl->view_name.str);
	DBUG_RETURN(-1);
      }
    }
  }

  /* now lock and fill tables */
  if (!thd->stmt_arena->is_stmt_prepare() &&
      lock_tables(thd, table_list, table_count, 0))
  {
    DBUG_RETURN(TRUE);
  }
  /* @todo: downgrade the metadata locks here. */

  /*
    Check that we are not using table that we are updating, but we should
    skip all tables of UPDATE SELECT itself
  */
  lex->select_lex.exclude_from_table_unique_test= TRUE;
  /* We only need SELECT privilege for columns in the values list */
  ti.rewind();
  while ((tl= ti++))
  {
    TABLE *table= tl->table;
    TABLE_LIST *tlist;
    if (!(tlist= tl->top_table())->derived)
    {
      tlist->grant.want_privilege=
        (SELECT_ACL & ~tlist->grant.privilege);
      table->grant.want_privilege= (SELECT_ACL & ~table->grant.privilege);
    }
    DBUG_PRINT("info", ("table: %s  want_privilege: %u", tl->alias,
                        (uint) table->grant.want_privilege));
    if (tl->lock_type != TL_READ &&
        tl->lock_type != TL_READ_NO_INSERT)
    {
      TABLE_LIST *duplicate;
      if ((duplicate= unique_table(thd, tl, table_list, 0)))
      {
        update_non_unique_table_error(table_list, "UPDATE", duplicate);
        DBUG_RETURN(TRUE);
      }
    }
  }
  /*
    Set exclude_from_table_unique_test value back to FALSE. It is needed for
    further check in multi_update::prepare whether to use record cache.
  */
  lex->select_lex.exclude_from_table_unique_test= FALSE;

  if (lex->select_lex.save_prep_leaf_tables(thd))
    DBUG_RETURN(TRUE);
 
  DBUG_RETURN (FALSE);
}


/*
  Setup multi-update handling and call SELECT to do the join
*/

bool mysql_multi_update(THD *thd,
                        TABLE_LIST *table_list,
                        List<Item> *fields,
                        List<Item> *values,
                        COND *conds,
                        ulonglong options,
                        enum enum_duplicates handle_duplicates,
                        bool ignore,
                        SELECT_LEX_UNIT *unit,
                        SELECT_LEX *select_lex,
                        multi_update **result)
{
  bool res;
  DBUG_ENTER("mysql_multi_update");

  if (!(*result= new multi_update(table_list,
				 &thd->lex->select_lex.leaf_tables,
				 fields, values,
				 handle_duplicates, ignore)))
  {
    DBUG_RETURN(TRUE);
  }

  thd->abort_on_warning= thd->is_strict_mode();

  List<Item> total_list;

  res= mysql_select(thd, &select_lex->ref_pointer_array,
                    table_list, select_lex->with_wild,
                    total_list,
                    conds, 0, (ORDER *) NULL, (ORDER *)NULL, (Item *) NULL,
                    (ORDER *)NULL,
                    options | SELECT_NO_JOIN_CACHE | SELECT_NO_UNLOCK |
                    OPTION_SETUP_TABLES_DONE,
                    *result, unit, select_lex);

  DBUG_PRINT("info",("res: %d  report_error: %d", res, (int) thd->is_error()));
  res|= thd->is_error();
  if (unlikely(res))
    (*result)->abort_result_set();
  thd->abort_on_warning= 0;
  DBUG_RETURN(res);
}


multi_update::multi_update(TABLE_LIST *table_list,
                           List<TABLE_LIST> *leaves_list,
			   List<Item> *field_list, List<Item> *value_list,
			   enum enum_duplicates handle_duplicates_arg,
                           bool ignore_arg)
  :all_tables(table_list), leaves(leaves_list), update_tables(0),
   tmp_tables(0), updated(0), found(0), fields(field_list),
   values(value_list), table_count(0), copy_field(0),
   handle_duplicates(handle_duplicates_arg), do_update(1), trans_safe(1),
   transactional_tables(0), ignore(ignore_arg), error_handled(0)
{}


/*
  Connect fields with tables and create list of tables that are updated
*/

int multi_update::prepare(List<Item> &not_used_values,
			  SELECT_LEX_UNIT *lex_unit)

{
  TABLE_LIST *table_ref;
  SQL_I_List<TABLE_LIST> update;
  table_map tables_to_update;
  Item_field *item;
  List_iterator_fast<Item> field_it(*fields);
  List_iterator_fast<Item> value_it(*values);
  uint i, max_fields;
  uint leaf_table_count= 0;
  List_iterator<TABLE_LIST> ti(*leaves);
  DBUG_ENTER("multi_update::prepare");

  thd->count_cuted_fields= CHECK_FIELD_WARN;
  thd->cuted_fields=0L;
  THD_STAGE_INFO(thd, stage_updating_main_table);

  tables_to_update= get_table_map(fields);

  if (!tables_to_update)
  {
    my_message(ER_NO_TABLES_USED, ER(ER_NO_TABLES_USED), MYF(0));
    DBUG_RETURN(1);
  }

  /*
    We gather the set of columns read during evaluation of SET expression in
    TABLE::tmp_set by pointing TABLE::read_set to it and then restore it after
    setup_fields().
  */
  while ((table_ref= ti++))
  {
    TABLE *table= table_ref->table;
    if (tables_to_update & table->map)
    {
      DBUG_ASSERT(table->read_set == &table->def_read_set);
      table->read_set= &table->tmp_set;
      bitmap_clear_all(table->read_set);
    }
  }

  /*
    We have to check values after setup_tables to get covering_keys right in
    reference tables
  */

  int error= setup_fields(thd, 0, *values, MARK_COLUMNS_READ, 0, 0);

  ti.rewind();
  while ((table_ref= ti++))
  {
    TABLE *table= table_ref->table;
    if (tables_to_update & table->map)
    {
      table->read_set= &table->def_read_set;
      bitmap_union(table->read_set, &table->tmp_set);
      /*
        If a timestamp field settable on UPDATE is present then to avoid wrong
        update force the table handler to retrieve write-only fields to be able
        to compare records and detect data change.
        */
      if ((table->file->ha_table_flags() & HA_PARTIAL_COLUMN_READ) &&
          table->default_field && table->has_default_function(true))
        bitmap_union(table->read_set, table->write_set);
    }
  }
  
  if (error)
    DBUG_RETURN(1);    

  /*
    Save tables beeing updated in update_tables
    update_table->shared is position for table
    Don't use key read on tables that are updated
  */

  update.empty();
  ti.rewind();
  while ((table_ref= ti++))
  {
    /* TODO: add support of view of join support */
    TABLE *table=table_ref->table;
    leaf_table_count++;
    if (tables_to_update & table->map)
    {
      TABLE_LIST *tl= (TABLE_LIST*) thd->memdup(table_ref,
						sizeof(*tl));
      if (!tl)
	DBUG_RETURN(1);
      update.link_in_list(tl, &tl->next_local);
      tl->shared= table_count++;
      table->no_keyread=1;
      table->covering_keys.clear_all();
      table->pos_in_table_list= tl;
      if (table->triggers &&
          table->triggers->has_triggers(TRG_EVENT_UPDATE,
                                        TRG_ACTION_AFTER))
      {
	/*
           The table has AFTER UPDATE triggers that might access to subject 
           table and therefore might need update to be done immediately. 
           So we turn-off the batching.
	*/ 
	(void) table->file->extra(HA_EXTRA_UPDATE_CANNOT_BATCH);
      }
    }
  }


  table_count=  update.elements;
  update_tables= update.first;

  tmp_tables = (TABLE**) thd->calloc(sizeof(TABLE *) * table_count);
  tmp_table_param = (TMP_TABLE_PARAM*) thd->calloc(sizeof(TMP_TABLE_PARAM) *
						   table_count);
  fields_for_table= (List_item **) thd->alloc(sizeof(List_item *) *
					      table_count);
  values_for_table= (List_item **) thd->alloc(sizeof(List_item *) *
					      table_count);
  if (thd->is_fatal_error)
    DBUG_RETURN(1);
  for (i=0 ; i < table_count ; i++)
  {
    fields_for_table[i]= new List_item;
    values_for_table[i]= new List_item;
  }
  if (thd->is_fatal_error)
    DBUG_RETURN(1);

  /* Split fields into fields_for_table[] and values_by_table[] */

  while ((item= (Item_field *) field_it++))
  {
    Item *value= value_it++;
    uint offset= item->field->table->pos_in_table_list->shared;
    fields_for_table[offset]->push_back(item);
    values_for_table[offset]->push_back(value);
  }
  if (thd->is_fatal_error)
    DBUG_RETURN(1);

  /* Allocate copy fields */
  max_fields=0;
  for (i=0 ; i < table_count ; i++)
    set_if_bigger(max_fields, fields_for_table[i]->elements + leaf_table_count);
  copy_field= new Copy_field[max_fields];
  DBUG_RETURN(thd->is_fatal_error != 0);
}

void multi_update::update_used_tables()
{
  Item *item;
  List_iterator_fast<Item> it(*values);
  while ((item= it++))
  {
    item->update_used_tables();
  }
}

/*
  Check if table is safe to update on fly

  SYNOPSIS
    safe_update_on_fly()
    thd                 Thread handler
    join_tab            How table is used in join
    all_tables          List of tables

  NOTES
    We can update the first table in join on the fly if we know that
    a row in this table will never be read twice. This is true under
    the following conditions:

    - No column is both written to and read in SET expressions.

    - We are doing a table scan and the data is in a separate file (MyISAM) or
      if we don't update a clustered key.

    - We are doing a range scan and we don't update the scan key or
      the primary key for a clustered table handler.

    - Table is not joined to itself.

    This function gets information about fields to be updated from
    the TABLE::write_set bitmap.

  WARNING
    This code is a bit dependent of how make_join_readinfo() works.

    The field table->tmp_set is used for keeping track of which fields are
    read during evaluation of the SET expression. See multi_update::prepare.

  RETURN
    0		Not safe to update
    1		Safe to update
*/

static bool safe_update_on_fly(THD *thd, JOIN_TAB *join_tab,
                               TABLE_LIST *table_ref, TABLE_LIST *all_tables)
{
  TABLE *table= join_tab->table;
  if (unique_table(thd, table_ref, all_tables, 0))
    return 0;
  switch (join_tab->type) {
  case JT_SYSTEM:
  case JT_CONST:
  case JT_EQ_REF:
    return TRUE;				// At most one matching row
  case JT_REF:
  case JT_REF_OR_NULL:
    return !is_key_used(table, join_tab->ref.key, table->write_set);
  case JT_ALL:
    if (bitmap_is_overlapping(&table->tmp_set, table->write_set))
      return FALSE;
    /* If range search on index */
    if (join_tab->quick)
      return !join_tab->quick->is_keys_used(table->write_set);
    /* If scanning in clustered key */
    if ((table->file->ha_table_flags() & HA_PRIMARY_KEY_IN_READ_INDEX) &&
	table->s->primary_key < MAX_KEY)
      return !is_key_used(table, table->s->primary_key, table->write_set);
    return TRUE;
  default:
    break;					// Avoid compler warning
  }
  return FALSE;

}


/*
  Initialize table for multi table

  IMPLEMENTATION
    - Update first table in join on the fly, if possible
    - Create temporary tables to store changed values for all other tables
      that are updated (and main_table if the above doesn't hold).
*/

bool
multi_update::initialize_tables(JOIN *join)
{
  TABLE_LIST *table_ref;
  DBUG_ENTER("initialize_tables");

  if ((thd->variables.option_bits & OPTION_SAFE_UPDATES) && error_if_full_join(join))
    DBUG_RETURN(1);
  main_table=join->join_tab->table;
  table_to_update= 0;

  /* Any update has at least one pair (field, value) */
  DBUG_ASSERT(fields->elements);
  /*
   Only one table may be modified by UPDATE of an updatable view.
   For an updatable view first_table_for_update indicates this
   table.
   For a regular multi-update it refers to some updated table.
  */ 
  TABLE *first_table_for_update= ((Item_field *) fields->head())->field->table;

  /* Create a temporary table for keys to all tables, except main table */
  for (table_ref= update_tables; table_ref; table_ref= table_ref->next_local)
  {
    TABLE *table=table_ref->table;
    uint cnt= table_ref->shared;
    List<Item> temp_fields;
    ORDER     group;
    TMP_TABLE_PARAM *tmp_param;

    if (ignore)
      table->file->extra(HA_EXTRA_IGNORE_DUP_KEY);
    if (table == main_table)			// First table in join
    {
      if (safe_update_on_fly(thd, join->join_tab, table_ref, all_tables))
      {
        table->mark_columns_needed_for_update();
	table_to_update= table;			// Update table on the fly
	continue;
      }
    }
    table->mark_columns_needed_for_update();
    table->prepare_for_position();

    /*
      enable uncacheable flag if we update a view with check option
      and check option has a subselect, otherwise, the check option
      can be evaluated after the subselect was freed as independent
      (See full_local in JOIN::join_free()).
    */
    if (table_ref->check_option && !join->select_lex->uncacheable)
    {
      SELECT_LEX_UNIT *tmp_unit;
      SELECT_LEX *sl;
      for (tmp_unit= join->select_lex->first_inner_unit();
           tmp_unit;
           tmp_unit= tmp_unit->next_unit())
      {
        for (sl= tmp_unit->first_select(); sl; sl= sl->next_select())
        {
          if (sl->master_unit()->item)
          {
            join->select_lex->uncacheable|= UNCACHEABLE_CHECKOPTION;
            goto loop_end;
          }
        }
      }
    }
loop_end:

    if (table == first_table_for_update && table_ref->check_option)
    {
      table_map unupdated_tables= table_ref->check_option->used_tables() &
                                  ~first_table_for_update->map;
      List_iterator<TABLE_LIST> ti(*leaves);
      TABLE_LIST *tbl_ref;
      while ((tbl_ref= ti++) && unupdated_tables)
      {
        if (unupdated_tables & tbl_ref->table->map)
          unupdated_tables&= ~tbl_ref->table->map;
        else
          continue;
        if (unupdated_check_opt_tables.push_back(tbl_ref->table))
          DBUG_RETURN(1);
      }
    }

    tmp_param= tmp_table_param+cnt;

    /*
      Create a temporary table to store all fields that are changed for this
      table. The first field in the temporary table is a pointer to the
      original row so that we can find and update it. For the updatable
      VIEW a few following fields are rowids of tables used in the CHECK
      OPTION condition.
    */

    List_iterator_fast<TABLE> tbl_it(unupdated_check_opt_tables);
    TABLE *tbl= table;
    do
    {
      Field_string *field= new Field_string(tbl->file->ref_length, 0,
                                            tbl->alias.c_ptr(),
                                            &my_charset_bin);
      if (!field)
        DBUG_RETURN(1);
      field->init(tbl);
      /*
        The field will be converted to varstring when creating tmp table if
        table to be updated was created by mysql 4.1. Deny this.
      */
      field->can_alter_field_type= 0;
      Item_field *ifield= new Item_field((Field *) field);
      if (!ifield)
         DBUG_RETURN(1);
      ifield->maybe_null= 0;
      if (temp_fields.push_back(ifield))
        DBUG_RETURN(1);
    } while ((tbl= tbl_it++));

    temp_fields.concat(fields_for_table[cnt]);

    /* Make an unique key over the first field to avoid duplicated updates */
    bzero((char*) &group, sizeof(group));
    group.asc= 1;
    group.item= (Item**) temp_fields.head_ref();

    tmp_param->quick_group=1;
    tmp_param->field_count=temp_fields.elements;
    tmp_param->group_parts=1;
    tmp_param->group_length= table->file->ref_length;
    /* small table, ignore SQL_BIG_TABLES */
    my_bool save_big_tables= thd->variables.big_tables; 
    thd->variables.big_tables= FALSE;
    tmp_tables[cnt]=create_tmp_table(thd, tmp_param, temp_fields,
                                     (ORDER*) &group, 0, 0,
                                     TMP_TABLE_ALL_COLUMNS, HA_POS_ERROR, "");
    thd->variables.big_tables= save_big_tables;
    if (!tmp_tables[cnt])
      DBUG_RETURN(1);
    tmp_tables[cnt]->file->extra(HA_EXTRA_WRITE_CACHE);
  }
  DBUG_RETURN(0);
}


multi_update::~multi_update()
{
  TABLE_LIST *table;
  for (table= update_tables ; table; table= table->next_local)
  {
    table->table->no_keyread= table->table->no_cache= 0;
    if (ignore)
      table->table->file->extra(HA_EXTRA_NO_IGNORE_DUP_KEY);
  }

  if (tmp_tables)
  {
    for (uint cnt = 0; cnt < table_count; cnt++)
    {
      if (tmp_tables[cnt])
      {
	free_tmp_table(thd, tmp_tables[cnt]);
	tmp_table_param[cnt].cleanup();
      }
    }
  }
  if (copy_field)
    delete [] copy_field;
  thd->count_cuted_fields= CHECK_FIELD_IGNORE;		// Restore this setting
  DBUG_ASSERT(trans_safe || !updated || 
              thd->transaction.all.modified_non_trans_table);
}


int multi_update::send_data(List<Item> &not_used_values)
{
  TABLE_LIST *cur_table;
  DBUG_ENTER("multi_update::send_data");

  for (cur_table= update_tables; cur_table; cur_table= cur_table->next_local)
  {
    TABLE *table= cur_table->table;
    uint offset= cur_table->shared;
    /*
      Check if we are using outer join and we didn't find the row
      or if we have already updated this row in the previous call to this
      function.

      The same row may be presented here several times in a join of type
      UPDATE t1 FROM t1,t2 SET t1.a=t2.a

      In this case we will do the update for the first found row combination.
      The join algorithm guarantees that we will not find the a row in
      t1 several times.
    */
    if (table->status & (STATUS_NULL_ROW | STATUS_UPDATED))
      continue;

    if (table == table_to_update)
    {
      /*
        We can use compare_record() to optimize away updates if
        the table handler is returning all columns OR if
        if all updated columns are read
      */
      bool can_compare_record;
      can_compare_record= records_are_comparable(table);

      table->status|= STATUS_UPDATED;
      store_record(table,record[1]);
      if (fill_record_n_invoke_before_triggers(thd, table, *fields_for_table[offset],
                                               *values_for_table[offset], 0,
                                               TRG_EVENT_UPDATE) ||
          (table->default_field && table->update_default_fields()))
	DBUG_RETURN(1);

      /*
        Reset the table->auto_increment_field_not_null as it is valid for
        only one row.
      */
      table->auto_increment_field_not_null= FALSE;
      found++;
      if (!can_compare_record || compare_record(table))
      {
	int error;
        if ((error= cur_table->view_check_option(thd, ignore)) !=
            VIEW_CHECK_OK)
        {
          found--;
          if (error == VIEW_CHECK_SKIP)
            continue;
          else if (error == VIEW_CHECK_ERROR)
            DBUG_RETURN(1);
        }
        if (!updated++)
        {
          /*
            Inform the main table that we are going to update the table even
            while we may be scanning it.  This will flush the read cache
            if it's used.
          */
          main_table->file->extra(HA_EXTRA_PREPARE_FOR_UPDATE);
        }
        if ((error=table->file->ha_update_row(table->record[1],
                                              table->record[0])) &&
            error != HA_ERR_RECORD_IS_THE_SAME)
        {
          updated--;
          if (!ignore ||
              table->file->is_fatal_error(error, HA_CHECK_DUP_KEY))
          {
            /*
              If (ignore && error == is ignorable) we don't have to
              do anything; otherwise...
            */
            myf flags= 0;

            if (table->file->is_fatal_error(error, HA_CHECK_DUP_KEY))
              flags|= ME_FATALERROR; /* Other handler errors are fatal */

            prepare_record_for_error_message(error, table);
            table->file->print_error(error,MYF(flags));
            DBUG_RETURN(1);
          }
        }
        else
        {
          if (error == HA_ERR_RECORD_IS_THE_SAME)
          {
            error= 0;
            updated--;
          }
          /* non-transactional or transactional table got modified   */
          /* either multi_update class' flag is raised in its branch */
          if (table->file->has_transactions())
            transactional_tables= TRUE;
          else
          {
            trans_safe= FALSE;
            thd->transaction.stmt.modified_non_trans_table= TRUE;
          }
        }
      }
      if (table->triggers &&
          table->triggers->process_triggers(thd, TRG_EVENT_UPDATE,
                                            TRG_ACTION_AFTER, TRUE))
        DBUG_RETURN(1);
    }
    else
    {
      int error;
      TABLE *tmp_table= tmp_tables[offset];
      /*
       For updatable VIEW store rowid of the updated table and
       rowids of tables used in the CHECK OPTION condition.
      */
      uint field_num= 0;
      List_iterator_fast<TABLE> tbl_it(unupdated_check_opt_tables);
      TABLE *tbl= table;
      do
      {
        tbl->file->position(tbl->record[0]);
        memcpy((char*) tmp_table->field[field_num]->ptr,
               (char*) tbl->file->ref, tbl->file->ref_length);
        /*
         For outer joins a rowid field may have no NOT_NULL_FLAG,
         so we have to reset NULL bit for this field.
         (set_notnull() resets NULL bit only if available).
        */
        tmp_table->field[field_num]->set_notnull();
        field_num++;
      } while ((tbl= tbl_it++));

      /* Store regular updated fields in the row. */
      fill_record(thd, tmp_table,
                  tmp_table->field + 1 + unupdated_check_opt_tables.elements,
                  *values_for_table[offset], TRUE, FALSE);

      /* Write row, ignoring duplicated updates to a row */
      error= tmp_table->file->ha_write_tmp_row(tmp_table->record[0]);
      if (error != HA_ERR_FOUND_DUPP_KEY && error != HA_ERR_FOUND_DUPP_UNIQUE)
      {
        if (error &&
            create_internal_tmp_table_from_heap(thd, tmp_table,
                                         tmp_table_param[offset].start_recinfo,
                                         &tmp_table_param[offset].recinfo,
                                         error, 1, NULL))
        {
          do_update= 0;
          DBUG_RETURN(1);			// Not a table_is_full error
        }
        found++;
      }
    }
  }
  DBUG_RETURN(0);
}


void multi_update::send_error(uint errcode,const char *err)
{
  /* First send error what ever it is ... */
  my_error(errcode, MYF(0), err);
}


void multi_update::abort_result_set()
{
  /* the error was handled or nothing deleted and no side effects return */
  if (error_handled ||
      (!thd->transaction.stmt.modified_non_trans_table && !updated))
    return;

  /* Something already updated so we have to invalidate cache */
  if (updated)
    query_cache_invalidate3(thd, update_tables, 1);
  /*
    If all tables that has been updated are trans safe then just do rollback.
    If not attempt to do remaining updates.
  */

  if (! trans_safe)
  {
    DBUG_ASSERT(thd->transaction.stmt.modified_non_trans_table);
    if (do_update && table_count > 1)
    {
      /* Add warning here */
      /* 
         todo/fixme: do_update() is never called with the arg 1.
         should it change the signature to become argless?
      */
      (void) do_updates();
    }
  }
  if (thd->transaction.stmt.modified_non_trans_table)
  {
    /*
      The query has to binlog because there's a modified non-transactional table
      either from the query's list or via a stored routine: bug#13270,23333
    */
    if (mysql_bin_log.is_open())
    {
      /*
        THD::killed status might not have been set ON at time of an error
        got caught and if happens later the killed error is written
        into repl event.
      */
      int errcode= query_error_code(thd, thd->killed == NOT_KILLED);
      /* the error of binary logging is ignored */
      (void)thd->binlog_query(THD::ROW_QUERY_TYPE,
                        thd->query(), thd->query_length(),
                        transactional_tables, FALSE, FALSE, errcode);
    }
    thd->transaction.all.modified_non_trans_table= TRUE;
  }
  DBUG_ASSERT(trans_safe || !updated || thd->transaction.stmt.modified_non_trans_table);
}


int multi_update::do_updates()
{
  TABLE_LIST *cur_table;
  int local_error= 0;
  ha_rows org_updated;
  TABLE *table, *tmp_table, *err_table;
  List_iterator_fast<TABLE> check_opt_it(unupdated_check_opt_tables);
  DBUG_ENTER("multi_update::do_updates");

  do_update= 0;					// Don't retry this function
  if (!found)
    DBUG_RETURN(0);
  for (cur_table= update_tables; cur_table; cur_table= cur_table->next_local)
  {
    bool can_compare_record;
    uint offset= cur_table->shared;

    table = cur_table->table;
    if (table == table_to_update)
      continue;					// Already updated
    org_updated= updated;
    tmp_table= tmp_tables[cur_table->shared];
    tmp_table->file->extra(HA_EXTRA_CACHE);	// Change to read cache
    if ((local_error= table->file->ha_rnd_init(0)))
    {
      err_table= table;
      goto err;
    }
    table->file->extra(HA_EXTRA_NO_CACHE);

    check_opt_it.rewind();
    while(TABLE *tbl= check_opt_it++)
    {
      if ((local_error= tbl->file->ha_rnd_init(1)))
      {
        err_table= tbl;
        goto err;
      }
      tbl->file->extra(HA_EXTRA_CACHE);
    }

    /*
      Setup copy functions to copy fields from temporary table
    */
    List_iterator_fast<Item> field_it(*fields_for_table[offset]);
    Field **field;
    Copy_field *copy_field_ptr= copy_field, *copy_field_end;

    /* Skip row pointers */
    field= tmp_table->field + 1 + unupdated_check_opt_tables.elements;
    for ( ; *field ; field++)
    {
      Item_field *item= (Item_field* ) field_it++;
      (copy_field_ptr++)->set(item->field, *field, 0);
    }
    copy_field_end=copy_field_ptr;

    if ((local_error= tmp_table->file->ha_rnd_init(1)))
    {
      err_table= tmp_table;
      goto err;
    }

    can_compare_record= records_are_comparable(table);

    for (;;)
    {
      if (thd->killed && trans_safe)
      {
        thd->fatal_error();
	goto err2;
      }
      if ((local_error= tmp_table->file->ha_rnd_next(tmp_table->record[0])))
      {
	if (local_error == HA_ERR_END_OF_FILE)
	  break;
	if (local_error == HA_ERR_RECORD_DELETED)
	  continue;				// May happen on dup key
        err_table= tmp_table;
	goto err;
      }

      /* call rnd_pos() using rowids from temporary table */
      check_opt_it.rewind();
      TABLE *tbl= table;
      uint field_num= 0;
      do
      {
        if ((local_error=
             tbl->file->ha_rnd_pos(tbl->record[0],
                                   (uchar *) tmp_table->field[field_num]->ptr)))
        {
          err_table= tbl;
          goto err;
        }
        field_num++;
      } while ((tbl= check_opt_it++));

      table->status|= STATUS_UPDATED;
      store_record(table,record[1]);

      /* Copy data from temporary table to current table */
      for (copy_field_ptr=copy_field;
	   copy_field_ptr != copy_field_end;
	   copy_field_ptr++)
      {
	(*copy_field_ptr->do_copy)(copy_field_ptr);
        copy_field_ptr->to_field->set_has_explicit_value();
      }

      if (table->triggers &&
          table->triggers->process_triggers(thd, TRG_EVENT_UPDATE,
                                            TRG_ACTION_BEFORE, TRUE))
        goto err2;

      if (!can_compare_record || compare_record(table))
      {
        int error;
        if (table->default_field && (error= table->update_default_fields()))
          goto err2;
        if ((error= cur_table->view_check_option(thd, ignore)) !=
            VIEW_CHECK_OK)
        {
          if (error == VIEW_CHECK_SKIP)
            continue;
          else if (error == VIEW_CHECK_ERROR)
          {
            thd->fatal_error();
            goto err2;
          }
        }
	if ((local_error=table->file->ha_update_row(table->record[1],
						    table->record[0])) &&
            local_error != HA_ERR_RECORD_IS_THE_SAME)
	{
	  if (!ignore ||
              table->file->is_fatal_error(local_error, HA_CHECK_DUP_KEY))
          {
            err_table= table;
	    goto err;
          }
	}
        if (local_error != HA_ERR_RECORD_IS_THE_SAME)
          updated++;
        else
          local_error= 0;
      }

      if (table->triggers &&
          table->triggers->process_triggers(thd, TRG_EVENT_UPDATE,
                                            TRG_ACTION_AFTER, TRUE))
        goto err2;
    }

    if (updated != org_updated)
    {
      if (table->file->has_transactions())
        transactional_tables= TRUE;
      else
      {
        trans_safe= FALSE;				// Can't do safe rollback
        thd->transaction.stmt.modified_non_trans_table= TRUE;
      }
    }
    (void) table->file->ha_rnd_end();
    (void) tmp_table->file->ha_rnd_end();
    check_opt_it.rewind();
    while (TABLE *tbl= check_opt_it++)
        tbl->file->ha_rnd_end();

  }
  DBUG_RETURN(0);

err:
  {
    prepare_record_for_error_message(local_error, err_table);
    err_table->file->print_error(local_error,MYF(ME_FATALERROR));
  }

err2:
  if (table->file->inited)
    (void) table->file->ha_rnd_end();
  if (tmp_table->file->inited)
    (void) tmp_table->file->ha_rnd_end();
  check_opt_it.rewind();
  while (TABLE *tbl= check_opt_it++)
  {
    if (tbl->file->inited)
      (void) tbl->file->ha_rnd_end();
  }

  if (updated != org_updated)
  {
    if (table->file->has_transactions())
      transactional_tables= TRUE;
    else
    {
      trans_safe= FALSE;
      thd->transaction.stmt.modified_non_trans_table= TRUE;
    }
  }
  DBUG_RETURN(1);
}


/* out: 1 if error, 0 if success */

bool multi_update::send_eof()
{
  char buff[STRING_BUFFER_USUAL_SIZE];
  ulonglong id;
  killed_state killed_status= NOT_KILLED;
  DBUG_ENTER("multi_update::send_eof");
  THD_STAGE_INFO(thd, stage_updating_reference_tables);

  /* 
     Does updates for the last n - 1 tables, returns 0 if ok;
     error takes into account killed status gained in do_updates()
  */
  int local_error= thd->is_error();
  if (!local_error)
    local_error = (table_count) ? do_updates() : 0;
  /*
    if local_error is not set ON until after do_updates() then
    later carried out killing should not affect binlogging.
  */
  killed_status= (local_error == 0) ? NOT_KILLED : thd->killed;
  THD_STAGE_INFO(thd, stage_end);

  /* We must invalidate the query cache before binlog writing and
  ha_autocommit_... */

  if (updated)
  {
    query_cache_invalidate3(thd, update_tables, 1);
  }
  /*
    Write the SQL statement to the binlog if we updated
    rows and we succeeded or if we updated some non
    transactional tables.
    
    The query has to binlog because there's a modified non-transactional table
    either from the query's list or via a stored routine: bug#13270,23333
  */

  if (thd->transaction.stmt.modified_non_trans_table)
    thd->transaction.all.modified_non_trans_table= TRUE;

  if (local_error == 0 || thd->transaction.stmt.modified_non_trans_table)
  {
    if (mysql_bin_log.is_open())
    {
      int errcode= 0;
      if (local_error == 0)
        thd->clear_error();
      else
        errcode= query_error_code(thd, killed_status == NOT_KILLED);
      if (thd->binlog_query(THD::ROW_QUERY_TYPE,
                            thd->query(), thd->query_length(),
                            transactional_tables, FALSE, FALSE, errcode))
      {
	local_error= 1;				// Rollback update
      }
    }
  }
  DBUG_ASSERT(trans_safe || !updated || 
              thd->transaction.stmt.modified_non_trans_table);

  if (local_error != 0)
    error_handled= TRUE; // to force early leave from ::send_error()

  if (local_error > 0) // if the above log write did not fail ...
  {
    /* Safety: If we haven't got an error before (can happen in do_updates) */
    my_message(ER_UNKNOWN_ERROR, "An error occured in multi-table update",
	       MYF(0));
    DBUG_RETURN(TRUE);
  }

  id= thd->arg_of_last_insert_id_function ?
    thd->first_successful_insert_id_in_prev_stmt : 0;
  my_snprintf(buff, sizeof(buff), ER(ER_UPDATE_INFO),
              (ulong) found, (ulong) updated, (ulong) thd->cuted_fields);
  ::my_ok(thd, (thd->client_capabilities & CLIENT_FOUND_ROWS) ? found : updated,
          id, buff);
  DBUG_RETURN(FALSE);
}<|MERGE_RESOLUTION|>--- conflicted
+++ resolved
@@ -836,16 +836,12 @@
     */
     else if (!thd->is_error())
       table->file->unlock_row();
-<<<<<<< HEAD
     else
     {
       error= 1;
       break;
     }
-    thd->warning_info->inc_current_row_for_warning();
-=======
     thd->get_stmt_da()->inc_current_row_for_warning();
->>>>>>> 74ec9f77
     if (thd->is_error())
     {
       error= 1;
