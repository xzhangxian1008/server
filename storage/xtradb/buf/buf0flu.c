/*****************************************************************************

Copyright (c) 1995, 2016, Oracle and/or its affiliates. All Rights Reserved.

This program is free software; you can redistribute it and/or modify it under
the terms of the GNU General Public License as published by the Free Software
Foundation; version 2 of the License.

This program is distributed in the hope that it will be useful, but WITHOUT
ANY WARRANTY; without even the implied warranty of MERCHANTABILITY or FITNESS
FOR A PARTICULAR PURPOSE. See the GNU General Public License for more details.

You should have received a copy of the GNU General Public License along with
this program; if not, write to the Free Software Foundation, Inc., 
51 Franklin St, Fifth Floor, Boston, MA 02110-1301 USA

*****************************************************************************/

/**************************************************//**
@file buf/buf0flu.c
The database buffer buf_pool flush algorithm

Created 11/11/1995 Heikki Tuuri
*******************************************************/

#include "buf0flu.h"

#ifdef UNIV_NONINL
#include "buf0flu.ic"
#endif

#include "buf0buf.h"
#include "srv0srv.h"
#include "page0zip.h"
#ifndef UNIV_HOTBACKUP
#include "ut0byte.h"
#include "ut0lst.h"
#include "page0page.h"
#include "fil0fil.h"
#include "buf0lru.h"
#include "buf0rea.h"
#include "ibuf0ibuf.h"
#include "log0log.h"
#include "os0file.h"
#include "trx0sys.h"
#include "mysql/plugin.h"
#include "mysql/service_thd_wait.h"

/**********************************************************************
These statistics are generated for heuristics used in estimating the
rate at which we should flush the dirty blocks to avoid bursty IO
activity. Note that the rate of flushing not only depends on how many
dirty pages we have in the buffer pool but it is also a fucntion of
how much redo the workload is generating and at what rate. */
/* @{ */

/** Number of intervals for which we keep the history of these stats.
Each interval is 1 second, defined by the rate at which
srv_error_monitor_thread() calls buf_flush_stat_update(). */
#define BUF_FLUSH_STAT_N_INTERVAL 20

/** Sampled values buf_flush_stat_cur.
Not protected by any mutex.  Updated by buf_flush_stat_update(). */
static buf_flush_stat_t	buf_flush_stat_arr[BUF_FLUSH_STAT_N_INTERVAL];

/** Cursor to buf_flush_stat_arr[]. Updated in a round-robin fashion. */
static ulint		buf_flush_stat_arr_ind;

/** Values at start of the current interval. Reset by
buf_flush_stat_update(). */
static buf_flush_stat_t	buf_flush_stat_cur;

/** Running sum of past values of buf_flush_stat_cur.
Updated by buf_flush_stat_update(). Not protected by any mutex. */
static buf_flush_stat_t	buf_flush_stat_sum;

/** Number of pages flushed through non flush_list flushes. */
// static ulint buf_lru_flush_page_count = 0;

/* @} */

/******************************************************************//**
Increases flush_list size in bytes with zip_size for compressed page,
UNIV_PAGE_SIZE for uncompressed page in inline function */
static inline
void
incr_flush_list_size_in_bytes(
/*==========================*/
	buf_block_t*	block,		/*!< in: control block */
	buf_pool_t*	buf_pool)	/*!< in: buffer pool instance */
{
	ulint		zip_size;
	ut_ad(buf_flush_list_mutex_own(buf_pool));
	zip_size = page_zip_get_size(&block->page.zip);
	buf_pool->stat.flush_list_bytes += zip_size ? zip_size : UNIV_PAGE_SIZE;
	ut_ad(buf_pool->stat.flush_list_bytes <= buf_pool->curr_pool_size);
}

#if defined UNIV_DEBUG || defined UNIV_BUF_DEBUG
/******************************************************************//**
Validates the flush list.
@return	TRUE if ok */
static
ibool
buf_flush_validate_low(
/*===================*/
	buf_pool_t*	buf_pool);	/*!< in: Buffer pool instance */

/******************************************************************//**
Validates the flush list some of the time.
@return	TRUE if ok or the check was skipped */
static
ibool
buf_flush_validate_skip(
/*====================*/
	buf_pool_t*	buf_pool)	/*!< in: Buffer pool instance */
{
/** Try buf_flush_validate_low() every this many times */
# define BUF_FLUSH_VALIDATE_SKIP	23

	/** The buf_flush_validate_low() call skip counter.
	Use a signed type because of the race condition below. */
	static int buf_flush_validate_count = BUF_FLUSH_VALIDATE_SKIP;

	/* There is a race condition below, but it does not matter,
	because this call is only for heuristic purposes. We want to
	reduce the call frequency of the costly buf_flush_validate_low()
	check in debug builds. */
	if (--buf_flush_validate_count > 0) {
		return(TRUE);
	}

	buf_flush_validate_count = BUF_FLUSH_VALIDATE_SKIP;
	return(buf_flush_validate_low(buf_pool));
}
#endif /* UNIV_DEBUG || UNIV_BUF_DEBUG */

/******************************************************************//**
Insert a block in the flush_rbt and returns a pointer to its
predecessor or NULL if no predecessor. The ordering is maintained
on the basis of the <oldest_modification, space, offset> key.
@return	pointer to the predecessor or NULL if no predecessor. */
static
buf_page_t*
buf_flush_insert_in_flush_rbt(
/*==========================*/
	buf_page_t*	bpage)	/*!< in: bpage to be inserted. */
{
	const ib_rbt_node_t*	c_node;
	const ib_rbt_node_t*	p_node;
	buf_page_t*		prev = NULL;
	buf_pool_t*		buf_pool = buf_pool_from_bpage(bpage);

	ut_ad(buf_flush_list_mutex_own(buf_pool));

	/* Insert this buffer into the rbt. */
	c_node = rbt_insert(buf_pool->flush_rbt, &bpage, &bpage);
	ut_a(c_node != NULL);

	/* Get the predecessor. */
	p_node = rbt_prev(buf_pool->flush_rbt, c_node);

	if (p_node != NULL) {
		buf_page_t**	value;
		value = rbt_value(buf_page_t*, p_node);
		prev = *value;
		ut_a(prev != NULL);
	}

	return(prev);
}

/*********************************************************//**
Delete a bpage from the flush_rbt. */
static
void
buf_flush_delete_from_flush_rbt(
/*============================*/
	buf_page_t*	bpage)	/*!< in: bpage to be removed. */
{
#ifdef UNIV_DEBUG
	ibool		ret = FALSE;
#endif /* UNIV_DEBUG */
	buf_pool_t*	buf_pool = buf_pool_from_bpage(bpage);

	ut_ad(buf_flush_list_mutex_own(buf_pool));

#ifdef UNIV_DEBUG
	ret =
#endif /* UNIV_DEBUG */
	rbt_delete(buf_pool->flush_rbt, &bpage);

	ut_ad(ret);
}

/*****************************************************************//**
Compare two modified blocks in the buffer pool. The key for comparison
is:
key = <oldest_modification, space, offset>
This comparison is used to maintian ordering of blocks in the
buf_pool->flush_rbt.
Note that for the purpose of flush_rbt, we only need to order blocks
on the oldest_modification. The other two fields are used to uniquely
identify the blocks.
@return	 < 0 if b2 < b1, 0 if b2 == b1, > 0 if b2 > b1 */
static
int
buf_flush_block_cmp(
/*================*/
	const void*	p1,		/*!< in: block1 */
	const void*	p2)		/*!< in: block2 */
{
	int			ret;
	const buf_page_t*	b1 = *(const buf_page_t**) p1;
	const buf_page_t*	b2 = *(const buf_page_t**) p2;
#ifdef UNIV_DEBUG
	buf_pool_t*		buf_pool = buf_pool_from_bpage(b1);
#endif /* UNIV_DEBUG */

	ut_ad(b1 != NULL);
	ut_ad(b2 != NULL);

	ut_ad(buf_flush_list_mutex_own(buf_pool));

	ut_ad(b1->in_flush_list);
	ut_ad(b2->in_flush_list);

	if (b2->oldest_modification > b1->oldest_modification) {
		return(1);
	} else if (b2->oldest_modification < b1->oldest_modification) {
		return(-1);
	}

	/* If oldest_modification is same then decide on the space. */
	ret = (int)(b2->space - b1->space);

	/* Or else decide ordering on the offset field. */
	return(ret ? ret : (int)(b2->offset - b1->offset));
}

/********************************************************************//**
Initialize the red-black tree to speed up insertions into the flush_list
during recovery process. Should be called at the start of recovery
process before any page has been read/written. */
UNIV_INTERN
void
buf_flush_init_flush_rbt(void)
/*==========================*/
{
	ulint	i;

	for (i = 0; i < srv_buf_pool_instances; i++) {
		buf_pool_t*	buf_pool;

		buf_pool = buf_pool_from_array(i);

		buf_flush_list_mutex_enter(buf_pool);

		/* Create red black tree for speedy insertions in flush list. */
		buf_pool->flush_rbt = rbt_create(
			sizeof(buf_page_t*), buf_flush_block_cmp);

		buf_flush_list_mutex_exit(buf_pool);
	}
}

/********************************************************************//**
Frees up the red-black tree. */
UNIV_INTERN
void
buf_flush_free_flush_rbt(void)
/*==========================*/
{
	ulint	i;

	for (i = 0; i < srv_buf_pool_instances; i++) {
		buf_pool_t*	buf_pool;

		buf_pool = buf_pool_from_array(i);

		buf_flush_list_mutex_enter(buf_pool);

#if defined UNIV_DEBUG || defined UNIV_BUF_DEBUG
		ut_a(buf_flush_validate_low(buf_pool));
#endif /* UNIV_DEBUG || UNIV_BUF_DEBUG */

		rbt_free(buf_pool->flush_rbt);
		buf_pool->flush_rbt = NULL;

		buf_flush_list_mutex_exit(buf_pool);
	}
}

/********************************************************************//**
Inserts a modified block into the flush list. */
UNIV_INTERN
void
buf_flush_insert_into_flush_list(
/*=============================*/
	buf_pool_t*	buf_pool,	/*!< buffer pool instance */
	buf_block_t*	block,		/*!< in/out: block which is modified */
	ib_uint64_t	lsn)		/*!< in: oldest modification */
{
	ut_ad(!buf_pool_mutex_own(buf_pool));
	ut_ad(log_flush_order_mutex_own());
	ut_ad(mutex_own(&block->mutex));

	buf_flush_list_mutex_enter(buf_pool);

	ut_ad((UT_LIST_GET_FIRST(buf_pool->flush_list) == NULL)
	      || (UT_LIST_GET_FIRST(buf_pool->flush_list)->oldest_modification
		  <= lsn));

	/* If we are in the recovery then we need to update the flush
	red-black tree as well. */
	if (UNIV_LIKELY_NULL(buf_pool->flush_rbt)) {
		buf_flush_list_mutex_exit(buf_pool);
		buf_flush_insert_sorted_into_flush_list(buf_pool, block, lsn);
		return;
	}

	ut_ad(buf_block_get_state(block) == BUF_BLOCK_FILE_PAGE);
	ut_ad(!block->page.in_flush_list);

	ut_d(block->page.in_flush_list = TRUE);
	block->page.oldest_modification = lsn;
	UT_LIST_ADD_FIRST(flush_list, buf_pool->flush_list, &block->page);
	incr_flush_list_size_in_bytes(block, buf_pool);

#ifdef UNIV_DEBUG_VALGRIND
	{
		ulint	zip_size = buf_block_get_zip_size(block);

		if (UNIV_UNLIKELY(zip_size)) {
			UNIV_MEM_ASSERT_RW(block->page.zip.data, zip_size);
		} else {
			UNIV_MEM_ASSERT_RW(block->frame, UNIV_PAGE_SIZE);
		}
	}
#endif /* UNIV_DEBUG_VALGRIND */
#if defined UNIV_DEBUG || defined UNIV_BUF_DEBUG
	ut_a(buf_flush_validate_skip(buf_pool));
#endif /* UNIV_DEBUG || UNIV_BUF_DEBUG */

	buf_flush_list_mutex_exit(buf_pool);
}

/********************************************************************//**
Inserts a modified block into the flush list in the right sorted position.
This function is used by recovery, because there the modifications do not
necessarily come in the order of lsn's. */
UNIV_INTERN
void
buf_flush_insert_sorted_into_flush_list(
/*====================================*/
	buf_pool_t*	buf_pool,	/*!< in: buffer pool instance */
	buf_block_t*	block,		/*!< in/out: block which is modified */
	ib_uint64_t	lsn)		/*!< in: oldest modification */
{
	buf_page_t*	prev_b;
	buf_page_t*	b;

	ut_ad(!buf_pool_mutex_own(buf_pool));
	ut_ad(log_flush_order_mutex_own());
	ut_ad(mutex_own(&block->mutex));
	ut_ad(buf_block_get_state(block) == BUF_BLOCK_FILE_PAGE);

	buf_flush_list_mutex_enter(buf_pool);

	/* The field in_LRU_list is protected by buf_pool->mutex, which
	we are not holding.  However, while a block is in the flush
	list, it is dirty and cannot be discarded, not from the
	page_hash or from the LRU list.  At most, the uncompressed
	page frame of a compressed block may be discarded or created
	(copying the block->page to or from a buf_page_t that is
	dynamically allocated from buf_buddy_alloc()).  Because those
	transitions hold block->mutex and the flush list mutex (via
	buf_flush_relocate_on_flush_list()), there is no possibility
	of a race condition in the assertions below. */
	ut_ad(block->page.in_LRU_list);
	ut_ad(block->page.in_page_hash);
	/* buf_buddy_block_register() will take a block in the
	BUF_BLOCK_MEMORY state, not a file page. */
	ut_ad(!block->page.in_zip_hash);

	ut_ad(!block->page.in_flush_list);
	ut_d(block->page.in_flush_list = TRUE);
	block->page.oldest_modification = lsn;

#ifdef UNIV_DEBUG_VALGRIND
	{
		ulint	zip_size = buf_block_get_zip_size(block);

		if (UNIV_UNLIKELY(zip_size)) {
			UNIV_MEM_ASSERT_RW(block->page.zip.data, zip_size);
		} else {
			UNIV_MEM_ASSERT_RW(block->frame, UNIV_PAGE_SIZE);
		}
	}
#endif /* UNIV_DEBUG_VALGRIND */

	prev_b = NULL;

	/* For the most part when this function is called the flush_rbt
	should not be NULL. In a very rare boundary case it is possible
	that the flush_rbt has already been freed by the recovery thread
	before the last page was hooked up in the flush_list by the
	io-handler thread. In that case we'll  just do a simple
	linear search in the else block. */
	if (buf_pool->flush_rbt) {

		prev_b = buf_flush_insert_in_flush_rbt(&block->page);

	} else {

		b = UT_LIST_GET_FIRST(buf_pool->flush_list);

		while (b && b->oldest_modification
		       > block->page.oldest_modification) {
			ut_ad(b->in_flush_list);
			prev_b = b;
			b = UT_LIST_GET_NEXT(flush_list, b);
		}
	}

	if (prev_b == NULL) {
		UT_LIST_ADD_FIRST(flush_list, buf_pool->flush_list, &block->page);
	} else {
		UT_LIST_INSERT_AFTER(flush_list, buf_pool->flush_list,
				     prev_b, &block->page);
	}

	incr_flush_list_size_in_bytes(block, buf_pool);

#if defined UNIV_DEBUG || defined UNIV_BUF_DEBUG
	ut_a(buf_flush_validate_low(buf_pool));
#endif /* UNIV_DEBUG || UNIV_BUF_DEBUG */

	buf_flush_list_mutex_exit(buf_pool);
}

/********************************************************************//**
Returns TRUE if the file page block is immediately suitable for replacement,
i.e., the transition FILE_PAGE => NOT_USED allowed.
@return	TRUE if can replace immediately */
UNIV_INTERN
ibool
buf_flush_ready_for_replace(
/*========================*/
	buf_page_t*	bpage)	/*!< in: buffer control block, must be
				buf_page_in_file(bpage) and in the LRU list */
{
#ifdef UNIV_DEBUG
	//buf_pool_t*	buf_pool = buf_pool_from_bpage(bpage);
	//ut_ad(buf_pool_mutex_own(buf_pool));
#endif
	ut_ad(mutex_own(buf_page_get_mutex(bpage)));
	//ut_ad(bpage->in_LRU_list);

	if (UNIV_LIKELY(bpage->in_LRU_list && buf_page_in_file(bpage))) {

		return(bpage->oldest_modification == 0
		       && buf_page_get_io_fix(bpage) == BUF_IO_NONE
		       && bpage->buf_fix_count == 0);
	}

	/* permited not to own LRU_mutex..  */
/*
	ut_print_timestamp(stderr);
	fprintf(stderr,
		"  InnoDB: Error: buffer block state %lu"
		" in the LRU list!\n",
		(ulong) buf_page_get_state(bpage));
	ut_print_buf(stderr, bpage, sizeof(buf_page_t));
	putc('\n', stderr);
*/

	return(FALSE);
}

/********************************************************************//**
Returns TRUE if the block is modified and ready for flushing.
@return	TRUE if can flush immediately */
UNIV_INLINE
ibool
buf_flush_ready_for_flush(
/*======================*/
	buf_page_t*	bpage,	/*!< in: buffer control block, must be
				buf_page_in_file(bpage) */
	enum buf_flush	flush_type)/*!< in: BUF_FLUSH_LRU or BUF_FLUSH_LIST */
{
#ifdef UNIV_DEBUG
	//buf_pool_t*	buf_pool = buf_pool_from_bpage(bpage);
	//ut_ad(buf_pool_mutex_own(buf_pool));
#endif
	//ut_a(buf_page_in_file(bpage));
	ut_ad(flush_type == BUF_FLUSH_LRU || flush_type == BUF_FLUSH_LIST);
	ut_ad(mutex_own(buf_page_get_mutex(bpage))
	      || flush_type == BUF_FLUSH_LIST);

	if (buf_page_in_file(bpage) && bpage->oldest_modification != 0
	    && buf_page_get_io_fix_unlocked(bpage) == BUF_IO_NONE) {
		ut_ad(bpage->in_flush_list);

		if (flush_type != BUF_FLUSH_LRU) {

			return(TRUE);

		} else if (bpage->buf_fix_count == 0) {

			/* If we are flushing the LRU list, to avoid deadlocks
			we require the block not to be bufferfixed, and hence
			not latched. */

			return(TRUE);
		}
	}

	return(FALSE);
}

/********************************************************************//**
Remove a block from the flush list of modified blocks. */
UNIV_INTERN
void
buf_flush_remove(
/*=============*/
	buf_page_t*	bpage)	/*!< in: pointer to the block in question */
{
	buf_pool_t*	buf_pool = buf_pool_from_bpage(bpage);
	ulint		zip_size;

	ut_ad(mutex_own(buf_page_get_mutex(bpage)));
#if defined UNIV_DEBUG || defined UNIV_BUF_DEBUG
	ut_ad(buf_page_get_state(bpage) != BUF_BLOCK_ZIP_DIRTY
	      || mutex_own(&buf_pool->LRU_list_mutex));
#endif
	ut_ad(bpage->in_flush_list);

	buf_flush_list_mutex_enter(buf_pool);

	switch (buf_page_get_state(bpage)) {
	case BUF_BLOCK_ZIP_PAGE:
		/* Clean compressed pages should not be on the flush list */
	case BUF_BLOCK_ZIP_FREE:
	case BUF_BLOCK_NOT_USED:
	case BUF_BLOCK_READY_FOR_USE:
	case BUF_BLOCK_MEMORY:
	case BUF_BLOCK_REMOVE_HASH:
		ut_error;
		return;
	case BUF_BLOCK_ZIP_DIRTY:
		buf_page_set_state(bpage, BUF_BLOCK_ZIP_PAGE);
		UT_LIST_REMOVE(flush_list, buf_pool->flush_list, bpage);
#if defined UNIV_DEBUG || defined UNIV_BUF_DEBUG
		buf_LRU_insert_zip_clean(bpage);
#endif /* UNIV_DEBUG || UNIV_BUF_DEBUG */
		break;
	case BUF_BLOCK_FILE_PAGE:
		UT_LIST_REMOVE(flush_list, buf_pool->flush_list, bpage);
		break;
	}

	/* If the flush_rbt is active then delete from there as well. */
	if (UNIV_LIKELY_NULL(buf_pool->flush_rbt)) {
		buf_flush_delete_from_flush_rbt(bpage);
	}

	/* Must be done after we have removed it from the flush_rbt
	because we assert on in_flush_list in comparison function. */
	ut_d(bpage->in_flush_list = FALSE);

	zip_size = page_zip_get_size(&bpage->zip);
	buf_pool->stat.flush_list_bytes -= zip_size ? zip_size : UNIV_PAGE_SIZE;

	bpage->oldest_modification = 0;

#if defined UNIV_DEBUG || defined UNIV_BUF_DEBUG
	ut_a(buf_flush_validate_skip(buf_pool));
#endif /* UNIV_DEBUG || UNIV_BUF_DEBUG */

	buf_flush_list_mutex_exit(buf_pool);
}

/*******************************************************************//**
Relocates a buffer control block on the flush_list.
Note that it is assumed that the contents of bpage have already been
copied to dpage.
IMPORTANT: When this function is called bpage and dpage are not
exact copies of each other. For example, they both will have different
::state. Also the ::list pointers in dpage may be stale. We need to
use the current list node (bpage) to do the list manipulation because
the list pointers could have changed between the time that we copied
the contents of bpage to the dpage and the flush list manipulation
below. */
UNIV_INTERN
void
buf_flush_relocate_on_flush_list(
/*=============================*/
	buf_page_t*	bpage,	/*!< in/out: control block being moved */
	buf_page_t*	dpage)	/*!< in/out: destination block */
{
	buf_page_t*	prev;
	buf_page_t* 	prev_b = NULL;
	buf_pool_t*	buf_pool = buf_pool_from_bpage(bpage);

	//ut_ad(buf_pool_mutex_own(buf_pool));
	/* Must reside in the same buffer pool. */
	ut_ad(buf_pool == buf_pool_from_bpage(dpage));

	ut_ad(mutex_own(buf_page_get_mutex(bpage)));

	buf_flush_list_mutex_enter(buf_pool);

	/* FIXME: At this point we have both buf_pool and flush_list
	mutexes. Theoretically removal of a block from flush list is
	only covered by flush_list mutex but currently we do
	have buf_pool mutex in buf_flush_remove() therefore this block
	is guaranteed to be in the flush list. We need to check if
	this will work without the assumption of block removing code
	having the buf_pool mutex. */
	ut_ad(bpage->in_flush_list);
	ut_ad(dpage->in_flush_list);

	/* If recovery is active we must swap the control blocks in
	the flush_rbt as well. */
	if (UNIV_LIKELY_NULL(buf_pool->flush_rbt)) {
		buf_flush_delete_from_flush_rbt(bpage);
		prev_b = buf_flush_insert_in_flush_rbt(dpage);
	}

	/* Must be done after we have removed it from the flush_rbt
	because we assert on in_flush_list in comparison function. */
	ut_d(bpage->in_flush_list = FALSE);

	prev = UT_LIST_GET_PREV(flush_list, bpage);
	UT_LIST_REMOVE(flush_list, buf_pool->flush_list, bpage);

	if (prev) {
		ut_ad(prev->in_flush_list);
		UT_LIST_INSERT_AFTER(
			flush_list,
			buf_pool->flush_list,
			prev, dpage);
	} else {
		UT_LIST_ADD_FIRST(
			flush_list,
			buf_pool->flush_list,
			dpage);
	}

	/* Just an extra check. Previous in flush_list
	should be the same control block as in flush_rbt. */
	ut_a(!buf_pool->flush_rbt || prev_b == prev);

#if defined UNIV_DEBUG || defined UNIV_BUF_DEBUG
	ut_a(buf_flush_validate_low(buf_pool));
#endif /* UNIV_DEBUG || UNIV_BUF_DEBUG */

	buf_flush_list_mutex_exit(buf_pool);
}

/********************************************************************//**
Updates the flush system data structures when a write is completed. */
UNIV_INTERN
void
buf_flush_write_complete(
/*=====================*/
	buf_page_t*	bpage)	/*!< in: pointer to the block in question */
{
	enum buf_flush	flush_type;
	buf_pool_t*	buf_pool = buf_pool_from_bpage(bpage);

	ut_ad(bpage);

	buf_flush_remove(bpage);

	flush_type = buf_page_get_flush_type(bpage);
	buf_pool->n_flush[flush_type]--;

	if (flush_type == BUF_FLUSH_LRU) {
		/* Put the block to the end of the LRU list to wait to be
		moved to the free list */

		buf_LRU_make_block_old(bpage);

		buf_pool->LRU_flush_ended++;
	}

	/* fprintf(stderr, "n pending flush %lu\n",
	buf_pool->n_flush[flush_type]); */

	if (buf_pool->n_flush[flush_type] == 0
	    && buf_pool->init_flush[flush_type] == FALSE) {

		/* The running flush batch has ended */

		os_event_set(buf_pool->no_flush[flush_type]);
	}
}

/********************************************************************//**
Flush a batch of writes to the datafiles that have already been
written by the OS. */
static
void
buf_flush_sync_datafiles(void)
/*==========================*/
{
	/* Wake possible simulated aio thread to actually post the
	writes to the operating system */
	os_aio_simulated_wake_handler_threads();

	/* Wait that all async writes to tablespaces have been posted to
	the OS */
	os_aio_wait_until_no_pending_writes();

	/* Now we flush the data to disk (for example, with fsync) */
	fil_flush_file_spaces(FIL_TABLESPACE);

	return;
}

/********************************************************************//**
Flushes possible buffered writes from the doublewrite memory buffer to disk,
and also wakes up the aio thread if simulated aio is used. It is very
important to call this function after a batch of writes has been posted,
and also when we may have to wait for a page latch! Otherwise a deadlock
of threads can occur. */
static
void
buf_flush_buffered_writes(void)
/*===========================*/
{
	byte*		write_buf;
	ulint		len;
	ulint		len2;
	ulint		i;

	if (!srv_use_doublewrite_buf || trx_doublewrite == NULL) {
		/* Sync the writes to the disk. */
		buf_flush_sync_datafiles();
		return;
	}

	mutex_enter(&(trx_doublewrite->mutex));

	/* Write first to doublewrite buffer blocks. We use synchronous
	aio and thus know that file write has been completed when the
	control returns. */

	if (trx_doublewrite->first_free == 0) {

		mutex_exit(&(trx_doublewrite->mutex));

		return;
	}

	for (i = 0; i < trx_doublewrite->first_free; i++) {

		const buf_block_t*	block;

		block = (buf_block_t*) trx_doublewrite->buf_block_arr[i];

		if (buf_block_get_state(block) != BUF_BLOCK_FILE_PAGE
		    || block->page.zip.data) {
			/* No simple validate for compressed pages exists. */
			continue;
		}

		if (UNIV_UNLIKELY
		    (memcmp(block->frame + (FIL_PAGE_LSN + 4),
			    block->frame + (UNIV_PAGE_SIZE
					    - FIL_PAGE_END_LSN_OLD_CHKSUM + 4),
			    4))) {
			ut_print_timestamp(stderr);
			fprintf(stderr,
				"  InnoDB: ERROR: The page to be written"
				" seems corrupt!\n"
				"InnoDB: The lsn fields do not match!"
				" Noticed in the buffer pool\n"
				"InnoDB: before posting to the"
				" doublewrite buffer.\n");
		}

		if (!block->check_index_page_at_flush) {
		} else if (page_is_comp(block->frame)) {
			if (UNIV_UNLIKELY
			    (!page_simple_validate_new(block->frame))) {
corrupted_page:
				buf_page_print(block->frame, 0,
					       BUF_PAGE_PRINT_NO_CRASH);

				ut_print_timestamp(stderr);
				fprintf(stderr,
					"  InnoDB: Apparent corruption of an"
					" index page n:o %lu in space %lu\n"
					"InnoDB: to be written to data file."
					" We intentionally crash server\n"
					"InnoDB: to prevent corrupt data"
					" from ending up in data\n"
					"InnoDB: files.\n",
					(ulong) buf_block_get_page_no(block),
					(ulong) buf_block_get_space(block));

				ut_error;
			}
		} else if (UNIV_UNLIKELY
			   (!page_simple_validate_old(block->frame))) {

			goto corrupted_page;
		}
	}

	/* increment the doublewrite flushed pages counter */
	srv_dblwr_pages_written+= trx_doublewrite->first_free;
	srv_dblwr_writes++;

	len = ut_min(TRX_SYS_DOUBLEWRITE_BLOCK_SIZE,
		     trx_doublewrite->first_free) * UNIV_PAGE_SIZE;

	write_buf = trx_doublewrite->write_buf;
	i = 0;

	fil_io(OS_FILE_WRITE, TRUE,
	       (srv_doublewrite_file ? TRX_DOUBLEWRITE_SPACE : TRX_SYS_SPACE), 0,
	       trx_doublewrite->block1, 0, len,
	       (void*) write_buf, NULL);

	for (len2 = 0; len2 + UNIV_PAGE_SIZE <= len;
	     len2 += UNIV_PAGE_SIZE, i++) {
		const buf_block_t* block = (buf_block_t*)
			trx_doublewrite->buf_block_arr[i];

		if (UNIV_LIKELY(!block->page.zip.data)
		    && UNIV_LIKELY(buf_block_get_state(block)
				   == BUF_BLOCK_FILE_PAGE)
		    && UNIV_UNLIKELY
		    (memcmp(write_buf + len2 + (FIL_PAGE_LSN + 4),
			    write_buf + len2
			    + (UNIV_PAGE_SIZE
			       - FIL_PAGE_END_LSN_OLD_CHKSUM + 4), 4))) {
			ut_print_timestamp(stderr);
			fprintf(stderr,
				"  InnoDB: ERROR: The page to be written"
				" seems corrupt!\n"
				"InnoDB: The lsn fields do not match!"
				" Noticed in the doublewrite block1.\n");
		}
	}

	if (trx_doublewrite->first_free <= TRX_SYS_DOUBLEWRITE_BLOCK_SIZE) {
		goto flush;
	}

	len = (trx_doublewrite->first_free - TRX_SYS_DOUBLEWRITE_BLOCK_SIZE)
		* UNIV_PAGE_SIZE;

	write_buf = trx_doublewrite->write_buf
		+ TRX_SYS_DOUBLEWRITE_BLOCK_SIZE * UNIV_PAGE_SIZE;
	ut_ad(i == TRX_SYS_DOUBLEWRITE_BLOCK_SIZE);

	fil_io(OS_FILE_WRITE, TRUE,
	       (srv_doublewrite_file ? TRX_DOUBLEWRITE_SPACE : TRX_SYS_SPACE), 0,
	       trx_doublewrite->block2, 0, len,
	       (void*) write_buf, NULL);

	for (len2 = 0; len2 + UNIV_PAGE_SIZE <= len;
	     len2 += UNIV_PAGE_SIZE, i++) {
		const buf_block_t* block = (buf_block_t*)
			trx_doublewrite->buf_block_arr[i];

		if (UNIV_LIKELY(!block->page.zip.data)
		    && UNIV_LIKELY(buf_block_get_state(block)
				   == BUF_BLOCK_FILE_PAGE)
		    && UNIV_UNLIKELY
		    (memcmp(write_buf + len2 + (FIL_PAGE_LSN + 4),
			    write_buf + len2
			    + (UNIV_PAGE_SIZE
			       - FIL_PAGE_END_LSN_OLD_CHKSUM + 4), 4))) {
			ut_print_timestamp(stderr);
			fprintf(stderr,
				"  InnoDB: ERROR: The page to be"
				" written seems corrupt!\n"
				"InnoDB: The lsn fields do not match!"
				" Noticed in"
				" the doublewrite block2.\n");
		}
	}

flush:
	/* Now flush the doublewrite buffer data to disk */

	fil_flush(srv_doublewrite_file ? TRX_DOUBLEWRITE_SPACE : TRX_SYS_SPACE, FALSE);

	/* We know that the writes have been flushed to disk now
	and in recovery we will find them in the doublewrite buffer
	blocks. Next do the writes to the intended positions. */

	for (i = 0; i < trx_doublewrite->first_free; i++) {
		const buf_block_t* block = (buf_block_t*)
			trx_doublewrite->buf_block_arr[i];

		ut_a(buf_page_in_file(&block->page));
		if (UNIV_LIKELY_NULL(block->page.zip.data)) {
			fil_io(OS_FILE_WRITE | OS_AIO_SIMULATED_WAKE_LATER,
			       FALSE, buf_page_get_space(&block->page),
			       buf_page_get_zip_size(&block->page),
			       buf_page_get_page_no(&block->page), 0,
			       buf_page_get_zip_size(&block->page),
			       (void*)block->page.zip.data,
			       (void*)block);

			/* Increment the counter of I/O operations used
			for selecting LRU policy. */
			buf_LRU_stat_inc_io();

			continue;
		}

		ut_a(buf_block_get_state(block) == BUF_BLOCK_FILE_PAGE);

		if (UNIV_UNLIKELY(memcmp(block->frame + (FIL_PAGE_LSN + 4),
					 block->frame
					 + (UNIV_PAGE_SIZE
					    - FIL_PAGE_END_LSN_OLD_CHKSUM + 4),
					 4))) {
			ut_print_timestamp(stderr);
			fprintf(stderr,
				"  InnoDB: ERROR: The page to be written"
				" seems corrupt!\n"
				"InnoDB: The lsn fields do not match!"
				" Noticed in the buffer pool\n"
				"InnoDB: after posting and flushing"
				" the doublewrite buffer.\n"
				"InnoDB: Page buf fix count %lu,"
				" io fix %lu, state %lu\n",
				(ulong)block->page.buf_fix_count,
				(ulong)buf_block_get_io_fix_unlocked(block),
				(ulong)buf_block_get_state(block));
		}

		fil_io(OS_FILE_WRITE | OS_AIO_SIMULATED_WAKE_LATER,
		       FALSE, buf_block_get_space(block), 0,
		       buf_block_get_page_no(block), 0, UNIV_PAGE_SIZE,
		       (void*)block->frame, (void*)block);

		/* Increment the counter of I/O operations used
		for selecting LRU policy. */
		buf_LRU_stat_inc_io();
	}

	/* Sync the writes to the disk. */
	buf_flush_sync_datafiles();

	/* We can now reuse the doublewrite memory buffer: */
	trx_doublewrite->first_free = 0;

	mutex_exit(&(trx_doublewrite->mutex));
}

/********************************************************************//**
Posts a buffer page for writing. If the doublewrite memory buffer is
full, calls buf_flush_buffered_writes and waits for for free space to
appear. */
static
void
buf_flush_post_to_doublewrite_buf(
/*==============================*/
	buf_page_t*	bpage)	/*!< in: buffer block to write */
{
	ulint	zip_size;
try_again:
	mutex_enter(&(trx_doublewrite->mutex));

	ut_a(buf_page_in_file(bpage));

	if (trx_doublewrite->first_free
	    >= 2 * TRX_SYS_DOUBLEWRITE_BLOCK_SIZE) {
		mutex_exit(&(trx_doublewrite->mutex));

		buf_flush_buffered_writes();

		goto try_again;
	}

	zip_size = buf_page_get_zip_size(bpage);

	if (UNIV_UNLIKELY(zip_size)) {
		UNIV_MEM_ASSERT_RW(bpage->zip.data, zip_size);
		/* Copy the compressed page and clear the rest. */
		memcpy(trx_doublewrite->write_buf
		       + UNIV_PAGE_SIZE * trx_doublewrite->first_free,
		       bpage->zip.data, zip_size);
		memset(trx_doublewrite->write_buf
		       + UNIV_PAGE_SIZE * trx_doublewrite->first_free
		       + zip_size, 0, UNIV_PAGE_SIZE - zip_size);
	} else {
		ut_a(buf_page_get_state(bpage) == BUF_BLOCK_FILE_PAGE);
		UNIV_MEM_ASSERT_RW(((buf_block_t*) bpage)->frame,
				   UNIV_PAGE_SIZE);

		memcpy(trx_doublewrite->write_buf
		       + UNIV_PAGE_SIZE * trx_doublewrite->first_free,
		       ((buf_block_t*) bpage)->frame, UNIV_PAGE_SIZE);
	}

	trx_doublewrite->buf_block_arr[trx_doublewrite->first_free] = bpage;

	trx_doublewrite->first_free++;

	if (trx_doublewrite->first_free
	    >= 2 * TRX_SYS_DOUBLEWRITE_BLOCK_SIZE) {
		mutex_exit(&(trx_doublewrite->mutex));

		buf_flush_buffered_writes();

		return;
	}

	mutex_exit(&(trx_doublewrite->mutex));
}
#endif /* !UNIV_HOTBACKUP */

/********************************************************************//**
Initializes a page for writing to the tablespace. */
UNIV_INTERN
void
buf_flush_init_for_writing(
/*=======================*/
	byte*		page,		/*!< in/out: page */
	void*		page_zip_,	/*!< in/out: compressed page, or NULL */
	ib_uint64_t	newest_lsn)	/*!< in: newest modification lsn
					to the page */
{
	ut_ad(page);

	if (page_zip_) {
		page_zip_des_t*	page_zip = page_zip_;
		ulint		zip_size = page_zip_get_size(page_zip);
		ut_ad(zip_size);
		ut_ad(ut_is_2pow(zip_size));
		ut_ad(zip_size <= UNIV_PAGE_SIZE);

		switch (UNIV_EXPECT(fil_page_get_type(page), FIL_PAGE_INDEX)) {
		case FIL_PAGE_TYPE_ALLOCATED:
		case FIL_PAGE_INODE:
		case FIL_PAGE_IBUF_BITMAP:
		case FIL_PAGE_TYPE_FSP_HDR:
		case FIL_PAGE_TYPE_XDES:
			/* These are essentially uncompressed pages. */
			memcpy(page_zip->data, page, zip_size);
			/* fall through */
		case FIL_PAGE_TYPE_ZBLOB:
		case FIL_PAGE_TYPE_ZBLOB2:
		case FIL_PAGE_INDEX:
			mach_write_to_8(page_zip->data
					+ FIL_PAGE_LSN, newest_lsn);
			memset(page_zip->data + FIL_PAGE_FILE_FLUSH_LSN, 0, 8);
			mach_write_to_4(page_zip->data
					+ FIL_PAGE_SPACE_OR_CHKSUM,
					srv_use_checksums
					? page_zip_calc_checksum(
						page_zip->data, zip_size)
					: BUF_NO_CHECKSUM_MAGIC);
			return;
		}

		ut_print_timestamp(stderr);
		fputs("  InnoDB: ERROR: The compressed page to be written"
		      " seems corrupt:", stderr);
		ut_print_buf(stderr, page, zip_size);
		fputs("\nInnoDB: Possibly older version of the page:", stderr);
		ut_print_buf(stderr, page_zip->data, zip_size);
		putc('\n', stderr);
		ut_error;
	}

	/* Write the newest modification lsn to the page header and trailer */
	mach_write_to_8(page + FIL_PAGE_LSN, newest_lsn);

	mach_write_to_8(page + UNIV_PAGE_SIZE - FIL_PAGE_END_LSN_OLD_CHKSUM,
			newest_lsn);

	/* Store the new formula checksum */

	mach_write_to_4(page + FIL_PAGE_SPACE_OR_CHKSUM,
			srv_use_checksums
			? (!srv_fast_checksum
			   ? buf_calc_page_new_checksum(page)
			   : buf_calc_page_new_checksum_32(page))
			: BUF_NO_CHECKSUM_MAGIC);

	/* We overwrite the first 4 bytes of the end lsn field to store
	the old formula checksum. Since it depends also on the field
	FIL_PAGE_SPACE_OR_CHKSUM, it has to be calculated after storing the
	new formula checksum. */

	mach_write_to_4(page + UNIV_PAGE_SIZE - FIL_PAGE_END_LSN_OLD_CHKSUM,
			srv_use_checksums
			? buf_calc_page_old_checksum(page)
			: BUF_NO_CHECKSUM_MAGIC);
}

#ifndef UNIV_HOTBACKUP
/********************************************************************//**
Does an asynchronous write of a buffer page. NOTE: in simulated aio and
also when the doublewrite buffer is used, we must call
buf_flush_buffered_writes after we have posted a batch of writes! */
static
void
buf_flush_write_block_low(
/*======================*/
	buf_page_t*	bpage)	/*!< in: buffer block to write */
{
	ulint	zip_size	= buf_page_get_zip_size(bpage);
	page_t*	frame		= NULL;

#ifdef UNIV_DEBUG
	buf_pool_t*	buf_pool = buf_pool_from_bpage(bpage);
	//ut_ad(!buf_pool_mutex_own(buf_pool));
#endif

#ifdef UNIV_LOG_DEBUG
	static ibool univ_log_debug_warned;
#endif /* UNIV_LOG_DEBUG */

	ut_ad(buf_page_in_file(bpage));

	/* We are not holding buf_pool->mutex or block_mutex here.
	Nevertheless, it is safe to access bpage, because it is
	io_fixed and oldest_modification != 0.  Thus, it cannot be
	relocated in the buffer pool or removed from flush_list or
	LRU_list. */
	//ut_ad(!buf_pool_mutex_own(buf_pool));
	ut_ad(!mutex_own(&buf_pool->LRU_list_mutex));
	ut_ad(!buf_flush_list_mutex_own(buf_pool));
	ut_ad(!mutex_own(buf_page_get_mutex(bpage)));
	ut_ad(buf_page_get_io_fix_unlocked(bpage) == BUF_IO_WRITE);
	ut_ad(bpage->oldest_modification != 0);

#ifdef UNIV_IBUF_COUNT_DEBUG
	ut_a(ibuf_count_get(bpage->space, bpage->offset) == 0);
#endif
	ut_ad(bpage->newest_modification != 0);

#ifdef UNIV_LOG_DEBUG
	if (!univ_log_debug_warned) {
		univ_log_debug_warned = TRUE;
		fputs("Warning: cannot force log to disk if"
		      " UNIV_LOG_DEBUG is defined!\n"
		      "Crash recovery will not work!\n",
		      stderr);
	}
#else
	/* Force the log to the disk before writing the modified block */
	log_write_up_to(bpage->newest_modification, LOG_WAIT_ALL_GROUPS, TRUE);
#endif
	switch (buf_page_get_state(bpage)) {
	case BUF_BLOCK_ZIP_FREE:
	case BUF_BLOCK_ZIP_PAGE: /* The page should be dirty. */
	case BUF_BLOCK_NOT_USED:
	case BUF_BLOCK_READY_FOR_USE:
	case BUF_BLOCK_MEMORY:
	case BUF_BLOCK_REMOVE_HASH:
		ut_error;
		break;
	case BUF_BLOCK_ZIP_DIRTY:
		frame = bpage->zip.data;
		if (UNIV_LIKELY(srv_use_checksums)) {
			ut_a(mach_read_from_4(frame + FIL_PAGE_SPACE_OR_CHKSUM)
			     == page_zip_calc_checksum(frame, zip_size));
		}
		mach_write_to_8(frame + FIL_PAGE_LSN,
				bpage->newest_modification);
		memset(frame + FIL_PAGE_FILE_FLUSH_LSN, 0, 8);
		break;
	case BUF_BLOCK_FILE_PAGE:
		frame = bpage->zip.data;
		if (!frame) {
			frame = ((buf_block_t*) bpage)->frame;
		}

		buf_flush_init_for_writing(((buf_block_t*) bpage)->frame,
					   bpage->zip.data
					   ? &bpage->zip : NULL,
					   bpage->newest_modification);
		break;
	}

	if (!srv_use_doublewrite_buf || !trx_doublewrite) {
		fil_io(OS_FILE_WRITE | OS_AIO_SIMULATED_WAKE_LATER,
		       FALSE, buf_page_get_space(bpage), zip_size,
		       buf_page_get_page_no(bpage), 0,
		       zip_size ? zip_size : UNIV_PAGE_SIZE,
		       frame, bpage);
	} else {
		buf_flush_post_to_doublewrite_buf(bpage);
	}
}

# if defined UNIV_DEBUG || defined UNIV_IBUF_DEBUG
/********************************************************************//**
Writes a flushable page asynchronously from the buffer pool to a file.
NOTE: block->mutex must be held upon entering this function, and it will be
released by this function after flushing.
This is loosely based on buf_flush_batch() and buf_flush_page().
@return TRUE if the page was flushed and the mutex released */
UNIV_INTERN
ibool
buf_flush_page_try(
/*===============*/
	buf_pool_t*	buf_pool,	/*!< in/out: buffer pool instance */
	buf_block_t*	block)		/*!< in/out: buffer control block */
{
	//ut_ad(buf_pool_mutex_own(buf_pool));
	ut_ad(buf_block_get_state(block) == BUF_BLOCK_FILE_PAGE);
	ut_ad(mutex_own(&block->mutex));

	if (!buf_flush_ready_for_flush(&block->page, BUF_FLUSH_LRU)) {
		return(FALSE);
	}

	buf_pool_mutex_enter(buf_pool);

	if (buf_pool->n_flush[BUF_FLUSH_LRU] > 0
	    || buf_pool->init_flush[BUF_FLUSH_LRU]) {
		buf_pool_mutex_exit(buf_pool);
		/* There is already a flush batch of the same type running */
		return(FALSE);
	}

	buf_pool->init_flush[BUF_FLUSH_LRU] = TRUE;

	buf_page_set_io_fix(&block->page, BUF_IO_WRITE);

	buf_page_set_flush_type(&block->page, BUF_FLUSH_LRU);

	if (buf_pool->n_flush[BUF_FLUSH_LRU]++ == 0) {

		os_event_reset(buf_pool->no_flush[BUF_FLUSH_LRU]);
	}

	/* VERY IMPORTANT:
	Because any thread may call the LRU flush, even when owning
	locks on pages, to avoid deadlocks, we must make sure that the
	s-lock is acquired on the page without waiting: this is
	accomplished because buf_flush_ready_for_flush() must hold,
	and that requires the page not to be bufferfixed. */

	rw_lock_s_lock_gen(&block->lock, BUF_IO_WRITE);

	/* Note that the s-latch is acquired before releasing the
	buf_pool mutex: this ensures that the latch is acquired
	immediately. */

	mutex_exit(&block->mutex);
	buf_pool_mutex_exit(buf_pool);

	/* Even though block is not protected by any mutex at this
	point, it is safe to access block, because it is io_fixed and
	oldest_modification != 0.  Thus, it cannot be relocated in the
	buffer pool or removed from flush_list or LRU_list. */

	buf_flush_write_block_low(&block->page);

	buf_pool_mutex_enter(buf_pool);
	buf_pool->init_flush[BUF_FLUSH_LRU] = FALSE;

	if (buf_pool->n_flush[BUF_FLUSH_LRU] == 0) {
		/* The running flush batch has ended */
		os_event_set(buf_pool->no_flush[BUF_FLUSH_LRU]);
	}

	buf_pool_mutex_exit(buf_pool);
	buf_flush_buffered_writes();

	return(TRUE);
}
# endif /* UNIV_DEBUG || UNIV_IBUF_DEBUG */

/********************************************************************//**
Writes a flushable page asynchronously from the buffer pool to a file.
NOTE: in simulated aio we must call
os_aio_simulated_wake_handler_threads after we have posted a batch of
writes! NOTE: buf_pool->mutex and buf_page_get_mutex(bpage) must be
held upon entering this function, and they will be released by this
function. */
static
void
buf_flush_page(
/*===========*/
	buf_pool_t*	buf_pool,	/*!< in: buffer pool instance */
	buf_page_t*	bpage,		/*!< in: buffer control block */
	enum buf_flush	flush_type)	/*!< in: BUF_FLUSH_LRU
					or BUF_FLUSH_LIST */
{
	mutex_t*	block_mutex;
	ibool		is_uncompressed;

	ut_ad(flush_type == BUF_FLUSH_LRU || flush_type == BUF_FLUSH_LIST);
	//ut_ad(buf_pool_mutex_own(buf_pool));
#ifdef UNIV_SYNC_DEBUG
	ut_ad(rw_lock_own(&buf_pool->page_hash_latch, RW_LOCK_SHARED));
#endif
	ut_ad(buf_page_in_file(bpage));

	block_mutex = buf_page_get_mutex(bpage);
	ut_ad(mutex_own(block_mutex));

	buf_pool_mutex_enter(buf_pool);
	rw_lock_s_unlock(&buf_pool->page_hash_latch);

	ut_ad(buf_flush_ready_for_flush(bpage, flush_type));

	buf_page_set_io_fix(bpage, BUF_IO_WRITE);

	buf_page_set_flush_type(bpage, flush_type);

	if (buf_pool->n_flush[flush_type] == 0) {

		os_event_reset(buf_pool->no_flush[flush_type]);
	}

	buf_pool->n_flush[flush_type]++;

	is_uncompressed = (buf_page_get_state(bpage) == BUF_BLOCK_FILE_PAGE);
	ut_ad(is_uncompressed == (block_mutex != &buf_pool->zip_mutex));

	switch (flush_type) {
		ibool	is_s_latched;
	case BUF_FLUSH_LIST:
		/* If the simulated aio thread is not running, we must
		not wait for any latch, as we may end up in a deadlock:
		if buf_fix_count == 0, then we know we need not wait */

		is_s_latched = (bpage->buf_fix_count == 0);
		if (is_s_latched && is_uncompressed) {
			rw_lock_s_lock_gen(&((buf_block_t*) bpage)->lock,
					   BUF_IO_WRITE);
		}

		mutex_exit(block_mutex);
		buf_pool_mutex_exit(buf_pool);

		/* Even though bpage is not protected by any mutex at
		this point, it is safe to access bpage, because it is
		io_fixed and oldest_modification != 0.  Thus, it
		cannot be relocated in the buffer pool or removed from
		flush_list or LRU_list. */

		if (!is_s_latched) {
			buf_flush_buffered_writes();

			if (is_uncompressed) {
				rw_lock_s_lock_gen(&((buf_block_t*) bpage)
						   ->lock, BUF_IO_WRITE);
			}
		}

		break;

	case BUF_FLUSH_LRU:
		/* VERY IMPORTANT:
		Because any thread may call the LRU flush, even when owning
		locks on pages, to avoid deadlocks, we must make sure that the
		s-lock is acquired on the page without waiting: this is
		accomplished because buf_flush_ready_for_flush() must hold,
		and that requires the page not to be bufferfixed. */

		if (is_uncompressed) {
			rw_lock_s_lock_gen(&((buf_block_t*) bpage)->lock,
					   BUF_IO_WRITE);
		}

		/* Note that the s-latch is acquired before releasing the
		buf_pool mutex: this ensures that the latch is acquired
		immediately. */

		mutex_exit(block_mutex);
		buf_pool_mutex_exit(buf_pool);
		break;

	default:
		ut_error;
	}

	/* Even though bpage is not protected by any mutex at this
	point, it is safe to access bpage, because it is io_fixed and
	oldest_modification != 0.  Thus, it cannot be relocated in the
	buffer pool or removed from flush_list or LRU_list. */

#ifdef UNIV_DEBUG
	if (buf_debug_prints) {
		fprintf(stderr,
			"Flushing %u space %u page %u\n",
			flush_type, bpage->space, bpage->offset);
	}
#endif /* UNIV_DEBUG */
	buf_flush_write_block_low(bpage);
}

/***********************************************************//**
Flushes to disk all flushable pages within the flush area.
@return	number of pages flushed */
static
ulint
buf_flush_try_neighbors(
/*====================*/
	ulint		space,		/*!< in: space id */
	ulint		offset,		/*!< in: page offset */
	enum buf_flush	flush_type,	/*!< in: BUF_FLUSH_LRU or
					BUF_FLUSH_LIST */
	ulint		n_flushed,	/*!< in: number of pages
					flushed so far in this batch */
	ulint		n_to_flush)	/*!< in: maximum number of pages
					we are allowed to flush */
{
	ulint		i;
	ulint		low;
	ulint		high;
	ulint		count = 0;
	buf_pool_t*	buf_pool = buf_pool_get(space, offset);
	ibool		is_forward_scan;

	ut_ad(flush_type == BUF_FLUSH_LRU || flush_type == BUF_FLUSH_LIST);

	if (UT_LIST_GET_LEN(buf_pool->LRU) < BUF_LRU_OLD_MIN_LEN || !srv_flush_neighbor_pages) {
		/* If there is little space, it is better not to flush
		any block except from the end of the LRU list */

		low = offset;
		high = offset + 1;
	} else {
		/* When flushed, dirty blocks are searched in
		neighborhoods of this size, and flushed along with the
		original page. */

		ulint	buf_flush_area;
	
		buf_flush_area	= ut_min(
			BUF_READ_AHEAD_AREA(buf_pool),
			buf_pool->curr_size / 16);

		low = (offset / buf_flush_area) * buf_flush_area;
		high = (offset / buf_flush_area + 1) * buf_flush_area;
	}

	/* fprintf(stderr, "Flush area: low %lu high %lu\n", low, high); */

	if (high > fil_space_get_size(space)) {
		high = fil_space_get_size(space);
	}

	if (srv_flush_neighbor_pages == 2) {

		/* In the case of contiguous flush where the requested page
		does not fall at the start of flush area, first scan backward
		from the page and later forward from it. */
		is_forward_scan = (offset == low);
	}
	else {
		is_forward_scan = TRUE;
	}

scan:
	if (srv_flush_neighbor_pages == 2) {
		if (is_forward_scan) {
			i = offset;
		}
		else {
			i = offset - 1;
		}
	}
	else {
		i = low;
	}

	for (; is_forward_scan ? (i < high) : (i >= low);
	     is_forward_scan ? i++ : i--) {

		buf_page_t*	bpage;

		if ((count + n_flushed) >= n_to_flush) {

			/* We have already flushed enough pages and
			should call it a day. There is, however, one
			exception. If the page whose neighbors we
			are flushing has not been flushed yet then
			we'll try to flush the victim that we
			selected originally. */
			if (i <= offset) {
				i = offset;
			} else {
				break;
			}
		}

		buf_pool = buf_pool_get(space, i);

		//buf_pool_mutex_enter(buf_pool);
		rw_lock_s_lock(&buf_pool->page_hash_latch);

		/* We only want to flush pages from this buffer pool. */
		bpage = buf_page_hash_get(buf_pool, space, i);

		if (!bpage) {

			//buf_pool_mutex_exit(buf_pool);
			rw_lock_s_unlock(&buf_pool->page_hash_latch);
			if (srv_flush_neighbor_pages == 2) {

				/* This is contiguous neighbor page flush and
				the pages here are not contiguous. */
				break;
			}
			continue;
		}

		ut_a(buf_page_in_file(bpage));

		/* We avoid flushing 'non-old' blocks in an LRU flush,
		because the flushed blocks are soon freed */

		if (flush_type != BUF_FLUSH_LRU
		    || i == offset
		    || buf_page_is_old(bpage)) {
			mutex_t* block_mutex = buf_page_get_mutex_enter(bpage);

			if (block_mutex && buf_flush_ready_for_flush(bpage, flush_type)
			    && (i == offset || !bpage->buf_fix_count)) {
				/* We only try to flush those
				neighbors != offset where the buf fix
				count is zero, as we then know that we
				probably can latch the page without a
				semaphore wait. Semaphore waits are
				expensive because we must flush the
				doublewrite buffer before we start
				waiting. */

				buf_flush_page(buf_pool, bpage, flush_type);
				ut_ad(!mutex_own(block_mutex));
				ut_ad(!buf_pool_mutex_own(buf_pool));
				count++;
				continue;
			} else if (block_mutex) {
				mutex_exit(block_mutex);
			}
		}
		//buf_pool_mutex_exit(buf_pool);
		rw_lock_s_unlock(&buf_pool->page_hash_latch);

		if (srv_flush_neighbor_pages == 2) {

			/* We are trying to do the contiguous neighbor page
			flush, but the last page we checked was unflushable,
			making a "hole" in the flush, so stop this attempt. */
			break;
		}
	}

	if (!is_forward_scan) {

		/* Backward scan done, now do the forward scan */
		ut_a (srv_flush_neighbor_pages == 2);
		is_forward_scan = TRUE;
		goto scan;
	}

	return(count);
}

/********************************************************************//**
Check if the block is modified and ready for flushing. If the the block
is ready to flush then flush the page and try o flush its neighbors.

@return	TRUE if LRU list mutex was not released during this function.
This does not guarantee that some pages were written as well.
Number of pages written are incremented to the count. */
static
ibool
buf_flush_page_and_try_neighbors(
/*=============================*/
	buf_page_t*	bpage,		/*!< in: buffer control block */
	enum buf_flush	flush_type,	/*!< in: BUF_FLUSH_LRU
					or BUF_FLUSH_LIST */
	ulint		n_to_flush,	/*!< in: number of pages to
					flush */
	ulint*		count)		/*!< in/out: number of pages
					flushed */
{
	mutex_t*	block_mutex = NULL;
	ibool		flushed = FALSE;
#ifdef UNIV_DEBUG
	buf_pool_t*	buf_pool = buf_pool_from_bpage(bpage);
#endif /* UNIV_DEBUG */

	ut_ad((flush_type == BUF_FLUSH_LRU
	       && mutex_own(&buf_pool->LRU_list_mutex))
	      || (flush_type == BUF_FLUSH_LIST
		  && buf_flush_list_mutex_own(buf_pool)));

	if (flush_type == BUF_FLUSH_LRU) {
		block_mutex = buf_page_get_mutex_enter(bpage);
		ut_ad(block_mutex);
	}

	ut_a(buf_page_in_file(bpage)
	     || (buf_page_get_state(bpage) == BUF_BLOCK_REMOVE_HASH
		 ));

	if (buf_flush_ready_for_flush(bpage, flush_type)) {
		ulint		space;
		ulint		offset;
		buf_pool_t*	buf_pool;

		buf_pool = buf_pool_from_bpage(bpage);

		//buf_pool_mutex_exit(buf_pool);
		if (flush_type == BUF_FLUSH_LRU) {
			mutex_exit(&buf_pool->LRU_list_mutex);
		}

		/* These fields are protected by both the
		buffer pool mutex and block mutex. */
		/* Read the fields directly in order to avoid asserting on
		BUF_BLOCK_REMOVE_HASH pages. */
		space = bpage->space;
		offset = bpage->offset;

		if (flush_type == BUF_FLUSH_LRU) {
			mutex_exit(block_mutex);
		} else {
			buf_flush_list_mutex_exit(buf_pool);
		}

		/* Try to flush also all the neighbors */
		*count += buf_flush_try_neighbors(space,
						  offset,
						  flush_type,
						  *count,
						  n_to_flush);

		if (flush_type == BUF_FLUSH_LRU) {
			mutex_enter(&buf_pool->LRU_list_mutex);
		} else {
			buf_flush_list_mutex_enter(buf_pool);
		}
		flushed = TRUE;
	} else if (block_mutex) {
		mutex_exit(block_mutex);
	}

	ut_ad((flush_type == BUF_FLUSH_LRU
	       && mutex_own(&buf_pool->LRU_list_mutex))
	      || buf_flush_list_mutex_own(buf_pool));

	return(flushed);
}

/*******************************************************************//**
This utility flushes dirty blocks from the end of the LRU list.
In the case of an LRU flush the calling thread may own latches to
pages: to avoid deadlocks, this function must be written so that it
cannot end up waiting for these latches!
@return number of blocks for which the write request was queued. */
static
ulint
buf_flush_LRU_list_batch(
/*=====================*/
	buf_pool_t*	buf_pool,	/*!< in: buffer pool instance */
	ulint		max)		/*!< in: max of blocks to flush */
{
	buf_page_t*	bpage;
	ulint		count = 0;

	//ut_ad(buf_pool_mutex_own(buf_pool));
	ut_ad(mutex_own(&buf_pool->LRU_list_mutex));

	do {
		/* Start from the end of the list looking for a
		suitable block to be flushed. */
		bpage = UT_LIST_GET_LAST(buf_pool->LRU);

		/* Iterate backwards over the flush list till we find
		a page that isn't ready for flushing. */
		while (bpage != NULL
		       && !buf_flush_page_and_try_neighbors(
				bpage, BUF_FLUSH_LRU, max, &count)) {

			bpage = UT_LIST_GET_PREV(LRU, bpage);
		}
	} while (bpage != NULL && count < max);

	/* We keep track of all flushes happening as part of LRU
	flush. When estimating the desired rate at which flush_list
	should be flushed, we factor in this value. */
	buf_lru_flush_page_count += count;

	//ut_ad(buf_pool_mutex_own(buf_pool));
	ut_ad(mutex_own(&buf_pool->LRU_list_mutex));

	return(count);
}

/*******************************************************************//**
This utility flushes dirty blocks from the end of the flush_list.
the calling thread is not allowed to own any latches on pages!
@return number of blocks for which the write request was queued;
ULINT_UNDEFINED if there was a flush of the same type already
running */
static
ulint
buf_flush_flush_list_batch(
/*=======================*/
	buf_pool_t*	buf_pool,	/*!< in: buffer pool instance */
	ulint		min_n,		/*!< in: wished minimum mumber
					of blocks flushed (it is not
					guaranteed that the actual
					number is that big, though) */
	ib_uint64_t	lsn_limit)	/*!< all blocks whose
					oldest_modification is smaller
					than this should be flushed (if
					their number does not exceed
					min_n) */
{
	ulint		len;
	buf_page_t*	bpage;
	ulint		count = 0;

	//ut_ad(buf_pool_mutex_own(buf_pool));

	/* If we have flushed enough, leave the loop */
	do {
		/* Start from the end of the list looking for a suitable
		block to be flushed. */

		buf_flush_list_mutex_enter(buf_pool);

		/* We use len here because theoretically insertions can
		happen in the flush_list below while we are traversing
		it for a suitable candidate for flushing. We'd like to
		set a limit on how farther we are willing to traverse
		the list. */
		len = UT_LIST_GET_LEN(buf_pool->flush_list);
		bpage = UT_LIST_GET_LAST(buf_pool->flush_list);

		if (bpage) {
			ut_a(bpage->oldest_modification > 0);
		}

		if (!bpage || bpage->oldest_modification >= lsn_limit) {

			/* We have flushed enough */
			buf_flush_list_mutex_exit(buf_pool);
			break;
		}

		ut_a(bpage->oldest_modification > 0);

		ut_ad(bpage->in_flush_list);

		/* The list may change during the flushing and we cannot
		safely preserve within this function a pointer to a
		block in the list! */
		while (bpage != NULL
		       && len > 0
		       && !buf_flush_page_and_try_neighbors(
				bpage, BUF_FLUSH_LIST, min_n, &count)) {

			/* If we are here that means that buf_pool->mutex
			 was not released in buf_flush_page_and_try_neighbors()
			above and this guarantees that bpage didn't get
			relocated since we released the flush_list
			mutex above. There is a chance, however, that
			the bpage got removed from flush_list (not
			currently possible because flush_list_remove()
			also obtains buf_pool mutex but that may change
			in future). To avoid this scenario we check
			the oldest_modification and if it is zero
			we start all over again. */
			if (bpage->oldest_modification == 0) {
				buf_flush_list_mutex_exit(buf_pool);
				break;
			}

			bpage = UT_LIST_GET_PREV(flush_list, bpage);

			ut_ad(!bpage || bpage->in_flush_list);

			--len;
		}

		buf_flush_list_mutex_exit(buf_pool);

	} while (count < min_n && bpage != NULL && len > 0);

	//ut_ad(buf_pool_mutex_own(buf_pool));

	return(count);
}

/*******************************************************************//**
This utility flushes dirty blocks from the end of the LRU list or flush_list.
NOTE 1: in the case of an LRU flush the calling thread may own latches to
pages: to avoid deadlocks, this function must be written so that it cannot
end up waiting for these latches! NOTE 2: in the case of a flush list flush,
the calling thread is not allowed to own any latches on pages!
@return number of blocks for which the write request was queued;
ULINT_UNDEFINED if there was a flush of the same type already running */
static
ulint
buf_flush_batch(
/*============*/
	buf_pool_t*	buf_pool,	/*!< in: buffer pool instance */
	enum buf_flush	flush_type,	/*!< in: BUF_FLUSH_LRU or
					BUF_FLUSH_LIST; if BUF_FLUSH_LIST,
					then the caller must not own any
					latches on pages */
	ulint		min_n,		/*!< in: wished minimum mumber of blocks
					flushed (it is not guaranteed that the
					actual number is that big, though) */
	ib_uint64_t	lsn_limit)	/*!< in: in the case of BUF_FLUSH_LIST
					all blocks whose oldest_modification is
					smaller than this should be flushed
					(if their number does not exceed
					min_n), otherwise ignored */
{
	ulint		count	= 0;

	ut_ad(flush_type == BUF_FLUSH_LRU || flush_type == BUF_FLUSH_LIST);
#ifdef UNIV_SYNC_DEBUG
	ut_ad((flush_type != BUF_FLUSH_LIST)
	      || sync_thread_levels_empty_except_dict());
#endif /* UNIV_SYNC_DEBUG */

	//buf_pool_mutex_enter(buf_pool);

	/* Note: The buffer pool mutex is released and reacquired within
	the flush functions. */
	switch(flush_type) {
	case BUF_FLUSH_LRU:
		mutex_enter(&buf_pool->LRU_list_mutex);
		count = buf_flush_LRU_list_batch(buf_pool, min_n);
		mutex_exit(&buf_pool->LRU_list_mutex);
		break;
	case BUF_FLUSH_LIST:
		count = buf_flush_flush_list_batch(buf_pool, min_n, lsn_limit);
		break;
	default:
		ut_error;
	}

	//buf_pool_mutex_exit(buf_pool);

	buf_flush_buffered_writes();

#ifdef UNIV_DEBUG
	if (buf_debug_prints && count > 0) {
		fprintf(stderr, flush_type == BUF_FLUSH_LRU
			? "Flushed %lu pages in LRU flush\n"
			: "Flushed %lu pages in flush list flush\n",
			(ulong) count);
	}
#endif /* UNIV_DEBUG */

	return(count);
}

/******************************************************************//**
Gather the aggregated stats for both flush list and LRU list flushing */
static
void
buf_flush_common(
/*=============*/
	enum buf_flush	flush_type,	/*!< in: type of flush */
	ulint		page_count)	/*!< in: number of pages flushed */
{
	buf_flush_buffered_writes();

	ut_a(flush_type == BUF_FLUSH_LRU || flush_type == BUF_FLUSH_LIST);

#ifdef UNIV_DEBUG
	if (buf_debug_prints && page_count > 0) {
		fprintf(stderr, flush_type == BUF_FLUSH_LRU
			? "Flushed %lu pages in LRU flush\n"
			: "Flushed %lu pages in flush list flush\n",
			(ulong) page_count);
	}
#endif /* UNIV_DEBUG */

	srv_buf_pool_flushed += page_count;
}

/******************************************************************//**
Start a buffer flush batch for LRU or flush list */
static
ibool
buf_flush_start(
/*============*/
	buf_pool_t*	buf_pool,	/*!< buffer pool instance */
	enum buf_flush	flush_type)	/*!< in: BUF_FLUSH_LRU
					or BUF_FLUSH_LIST */
{
	buf_pool_mutex_enter(buf_pool);

	if (buf_pool->n_flush[flush_type] > 0
	   || buf_pool->init_flush[flush_type] == TRUE) {

		/* There is already a flush batch of the same type running */

		buf_pool_mutex_exit(buf_pool);

		return(FALSE);
	}

	buf_pool->init_flush[flush_type] = TRUE;

	buf_pool_mutex_exit(buf_pool);

	return(TRUE);
}

/******************************************************************//**
End a buffer flush batch for LRU or flush list */
static
void
buf_flush_end(
/*==========*/
	buf_pool_t*	buf_pool,	/*!< buffer pool instance */
	enum buf_flush	flush_type)	/*!< in: BUF_FLUSH_LRU
					or BUF_FLUSH_LIST */
{
	buf_pool_mutex_enter(buf_pool);

	buf_pool->init_flush[flush_type] = FALSE;

	if (buf_pool->n_flush[flush_type] == 0) {

		/* The running flush batch has ended */

		os_event_set(buf_pool->no_flush[flush_type]);
	}

	buf_pool_mutex_exit(buf_pool);
}

/******************************************************************//**
Waits until a flush batch of the given type ends */
UNIV_INTERN
void
buf_flush_wait_batch_end(
/*=====================*/
	buf_pool_t*	buf_pool,	/*!< buffer pool instance */
	enum buf_flush	type)		/*!< in: BUF_FLUSH_LRU
					or BUF_FLUSH_LIST */
{
	ut_ad(type == BUF_FLUSH_LRU || type == BUF_FLUSH_LIST);

	if (buf_pool == NULL) {
		ulint	i;

		for (i = 0; i < srv_buf_pool_instances; ++i) {
			buf_pool_t*	buf_pool;

			buf_pool = buf_pool_from_array(i);

			thd_wait_begin(NULL, THD_WAIT_DISKIO);
			os_event_wait(buf_pool->no_flush[type]);
			thd_wait_end(NULL);
		}
	} else {
		thd_wait_begin(NULL, THD_WAIT_DISKIO);
		os_event_wait(buf_pool->no_flush[type]);
		thd_wait_end(NULL);
	}
}

/*******************************************************************//**
This utility flushes dirty blocks from the end of the LRU list.
NOTE: The calling thread may own latches to pages: to avoid deadlocks,
this function must be written so that it cannot end up waiting for these
latches!
@return number of blocks for which the write request was queued;
ULINT_UNDEFINED if there was a flush of the same type already running */
UNIV_INTERN
ulint
buf_flush_LRU(
/*==========*/
	buf_pool_t*	buf_pool,	/*!< in: buffer pool instance */
	ulint		min_n)		/*!< in: wished minimum mumber of blocks
					flushed (it is not guaranteed that the
					actual number is that big, though) */
{
	ulint		page_count;

	if (!buf_flush_start(buf_pool, BUF_FLUSH_LRU)) {
		return(ULINT_UNDEFINED);
	}

	page_count = buf_flush_batch(buf_pool, BUF_FLUSH_LRU, min_n, 0);

	buf_flush_end(buf_pool, BUF_FLUSH_LRU);

	buf_flush_common(BUF_FLUSH_LRU, page_count);

	return(page_count);
}

/*******************************************************************//**
This utility flushes dirty blocks from the end of the flush list of
all buffer pool instances.
NOTE: The calling thread is not allowed to own any latches on pages!
@return number of blocks for which the write request was queued;
ULINT_UNDEFINED if there was a flush of the same type already running */
UNIV_INTERN
ulint
buf_flush_list(
/*===========*/
	ulint		min_n,		/*!< in: wished minimum mumber of blocks
					flushed (it is not guaranteed that the
					actual number is that big, though) */
	ib_uint64_t	lsn_limit)	/*!< in the case BUF_FLUSH_LIST all
					blocks whose oldest_modification is
					smaller than this should be flushed
					(if their number does not exceed
					min_n), otherwise ignored */
{
	ulint		i;
	ulint		total_page_count = 0;
	ibool		skipped = FALSE;

	if (min_n != ULINT_MAX) {
		/* Ensure that flushing is spread evenly amongst the
		buffer pool instances. When min_n is ULINT_MAX
		we need to flush everything up to the lsn limit
		so no limit here. */
		min_n = (min_n + srv_buf_pool_instances - 1)
			 / srv_buf_pool_instances;
	}

	/* Flush to lsn_limit in all buffer pool instances */
	for (i = 0; i < srv_buf_pool_instances; i++) {
		buf_pool_t*	buf_pool;
		ulint		page_count = 0;

		buf_pool = buf_pool_from_array(i);

		if (!buf_flush_start(buf_pool, BUF_FLUSH_LIST)) {
			/* We have two choices here. If lsn_limit was
			specified then skipping an instance of buffer
			pool means we cannot guarantee that all pages
			up to lsn_limit has been flushed. We can
			return right now with failure or we can try
			to flush remaining buffer pools up to the
			lsn_limit. We attempt to flush other buffer
			pools based on the assumption that it will
			help in the retry which will follow the
			failure. */
			skipped = TRUE;

			continue;
		}

		page_count = buf_flush_batch(
			buf_pool, BUF_FLUSH_LIST, min_n, lsn_limit);

		buf_flush_end(buf_pool, BUF_FLUSH_LIST);

		buf_flush_common(BUF_FLUSH_LIST, page_count);

		total_page_count += page_count;
	}

	return(lsn_limit != IB_ULONGLONG_MAX && skipped
	       ? ULINT_UNDEFINED : total_page_count);
}
 
/******************************************************************//**
Gives a recommendation of how many blocks should be flushed to establish
a big enough margin of replaceable blocks near the end of the LRU list
and in the free list.
@return number of blocks which should be flushed from the end of the
LRU list */
static
ulint
buf_flush_LRU_recommendation(
/*=========================*/
	buf_pool_t*	buf_pool)		/*!< in: Buffer pool instance */
{
	buf_page_t*	bpage;
	ulint		n_replaceable;
	ulint		distance	= 0;
	ibool		have_LRU_mutex = FALSE;

	if(UT_LIST_GET_LEN(buf_pool->unzip_LRU))
		have_LRU_mutex = TRUE;
retry:
	//buf_pool_mutex_enter(buf_pool);
	if (have_LRU_mutex)
		mutex_enter(&buf_pool->LRU_list_mutex);

	n_replaceable = UT_LIST_GET_LEN(buf_pool->free);

	bpage = UT_LIST_GET_LAST(buf_pool->LRU);

	while ((bpage != NULL)
	       && (n_replaceable < BUF_FLUSH_FREE_BLOCK_MARGIN(buf_pool)
		   + BUF_FLUSH_EXTRA_MARGIN(buf_pool))
	       && (distance < BUF_LRU_FREE_SEARCH_LEN(buf_pool))) {

		mutex_t* block_mutex;
		if (!bpage->in_LRU_list) {
			/* reatart. but it is very optimistic */
			bpage = UT_LIST_GET_LAST(buf_pool->LRU);
			continue;
		}
		block_mutex = buf_page_get_mutex_enter(bpage);

		if (block_mutex && buf_flush_ready_for_replace(bpage)) {
			n_replaceable++;
		}

		if (block_mutex) {
			mutex_exit(block_mutex);
		}

		distance++;

		bpage = UT_LIST_GET_PREV(LRU, bpage);
	}

	//buf_pool_mutex_exit(buf_pool);
	if (have_LRU_mutex)
		mutex_exit(&buf_pool->LRU_list_mutex);

	if (n_replaceable >= BUF_FLUSH_FREE_BLOCK_MARGIN(buf_pool)) {

		return(0);
	} else if (!have_LRU_mutex) {
		/* confirm it again with LRU_mutex for exactness */
		have_LRU_mutex = TRUE;
		distance = 0;
		goto retry;
	}

	return(BUF_FLUSH_FREE_BLOCK_MARGIN(buf_pool)
	       + BUF_FLUSH_EXTRA_MARGIN(buf_pool)
	       - n_replaceable);
}

/*********************************************************************//**
Flushes pages from the end of the LRU list if there is too small a margin
of replaceable pages there or in the free list. VERY IMPORTANT: this function
is called also by threads which have locks on pages. To avoid deadlocks, we
flush only pages such that the s-lock required for flushing can be acquired
immediately, without waiting. */
UNIV_INTERN
void
buf_flush_free_margin(
/*==================*/
	buf_pool_t*	buf_pool,		/*!< in: Buffer pool instance */
	ibool		wait)
{
	ulint	n_to_flush;

	n_to_flush = buf_flush_LRU_recommendation(buf_pool);

	if (n_to_flush > 0) {
		ulint	n_flushed;

		n_flushed = buf_flush_LRU(buf_pool, n_to_flush);

		if (wait && n_flushed == ULINT_UNDEFINED) {
			/* There was an LRU type flush batch already running;
			let us wait for it to end */

			buf_flush_wait_batch_end(buf_pool, BUF_FLUSH_LRU);
		}
	}
}

/*********************************************************************//**
Flushes pages from the end of all the LRU lists. */
UNIV_INTERN
void
buf_flush_free_margins(
/*========================*/
	ibool	wait)
{
	ulint	i;

	for (i = 0; i < srv_buf_pool_instances; i++) {
		buf_pool_t*	buf_pool;

		buf_pool = buf_pool_from_array(i);

		buf_flush_free_margin(buf_pool, wait);
	}
}

/*********************************************************************
Update the historical stats that we are collecting for flush rate
heuristics at the end of each interval.
Flush rate heuristic depends on (a) rate of redo log generation and
(b) the rate at which LRU flush is happening. */
UNIV_INTERN
void
buf_flush_stat_update(void)
/*=======================*/
{
	buf_flush_stat_t*	item;
	ib_uint64_t		lsn_diff;
	ib_uint64_t		lsn;
	ulint			n_flushed;

<<<<<<< HEAD
	lsn = log_get_lsn_nowait();

	/* log_get_lsn_nowait tries to get log_sys->mutex with
	mutex_enter_nowait, if this does not succeed function
	returns 0, do not use that value to update stats. */
	if (lsn == 0) {
=======
	if (!log_peek_lsn(&lsn)) {
>>>>>>> c9e56d5c
		return;
	}

	if (buf_flush_stat_cur.redo == 0) {
		/* First time around. Just update the current LSN
		and return. */
		buf_flush_stat_cur.redo = lsn;
		return;
	}

	item = &buf_flush_stat_arr[buf_flush_stat_arr_ind];

	/* values for this interval */
	lsn_diff = lsn - buf_flush_stat_cur.redo;
	n_flushed = buf_lru_flush_page_count
		    - buf_flush_stat_cur.n_flushed;

	/* add the current value and subtract the obsolete entry. */
	buf_flush_stat_sum.redo += lsn_diff - item->redo;
	buf_flush_stat_sum.n_flushed += n_flushed - item->n_flushed;

	/* put current entry in the array. */
	item->redo = lsn_diff;
	item->n_flushed = n_flushed;

	/* update the index */
	buf_flush_stat_arr_ind++;
	buf_flush_stat_arr_ind %= BUF_FLUSH_STAT_N_INTERVAL;

	/* reset the current entry. */
	buf_flush_stat_cur.redo = lsn;
	buf_flush_stat_cur.n_flushed = buf_lru_flush_page_count;
}

/*********************************************************************
Determines the fraction of dirty pages that need to be flushed based
on the speed at which we generate redo log. Note that if redo log
is generated at a significant rate without corresponding increase
in the number of dirty pages (for example, an in-memory workload)
it can cause IO bursts of flushing. This function implements heuristics
to avoid this burstiness.
@return	number of dirty pages to be flushed / second */
UNIV_INTERN
ulint
buf_flush_get_desired_flush_rate(void)
/*==================================*/
{
	ulint		i;
	lint		rate;
	ulint		redo_avg;
	ulint		n_dirty = 0;
	ulint		n_flush_req;
	ulint		lru_flush_avg;
	ib_uint64_t	lsn = log_get_lsn();
	ulint		log_capacity = log_get_capacity();

	/* log_capacity should never be zero after the initialization
	of log subsystem. */
	ut_ad(log_capacity != 0);

	/* Get total number of dirty pages. It is OK to access
	flush_list without holding any mutex as we are using this
	only for heuristics. */
	for (i = 0; i < srv_buf_pool_instances; i++) {
		buf_pool_t*	buf_pool;

		buf_pool = buf_pool_from_array(i);
		n_dirty += UT_LIST_GET_LEN(buf_pool->flush_list);
	}

	/* An overflow can happen if we generate more than 2^32 bytes
	of redo in this interval i.e.: 4G of redo in 1 second. We can
	safely consider this as infinity because if we ever come close
	to 4G we'll start a synchronous flush of dirty pages. */
	/* redo_avg below is average at which redo is generated in
	past BUF_FLUSH_STAT_N_INTERVAL + redo generated in the current
	interval. */
	redo_avg = (ulint) (buf_flush_stat_sum.redo
			    / BUF_FLUSH_STAT_N_INTERVAL
			    + (lsn - buf_flush_stat_cur.redo));

	/* An overflow can happen possibly if we flush more than 2^32
	pages in BUF_FLUSH_STAT_N_INTERVAL. This is a very very
	unlikely scenario. Even when this happens it means that our
	flush rate will be off the mark. It won't affect correctness
	of any subsystem. */
	/* lru_flush_avg below is rate at which pages are flushed as
	part of LRU flush in past BUF_FLUSH_STAT_N_INTERVAL + the
	number of pages flushed in the current interval. */
	lru_flush_avg = buf_flush_stat_sum.n_flushed
			/ BUF_FLUSH_STAT_N_INTERVAL
			+ (buf_lru_flush_page_count
			   - buf_flush_stat_cur.n_flushed);

	n_flush_req = (n_dirty * redo_avg) / log_capacity;

	/* The number of pages that we want to flush from the flush
	list is the difference between the required rate and the
	number of pages that we are historically flushing from the
	LRU list */
	rate = n_flush_req - lru_flush_avg;
	return(rate > 0 ? (ulint) rate : 0);
}

#if defined UNIV_DEBUG || defined UNIV_BUF_DEBUG
/******************************************************************//**
Validates the flush list.
@return	TRUE if ok */
static
ibool
buf_flush_validate_low(
/*===================*/
	buf_pool_t*	buf_pool)		/*!< in: Buffer pool instance */
{
	buf_page_t*		bpage;
	const ib_rbt_node_t*	rnode = NULL;

	ut_ad(buf_flush_list_mutex_own(buf_pool));

	UT_LIST_VALIDATE(flush_list, buf_page_t, buf_pool->flush_list,
			 ut_ad(ut_list_node_313->in_flush_list));

	bpage = UT_LIST_GET_FIRST(buf_pool->flush_list);

	/* If we are in recovery mode i.e.: flush_rbt != NULL
	then each block in the flush_list must also be present
	in the flush_rbt. */
	if (UNIV_LIKELY_NULL(buf_pool->flush_rbt)) {
		rnode = rbt_first(buf_pool->flush_rbt);
	}

	while (bpage != NULL) {
		const ib_uint64_t om = bpage->oldest_modification;

		ut_ad(buf_pool_from_bpage(bpage) == buf_pool);

		ut_ad(bpage->in_flush_list);

		/* A page in buf_pool->flush_list can be in
		BUF_BLOCK_REMOVE_HASH state. This happens when a page
		is in the middle of being relocated. In that case the
		original descriptor can have this state and still be
		in the flush list waiting to acquire the
		buf_pool->flush_list_mutex to complete the relocation. */
		ut_a(buf_page_in_file(bpage)
		     || buf_page_get_state(bpage) == BUF_BLOCK_REMOVE_HASH);
		ut_a(om > 0);

		if (UNIV_LIKELY_NULL(buf_pool->flush_rbt)) {
			buf_page_t** prpage;

			ut_a(rnode);
			prpage = rbt_value(buf_page_t*, rnode);

			ut_a(*prpage);
			ut_a(*prpage == bpage);
			rnode = rbt_next(buf_pool->flush_rbt, rnode);
		}

		bpage = UT_LIST_GET_NEXT(flush_list, bpage);

		ut_a(!bpage || om >= bpage->oldest_modification);
	}

	/* By this time we must have exhausted the traversal of
	flush_rbt (if active) as well. */
	ut_a(rnode == NULL);

	return(TRUE);
}

/******************************************************************//**
Validates the flush list.
@return	TRUE if ok */
UNIV_INTERN
ibool
buf_flush_validate(
/*===============*/
	buf_pool_t*	buf_pool)	/*!< buffer pool instance */
{
	ibool	ret;

	buf_flush_list_mutex_enter(buf_pool);

	ret = buf_flush_validate_low(buf_pool);

	buf_flush_list_mutex_exit(buf_pool);

	return(ret);
}
#endif /* UNIV_DEBUG || UNIV_BUF_DEBUG */
#endif /* !UNIV_HOTBACKUP */<|MERGE_RESOLUTION|>--- conflicted
+++ resolved
@@ -2214,16 +2214,7 @@
 	ib_uint64_t		lsn;
 	ulint			n_flushed;
 
-<<<<<<< HEAD
-	lsn = log_get_lsn_nowait();
-
-	/* log_get_lsn_nowait tries to get log_sys->mutex with
-	mutex_enter_nowait, if this does not succeed function
-	returns 0, do not use that value to update stats. */
-	if (lsn == 0) {
-=======
 	if (!log_peek_lsn(&lsn)) {
->>>>>>> c9e56d5c
 		return;
 	}
 
