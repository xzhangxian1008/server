--- conflicted
+++ resolved
@@ -742,51 +742,9 @@
 /** Report progress when rolling back a row of a recovered transaction. */
 void trx_roll_report_progress()
 {
-<<<<<<< HEAD
-=======
-	const trx_t* trx = trx_roll_crash_recv_trx;
-	ut_ad(trx);
-	ut_ad(trx_state_eq(trx, TRX_STATE_ACTIVE));
-
-	if (trx_get_dict_operation(trx) == TRX_DICT_OP_NONE
-	    && !srv_is_being_started
-	    && !srv_undo_sources && srv_fast_shutdown) {
-		return true;
-	}
-
->>>>>>> 36c01167
 	ib_time_t time = ut_time();
 	mutex_enter(&recv_sys->mutex);
-<<<<<<< HEAD
 	bool report = recv_sys->report(time);
-=======
-
-	if (recv_sys->report(time)) {
-		ulint n_trx = 0;
-		ulonglong n_rows = 0;
-		for (const trx_t* t = UT_LIST_GET_FIRST(trx_sys->rw_trx_list);
-		     t != NULL;
-		     t = UT_LIST_GET_NEXT(trx_list, t)) {
-
-			assert_trx_in_rw_list(t);
-			if (t->is_recovered
-			    && trx_state_eq(t, TRX_STATE_ACTIVE)) {
-				n_trx++;
-				n_rows += t->undo_no;
-			}
-		}
-		if (n_rows > 0) {
-			service_manager_extend_timeout(
-				INNODB_EXTEND_TIMEOUT_INTERVAL,
-				"To roll back: " ULINTPF " transactions, "
-				"%llu rows", n_trx, n_rows);
-		}
-
-		ib::info() << "To roll back: " << n_trx << " transactions, "
-			   << n_rows << " rows";
-	}
-
->>>>>>> 36c01167
 	mutex_exit(&recv_sys->mutex);
 
 	if (report) {
@@ -798,10 +756,17 @@
 		trx_sys.rw_trx_hash.iterate_no_dups(
 			reinterpret_cast<my_hash_walk_action>
 			(trx_roll_count_callback), &arg);
+
+		if (arg.n_rows > 0) {
+			service_manager_extend_timeout(
+				INNODB_EXTEND_TIMEOUT_INTERVAL,
+				"To roll back: " UINT32PF " transactions, "
+				UINT64PF " rows", arg.n_trx, arg.n_rows);
+		}
+
 		ib::info() << "To roll back: " << arg.n_trx
 			   << " transactions, " << arg.n_rows << " rows";
-		sd_notifyf(0, "STATUS=To roll back: " UINT32PF " transactions,"
-			   " " UINT64PF " rows", arg.n_trx, arg.n_rows);
+
 	}
 }
 
