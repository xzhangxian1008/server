/*
   Copyright (c) 2001, 2011, Oracle and/or its affiliates.

   This program is free software; you can redistribute it and/or modify
   it under the terms of the GNU General Public License as published by
   the Free Software Foundation; version 2 of the License.

   This program is distributed in the hope that it will be useful,
   but WITHOUT ANY WARRANTY; without even the implied warranty of
   MERCHANTABILITY or FITNESS FOR A PARTICULAR PURPOSE.  See the
   GNU General Public License for more details.

   You should have received a copy of the GNU General Public License
   along with this program; if not, write to the Free Software
   Foundation, Inc., 51 Franklin St, Fifth Floor, Boston, MA 02110-1335  USA */

#ifndef _my_stacktrace_h_
#define _my_stacktrace_h_

#ifdef TARGET_OS_LINUX
#if defined (__x86_64__) || defined (__i386__) || \
    (defined(__alpha__) && defined(__GNUC__))
#define HAVE_STACKTRACE 1
#endif
#elif defined(__WIN__) || defined(HAVE_PRINTSTACK)
#define HAVE_STACKTRACE 1
#endif

#if HAVE_BACKTRACE && (HAVE_BACKTRACE_SYMBOLS || HAVE_BACKTRACE_SYMBOLS_FD)
#undef HAVE_STACKTRACE
#define HAVE_STACKTRACE 1
#endif

#define HAVE_WRITE_CORE

#if HAVE_BACKTRACE && HAVE_BACKTRACE_SYMBOLS && HAVE_ABI_CXA_DEMANGLE && \
    HAVE_WEAK_SYMBOL
#define BACKTRACE_DEMANGLE 1
#endif

C_MODE_START

#if defined(HAVE_STACKTRACE) || defined(HAVE_BACKTRACE)
<<<<<<< HEAD
void my_init_stacktrace(int setup_handlers);
=======
>>>>>>> 2fa9f8c5
void my_print_stacktrace(uchar* stack_bottom, ulong thread_stack,
                         my_bool silent);
int my_safe_print_str(const char* val, size_t max_len);
void my_write_core(int sig);
#if BACKTRACE_DEMANGLE
char *my_demangle(const char *mangled_name, int *status);
#endif /* BACKTRACE_DEMANGLE */
#ifdef __WIN__
void my_set_exception_pointers(EXCEPTION_POINTERS *ep);
#endif /* __WIN__ */
<<<<<<< HEAD
#else
#define my_init_stacktrace(A) do { } while(0)
=======
>>>>>>> 2fa9f8c5
#endif /* ! (defined(HAVE_STACKTRACE) || defined(HAVE_BACKTRACE)) */

#ifndef _WIN32
#define MY_ADDR_RESOLVE_FORK
#endif

#if defined(HAVE_BFD_H) || defined(MY_ADDR_RESOLVE_FORK)
#define HAVE_MY_ADDR_RESOLVE 1
#endif

typedef struct {
  const char *file;
  const char *func;
  uint line;
} my_addr_loc;

#ifdef HAVE_MY_ADDR_RESOLVE
int my_addr_resolve(void *ptr, my_addr_loc *loc);
const char *my_addr_resolve_init();
#else
#define my_addr_resolve_init()  (0)
#define my_addr_resolve(A,B)    (1)
#endif

#ifdef HAVE_WRITE_CORE
void my_write_core(int sig);
#endif

/**
  A (very) limited version of snprintf, which writes the result to STDERR.
  @sa my_safe_snprintf
  Implemented with simplicity, and async-signal-safety in mind.
  @note Has an internal buffer capacity of 512 bytes,
  which should suffice for our signal handling routines.
*/
size_t my_safe_printf_stderr(const char* fmt, ...)
  ATTRIBUTE_FORMAT(printf, 1, 2);

/**
  Writes up to count bytes from buffer to STDERR.
  Implemented with simplicity, and async-signal-safety in mind.
  @param   buf   Buffer containing data to be written.
  @param   count Number of bytes to write.
  @returns Number of bytes written.
*/
size_t my_write_stderr(const void *buf, size_t count);

C_MODE_END

#endif /* _my_stacktrace_h_ */<|MERGE_RESOLUTION|>--- conflicted
+++ resolved
@@ -1,5 +1,6 @@
 /*
    Copyright (c) 2001, 2011, Oracle and/or its affiliates.
+   Copyright (c) 2020, MariaDB Corporation.
 
    This program is free software; you can redistribute it and/or modify
    it under the terms of the GNU General Public License as published by
@@ -41,10 +42,7 @@
 C_MODE_START
 
 #if defined(HAVE_STACKTRACE) || defined(HAVE_BACKTRACE)
-<<<<<<< HEAD
-void my_init_stacktrace(int setup_handlers);
-=======
->>>>>>> 2fa9f8c5
+void my_setup_stacktrace(void);
 void my_print_stacktrace(uchar* stack_bottom, ulong thread_stack,
                          my_bool silent);
 int my_safe_print_str(const char* val, size_t max_len);
@@ -55,11 +53,8 @@
 #ifdef __WIN__
 void my_set_exception_pointers(EXCEPTION_POINTERS *ep);
 #endif /* __WIN__ */
-<<<<<<< HEAD
 #else
-#define my_init_stacktrace(A) do { } while(0)
-=======
->>>>>>> 2fa9f8c5
+#define my_setup_stacktrace()
 #endif /* ! (defined(HAVE_STACKTRACE) || defined(HAVE_BACKTRACE)) */
 
 #ifndef _WIN32
