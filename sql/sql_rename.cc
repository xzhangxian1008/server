--- conflicted
+++ resolved
@@ -31,13 +31,8 @@
 
 bool mysql_rename_tables(THD *thd, TABLE_LIST *table_list)
 {
-<<<<<<< HEAD
-  bool error=1,got_all_locks=1;
-  TABLE_LIST *lock_table,*ren_table=0;
-=======
-  bool error=1, cerror;
+  bool error= 1;
   TABLE_LIST *ren_table= 0;
->>>>>>> 5603e432
   DBUG_ENTER("mysql_rename_tables");
 
   /*
@@ -52,31 +47,11 @@
   }
 
   VOID(pthread_mutex_lock(&LOCK_open));
-<<<<<<< HEAD
-  for (lock_table=table_list ; lock_table ; lock_table=lock_table->next)
-  {
-    int got_lock;
-    if ((got_lock=lock_table_name(thd,lock_table)) < 0)
-      goto end;
-    if (got_lock)
-      got_all_locks=0;
-  }
-
-  if (!got_all_locks && wait_for_locked_table_names(thd,table_list))
-    goto end;
-
-  if (!(ren_table=rename_tables(thd,table_list,0)))
-    error=0;
-
-end:
-  if (ren_table)
-=======
   if (lock_table_names(thd, table_list))
     goto err;
-
-  error= 0;
+  
+  error=0;
   if ((ren_table=rename_tables(thd,table_list,0)))
->>>>>>> 5603e432
   {
     /* Rename didn't succeed;  rename back the tables in reverse order */
     TABLE_LIST *prev=0,*table;
