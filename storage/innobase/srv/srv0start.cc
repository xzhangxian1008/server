/*****************************************************************************

Copyright (c) 1996, 2017, Oracle and/or its affiliates. All rights reserved.
Copyright (c) 2008, Google Inc.
Copyright (c) 2009, Percona Inc.
Copyright (c) 2013, 2018, MariaDB Corporation.

Portions of this file contain modifications contributed and copyrighted by
Google, Inc. Those modifications are gratefully acknowledged and are described
briefly in the InnoDB documentation. The contributions by Google are
incorporated with their permission, and subject to the conditions contained in
the file COPYING.Google.

Portions of this file contain modifications contributed and copyrighted
by Percona Inc.. Those modifications are
gratefully acknowledged and are described briefly in the InnoDB
documentation. The contributions by Percona Inc. are incorporated with
their permission, and subject to the conditions contained in the file
COPYING.Percona.

This program is free software; you can redistribute it and/or modify it under
the terms of the GNU General Public License as published by the Free Software
Foundation; version 2 of the License.

This program is distributed in the hope that it will be useful, but WITHOUT
ANY WARRANTY; without even the implied warranty of MERCHANTABILITY or FITNESS
FOR A PARTICULAR PURPOSE. See the GNU General Public License for more details.

You should have received a copy of the GNU General Public License along with
this program; if not, write to the Free Software Foundation, Inc.,
51 Franklin Street, Suite 500, Boston, MA 02110-1335 USA

*****************************************************************************/

/********************************************************************//**
@file srv/srv0start.cc
Starts the InnoDB database server

Created 2/16/1996 Heikki Tuuri
*************************************************************************/

#include "my_global.h"

#include "mysqld.h"
#include "mysql/psi/mysql_stage.h"
#include "mysql/psi/psi.h"

#include "row0ftsort.h"
#include "ut0mem.h"
#include "ut0timer.h"
#include "mem0mem.h"
#include "data0data.h"
#include "data0type.h"
#include "dict0dict.h"
#include "buf0buf.h"
#include "buf0dump.h"
#include "os0file.h"
#include "os0thread.h"
#include "fil0fil.h"
#include "fil0crypt.h"
#include "fsp0fsp.h"
#include "rem0rec.h"
#include "mtr0mtr.h"
#include "log0crypt.h"
#include "log0recv.h"
#include "page0page.h"
#include "page0cur.h"
#include "trx0trx.h"
#include "trx0sys.h"
#include "btr0btr.h"
#include "btr0cur.h"
#include "rem0rec.h"
#include "ibuf0ibuf.h"
#include "srv0start.h"
#include "srv0srv.h"
#include "btr0defragment.h"
#include "row0trunc.h"
#include "mysql/service_wsrep.h" /* wsrep_recovery */
#include "trx0rseg.h"
#include "os0proc.h"
#include "buf0flu.h"
#include "buf0rea.h"
#include "dict0boot.h"
#include "dict0load.h"
#include "dict0stats_bg.h"
#include "que0que.h"
#include "lock0lock.h"
#include "trx0roll.h"
#include "trx0purge.h"
#include "lock0lock.h"
#include "pars0pars.h"
#include "btr0sea.h"
#include "rem0cmp.h"
#include "dict0crea.h"
#include "row0ins.h"
#include "row0sel.h"
#include "row0upd.h"
#include "row0row.h"
#include "row0mysql.h"
#include "row0trunc.h"
#include "btr0pcur.h"
#include "os0event.h"
#include "zlib.h"
#include "ut0crc32.h"
#include "btr0scrub.h"

/** Log sequence number immediately after startup */
lsn_t	srv_start_lsn;
/** Log sequence number at shutdown */
lsn_t	srv_shutdown_lsn;

/** TRUE if a raw partition is in use */
ibool	srv_start_raw_disk_in_use;

/** Number of IO threads to use */
ulint	srv_n_file_io_threads;

/** UNDO tablespaces starts with space id. */
ulint	srv_undo_space_id_start;

/** TRUE if the server is being started, before rolling back any
incomplete transactions */
bool	srv_startup_is_before_trx_rollback_phase;
/** TRUE if the server is being started */
bool	srv_is_being_started;
/** TRUE if SYS_TABLESPACES is available for lookups */
bool	srv_sys_tablespaces_open;
/** TRUE if the server was successfully started */
bool	srv_was_started;
/** The original value of srv_log_file_size (innodb_log_file_size) */
static ulonglong	srv_log_file_size_requested;
/** whether srv_start() has been called */
static bool		srv_start_has_been_called;

/** Whether any undo log records can be generated */
UNIV_INTERN bool	srv_undo_sources;

#ifdef UNIV_DEBUG
/** InnoDB system tablespace to set during recovery */
UNIV_INTERN uint	srv_sys_space_size_debug;
/** whether redo log files have been created at startup */
UNIV_INTERN bool	srv_log_files_created;
#endif /* UNIV_DEBUG */

/** Bit flags for tracking background thread creation. They are used to
determine which threads need to be stopped if we need to abort during
the initialisation step. */
enum srv_start_state_t {
	/** No thread started */
	SRV_START_STATE_NONE = 0,		/*!< No thread started */
	/** lock_wait_timeout_thread started */
	SRV_START_STATE_LOCK_SYS = 1,		/*!< Started lock-timeout
						thread. */
	/** buf_flush_page_cleaner_coordinator,
	buf_flush_page_cleaner_worker started */
	SRV_START_STATE_IO = 2,
	/** srv_error_monitor_thread, srv_monitor_thread started */
	SRV_START_STATE_MONITOR = 4,
	/** srv_master_thread started */
	SRV_START_STATE_MASTER = 8,
	/** srv_purge_coordinator_thread, srv_worker_thread started */
	SRV_START_STATE_PURGE = 16,
	/** fil_crypt_thread, btr_defragment_thread started
	(all background threads that can generate redo log but not undo log */
	SRV_START_STATE_REDO = 32
};

/** Track server thrd starting phases */
static ulint	srv_start_state;

/** At a shutdown this value climbs from SRV_SHUTDOWN_NONE to
SRV_SHUTDOWN_CLEANUP and then to SRV_SHUTDOWN_LAST_PHASE, and so on */
enum srv_shutdown_t	srv_shutdown_state = SRV_SHUTDOWN_NONE;

/** Files comprising the system tablespace */
pfs_os_file_t	files[1000];

/** io_handler_thread parameters for thread identification */
static ulint		n[SRV_MAX_N_IO_THREADS + 6];
/** io_handler_thread identifiers, 32 is the maximum number of purge threads  */
/** 6 is the ? */
#define	START_OLD_THREAD_CNT	(SRV_MAX_N_IO_THREADS + 6 + 32)
static os_thread_id_t	thread_ids[SRV_MAX_N_IO_THREADS + 6 + 32];

/** Thead handles */
static os_thread_t	thread_handles[SRV_MAX_N_IO_THREADS + 6 + 32];
static os_thread_t	buf_dump_thread_handle;
static os_thread_t	dict_stats_thread_handle;
/** Status variables, is thread started ?*/
static bool		thread_started[SRV_MAX_N_IO_THREADS + 6 + 32] = {false};
/** Name of srv_monitor_file */
static char*	srv_monitor_file_name;

/** */
#define SRV_MAX_N_PENDING_SYNC_IOS	100

#ifdef UNIV_PFS_THREAD
/* Keys to register InnoDB threads with performance schema */
mysql_pfs_key_t	buf_dump_thread_key;
mysql_pfs_key_t	dict_stats_thread_key;
mysql_pfs_key_t	io_handler_thread_key;
mysql_pfs_key_t	io_ibuf_thread_key;
mysql_pfs_key_t	io_log_thread_key;
mysql_pfs_key_t	io_read_thread_key;
mysql_pfs_key_t	io_write_thread_key;
mysql_pfs_key_t	srv_error_monitor_thread_key;
mysql_pfs_key_t	srv_lock_timeout_thread_key;
mysql_pfs_key_t	srv_master_thread_key;
mysql_pfs_key_t	srv_monitor_thread_key;
mysql_pfs_key_t	srv_purge_thread_key;
mysql_pfs_key_t	srv_worker_thread_key;
#endif /* UNIV_PFS_THREAD */

#ifdef HAVE_PSI_STAGE_INTERFACE
/** Array of all InnoDB stage events for monitoring activities via
performance schema. */
static PSI_stage_info*	srv_stages[] =
{
	&srv_stage_alter_table_end,
	&srv_stage_alter_table_flush,
	&srv_stage_alter_table_insert,
	&srv_stage_alter_table_log_index,
	&srv_stage_alter_table_log_table,
	&srv_stage_alter_table_merge_sort,
	&srv_stage_alter_table_read_pk_internal_sort,
	&srv_stage_buffer_pool_load,
};
#endif /* HAVE_PSI_STAGE_INTERFACE */

/*********************************************************************//**
Check if a file can be opened in read-write mode.
@return true if it doesn't exist or can be opened in rw mode. */
static
bool
srv_file_check_mode(
/*================*/
	const char*	name)		/*!< in: filename to check */
{
	os_file_stat_t	stat;

	memset(&stat, 0x0, sizeof(stat));

	dberr_t		err = os_file_get_status(
		name, &stat, true, srv_read_only_mode);

	if (err == DB_FAIL) {
		ib::error() << "os_file_get_status() failed on '" << name
			<< "'. Can't determine file permissions.";
		return(false);

	} else if (err == DB_SUCCESS) {

		/* Note: stat.rw_perm is only valid of files */

		if (stat.type == OS_FILE_TYPE_FILE) {

			if (!stat.rw_perm) {
				const char*	mode = srv_read_only_mode
					? "read" : "read-write";
				ib::error() << name << " can't be opened in "
					<< mode << " mode.";
				return(false);
			}
		} else {
			/* Not a regular file, bail out. */
			ib::error() << "'" << name << "' not a regular file.";

			return(false);
		}
	} else {

		/* This is OK. If the file create fails on RO media, there
		is nothing we can do. */

		ut_a(err == DB_NOT_FOUND);
	}

	return(true);
}

/********************************************************************//**
I/o-handler thread function.
@return OS_THREAD_DUMMY_RETURN */
extern "C"
os_thread_ret_t
DECLARE_THREAD(io_handler_thread)(
/*==============================*/
	void*	arg)	/*!< in: pointer to the number of the segment in
			the aio array */
{
	ulint	segment;

	segment = *((ulint*) arg);

#ifdef UNIV_DEBUG_THREAD_CREATION
	ib::info() << "Io handler thread " << segment << " starts, id "
		<< os_thread_pf(os_thread_get_curr_id());
#endif

	/* For read only mode, we don't need ibuf and log I/O thread.
	Please see srv_start() */
	ulint   start = (srv_read_only_mode) ? 0 : 2;

	if (segment < start) {
		if (segment == 0) {
			pfs_register_thread(io_ibuf_thread_key);
		} else {
			ut_ad(segment == 1);
			pfs_register_thread(io_log_thread_key);
		}
	} else if (segment >= start
		   && segment < (start + srv_n_read_io_threads)) {
			pfs_register_thread(io_read_thread_key);

	} else if (segment >= (start + srv_n_read_io_threads)
		   && segment < (start + srv_n_read_io_threads
				 + srv_n_write_io_threads)) {
		pfs_register_thread(io_write_thread_key);

	} else {
		pfs_register_thread(io_handler_thread_key);
	}

	while (srv_shutdown_state != SRV_SHUTDOWN_EXIT_THREADS
	       || buf_page_cleaner_is_active
	       || !os_aio_all_slots_free()) {
		fil_aio_wait(segment);
	}

	/* We count the number of threads in os_thread_exit(). A created
	thread should always use that to exit and not use return() to exit.
	The thread actually never comes here because it is exited in an
	os_event_wait(). */

	os_thread_exit();

	OS_THREAD_DUMMY_RETURN;
}

/*********************************************************************//**
Creates a log file.
@return DB_SUCCESS or error code */
static MY_ATTRIBUTE((nonnull, warn_unused_result))
dberr_t
create_log_file(
/*============*/
	pfs_os_file_t*	file,	/*!< out: file handle */
	const char*	name)	/*!< in: log file name */
{
	bool		ret;

	*file = os_file_create(
		innodb_log_file_key, name,
		OS_FILE_CREATE|OS_FILE_ON_ERROR_NO_EXIT, OS_FILE_NORMAL,
		OS_LOG_FILE, srv_read_only_mode, &ret);

	if (!ret) {
		ib::error() << "Cannot create " << name;
		return(DB_ERROR);
	}

	ib::info() << "Setting log file " << name << " size to "
		<< srv_log_file_size << " bytes";

	ret = os_file_set_size(name, *file, srv_log_file_size);
	if (!ret) {
		ib::error() << "Cannot set log file " << name << " size to "
			<< srv_log_file_size << " bytes";
		return(DB_ERROR);
	}

	ret = os_file_close(*file);
	ut_a(ret);

	return(DB_SUCCESS);
}

/** Initial number of the first redo log file */
#define INIT_LOG_FILE0	(SRV_N_LOG_FILES_MAX + 1)

/** Delete all log files.
@param[in,out]	logfilename	buffer for log file name
@param[in]	dirnamelen	length of the directory path
@param[in]	n_files		number of files to delete
@param[in]	i		first file to delete */
static
void
delete_log_files(char* logfilename, size_t dirnamelen, uint n_files, uint i=0)
{
	/* Remove any old log files. */
	for (; i < n_files; i++) {
		sprintf(logfilename + dirnamelen, "ib_logfile%u", i);

		/* Ignore errors about non-existent files or files
		that cannot be removed. The create_log_file() will
		return an error when the file exists. */
#ifdef _WIN32
		DeleteFile((LPCTSTR) logfilename);
#else
		unlink(logfilename);
#endif
	}
}

/*********************************************************************//**
Creates all log files.
@return DB_SUCCESS or error code */
static
dberr_t
create_log_files(
/*=============*/
	char*	logfilename,	/*!< in/out: buffer for log file name */
	size_t	dirnamelen,	/*!< in: length of the directory path */
	lsn_t	lsn,		/*!< in: FIL_PAGE_FILE_FLUSH_LSN value */
	char*&	logfile0)	/*!< out: name of the first log file */
{
	dberr_t err;

	if (srv_read_only_mode) {
		ib::error() << "Cannot create log files in read-only mode";
		return(DB_READ_ONLY);
	}

	/* Crashing after deleting the first file should be
	recoverable. The buffer pool was clean, and we can simply
	create all log files from the scratch. */
	DBUG_EXECUTE_IF("innodb_log_abort_6",
			delete_log_files(logfilename, dirnamelen, 1);
			return(DB_ERROR););

	delete_log_files(logfilename, dirnamelen, INIT_LOG_FILE0 + 1);

	DBUG_PRINT("ib_log", ("After innodb_log_abort_6"));
	ut_ad(!buf_pool_check_no_pending_io());

	DBUG_EXECUTE_IF("innodb_log_abort_7", return(DB_ERROR););
	DBUG_PRINT("ib_log", ("After innodb_log_abort_7"));

	for (unsigned i = 0; i < srv_n_log_files; i++) {
		sprintf(logfilename + dirnamelen,
			"ib_logfile%u", i ? i : INIT_LOG_FILE0);

		err = create_log_file(&files[i], logfilename);

		if (err != DB_SUCCESS) {
			return(err);
		}
	}

	DBUG_EXECUTE_IF("innodb_log_abort_8", return(DB_ERROR););
	DBUG_PRINT("ib_log", ("After innodb_log_abort_8"));

	/* We did not create the first log file initially as
	ib_logfile0, so that crash recovery cannot find it until it
	has been completed and renamed. */
	sprintf(logfilename + dirnamelen, "ib_logfile%u", INIT_LOG_FILE0);

	fil_space_t*	log_space = fil_space_create(
		"innodb_redo_log", SRV_LOG_SPACE_FIRST_ID, 0, FIL_TYPE_LOG,
		NULL/* innodb_encrypt_log works at a different level */);

	ut_a(fil_validate());
	ut_a(log_space != NULL);

	const ulint size = ulint(srv_log_file_size >> srv_page_size_shift);

	logfile0 = log_space->add(logfilename, OS_FILE_CLOSED, size,
				  false, false)->name;
	ut_a(logfile0);

	for (unsigned i = 1; i < srv_n_log_files; i++) {

		sprintf(logfilename + dirnamelen, "ib_logfile%u", i);

		log_space->add(logfilename, OS_FILE_CLOSED, size,
			       false, false);
	}

	log_sys.log.create(srv_n_log_files);
	if (!log_set_capacity(srv_log_file_size_requested)) {
		return(DB_ERROR);
	}

	fil_open_log_and_system_tablespace_files();

	/* Create a log checkpoint. */
	log_mutex_enter();
	if (log_sys.is_encrypted() && !log_crypt_init()) {
		return(DB_ERROR);
	}
	ut_d(recv_no_log_write = false);
	recv_reset_logs(lsn);
	log_mutex_exit();

	return(DB_SUCCESS);
}

/** Rename the first redo log file.
@param[in,out]	logfilename	buffer for the log file name
@param[in]	dirnamelen	length of the directory path
@param[in]	lsn		FIL_PAGE_FILE_FLUSH_LSN value
@param[in,out]	logfile0	name of the first log file
@return	error code
@retval	DB_SUCCESS	on successful operation */
MY_ATTRIBUTE((warn_unused_result, nonnull))
static
dberr_t
create_log_files_rename(
/*====================*/
	char*	logfilename,	/*!< in/out: buffer for log file name */
	size_t	dirnamelen,	/*!< in: length of the directory path */
	lsn_t	lsn,		/*!< in: FIL_PAGE_FILE_FLUSH_LSN value */
	char*	logfile0)	/*!< in/out: name of the first log file */
{
	/* If innodb_flush_method=O_DSYNC,
	we need to explicitly flush the log buffers. */
	fil_flush(SRV_LOG_SPACE_FIRST_ID);

	ut_ad(!srv_log_files_created);
	ut_d(srv_log_files_created = true);

	DBUG_EXECUTE_IF("innodb_log_abort_9", return(DB_ERROR););
	DBUG_PRINT("ib_log", ("After innodb_log_abort_9"));

	/* Close the log files, so that we can rename
	the first one. */
	fil_close_log_files(false);

	/* Rename the first log file, now that a log
	checkpoint has been created. */
	sprintf(logfilename + dirnamelen, "ib_logfile%u", 0);

	ib::info() << "Renaming log file " << logfile0 << " to "
		<< logfilename;

	log_mutex_enter();
	ut_ad(strlen(logfile0) == 2 + strlen(logfilename));
	dberr_t err = os_file_rename(
		innodb_log_file_key, logfile0, logfilename)
		? DB_SUCCESS : DB_ERROR;

	/* Replace the first file with ib_logfile0. */
	strcpy(logfile0, logfilename);
	log_mutex_exit();

	DBUG_EXECUTE_IF("innodb_log_abort_10", err = DB_ERROR;);

	if (err == DB_SUCCESS) {
		fil_open_log_and_system_tablespace_files();
		ib::info() << "New log files created, LSN=" << lsn;
	}

	return(err);
}

/*********************************************************************//**
Create undo tablespace.
@return DB_SUCCESS or error code */
static
dberr_t
srv_undo_tablespace_create(
/*=======================*/
	const char*	name,		/*!< in: tablespace name */
	ulint		size)		/*!< in: tablespace size in pages */
{
	pfs_os_file_t	fh;
	bool		ret;
	dberr_t		err = DB_SUCCESS;

	os_file_create_subdirs_if_needed(name);

	fh = os_file_create(
		innodb_data_file_key,
		name,
		srv_read_only_mode ? OS_FILE_OPEN : OS_FILE_CREATE,
		OS_FILE_NORMAL, OS_DATA_FILE, srv_read_only_mode, &ret);

	if (srv_read_only_mode && ret) {

		ib::info() << name << " opened in read-only mode";

	} else if (ret == FALSE) {
		if (os_file_get_last_error(false) != OS_FILE_ALREADY_EXISTS
#ifdef UNIV_AIX
			/* AIX 5.1 after security patch ML7 may have
			errno set to 0 here, which causes our function
			to return 100; work around that AIX problem */
		    && os_file_get_last_error(false) != 100
#endif /* UNIV_AIX */
		) {
			ib::error() << "Can't create UNDO tablespace "
				<< name;
		}
		err = DB_ERROR;
	} else {
		ut_a(!srv_read_only_mode);

		/* We created the data file and now write it full of zeros */

		ib::info() << "Data file " << name << " did not exist: new to"
			" be created";

		ib::info() << "Setting file " << name << " size to "
			<< (size >> (20 - srv_page_size_shift)) << " MB";

		ib::info() << "Database physically writes the file full: "
			<< "wait...";

		ret = os_file_set_size(
			name, fh, os_offset_t(size) << srv_page_size_shift);

		if (!ret) {
			ib::info() << "Error in creating " << name
				<< ": probably out of disk space";

			err = DB_ERROR;
		}

		os_file_close(fh);
	}

	return(err);
}

/** Open an undo tablespace.
@param[in]	name		tablespace file name
@param[in]	space_id	tablespace ID
@param[in]	create_new_db	whether undo tablespaces are being created
@return whether the tablespace was opened */
static bool srv_undo_tablespace_open(const char* name, ulint space_id,
				     bool create_new_db)
{
	pfs_os_file_t	fh;
	bool		success;
	char		undo_name[sizeof "innodb_undo000"];

	snprintf(undo_name, sizeof(undo_name),
		 "innodb_undo%03u", static_cast<unsigned>(space_id));

	fh = os_file_create(
		innodb_data_file_key, name, OS_FILE_OPEN
		| OS_FILE_ON_ERROR_NO_EXIT | OS_FILE_ON_ERROR_SILENT,
		OS_FILE_AIO, OS_DATA_FILE, srv_read_only_mode, &success);
	if (!success) {
		return false;
	}

	os_offset_t size = os_file_get_size(fh);
	ut_a(size != os_offset_t(-1));

	/* Load the tablespace into InnoDB's internal data structures. */

	/* We set the biggest space id to the undo tablespace
	because InnoDB hasn't opened any other tablespace apart
	from the system tablespace. */

	fil_set_max_space_id_if_bigger(space_id);

	fil_space_t* space = fil_space_create(
		undo_name, space_id, FSP_FLAGS_PAGE_SSIZE(),
		FIL_TYPE_TABLESPACE, NULL);

	ut_a(fil_validate());
	ut_a(space);

<<<<<<< HEAD
		os_offset_t	n_pages = size >> srv_page_size_shift;
=======
	fil_node_t* file = space->add(name, fh, 0, false, true);
>>>>>>> 4a92165f

	mutex_enter(&fil_system->mutex);

	if (create_new_db) {
		space->size = file->size = ulint(size >> srv_page_size_shift);
		space->size_in_header = SRV_UNDO_TABLESPACE_SIZE_IN_PAGES;
	} else {
		success = file->read_page0(true);
		if (!success) {
			os_file_close(file->handle);
			file->handle = OS_FILE_CLOSED;
			ut_a(fil_system->n_open > 0);
			fil_system->n_open--;
		}
	}

	mutex_exit(&fil_system->mutex);

	return success;
}

/** Check if undo tablespaces and redo log files exist before creating a
new system tablespace
@retval DB_SUCCESS  if all undo and redo logs are not found
@retval DB_ERROR    if any undo and redo logs are found */
static
dberr_t
srv_check_undo_redo_logs_exists()
{
	bool		ret;
	pfs_os_file_t	fh;
	char	name[OS_FILE_MAX_PATH];

	/* Check if any undo tablespaces exist */
	for (ulint i = 1; i <= srv_undo_tablespaces; ++i) {

		snprintf(
			name, sizeof(name),
			"%s%cundo%03zu",
			srv_undo_dir, OS_PATH_SEPARATOR,
			i);

		fh = os_file_create(
			innodb_data_file_key, name,
			OS_FILE_OPEN_RETRY
			| OS_FILE_ON_ERROR_NO_EXIT
			| OS_FILE_ON_ERROR_SILENT,
			OS_FILE_NORMAL,
			OS_DATA_FILE,
			srv_read_only_mode,
			&ret);

		if (ret) {
			os_file_close(fh);
			ib::error()
				<< "undo tablespace '" << name << "' exists."
				" Creating system tablespace with existing undo"
				" tablespaces is not supported. Please delete"
				" all undo tablespaces before creating new"
				" system tablespace.";
			return(DB_ERROR);
		}
	}

	/* Check if any redo log files exist */
	char	logfilename[OS_FILE_MAX_PATH];
	size_t dirnamelen = strlen(srv_log_group_home_dir);
	memcpy(logfilename, srv_log_group_home_dir, dirnamelen);

	for (unsigned i = 0; i < srv_n_log_files; i++) {
		sprintf(logfilename + dirnamelen,
			"ib_logfile%u", i);

		fh = os_file_create(
			innodb_log_file_key, logfilename,
			OS_FILE_OPEN_RETRY
			| OS_FILE_ON_ERROR_NO_EXIT
			| OS_FILE_ON_ERROR_SILENT,
			OS_FILE_NORMAL,
			OS_LOG_FILE,
			srv_read_only_mode,
			&ret);

		if (ret) {
			os_file_close(fh);
			ib::error() << "redo log file '" << logfilename
				<< "' exists. Creating system tablespace with"
				" existing redo log files is not recommended."
				" Please delete all redo log files before"
				" creating new system tablespace.";
			return(DB_ERROR);
		}
	}

	return(DB_SUCCESS);
}

undo::undo_spaces_t	undo::Truncate::s_fix_up_spaces;

/** Open the configured number of dedicated undo tablespaces.
@param[in]	create_new_db	whether the database is being initialized
@return DB_SUCCESS or error code */
dberr_t
srv_undo_tablespaces_init(bool create_new_db)
{
	ulint			i;
	dberr_t			err = DB_SUCCESS;
	ulint			prev_space_id = 0;
	ulint			n_undo_tablespaces;
	ulint			undo_tablespace_ids[TRX_SYS_N_RSEGS + 1];

	srv_undo_tablespaces_open = 0;

	ut_a(srv_undo_tablespaces <= TRX_SYS_N_RSEGS);
	ut_a(!create_new_db || srv_operation == SRV_OPERATION_NORMAL);

	if (srv_undo_tablespaces == 1) { /* 1 is not allowed, make it 0 */
		srv_undo_tablespaces = 0;
	}

	memset(undo_tablespace_ids, 0x0, sizeof(undo_tablespace_ids));

	/* Create the undo spaces only if we are creating a new
	instance. We don't allow creating of new undo tablespaces
	in an existing instance (yet).  This restriction exists because
	we check in several places for SYSTEM tablespaces to be less than
	the min of user defined tablespace ids. Once we implement saving
	the location of the undo tablespaces and their space ids this
	restriction will/should be lifted. */

	for (i = 0; create_new_db && i < srv_undo_tablespaces; ++i) {
		char	name[OS_FILE_MAX_PATH];
		ulint	space_id  = i + 1;

		DBUG_EXECUTE_IF("innodb_undo_upgrade",
				space_id = i + 3;);

		snprintf(
			name, sizeof(name),
			"%s%cundo%03zu",
			srv_undo_dir, OS_PATH_SEPARATOR, space_id);

		if (i == 0) {
			srv_undo_space_id_start = space_id;
			prev_space_id = srv_undo_space_id_start - 1;
		}

		undo_tablespace_ids[i] = space_id;

		err = srv_undo_tablespace_create(
			name, SRV_UNDO_TABLESPACE_SIZE_IN_PAGES);

		if (err != DB_SUCCESS) {
			ib::error() << "Could not create undo tablespace '"
				<< name << "'.";
			return(err);
		}
	}

	/* Get the tablespace ids of all the undo segments excluding
	the system tablespace (0). If we are creating a new instance then
	we build the undo_tablespace_ids ourselves since they don't
	already exist. */
	n_undo_tablespaces = create_new_db
		|| srv_operation == SRV_OPERATION_BACKUP
		|| srv_operation == SRV_OPERATION_RESTORE_DELTA
		? srv_undo_tablespaces
		: trx_rseg_get_n_undo_tablespaces(undo_tablespace_ids);
	srv_undo_tablespaces_active = srv_undo_tablespaces;

	switch (srv_operation) {
	case SRV_OPERATION_RESTORE_DELTA:
	case SRV_OPERATION_BACKUP:
		for (i = 0; i < n_undo_tablespaces; i++) {
			undo_tablespace_ids[i] = i + srv_undo_space_id_start;
		}

		prev_space_id = srv_undo_space_id_start - 1;
		break;
	case SRV_OPERATION_NORMAL:
		if (create_new_db) {
			break;
		}
		/* fall through */
	case SRV_OPERATION_RESTORE:
	case SRV_OPERATION_RESTORE_EXPORT:
		ut_ad(!create_new_db);

		/* Check if any of the UNDO tablespace needs fix-up because
		server crashed while truncate was active on UNDO tablespace.*/
		for (i = 0; i < n_undo_tablespaces; ++i) {

			undo::Truncate	undo_trunc;

			if (undo_trunc.needs_fix_up(undo_tablespace_ids[i])) {

				char	name[OS_FILE_MAX_PATH];

				snprintf(name, sizeof(name),
					 "%s%cundo%03zu",
					 srv_undo_dir, OS_PATH_SEPARATOR,
					 undo_tablespace_ids[i]);

				os_file_delete(innodb_data_file_key, name);

				err = srv_undo_tablespace_create(
					name,
					SRV_UNDO_TABLESPACE_SIZE_IN_PAGES);

				if (err != DB_SUCCESS) {
					ib::error() << "Could not fix-up undo "
						" tablespace truncate '"
						<< name << "'.";
					return(err);
				}

				undo::Truncate::s_fix_up_spaces.push_back(
					undo_tablespace_ids[i]);
			}
		}
		break;
	}

	/* Open all the undo tablespaces that are currently in use. If we
	fail to open any of these it is a fatal error. The tablespace ids
	should be contiguous. It is a fatal error because they are required
	for recovery and are referenced by the UNDO logs (a.k.a RBS). */

	for (i = 0; i < n_undo_tablespaces; ++i) {
		char	name[OS_FILE_MAX_PATH];

		snprintf(
			name, sizeof(name),
			"%s%cundo%03zu",
			srv_undo_dir, OS_PATH_SEPARATOR,
			undo_tablespace_ids[i]);

		/* Should be no gaps in undo tablespace ids. */
		ut_a(!i || prev_space_id + 1 == undo_tablespace_ids[i]);

		/* The system space id should not be in this array. */
		ut_a(undo_tablespace_ids[i] != 0);
		ut_a(undo_tablespace_ids[i] != ULINT_UNDEFINED);

		if (!srv_undo_tablespace_open(name, undo_tablespace_ids[i],
					      create_new_db)) {
			ib::error() << "Unable to open undo tablespace '"
				<< name << "'.";
			return DB_ERROR;
		}

		prev_space_id = undo_tablespace_ids[i];

		/* Note the first undo tablespace id in case of
		no active undo tablespace. */
		if (0 == srv_undo_tablespaces_open++) {
			srv_undo_space_id_start = undo_tablespace_ids[i];
		}
	}

	/* Open any extra unused undo tablespaces. These must be contiguous.
	We stop at the first failure. These are undo tablespaces that are
	not in use and therefore not required by recovery. We only check
	that there are no gaps. */

	for (i = prev_space_id + 1;
	     i < srv_undo_space_id_start + TRX_SYS_N_RSEGS; ++i) {
		char	name[OS_FILE_MAX_PATH];

		snprintf(
			name, sizeof(name),
			"%s%cundo%03zu", srv_undo_dir, OS_PATH_SEPARATOR, i);

		if (!srv_undo_tablespace_open(name, i, create_new_db)) {
			err = DB_ERROR;
			break;
		}

		++n_undo_tablespaces;

		++srv_undo_tablespaces_open;
	}

	/* Initialize srv_undo_space_id_start=0 when there are no
	dedicated undo tablespaces. */
	if (n_undo_tablespaces == 0) {
		srv_undo_space_id_start = 0;
	}

	/* If the user says that there are fewer than what we find we
	tolerate that discrepancy but not the inverse. Because there could
	be unused undo tablespaces for future use. */

	if (srv_undo_tablespaces > n_undo_tablespaces) {
		ib::error() << "Expected to open innodb_undo_tablespaces="
			<< srv_undo_tablespaces
			<< " but was able to find only "
			<< n_undo_tablespaces;

		return(err != DB_SUCCESS ? err : DB_ERROR);

	} else if (n_undo_tablespaces > 0) {

		ib::info() << "Opened " << n_undo_tablespaces
			<< " undo tablespaces";

		if (srv_undo_tablespaces == 0) {
			ib::warn() << "innodb_undo_tablespaces=0 disables"
				" dedicated undo log tablespaces";
		}
	}

	if (create_new_db) {
		mtr_t	mtr;

		for (i = 0; i < n_undo_tablespaces; ++i) {
			mtr.start();
			fsp_header_init(fil_space_get(undo_tablespace_ids[i]),
					SRV_UNDO_TABLESPACE_SIZE_IN_PAGES,
					&mtr);
			mtr.commit();
		}
	}

	if (!undo::Truncate::s_fix_up_spaces.empty()) {

		/* Step-1: Initialize the tablespace header and rsegs header. */
		mtr_t		mtr;

		mtr_start(&mtr);
		/* Turn off REDO logging. We are in server start mode and fixing
		UNDO tablespace even before REDO log is read. Let's say we
		do REDO logging here then this REDO log record will be applied
		as part of the current recovery process. We surely don't need
		that as this is fix-up action parallel to REDO logging. */
		mtr_set_log_mode(&mtr, MTR_LOG_NO_REDO);
		buf_block_t* sys_header = trx_sysf_get(&mtr);
		if (!sys_header) {
			mtr.commit();
			return DB_CORRUPTION;
		}

		for (undo::undo_spaces_t::const_iterator it
			     = undo::Truncate::s_fix_up_spaces.begin();
		     it != undo::Truncate::s_fix_up_spaces.end();
		     ++it) {

			undo::Truncate::add_space_to_trunc_list(*it);

			fil_space_t* space = fil_space_get(*it);

			fsp_header_init(space,
					SRV_UNDO_TABLESPACE_SIZE_IN_PAGES,
					&mtr);

			for (ulint i = 0; i < TRX_SYS_N_RSEGS; i++) {
				if (trx_sysf_rseg_get_space(sys_header, i)
				    == *it) {
					trx_rseg_header_create(
						space, i, sys_header, &mtr);
				}
			}

			undo::Truncate::clear_trunc_list();
		}
		mtr_commit(&mtr);

		/* Step-2: Flush the dirty pages from the buffer pool. */
		for (undo::undo_spaces_t::const_iterator it
			     = undo::Truncate::s_fix_up_spaces.begin();
		     it != undo::Truncate::s_fix_up_spaces.end();
		     ++it) {
			FlushObserver dummy(fil_system.sys_space, NULL, NULL);
			buf_LRU_flush_or_remove_pages(TRX_SYS_SPACE, &dummy);
			FlushObserver dummy2(fil_space_get(*it), NULL, NULL);
			buf_LRU_flush_or_remove_pages(*it, &dummy2);

			/* Remove the truncate redo log file. */
			undo::done(*it);
		}
	}

	return(DB_SUCCESS);
}

/** Create the temporary file tablespace.
@param[in]	create_new_db	whether we are creating a new database
@return DB_SUCCESS or error code. */
static
dberr_t
srv_open_tmp_tablespace(bool create_new_db)
{
	ulint	sum_of_new_sizes;

	/* Will try to remove if there is existing file left-over by last
	unclean shutdown */
	srv_tmp_space.set_sanity_check_status(true);
	srv_tmp_space.delete_files();
	srv_tmp_space.set_ignore_read_only(true);

	ib::info() << "Creating shared tablespace for temporary tables";

	bool	create_new_temp_space;

	srv_tmp_space.set_space_id(SRV_TMP_SPACE_ID);

	dberr_t	err = srv_tmp_space.check_file_spec(
		&create_new_temp_space, 12 * 1024 * 1024);

	if (err == DB_FAIL) {
		ib::error() << "The innodb_temporary"
			" data file must be writable!";
		err = DB_ERROR;
	} else if (err != DB_SUCCESS) {
		ib::error() << "Could not create the shared innodb_temporary.";
	} else if ((err = srv_tmp_space.open_or_create(
			    true, create_new_db, &sum_of_new_sizes, NULL))
		   != DB_SUCCESS) {
		ib::error() << "Unable to create the shared innodb_temporary";
	} else if (fil_system.temp_space->open()) {
		/* Initialize the header page */
		mtr_t mtr;
		mtr.start();
		mtr.set_log_mode(MTR_LOG_NO_REDO);
		fsp_header_init(fil_system.temp_space,
				srv_tmp_space.get_sum_of_sizes(),
				&mtr);
		mtr.commit();
	} else {
		/* This file was just opened in the code above! */
		ib::error() << "The innodb_temporary"
			" data file cannot be re-opened"
			" after check_file_spec() succeeded!";
		err = DB_ERROR;
	}

	return(err);
}

/****************************************************************//**
Set state to indicate start of particular group of threads in InnoDB. */
UNIV_INLINE
void
srv_start_state_set(
/*================*/
	srv_start_state_t state)	/*!< in: indicate current state of
					thread startup */
{
	srv_start_state |= ulint(state);
}

/****************************************************************//**
Check if following group of threads is started.
@return true if started */
UNIV_INLINE
bool
srv_start_state_is_set(
/*===================*/
	srv_start_state_t state)	/*!< in: state to check for */
{
	return(srv_start_state & ulint(state));
}

/**
Shutdown all background threads created by InnoDB. */
static
void
srv_shutdown_all_bg_threads()
{
	ut_ad(!srv_undo_sources);
	srv_shutdown_state = SRV_SHUTDOWN_EXIT_THREADS;

	/* All threads end up waiting for certain events. Put those events
	to the signaled state. Then the threads will exit themselves after
	os_event_wait(). */
	for (uint i = 0; i < 1000; ++i) {
		/* NOTE: IF YOU CREATE THREADS IN INNODB, YOU MUST EXIT THEM
		HERE OR EARLIER */

		if (srv_start_state_is_set(SRV_START_STATE_LOCK_SYS)) {
			/* a. Let the lock timeout thread exit */
			os_event_set(lock_sys.timeout_event);
		}

		if (!srv_read_only_mode) {
			/* b. srv error monitor thread exits automatically,
			no need to do anything here */

			if (srv_start_state_is_set(SRV_START_STATE_MASTER)) {
				/* c. We wake the master thread so that
				it exits */
				srv_wake_master_thread();
			}

			if (srv_start_state_is_set(SRV_START_STATE_PURGE)) {
				/* d. Wakeup purge threads. */
				srv_purge_wakeup();
			}

			if (srv_n_fil_crypt_threads_started) {
				os_event_set(fil_crypt_threads_event);
			}

			if (log_scrub_thread_active) {
				os_event_set(log_scrub_event);
			}
		}

		if (srv_start_state_is_set(SRV_START_STATE_IO)) {
			ut_ad(!srv_read_only_mode);

			/* e. Exit the i/o threads */
			if (recv_sys->flush_start != NULL) {
				os_event_set(recv_sys->flush_start);
			}
			if (recv_sys->flush_end != NULL) {
				os_event_set(recv_sys->flush_end);
			}

			os_event_set(buf_flush_event);
		}

		if (!os_thread_count) {
			return;
		}

		switch (srv_operation) {
		case SRV_OPERATION_BACKUP:
		case SRV_OPERATION_RESTORE_DELTA:
			break;
		case SRV_OPERATION_NORMAL:
		case SRV_OPERATION_RESTORE:
		case SRV_OPERATION_RESTORE_EXPORT:
			if (!buf_page_cleaner_is_active
			    && os_aio_all_slots_free()) {
				os_aio_wake_all_threads_at_shutdown();
			}
		}

		os_thread_sleep(100000);
	}

	ib::warn() << os_thread_count << " threads created by InnoDB"
		" had not exited at shutdown!";
	ut_d(os_aio_print_pending_io(stderr));
	ut_ad(0);
}

#ifdef UNIV_DEBUG
# define srv_init_abort(_db_err)	\
	srv_init_abort_low(create_new_db, __FILE__, __LINE__, _db_err)
#else
# define srv_init_abort(_db_err)	\
	srv_init_abort_low(create_new_db, _db_err)
#endif /* UNIV_DEBUG */

/** Innobase start-up aborted. Perform cleanup actions.
@param[in]	create_new_db	TRUE if new db is  being created
@param[in]	file		File name
@param[in]	line		Line number
@param[in]	err		Reason for aborting InnoDB startup
@return DB_SUCCESS or error code. */
MY_ATTRIBUTE((warn_unused_result, nonnull))
static
dberr_t
srv_init_abort_low(
	bool		create_new_db,
#ifdef UNIV_DEBUG
	const char*	file,
	unsigned	line,
#endif /* UNIV_DEBUG */
	dberr_t		err)
{
	if (create_new_db) {
		ib::error() << "Database creation was aborted"
#ifdef UNIV_DEBUG
			" at " << innobase_basename(file) << "[" << line << "]"
#endif /* UNIV_DEBUG */
			" with error " << ut_strerr(err) << ". You may need"
			" to delete the ibdata1 file before trying to start"
			" up again.";
	} else {
		ib::error() << "Plugin initialization aborted"
#ifdef UNIV_DEBUG
			" at " << innobase_basename(file) << "[" << line << "]"
#endif /* UNIV_DEBUG */
			" with error " << ut_strerr(err);
	}

	srv_shutdown_bg_undo_sources();
	srv_shutdown_all_bg_threads();
	return(err);
}

/** Prepare to delete the redo log files. Flush the dirty pages from all the
buffer pools.  Flush the redo log buffer to the redo log file.
@param[in]	n_files		number of old redo log files
@return lsn upto which data pages have been flushed. */
static
lsn_t
srv_prepare_to_delete_redo_log_files(
	ulint	n_files)
{
	DBUG_ENTER("srv_prepare_to_delete_redo_log_files");

	lsn_t	flushed_lsn;
	ulint	pending_io = 0;
	ulint	count = 0;

	if ((log_sys.log.format & ~LOG_HEADER_FORMAT_ENCRYPTED)
	    != LOG_HEADER_FORMAT_CURRENT
	    || log_sys.log.subformat != 2) {
		srv_log_file_size = 0;
	}

	do {
		/* Clean the buffer pool. */
		buf_flush_sync_all_buf_pools();

		DBUG_EXECUTE_IF("innodb_log_abort_1", DBUG_RETURN(0););
		DBUG_PRINT("ib_log", ("After innodb_log_abort_1"));

		log_mutex_enter();

		fil_names_clear(log_sys.lsn, false);

		flushed_lsn = log_sys.lsn;

		{
			ib::info	info;
			if (srv_log_file_size == 0) {
				info << ((log_sys.log.format
					  & ~LOG_HEADER_FORMAT_ENCRYPTED)
					 != LOG_HEADER_FORMAT_10_4
					 ? "Upgrading redo log: "
					 : "Downgrading redo log: ");
			} else if (n_files != srv_n_log_files
				   || srv_log_file_size
				   != srv_log_file_size_requested) {
				if (srv_encrypt_log
				    == (my_bool)log_sys.is_encrypted()) {
					info << (srv_encrypt_log
						 ? "Resizing encrypted"
						 : "Resizing");
				} else if (srv_encrypt_log) {
					info << "Encrypting and resizing";
				} else {
					info << "Removing encryption"
						" and resizing";
				}

				info << " redo log from " << n_files
				     << "*" << srv_log_file_size << " to ";
			} else if (srv_encrypt_log) {
				info << "Encrypting redo log: ";
			} else {
				info << "Removing redo log encryption: ";
			}

			info << srv_n_log_files << "*"
			     << srv_log_file_size_requested
			     << " bytes; LSN=" << flushed_lsn;
		}

		srv_start_lsn = flushed_lsn;
		/* Flush the old log files. */
		log_mutex_exit();

		log_write_up_to(flushed_lsn, true);

		/* If innodb_flush_method=O_DSYNC,
		we need to explicitly flush the log buffers. */
		fil_flush(SRV_LOG_SPACE_FIRST_ID);

		ut_ad(flushed_lsn == log_get_lsn());

		/* Check if the buffer pools are clean.  If not
		retry till it is clean. */
		pending_io = buf_pool_check_no_pending_io();

		if (pending_io > 0) {
			count++;
			/* Print a message every 60 seconds if we
			are waiting to clean the buffer pools */
			if (srv_print_verbose_log && count > 600) {
				ib::info() << "Waiting for "
					<< pending_io << " buffer "
					<< "page I/Os to complete";
				count = 0;
			}
		}
		os_thread_sleep(100000);

	} while (buf_pool_check_no_pending_io());

	DBUG_RETURN(flushed_lsn);
}

/** Start InnoDB.
@param[in]	create_new_db	whether to create a new database
@return DB_SUCCESS or error code */
dberr_t srv_start(bool create_new_db)
{
	lsn_t		flushed_lsn;
	dberr_t		err		= DB_SUCCESS;
	ulint		srv_n_log_files_found = srv_n_log_files;
	mtr_t		mtr;
	char		logfilename[10000];
	char*		logfile0	= NULL;
	size_t		dirnamelen;
	unsigned	i = 0;

	ut_ad(srv_operation == SRV_OPERATION_NORMAL
	      || srv_operation == SRV_OPERATION_RESTORE
	      || srv_operation == SRV_OPERATION_RESTORE_EXPORT);


	if (srv_force_recovery == SRV_FORCE_NO_LOG_REDO) {
		srv_read_only_mode = true;
	}

	high_level_read_only = srv_read_only_mode
		|| srv_force_recovery > SRV_FORCE_NO_TRX_UNDO
		|| srv_sys_space.created_new_raw();

	/* Reset the start state. */
	srv_start_state = SRV_START_STATE_NONE;

	compile_time_assert(sizeof(ulint) == sizeof(void*));

#ifdef UNIV_DEBUG
	ib::info() << "!!!!!!!! UNIV_DEBUG switched on !!!!!!!!!";
#endif

#ifdef UNIV_IBUF_DEBUG
	ib::info() << "!!!!!!!! UNIV_IBUF_DEBUG switched on !!!!!!!!!";
# ifdef UNIV_IBUF_COUNT_DEBUG
	ib::info() << "!!!!!!!! UNIV_IBUF_COUNT_DEBUG switched on !!!!!!!!!";
	ib::error() << "Crash recovery will fail with UNIV_IBUF_COUNT_DEBUG";
# endif
#endif

#ifdef UNIV_LOG_LSN_DEBUG
	ib::info() << "!!!!!!!! UNIV_LOG_LSN_DEBUG switched on !!!!!!!!!";
#endif /* UNIV_LOG_LSN_DEBUG */

#if defined(COMPILER_HINTS_ENABLED)
	ib::info() << "Compiler hints enabled.";
#endif /* defined(COMPILER_HINTS_ENABLED) */

#ifdef _WIN32
	ib::info() << "Mutexes and rw_locks use Windows interlocked functions";
#else
	ib::info() << "Mutexes and rw_locks use GCC atomic builtins";
#endif
	ib::info() << MUTEX_TYPE;

	ib::info() << "Compressed tables use zlib " ZLIB_VERSION
#ifdef UNIV_ZIP_DEBUG
	      " with validation"
#endif /* UNIV_ZIP_DEBUG */
	      ;
#ifdef UNIV_ZIP_COPY
	ib::info() << "and extra copying";
#endif /* UNIV_ZIP_COPY */

	/* Since InnoDB does not currently clean up all its internal data
	structures in MySQL Embedded Server Library server_end(), we
	print an error message if someone tries to start up InnoDB a
	second time during the process lifetime. */

	if (srv_start_has_been_called) {
		ib::error() << "Startup called second time"
			" during the process lifetime."
			" In the MySQL Embedded Server Library"
			" you cannot call server_init() more than"
			" once during the process lifetime.";
	}

	srv_start_has_been_called = true;

	srv_is_being_started = true;

	/* Register performance schema stages before any real work has been
	started which may need to be instrumented. */
	mysql_stage_register("innodb", srv_stages, UT_ARR_SIZE(srv_stages));

	/* Set the maximum number of threads which can wait for a semaphore
	inside InnoDB: this is the 'sync wait array' size, as well as the
	maximum number of threads that can wait in the 'srv_conc array' for
	their time to enter InnoDB. */

	srv_max_n_threads = 1   /* io_ibuf_thread */
			    + 1 /* io_log_thread */
			    + 1 /* lock_wait_timeout_thread */
			    + 1 /* srv_error_monitor_thread */
			    + 1 /* srv_monitor_thread */
			    + 1 /* srv_master_thread */
			    + 1 /* srv_purge_coordinator_thread */
			    + 1 /* buf_dump_thread */
			    + 1 /* dict_stats_thread */
			    + 1 /* fts_optimize_thread */
			    + 1 /* recv_writer_thread */
			    + 1 /* trx_rollback_all_recovered */
			    + 128 /* added as margin, for use of
				  InnoDB Memcached etc. */
			    + max_connections
			    + srv_n_read_io_threads
			    + srv_n_write_io_threads
			    + srv_n_purge_threads
			    + srv_n_page_cleaners
			    /* FTS Parallel Sort */
			    + fts_sort_pll_degree * FTS_NUM_AUX_INDEX
			      * max_connections;

	srv_boot();

	ib::info() << ut_crc32_implementation;

	if (!srv_read_only_mode) {

		mutex_create(LATCH_ID_SRV_MONITOR_FILE,
			     &srv_monitor_file_mutex);

		if (srv_innodb_status) {

			srv_monitor_file_name = static_cast<char*>(
				ut_malloc_nokey(
					strlen(fil_path_to_mysql_datadir)
					+ 20 + sizeof "/innodb_status."));

			sprintf(srv_monitor_file_name,
				"%s/innodb_status." ULINTPF,
				fil_path_to_mysql_datadir,
				os_proc_get_number());

			srv_monitor_file = fopen(srv_monitor_file_name, "w+");

			if (!srv_monitor_file) {
				ib::error() << "Unable to create "
					<< srv_monitor_file_name << ": "
					<< strerror(errno);
				if (err == DB_SUCCESS) {
					err = DB_ERROR;
				}
			}
		} else {

			srv_monitor_file_name = NULL;
			srv_monitor_file = os_file_create_tmpfile();

			if (!srv_monitor_file && err == DB_SUCCESS) {
				err = DB_ERROR;
			}
		}

		mutex_create(LATCH_ID_SRV_MISC_TMPFILE,
			     &srv_misc_tmpfile_mutex);

		srv_misc_tmpfile = os_file_create_tmpfile();

		if (!srv_misc_tmpfile && err == DB_SUCCESS) {
			err = DB_ERROR;
		}
	}

	if (err != DB_SUCCESS) {
		return(srv_init_abort(err));
	}

	srv_n_file_io_threads = srv_n_read_io_threads;

	srv_n_file_io_threads += srv_n_write_io_threads;

	if (!srv_read_only_mode) {
		/* Add the log and ibuf IO threads. */
		srv_n_file_io_threads += 2;
	} else {
		ib::info() << "Disabling background log and ibuf IO write"
			<< " threads.";
	}

	ut_a(srv_n_file_io_threads <= SRV_MAX_N_IO_THREADS);

	if (!os_aio_init(srv_n_read_io_threads,
			 srv_n_write_io_threads,
			 SRV_MAX_N_PENDING_SYNC_IOS)) {

		ib::error() << "Cannot initialize AIO sub-system";

		return(srv_init_abort(DB_ERROR));
	}

	fil_system.create(srv_file_per_table ? 50000 : 5000);

	double	size;
	char	unit;

	if (srv_buf_pool_size >= 1024 * 1024 * 1024) {
		size = ((double) srv_buf_pool_size) / (1024 * 1024 * 1024);
		unit = 'G';
	} else {
		size = ((double) srv_buf_pool_size) / (1024 * 1024);
		unit = 'M';
	}

	double	chunk_size;
	char	chunk_unit;

	if (srv_buf_pool_chunk_unit >= 1024 * 1024 * 1024) {
		chunk_size = srv_buf_pool_chunk_unit / 1024.0 / 1024 / 1024;
		chunk_unit = 'G';
	} else {
		chunk_size = srv_buf_pool_chunk_unit / 1024.0 / 1024;
		chunk_unit = 'M';
	}

	ib::info() << "Initializing buffer pool, total size = "
		<< size << unit << ", instances = " << srv_buf_pool_instances
		<< ", chunk size = " << chunk_size << chunk_unit;

	err = buf_pool_init(srv_buf_pool_size, srv_buf_pool_instances);

	if (err != DB_SUCCESS) {
		ib::error() << "Cannot allocate memory for the buffer pool";

		return(srv_init_abort(DB_ERROR));
	}

	ib::info() << "Completed initialization of buffer pool";

#ifdef UNIV_DEBUG
	/* We have observed deadlocks with a 5MB buffer pool but
	the actual lower limit could very well be a little higher. */

	if (srv_buf_pool_size <= 5 * 1024 * 1024) {

		ib::info() << "Small buffer pool size ("
			<< srv_buf_pool_size / 1024 / 1024
			<< "M), the flst_validate() debug function can cause a"
			<< " deadlock if the buffer pool fills up.";
	}
#endif /* UNIV_DEBUG */

	log_sys.create();
	recv_sys_init();
	lock_sys.create(srv_lock_table_size);

	/* Create i/o-handler threads: */

	for (ulint t = 0; t < srv_n_file_io_threads; ++t) {

		n[t] = t;

		thread_handles[t] = os_thread_create(io_handler_thread, n + t, thread_ids + t);
		thread_started[t] = true;
	}

	if (!srv_read_only_mode) {
		buf_flush_page_cleaner_init();

		buf_page_cleaner_is_active = true;
		os_thread_create(buf_flush_page_cleaner_coordinator,
				 NULL, NULL);

		/* Create page cleaner workers if needed. For example
		mariabackup could set srv_n_page_cleaners = 0. */
		if (srv_n_page_cleaners > 1) {
			buf_flush_set_page_cleaner_thread_cnt(srv_n_page_cleaners);
		}

#ifdef UNIV_LINUX
		/* Wait for the setpriority() call to finish. */
		os_event_wait(recv_sys->flush_end);
#endif /* UNIV_LINUX */
		srv_start_state_set(SRV_START_STATE_IO);
	}

	srv_startup_is_before_trx_rollback_phase = !create_new_db;

	/* Check if undo tablespaces and redo log files exist before creating
	a new system tablespace */
	if (create_new_db) {
		err = srv_check_undo_redo_logs_exists();
		if (err != DB_SUCCESS) {
			return(srv_init_abort(DB_ERROR));
		}
		recv_sys_debug_free();
	}

	/* Open or create the data files. */
	ulint	sum_of_new_sizes;

	err = srv_sys_space.open_or_create(
		false, create_new_db, &sum_of_new_sizes, &flushed_lsn);

	switch (err) {
	case DB_SUCCESS:
		break;
	case DB_CANNOT_OPEN_FILE:
		ib::error()
			<< "Could not open or create the system tablespace. If"
			" you tried to add new data files to the system"
			" tablespace, and it failed here, you should now"
			" edit innodb_data_file_path in my.cnf back to what"
			" it was, and remove the new ibdata files InnoDB"
			" created in this failed attempt. InnoDB only wrote"
			" those files full of zeros, but did not yet use"
			" them in any way. But be careful: do not remove"
			" old data files which contain your precious data!";
		/* fall through */
	default:
		/* Other errors might come from Datafile::validate_first_page() */
		return(srv_init_abort(err));
	}

	dirnamelen = strlen(srv_log_group_home_dir);
	ut_a(dirnamelen < (sizeof logfilename) - 10 - sizeof "ib_logfile");
	memcpy(logfilename, srv_log_group_home_dir, dirnamelen);

	/* Add a path separator if needed. */
	if (dirnamelen && logfilename[dirnamelen - 1] != OS_PATH_SEPARATOR) {
		logfilename[dirnamelen++] = OS_PATH_SEPARATOR;
	}

	srv_log_file_size_requested = srv_log_file_size;

	if (create_new_db) {

		buf_flush_sync_all_buf_pools();

		flushed_lsn = log_get_lsn();

		err = create_log_files(
			logfilename, dirnamelen, flushed_lsn, logfile0);

		if (err != DB_SUCCESS) {
			return(srv_init_abort(err));
		}
	} else {
		srv_log_file_size = 0;

		for (i = 0; i < SRV_N_LOG_FILES_MAX; i++) {
			os_file_stat_t	stat_info;

			sprintf(logfilename + dirnamelen,
				"ib_logfile%u", i);

			err = os_file_get_status(
				logfilename, &stat_info, false,
				srv_read_only_mode);

			if (err == DB_NOT_FOUND) {
				if (i == 0) {
					if (srv_operation
					    == SRV_OPERATION_RESTORE
					    || srv_operation
					    == SRV_OPERATION_RESTORE_EXPORT) {
						return(DB_SUCCESS);
					}
				}

				/* opened all files */
				break;
			}

			if (!srv_file_check_mode(logfilename)) {
				return(srv_init_abort(DB_ERROR));
			}

			const os_offset_t size = stat_info.size;
			ut_a(size != (os_offset_t) -1);

			if (size & (OS_FILE_LOG_BLOCK_SIZE - 1)) {

				ib::error() << "Log file " << logfilename
					<< " size " << size << " is not a"
					" multiple of 512 bytes";
				return(srv_init_abort(DB_ERROR));
			}

			if (i == 0) {
				if (size == 0
				    && (srv_operation
					== SRV_OPERATION_RESTORE
					|| srv_operation
					== SRV_OPERATION_RESTORE_EXPORT)) {
					/* Tolerate an empty ib_logfile0
					from a previous run of
					mariabackup --prepare. */
					return(DB_SUCCESS);
				}
				/* The first log file must consist of
				at least the following 512-byte pages:
				header, checkpoint page 1, empty,
				checkpoint page 2, redo log page(s).

				Mariabackup --prepare would create an
				empty ib_logfile0. Tolerate it if there
				are no other ib_logfile* files. */
				if ((size != 0 || i != 0)
				    && size <= OS_FILE_LOG_BLOCK_SIZE * 4) {
					ib::error() << "Log file "
						<< logfilename << " size "
						<< size << " is too small";
					return(srv_init_abort(DB_ERROR));
				}
				srv_log_file_size = size;
			} else if (size != srv_log_file_size) {

				ib::error() << "Log file " << logfilename
					<< " is of different size " << size
					<< " bytes than other log files "
					<< srv_log_file_size << " bytes!";
				return(srv_init_abort(DB_ERROR));
			}
		}

		if (srv_log_file_size == 0) {
			if (flushed_lsn < lsn_t(1000)) {
				ib::error()
					<< "Cannot create log files because"
					" data files are corrupt or the"
					" database was not shut down cleanly"
					" after creating the data files.";
				return srv_init_abort(DB_ERROR);
			}

			strcpy(logfilename + dirnamelen, "ib_logfile0");
			srv_log_file_size = srv_log_file_size_requested;

			err = create_log_files(
				logfilename, dirnamelen,
				flushed_lsn, logfile0);

			if (err == DB_SUCCESS) {
				err = create_log_files_rename(
					logfilename, dirnamelen,
					flushed_lsn, logfile0);
			}

			if (err != DB_SUCCESS) {
				return(srv_init_abort(err));
			}

			/* Suppress the message about
			crash recovery. */
			flushed_lsn = log_get_lsn();
			goto files_checked;
		}

		srv_n_log_files_found = i;

		/* Create the in-memory file space objects. */

		sprintf(logfilename + dirnamelen, "ib_logfile%u", 0);

		/* Disable the doublewrite buffer for log files. */
		fil_space_t*	log_space = fil_space_create(
			"innodb_redo_log",
			SRV_LOG_SPACE_FIRST_ID, 0,
			FIL_TYPE_LOG,
			NULL /* no encryption yet */);

		ut_a(fil_validate());
		ut_a(log_space);

		ut_a(srv_log_file_size <= 512ULL << 30);

		const ulint size = 1 + ulint((srv_log_file_size - 1)
					     >> srv_page_size_shift);

		for (unsigned j = 0; j < srv_n_log_files_found; j++) {
			sprintf(logfilename + dirnamelen, "ib_logfile%u", j);

			log_space->add(logfilename, OS_FILE_CLOSED, size,
				       false, false);
		}

		log_sys.log.create(srv_n_log_files_found);

		if (!log_set_capacity(srv_log_file_size_requested)) {
			return(srv_init_abort(DB_ERROR));
		}
	}

files_checked:
	/* Open all log files and data files in the system
	tablespace: we keep them open until database
	shutdown */

	fil_open_log_and_system_tablespace_files();
	ut_d(fil_system.sys_space->recv_size = srv_sys_space_size_debug);

	err = srv_undo_tablespaces_init(create_new_db);

	/* If the force recovery is set very high then we carry on regardless
	of all errors. Basically this is fingers crossed mode. */

	if (err != DB_SUCCESS
	    && srv_force_recovery < SRV_FORCE_NO_UNDO_LOG_SCAN) {

		return(srv_init_abort(err));
	}

	/* Initialize objects used by dict stats gathering thread, which
	can also be used by recovery if it tries to drop some table */
	if (!srv_read_only_mode) {
		dict_stats_thread_init();
	}

	trx_sys.create();

	if (create_new_db) {
		ut_a(!srv_read_only_mode);

		mtr_start(&mtr);
		ut_ad(fil_system.sys_space->id == 0);
		compile_time_assert(TRX_SYS_SPACE == 0);
		compile_time_assert(IBUF_SPACE_ID == 0);
		fsp_header_init(fil_system.sys_space, sum_of_new_sizes, &mtr);

		ulint ibuf_root = btr_create(
			DICT_CLUSTERED | DICT_IBUF, fil_system.sys_space,
			DICT_IBUF_ID_MIN, dict_ind_redundant, NULL, &mtr);

		mtr_commit(&mtr);

		if (ibuf_root == FIL_NULL) {
			return(srv_init_abort(DB_ERROR));
		}

		ut_ad(ibuf_root == IBUF_TREE_ROOT_PAGE_NO);

		/* To maintain backward compatibility we create only
		the first rollback segment before the double write buffer.
		All the remaining rollback segments will be created later,
		after the double write buffer has been created. */
		trx_sys_create_sys_pages();
		trx_lists_init_at_db_start();

		err = dict_create();

		if (err != DB_SUCCESS) {
			return(srv_init_abort(err));
		}

		buf_flush_sync_all_buf_pools();

		flushed_lsn = log_get_lsn();

		err = fil_write_flushed_lsn(flushed_lsn);

		if (err == DB_SUCCESS) {
			err = create_log_files_rename(
				logfilename, dirnamelen,
				flushed_lsn, logfile0);
		}

		if (err != DB_SUCCESS) {
			return(srv_init_abort(err));
		}
	} else {
		/* Invalidate the buffer pool to ensure that we reread
		the page that we read above, during recovery.
		Note that this is not as heavy weight as it seems. At
		this point there will be only ONE page in the buf_LRU
		and there must be no page in the buf_flush list. */
		buf_pool_invalidate();

		/* Scan and locate truncate log files. Parsed located files
		and add table to truncate information to central vector for
		truncate fix-up action post recovery. */
		err = TruncateLogParser::scan_and_parse(srv_log_group_home_dir);
		if (err != DB_SUCCESS) {

			return(srv_init_abort(DB_ERROR));
		}

		/* We always try to do a recovery, even if the database had
		been shut down normally: this is the normal startup path */

		err = recv_recovery_from_checkpoint_start(flushed_lsn);

		recv_sys->dblwr.pages.clear();

		if (err != DB_SUCCESS) {
			return(srv_init_abort(err));
		}

		switch (srv_operation) {
		case SRV_OPERATION_NORMAL:
		case SRV_OPERATION_RESTORE_EXPORT:
			/* Initialize the change buffer. */
			err = dict_boot();
			if (err != DB_SUCCESS) {
				return(srv_init_abort(err));
			}
			/* fall through */
		case SRV_OPERATION_RESTORE:
			/* This must precede
			recv_apply_hashed_log_recs(true). */
			trx_lists_init_at_db_start();
			break;
		case SRV_OPERATION_RESTORE_DELTA:
		case SRV_OPERATION_BACKUP:
			ut_ad(!"wrong mariabackup mode");
		}

		if (srv_force_recovery < SRV_FORCE_NO_LOG_REDO) {
			/* Apply the hashed log records to the
			respective file pages, for the last batch of
			recv_group_scan_log_recs(). */

			recv_apply_hashed_log_recs(true);

			if (recv_sys->found_corrupt_log) {
				return(srv_init_abort(DB_CORRUPTION));
			}

			DBUG_PRINT("ib_log", ("apply completed"));

			if (recv_needed_recovery) {
				trx_sys_print_mysql_binlog_offset();
			}
		}

		if (!srv_read_only_mode) {
			const ulint flags = FSP_FLAGS_PAGE_SSIZE();
			for (ulint id = 0; id <= srv_undo_tablespaces; id++) {
				if (fil_space_t* space = fil_space_get(id)) {
					fsp_flags_try_adjust(space, flags);
				}
			}

			if (sum_of_new_sizes > 0) {
				/* New data file(s) were added */
				mtr.start();
				buf_block_t* block = buf_page_get(
					page_id_t(0, 0), univ_page_size,
					RW_SX_LATCH, &mtr);
				ulint size = mach_read_from_4(
					FSP_HEADER_OFFSET + FSP_SIZE
					+ block->frame);
				ut_ad(size == fil_system.sys_space
				      ->size_in_header);
				size += sum_of_new_sizes;
				mlog_write_ulint(FSP_HEADER_OFFSET + FSP_SIZE
						 + block->frame, size,
						 MLOG_4BYTES, &mtr);
				fil_system.sys_space->size_in_header = size;
				mtr.commit();
				/* Immediately write the log record about
				increased tablespace size to disk, so that it
				is durable even if mysqld would crash
				quickly */
				log_buffer_flush_to_disk();
			}
		}

#ifdef UNIV_DEBUG
		{
			mtr.start();
			buf_block_t* block = buf_page_get(page_id_t(0, 0),
							  univ_page_size,
							  RW_S_LATCH, &mtr);
			ut_ad(mach_read_from_4(FSP_SIZE + FSP_HEADER_OFFSET
					       + block->frame)
			      == fil_system.sys_space->size_in_header);
			mtr.commit();
		}
#endif
		const ulint	tablespace_size_in_header
			= fil_system.sys_space->size_in_header;
		const ulint	sum_of_data_file_sizes
			= srv_sys_space.get_sum_of_sizes();
		/* Compare the system tablespace file size to what is
		stored in FSP_SIZE. In srv_sys_space.open_or_create()
		we already checked that the file sizes match the
		innodb_data_file_path specification. */
		if (srv_read_only_mode
		    || sum_of_data_file_sizes == tablespace_size_in_header) {
			/* Do not complain about the size. */
		} else if (!srv_sys_space.can_auto_extend_last_file()
			   || sum_of_data_file_sizes
			   < tablespace_size_in_header) {
			ib::error() << "Tablespace size stored in header is "
				<< tablespace_size_in_header
				<< " pages, but the sum of data file sizes is "
				<< sum_of_data_file_sizes << " pages";

			if (srv_force_recovery == 0
			    && sum_of_data_file_sizes
			    < tablespace_size_in_header) {
				ib::error() <<
					"Cannot start InnoDB. The tail of"
					" the system tablespace is"
					" missing. Have you edited"
					" innodb_data_file_path in my.cnf"
					" in an inappropriate way, removing"
					" data files from there?"
					" You can set innodb_force_recovery=1"
					" in my.cnf to force"
					" a startup if you are trying to"
					" recover a badly corrupt database.";

				return(srv_init_abort(DB_ERROR));
			}
		}

		/* recv_recovery_from_checkpoint_finish needs trx lists which
		are initialized in trx_lists_init_at_db_start(). */

		recv_recovery_from_checkpoint_finish();

		if (srv_operation == SRV_OPERATION_RESTORE
		    || srv_operation == SRV_OPERATION_RESTORE_EXPORT) {
			/* After applying the redo log from
			SRV_OPERATION_BACKUP, flush the changes
			to the data files and truncate or delete the log.
			Unless --export is specified, no further change to
			InnoDB files is needed. */
			ut_ad(!srv_force_recovery);
			ut_ad(srv_n_log_files_found <= 1);
			ut_ad(recv_no_log_write);
			buf_flush_sync_all_buf_pools();
			err = fil_write_flushed_lsn(log_get_lsn());
			ut_ad(!buf_pool_check_no_pending_io());
			fil_close_log_files(true);
			if (err == DB_SUCCESS) {
				bool trunc = srv_operation
					== SRV_OPERATION_RESTORE;
				/* Delete subsequent log files. */
				delete_log_files(logfilename, dirnamelen,
						 (uint)srv_n_log_files_found, trunc);
				if (trunc) {
					/* Truncate the first log file. */
					strcpy(logfilename + dirnamelen,
					       "ib_logfile0");
					FILE* f = fopen(logfilename, "w");
					fclose(f);
				}
			}
			return(err);
		}

		/* Upgrade or resize or rebuild the redo logs before
		generating any dirty pages, so that the old redo log
		files will not be written to. */

		if (srv_force_recovery == SRV_FORCE_NO_LOG_REDO) {
			/* Completely ignore the redo log. */
		} else if (srv_read_only_mode) {
			/* Leave the redo log alone. */
		} else if (srv_log_file_size_requested == srv_log_file_size
			   && srv_n_log_files_found == srv_n_log_files
			   && log_sys.log.format
			   == (srv_encrypt_log
			       ? LOG_HEADER_FORMAT_CURRENT
			       | LOG_HEADER_FORMAT_ENCRYPTED
			       : LOG_HEADER_FORMAT_CURRENT)
			   && log_sys.log.subformat == 2) {
			/* No need to add or remove encryption,
			upgrade, downgrade, or resize. */
		} else {
			/* Prepare to delete the old redo log files */
			flushed_lsn = srv_prepare_to_delete_redo_log_files(i);

			DBUG_EXECUTE_IF("innodb_log_abort_1",
					return(srv_init_abort(DB_ERROR)););
			/* Prohibit redo log writes from any other
			threads until creating a log checkpoint at the
			end of create_log_files(). */
			ut_d(recv_no_log_write = true);
			ut_ad(!buf_pool_check_no_pending_io());

			DBUG_EXECUTE_IF("innodb_log_abort_3",
					return(srv_init_abort(DB_ERROR)););
			DBUG_PRINT("ib_log", ("After innodb_log_abort_3"));

			/* Stamp the LSN to the data files. */
			err = fil_write_flushed_lsn(flushed_lsn);

			DBUG_EXECUTE_IF("innodb_log_abort_4", err = DB_ERROR;);
			DBUG_PRINT("ib_log", ("After innodb_log_abort_4"));

			if (err != DB_SUCCESS) {
				return(srv_init_abort(err));
			}

			/* Close and free the redo log files, so that
			we can replace them. */
			fil_close_log_files(true);

			DBUG_EXECUTE_IF("innodb_log_abort_5",
					return(srv_init_abort(DB_ERROR)););
			DBUG_PRINT("ib_log", ("After innodb_log_abort_5"));

			ib::info() << "Starting to delete and rewrite log"
				" files.";

			srv_log_file_size = srv_log_file_size_requested;

			err = create_log_files(
				logfilename, dirnamelen, flushed_lsn,
				logfile0);

			if (err == DB_SUCCESS) {
				err = create_log_files_rename(
					logfilename, dirnamelen, flushed_lsn,
					logfile0);
			}

			if (err != DB_SUCCESS) {
				return(srv_init_abort(err));
			}
		}

		/* Validate a few system page types that were left
		uninitialized by older versions of MySQL. */
		if (!high_level_read_only) {
			buf_block_t*	block;
			mtr.start();
			/* Bitmap page types will be reset in
			buf_dblwr_check_block() without redo logging. */
			block = buf_page_get(
				page_id_t(IBUF_SPACE_ID,
					  FSP_IBUF_HEADER_PAGE_NO),
				univ_page_size, RW_X_LATCH, &mtr);
			fil_block_check_type(*block, FIL_PAGE_TYPE_SYS, &mtr);
			/* Already MySQL 3.23.53 initialized
			FSP_IBUF_TREE_ROOT_PAGE_NO to
			FIL_PAGE_INDEX. No need to reset that one. */
			block = buf_page_get(
				page_id_t(TRX_SYS_SPACE, TRX_SYS_PAGE_NO),
				univ_page_size, RW_X_LATCH, &mtr);
			fil_block_check_type(*block, FIL_PAGE_TYPE_TRX_SYS,
					     &mtr);
			block = buf_page_get(
				page_id_t(TRX_SYS_SPACE,
					  FSP_FIRST_RSEG_PAGE_NO),
				univ_page_size, RW_X_LATCH, &mtr);
			fil_block_check_type(*block, FIL_PAGE_TYPE_SYS, &mtr);
			block = buf_page_get(
				page_id_t(TRX_SYS_SPACE, FSP_DICT_HDR_PAGE_NO),
				univ_page_size, RW_X_LATCH, &mtr);
			fil_block_check_type(*block, FIL_PAGE_TYPE_SYS, &mtr);
			mtr.commit();
		}

		/* Roll back any recovered data dictionary transactions, so
		that the data dictionary tables will be free of any locks.
		The data dictionary latch should guarantee that there is at
		most one data dictionary transaction active at a time. */
		if (srv_force_recovery < SRV_FORCE_NO_TRX_UNDO) {
			trx_rollback_recovered(false);
		}

		/* Fix-up truncate of tables in the system tablespace
		if server crashed while truncate was active. The non-
		system tables are done after tablespace discovery. Do
		this now because this procedure assumes that no pages
		have changed since redo recovery.  Tablespace discovery
		can do updates to pages in the system tablespace.*/
		err = truncate_t::fixup_tables_in_system_tablespace();

		if (srv_force_recovery < SRV_FORCE_NO_IBUF_MERGE) {
			/* Open or Create SYS_TABLESPACES and SYS_DATAFILES
			so that tablespace names and other metadata can be
			found. */
			err = dict_create_or_check_sys_tablespace();
			if (err != DB_SUCCESS) {
				return(srv_init_abort(err));
			}

			/* The following call is necessary for the insert
			buffer to work with multiple tablespaces. We must
			know the mapping between space id's and .ibd file
			names.

			In a crash recovery, we check that the info in data
			dictionary is consistent with what we already know
			about space id's from the calls to fil_ibd_load().

			In a normal startup, we create the space objects for
			every table in the InnoDB data dictionary that has
			an .ibd file.

			We also determine the maximum tablespace id used.

			The 'validate' flag indicates that when a tablespace
			is opened, we also read the header page and validate
			the contents to the data dictionary. This is time
			consuming, especially for databases with lots of ibd
			files.  So only do it after a crash and not forcing
			recovery.  Open rw transactions at this point is not
			a good reason to validate. */
			bool validate = recv_needed_recovery
				&& srv_force_recovery == 0;

			dict_check_tablespaces_and_store_max_id(validate);
		}

		/* Fix-up truncate of table if server crashed while truncate
		was active. */
		err = truncate_t::fixup_tables_in_non_system_tablespace();

		if (err != DB_SUCCESS) {
			return(srv_init_abort(err));
		}

		recv_recovery_rollback_active();
		srv_startup_is_before_trx_rollback_phase = FALSE;
	}

	ut_ad(err == DB_SUCCESS);
	ut_a(sum_of_new_sizes != ULINT_UNDEFINED);

	/* Create the doublewrite buffer to a new tablespace */
	if (!srv_read_only_mode && srv_force_recovery < SRV_FORCE_NO_TRX_UNDO
	    && !buf_dblwr_create()) {
		return(srv_init_abort(DB_ERROR));
	}

	/* Here the double write buffer has already been created and so
	any new rollback segments will be allocated after the double
	write buffer. The default segment should already exist.
	We create the new segments only if it's a new database or
	the database was shutdown cleanly. */

	/* Note: When creating the extra rollback segments during an upgrade
	we violate the latching order, even if the change buffer is empty.
	We make an exception in sync0sync.cc and check srv_is_being_started
	for that violation. It cannot create a deadlock because we are still
	running in single threaded mode essentially. Only the IO threads
	should be running at this stage. */

	ut_a(srv_undo_logs > 0);
	ut_a(srv_undo_logs <= TRX_SYS_N_RSEGS);

	if (!trx_sys_create_rsegs()) {
		return(srv_init_abort(DB_ERROR));
	}

	srv_startup_is_before_trx_rollback_phase = false;

	if (!srv_read_only_mode) {
		/* Create the thread which watches the timeouts
		for lock waits */
		thread_handles[2 + SRV_MAX_N_IO_THREADS] = os_thread_create(
			lock_wait_timeout_thread,
			NULL, thread_ids + 2 + SRV_MAX_N_IO_THREADS);
		thread_started[2 + SRV_MAX_N_IO_THREADS] = true;
		lock_sys.timeout_thread_active = true;

		/* Create the thread which warns of long semaphore waits */
		srv_error_monitor_active = true;
		thread_handles[3 + SRV_MAX_N_IO_THREADS] = os_thread_create(
			srv_error_monitor_thread,
			NULL, thread_ids + 3 + SRV_MAX_N_IO_THREADS);
		thread_started[3 + SRV_MAX_N_IO_THREADS] = true;

		/* Create the thread which prints InnoDB monitor info */
		srv_monitor_active = true;
		thread_handles[4 + SRV_MAX_N_IO_THREADS] = os_thread_create(
			srv_monitor_thread,
			NULL, thread_ids + 4 + SRV_MAX_N_IO_THREADS);
		thread_started[4 + SRV_MAX_N_IO_THREADS] = true;
		srv_start_state |= SRV_START_STATE_LOCK_SYS
			| SRV_START_STATE_MONITOR;

		ut_ad(srv_force_recovery >= SRV_FORCE_NO_UNDO_LOG_SCAN
		      || !purge_sys.enabled());

		if (srv_force_recovery < SRV_FORCE_NO_BACKGROUND) {
			srv_undo_sources = true;
			/* Create the dict stats gathering thread */
			srv_dict_stats_thread_active = true;
			dict_stats_thread_handle = os_thread_create(
				dict_stats_thread, NULL, NULL);

			/* Create the thread that will optimize the
			FULLTEXT search index subsystem. */
			fts_optimize_init();
		}
	}

	/* Create the SYS_FOREIGN and SYS_FOREIGN_COLS system tables */
	err = dict_create_or_check_foreign_constraint_tables();
	if (err == DB_SUCCESS) {
		err = dict_create_or_check_sys_tablespace();
		if (err == DB_SUCCESS) {
			err = dict_create_or_check_sys_virtual();
		}
	}
	switch (err) {
	case DB_SUCCESS:
		break;
	case DB_READ_ONLY:
		if (srv_force_recovery >= SRV_FORCE_NO_TRX_UNDO) {
			break;
		}
		ib::error() << "Cannot create system tables in read-only mode";
		/* fall through */
	default:
		return(srv_init_abort(err));
	}

	if (!srv_read_only_mode && srv_operation == SRV_OPERATION_NORMAL) {
		/* Initialize the innodb_temporary tablespace and keep
		it open until shutdown. */
		err = srv_open_tmp_tablespace(create_new_db);

		if (err != DB_SUCCESS) {
			return(srv_init_abort(err));
		}

		trx_temp_rseg_create();

		if (srv_force_recovery < SRV_FORCE_NO_BACKGROUND) {
			thread_handles[1 + SRV_MAX_N_IO_THREADS]
				= os_thread_create(srv_master_thread, NULL,
						   (1 + SRV_MAX_N_IO_THREADS)
						   + thread_ids);
			thread_started[1 + SRV_MAX_N_IO_THREADS] = true;
			srv_start_state_set(SRV_START_STATE_MASTER);
		}
	}

	if (!srv_read_only_mode && srv_operation == SRV_OPERATION_NORMAL
	    && srv_force_recovery < SRV_FORCE_NO_BACKGROUND) {

		thread_handles[5 + SRV_MAX_N_IO_THREADS] = os_thread_create(
			srv_purge_coordinator_thread,
			NULL, thread_ids + 5 + SRV_MAX_N_IO_THREADS);

		thread_started[5 + SRV_MAX_N_IO_THREADS] = true;

		ut_a(UT_ARR_SIZE(thread_ids)
		     > 5 + srv_n_purge_threads + SRV_MAX_N_IO_THREADS);

		/* We've already created the purge coordinator thread above. */
		for (i = 1; i < srv_n_purge_threads; ++i) {
			thread_handles[5 + i + SRV_MAX_N_IO_THREADS] = os_thread_create(
				srv_worker_thread, NULL,
				thread_ids + 5 + i + SRV_MAX_N_IO_THREADS);
			thread_started[5 + i + SRV_MAX_N_IO_THREADS] = true;
		}

		while (srv_shutdown_state == SRV_SHUTDOWN_NONE
		       && srv_force_recovery < SRV_FORCE_NO_BACKGROUND
		       && !purge_sys.enabled()) {
			ib::info() << "Waiting for purge to start";
			os_thread_sleep(50000);
		}

		srv_start_state_set(SRV_START_STATE_PURGE);
	}

	srv_is_being_started = false;

	if (!srv_read_only_mode) {
		/* wake main loop of page cleaner up */
		os_event_set(buf_flush_event);
	}

	if (srv_print_verbose_log) {
		ib::info() << INNODB_VERSION_STR
			   << " started; log sequence number "
			   << srv_start_lsn
			   << "; transaction id " << trx_sys.get_max_trx_id();
	}

	if (srv_force_recovery > 0) {
		ib::info() << "!!! innodb_force_recovery is set to "
			<< srv_force_recovery << " !!!";
	}

	if (srv_force_recovery == 0) {
		/* In the insert buffer we may have even bigger tablespace
		id's, because we may have dropped those tablespaces, but
		insert buffer merge has not had time to clean the records from
		the ibuf tree. */

		ibuf_update_max_tablespace_id();
	}

	if (!srv_read_only_mode) {
		if (create_new_db) {
			srv_buffer_pool_load_at_startup = FALSE;
		}

#ifdef WITH_WSREP
		/*
		  Create the dump/load thread only when not running with
		  --wsrep-recover.
		*/
		if (!wsrep_recovery) {
#endif /* WITH_WSREP */

		/* Create the buffer pool dump/load thread */
		srv_buf_dump_thread_active = true;
		buf_dump_thread_handle=
			os_thread_create(buf_dump_thread, NULL, NULL);

#ifdef WITH_WSREP
		} else {
			ib::warn() <<
				"Skipping buffer pool dump/restore during "
				"wsrep recovery.";
		}
#endif /* WITH_WSREP */

		/* Create thread(s) that handles key rotation. This is
		needed already here as log_preflush_pool_modified_pages
		will flush dirty pages and that might need e.g.
		fil_crypt_threads_event. */
		fil_system_enter();
		btr_scrub_init();
		fil_crypt_threads_init();
		fil_system_exit();

		/* Initialize online defragmentation. */
		btr_defragment_init();
		btr_defragment_thread_active = true;
		os_thread_create(btr_defragment_thread, NULL, NULL);

		srv_start_state |= SRV_START_STATE_REDO;
	}

	/* Create the buffer pool resize thread */
	srv_buf_resize_thread_active = true;
	os_thread_create(buf_resize_thread, NULL, NULL);

	return(DB_SUCCESS);
}

#if 0
/********************************************************************
Sync all FTS cache before shutdown */
static
void
srv_fts_close(void)
/*===============*/
{
	dict_table_t*	table;

	for (table = UT_LIST_GET_FIRST(dict_sys->table_LRU);
	     table; table = UT_LIST_GET_NEXT(table_LRU, table)) {
		fts_t*          fts = table->fts;

		if (fts != NULL) {
			fts_sync_table(table);
		}
	}

	for (table = UT_LIST_GET_FIRST(dict_sys->table_non_LRU);
	     table; table = UT_LIST_GET_NEXT(table_LRU, table)) {
		fts_t*          fts = table->fts;

		if (fts != NULL) {
			fts_sync_table(table);
		}
	}
}
#endif

/** Shut down background threads that can generate undo log. */
void srv_shutdown_bg_undo_sources()
{
	if (srv_undo_sources) {
		ut_ad(!srv_read_only_mode);
		fts_optimize_shutdown();
		dict_stats_shutdown();
		while (row_get_background_drop_list_len_low()) {
			srv_wake_master_thread();
			os_thread_yield();
		}
		srv_undo_sources = false;
	}
}

/** Shut down InnoDB. */
void innodb_shutdown()
{
	ut_ad(!my_atomic_loadptr_explicit(reinterpret_cast<void**>
					  (&srv_running),
					  MY_MEMORY_ORDER_RELAXED));
	ut_ad(!srv_undo_sources);

	switch (srv_operation) {
	case SRV_OPERATION_BACKUP:
	case SRV_OPERATION_RESTORE:
	case SRV_OPERATION_RESTORE_DELTA:
	case SRV_OPERATION_RESTORE_EXPORT:
		fil_close_all_files();
		break;
	case SRV_OPERATION_NORMAL:
		/* Shut down the persistent files. */
		logs_empty_and_mark_files_at_shutdown();

		if (ulint n_threads = srv_conc_get_active_threads()) {
			ib::warn() << "Query counter shows "
				   << n_threads << " queries still"
				" inside InnoDB at shutdown";
		}
	}

	/* Exit any remaining threads. */
	srv_shutdown_all_bg_threads();

	if (srv_monitor_file) {
		fclose(srv_monitor_file);
		srv_monitor_file = 0;
		if (srv_monitor_file_name) {
			unlink(srv_monitor_file_name);
			ut_free(srv_monitor_file_name);
		}
	}

	if (srv_misc_tmpfile) {
		fclose(srv_misc_tmpfile);
		srv_misc_tmpfile = 0;
	}

	ut_ad(dict_stats_event || !srv_was_started || srv_read_only_mode);
	ut_ad(dict_sys || !srv_was_started);
	ut_ad(trx_sys.is_initialised() || !srv_was_started);
	ut_ad(buf_dblwr || !srv_was_started || srv_read_only_mode
	      || srv_force_recovery >= SRV_FORCE_NO_TRX_UNDO);
	ut_ad(lock_sys.is_initialised() || !srv_was_started);
	ut_ad(log_sys.is_initialised() || !srv_was_started);
#ifdef BTR_CUR_HASH_ADAPT
	ut_ad(btr_search_sys || !srv_was_started);
#endif /* BTR_CUR_HASH_ADAPT */
	ut_ad(ibuf || !srv_was_started);

	if (dict_stats_event) {
		dict_stats_thread_deinit();
	}

	if (srv_start_state_is_set(SRV_START_STATE_REDO)) {
		ut_ad(!srv_read_only_mode);
		/* srv_shutdown_bg_undo_sources() already invoked
		fts_optimize_shutdown(); dict_stats_shutdown(); */

		fil_crypt_threads_cleanup();
		btr_scrub_cleanup();
		btr_defragment_shutdown();
	}

	/* This must be disabled before closing the buffer pool
	and closing the data dictionary.  */

#ifdef BTR_CUR_HASH_ADAPT
	if (dict_sys) {
		btr_search_disable(true);
	}
#endif /* BTR_CUR_HASH_ADAPT */
	if (ibuf) {
		ibuf_close();
	}
	log_sys.close();
	purge_sys.close();
	trx_sys.close();
	if (buf_dblwr) {
		buf_dblwr_free();
	}
	lock_sys.close();
	trx_pool_close();

	if (!srv_read_only_mode) {
		mutex_free(&srv_monitor_file_mutex);
		mutex_free(&srv_misc_tmpfile_mutex);
	}

	dict_close();
	btr_search_sys_free();

	/* 3. Free all InnoDB's own mutexes and the os_fast_mutexes inside
	them */
	os_aio_free();
	row_mysql_close();
	srv_free();
	fil_system.close();

	/* 4. Free all allocated memory */

	pars_lexer_close();
	recv_sys_close();

	ut_ad(buf_pool_ptr || !srv_was_started);
	if (buf_pool_ptr) {
		buf_pool_free(srv_buf_pool_instances);
	}

	sync_check_close();

	if (srv_was_started && srv_print_verbose_log) {
		ib::info() << "Shutdown completed; log sequence number "
			   << srv_shutdown_lsn
			   << "; transaction id " << trx_sys.get_max_trx_id();
	}

	srv_start_state = SRV_START_STATE_NONE;
	srv_was_started = false;
	srv_start_has_been_called = false;
}

/** Get the meta-data filename from the table name for a
single-table tablespace.
@param[in]	table		table object
@param[out]	filename	filename
@param[in]	max_len		filename max length */
void
srv_get_meta_data_filename(
	dict_table_t*	table,
	char*		filename,
	ulint		max_len)
{
	ulint		len;
	char*		path;

	/* Make sure the data_dir_path is set. */
	dict_get_and_save_data_dir_path(table, false);

	if (DICT_TF_HAS_DATA_DIR(table->flags)) {
		ut_a(table->data_dir_path);

		path = fil_make_filepath(
			table->data_dir_path, table->name.m_name, CFG, true);
	} else {
		path = fil_make_filepath(NULL, table->name.m_name, CFG, false);
	}

	ut_a(path);
	len = ut_strlen(path);
	ut_a(max_len >= len);

	strcpy(filename, path);

	ut_free(path);
}<|MERGE_RESOLUTION|>--- conflicted
+++ resolved
@@ -663,13 +663,9 @@
 	ut_a(fil_validate());
 	ut_a(space);
 
-<<<<<<< HEAD
-		os_offset_t	n_pages = size >> srv_page_size_shift;
-=======
 	fil_node_t* file = space->add(name, fh, 0, false, true);
->>>>>>> 4a92165f
-
-	mutex_enter(&fil_system->mutex);
+
+	mutex_enter(&fil_system.mutex);
 
 	if (create_new_db) {
 		space->size = file->size = ulint(size >> srv_page_size_shift);
@@ -679,12 +675,12 @@
 		if (!success) {
 			os_file_close(file->handle);
 			file->handle = OS_FILE_CLOSED;
-			ut_a(fil_system->n_open > 0);
-			fil_system->n_open--;
-		}
-	}
-
-	mutex_exit(&fil_system->mutex);
+			ut_a(fil_system.n_open > 0);
+			fil_system.n_open--;
+		}
+	}
+
+	mutex_exit(&fil_system.mutex);
 
 	return success;
 }
