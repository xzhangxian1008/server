/*****************************************************************************

Copyright (c) 1996, 2012, Oracle and/or its affiliates. All Rights Reserved.
Copyright (c) 2017, 2018, MariaDB Corporation.

This program is free software; you can redistribute it and/or modify it under
the terms of the GNU General Public License as published by the Free Software
Foundation; version 2 of the License.

This program is distributed in the hope that it will be useful, but WITHOUT
ANY WARRANTY; without even the implied warranty of MERCHANTABILITY or FITNESS
FOR A PARTICULAR PURPOSE. See the GNU General Public License for more details.

You should have received a copy of the GNU General Public License along with
this program; if not, write to the Free Software Foundation, Inc.,
51 Franklin Street, Suite 500, Boston, MA 02110-1335 USA

*****************************************************************************/

/**************************************************//**
@file include/data0type.ic
Data types

Created 1/16/1996 Heikki Tuuri
*******************************************************/

#include <string.h> /* strlen() */

#include "mach0data.h"
#include "rem0types.h" /* ZIP_COLUMN_HEADER_LENGTH */
#ifndef UNIV_HOTBACKUP
# include "ha_prototypes.h"

/*********************************************************************//**
Gets the MySQL charset-collation code for MySQL string types.
@return	MySQL charset-collation code */
UNIV_INLINE
ulint
dtype_get_charset_coll(
/*===================*/
	ulint	prtype)	/*!< in: precise data type */
{
	return((prtype >> 16) & CHAR_COLL_MASK);
}

/*********************************************************************//**
Determines if a MySQL string type is a subset of UTF-8.  This function
may return false negatives, in case further character-set collation
codes are introduced in MySQL later.
@return	TRUE if a subset of UTF-8 */
UNIV_INLINE
ibool
dtype_is_utf8(
/*==========*/
	ulint	prtype)	/*!< in: precise data type */
{
	/* These codes have been copied from strings/ctype-extra.c
	and strings/ctype-utf8.c. */
	switch (dtype_get_charset_coll(prtype)) {
	case 11: /* ascii_general_ci */
	case 65: /* ascii_bin */
	case 33: /* utf8_general_ci */
	case 83: /* utf8_bin */
	case 254: /* utf8_general_cs */
			return(TRUE);
	}

	return(FALSE);
}

/*********************************************************************//**
Gets the MySQL type code from a dtype.
@return	MySQL type code; this is NOT an InnoDB type code! */
UNIV_INLINE
ulint
dtype_get_mysql_type(
/*=================*/
	const dtype_t*	type)	/*!< in: type struct */
{
	return(type->prtype & 0xFFUL);
}

/*********************************************************************//**
Compute the mbminlen and mbmaxlen members of a data type structure. */
UNIV_INLINE
void
dtype_get_mblen(
/*============*/
	ulint	mtype,		/*!< in: main type */
	ulint	prtype,		/*!< in: precise type (and collation) */
	ulint*	mbminlen,	/*!< out: minimum length of a
				multi-byte character */
	ulint*	mbmaxlen)	/*!< out: maximum length of a
				multi-byte character */
{
	if (dtype_is_string_type(mtype)) {
		innobase_get_cset_width(dtype_get_charset_coll(prtype),
					mbminlen, mbmaxlen);
		ut_ad(*mbminlen <= *mbmaxlen);
		ut_ad(*mbminlen < DATA_MBMAX);
		ut_ad(*mbmaxlen < DATA_MBMAX);
	} else {
		*mbminlen = *mbmaxlen = 0;
	}
}

/*********************************************************************//**
Compute the mbminlen and mbmaxlen members of a data type structure. */
UNIV_INLINE
void
dtype_set_mblen(
/*============*/
	dtype_t*	type)	/*!< in/out: type */
{
	ulint	mbminlen;
	ulint	mbmaxlen;

	dtype_get_mblen(type->mtype, type->prtype, &mbminlen, &mbmaxlen);
	type->mbminlen = mbminlen;
	type->mbmaxlen = mbmaxlen;

	ut_ad(dtype_validate(type));
}
#else /* !UNIV_HOTBACKUP */
# define dtype_set_mblen(type) (void) 0
#endif /* !UNIV_HOTBACKUP */

/*********************************************************************//**
Sets a data type structure. */
UNIV_INLINE
void
dtype_set(
/*======*/
	dtype_t*	type,	/*!< in: type struct to init */
	ulint		mtype,	/*!< in: main data type */
	ulint		prtype,	/*!< in: precise type */
	ulint		len)	/*!< in: precision of type */
{
	ut_ad(type);
	ut_ad(mtype <= DATA_MTYPE_MAX);

	type->mtype = mtype;
	type->prtype = prtype;
	type->len = len;

	dtype_set_mblen(type);
}

/*********************************************************************//**
Copies a data type structure. */
UNIV_INLINE
void
dtype_copy(
/*=======*/
	dtype_t*	type1,	/*!< in: type struct to copy to */
	const dtype_t*	type2)	/*!< in: type struct to copy from */
{
	*type1 = *type2;

	ut_ad(dtype_validate(type1));
}

/*********************************************************************//**
Gets the SQL main data type.
@return	SQL main data type */
UNIV_INLINE
ulint
dtype_get_mtype(
/*============*/
	const dtype_t*	type)	/*!< in: data type */
{
	ut_ad(type);

	return(type->mtype);
}

/*********************************************************************//**
Gets the precise data type.
@return	precise data type */
UNIV_INLINE
ulint
dtype_get_prtype(
/*=============*/
	const dtype_t*	type)	/*!< in: data type */
{
	ut_ad(type);

	return(type->prtype);
}

/*********************************************************************//**
Gets the type length.
@return	fixed length of the type, in bytes, or 0 if variable-length */
UNIV_INLINE
ulint
dtype_get_len(
/*==========*/
	const dtype_t*	type)	/*!< in: data type */
{
	ut_ad(type);

	return(type->len);
}

#ifndef UNIV_HOTBACKUP
/*********************************************************************//**
Gets the minimum length of a character, in bytes.
@return minimum length of a char, in bytes, or 0 if this is not a
character type */
UNIV_INLINE
ulint
dtype_get_mbminlen(
/*===============*/
	const dtype_t*	type)	/*!< in: type */
{
	return type->mbminlen;
}
/*********************************************************************//**
Gets the maximum length of a character, in bytes.
@return maximum length of a char, in bytes, or 0 if this is not a
character type */
UNIV_INLINE
ulint
dtype_get_mbmaxlen(
/*===============*/
	const dtype_t*	type)	/*!< in: type */
{
	return type->mbmaxlen;
}

/*********************************************************************//**
Gets the padding character code for a type.
@return	padding character code, or ULINT_UNDEFINED if no padding specified */
UNIV_INLINE
ulint
dtype_get_pad_char(
/*===============*/
	ulint	mtype,		/*!< in: main type */
	ulint	prtype)		/*!< in: precise type */
{
	switch (mtype) {
	case DATA_FIXBINARY:
	case DATA_BINARY:
		if (dtype_get_charset_coll(prtype)
		    == DATA_MYSQL_BINARY_CHARSET_COLL) {
			/* Starting from 5.0.18, do not pad
			VARBINARY or BINARY columns. */
			return(ULINT_UNDEFINED);
		}
		/* Fall through */
	case DATA_CHAR:
	case DATA_VARCHAR:
	case DATA_MYSQL:
	case DATA_VARMYSQL:
		/* Space is the padding character for all char and binary
		strings, and starting from 5.0.3, also for TEXT strings. */

		return(0x20);
	case DATA_BLOB:
		if (!(prtype & DATA_BINARY_TYPE)) {
			return(0x20);
		}
		/* Fall through */
	default:
		/* No padding specified */
		return(ULINT_UNDEFINED);
	}
}

/**********************************************************************//**
Stores for a type the information which determines its alphabetical ordering
and the storage size of an SQL NULL value. This is the >= 4.1.x storage
format. */
UNIV_INLINE
void
dtype_new_store_for_order_and_null_size(
/*====================================*/
	byte*		buf,	/*!< in: buffer for
				DATA_NEW_ORDER_NULL_TYPE_BUF_SIZE
				bytes where we store the info */
	const dtype_t*	type,	/*!< in: type struct */
	ulint		prefix_len)/*!< in: prefix length to
				replace type->len, or 0 */
{
#if 6 != DATA_NEW_ORDER_NULL_TYPE_BUF_SIZE
#error "6 != DATA_NEW_ORDER_NULL_TYPE_BUF_SIZE"
#endif
	ulint	len;

	ut_ad(type);
	ut_ad(type->mtype >= DATA_VARCHAR);
	ut_ad(type->mtype <= DATA_MYSQL);

	buf[0] = (byte)(type->mtype & 0xFFUL);

	if (type->prtype & DATA_BINARY_TYPE) {
		buf[0] |= 128;
	}

	/* In versions < 4.1.2 we had:	if (type->prtype & DATA_NONLATIN1) {
	buf[0] |= 64;
	}
	*/

	buf[1] = (byte)(type->prtype & 0xFFUL);

	len = prefix_len ? prefix_len : type->len;

	mach_write_to_2(buf + 2, len & 0xFFFFUL);

	ut_ad(dtype_get_charset_coll(type->prtype) <= MAX_CHAR_COLL_NUM);
	mach_write_to_2(buf + 4, dtype_get_charset_coll(type->prtype));

	if (type->prtype & DATA_NOT_NULL) {
		buf[4] |= 128;
	}
}

/**********************************************************************//**
Reads to a type the stored information which determines its alphabetical
ordering and the storage size of an SQL NULL value. This is the < 4.1.x
storage format. */
UNIV_INLINE
void
dtype_read_for_order_and_null_size(
/*===============================*/
	dtype_t*	type,	/*!< in: type struct */
	const byte*	buf)	/*!< in: buffer for stored type order info */
{
#if 4 != DATA_ORDER_NULL_TYPE_BUF_SIZE
# error "4 != DATA_ORDER_NULL_TYPE_BUF_SIZE"
#endif

	type->mtype = buf[0] & 63;
	type->prtype = buf[1];

	if (buf[0] & 128) {
		type->prtype |= DATA_BINARY_TYPE;
	}

	type->len = mach_read_from_2(buf + 2);

	type->prtype = dtype_form_prtype(type->prtype,
					 data_mysql_default_charset_coll);
	dtype_set_mblen(type);
}

/**********************************************************************//**
Reads to a type the stored information which determines its alphabetical
ordering and the storage size of an SQL NULL value. This is the >= 4.1.x
storage format. */
UNIV_INLINE
void
dtype_new_read_for_order_and_null_size(
/*===================================*/
	dtype_t*	type,	/*!< in: type struct */
	const byte*	buf)	/*!< in: buffer for stored type order info */
{
	ulint	charset_coll;

#if 6 != DATA_NEW_ORDER_NULL_TYPE_BUF_SIZE
#error "6 != DATA_NEW_ORDER_NULL_TYPE_BUF_SIZE"
#endif

	type->mtype = buf[0] & 63;
	type->prtype = buf[1];

	if (buf[0] & 128) {
		type->prtype |= DATA_BINARY_TYPE;
	}

	if (buf[4] & 128) {
		type->prtype |= DATA_NOT_NULL;
	}

	type->len = mach_read_from_2(buf + 2);

	charset_coll = mach_read_from_2(buf + 4) & CHAR_COLL_MASK;

	if (dtype_is_string_type(type->mtype)) {
		ut_a(charset_coll <= MAX_CHAR_COLL_NUM);

		if (charset_coll == 0) {
			/* This insert buffer record was inserted with MySQL
			version < 4.1.2, and the charset-collation code was not
			explicitly stored to dtype->prtype at that time. It
			must be the default charset-collation of this MySQL
			installation. */

			charset_coll = data_mysql_default_charset_coll;
		}

		type->prtype = dtype_form_prtype(type->prtype, charset_coll);
	}
	dtype_set_mblen(type);
}

/*********************************************************************//**
Returns the type's SQL name (e.g. BIGINT UNSIGNED) from mtype,prtype,len
@return the SQL type name */
UNIV_INLINE
char*
dtype_sql_name(
/*===========*/
	unsigned	mtype,	/*!< in: mtype */
	unsigned	prtype,	/*!< in: prtype */
	unsigned	len,	/*!< in: len */
	char*		name,	/*!< out: SQL name */
	unsigned	name_sz)/*!< in: size of the name buffer */
{

#define APPEND_UNSIGNED()					\
	do {							\
		if (prtype & DATA_UNSIGNED) {			\
			ut_snprintf(name + strlen(name),	\
				    name_sz - strlen(name),	\
				    " UNSIGNED");		\
		}						\
	} while (0)

	ut_snprintf(name, name_sz, "UNKNOWN");

	switch (mtype) {
	case DATA_INT:
		switch (len) {
		case 1:
			ut_snprintf(name, name_sz, "TINYINT");
			break;
		case 2:
			ut_snprintf(name, name_sz, "SMALLINT");
			break;
		case 3:
			ut_snprintf(name, name_sz, "MEDIUMINT");
			break;
		case 4:
			ut_snprintf(name, name_sz, "INT");
			break;
		case 8:
			ut_snprintf(name, name_sz, "BIGINT");
			break;
		}
		APPEND_UNSIGNED();
		break;
	case DATA_FLOAT:
		ut_snprintf(name, name_sz, "FLOAT");
		APPEND_UNSIGNED();
		break;
	case DATA_DOUBLE:
		ut_snprintf(name, name_sz, "DOUBLE");
		APPEND_UNSIGNED();
		break;
	case DATA_FIXBINARY:
		ut_snprintf(name, name_sz, "BINARY(%u)", len);
		break;
	case DATA_CHAR:
	case DATA_MYSQL:
		ut_snprintf(name, name_sz, "CHAR(%u)", len);
		break;
	case DATA_VARCHAR:
	case DATA_VARMYSQL:
		ut_snprintf(name, name_sz, "VARCHAR(%u)", len);
		break;
	case DATA_BINARY:
		ut_snprintf(name, name_sz, "VARBINARY(%u)", len);
		break;
	case DATA_BLOB:
		switch (len) {
		case 9:
			ut_snprintf(name, name_sz, "TINYBLOB");
			break;
		case 10:
			ut_snprintf(name, name_sz, "BLOB");
			break;
		case 11:
			ut_snprintf(name, name_sz, "MEDIUMBLOB");
			break;
		case 12:
			ut_snprintf(name, name_sz, "LONGBLOB");
			break;
		}
	}

	if (prtype & DATA_NOT_NULL) {
		ut_snprintf(name + strlen(name),
			    name_sz - strlen(name),
			    " NOT NULL");
	}

	return(name);
}

#endif /* !UNIV_HOTBACKUP */

/***********************************************************************//**
Returns the size of a fixed size data type, 0 if not a fixed size type.
@return	fixed size, or 0 */
UNIV_INLINE
ulint
dtype_get_fixed_size_low(
/*=====================*/
	ulint	mtype,		/*!< in: main type */
	ulint	prtype,		/*!< in: precise type */
	ulint	len,		/*!< in: length */
	ulint	mbminlen,	/*!< in: minimum length of a
				multibyte character, in bytes */
	ulint	mbmaxlen,	/*!< in: maximum length of a
				multibyte character, in bytes */
	ulint	comp)		/*!< in: nonzero=ROW_FORMAT=COMPACT  */
{
	switch (mtype) {
	case DATA_SYS:
#ifdef UNIV_DEBUG
		switch (prtype & DATA_MYSQL_TYPE_MASK) {
		case DATA_ROW_ID:
			ut_ad(len == DATA_ROW_ID_LEN);
			break;
		case DATA_TRX_ID:
			ut_ad(len == DATA_TRX_ID_LEN);
			break;
		case DATA_ROLL_PTR:
			ut_ad(len == DATA_ROLL_PTR_LEN);
			break;
		default:
			ut_ad(0);
			return(0);
		}
#endif /* UNIV_DEBUG */
		/* fall through */
	case DATA_CHAR:
	case DATA_FIXBINARY:
	case DATA_INT:
	case DATA_FLOAT:
	case DATA_DOUBLE:
		return(len);
	case DATA_MYSQL:
#ifndef UNIV_HOTBACKUP
		if (prtype & DATA_BINARY_TYPE) {
			return(len);
		} else if (!comp) {
			return(len);
		} else {
#ifdef UNIV_DEBUG
			ulint	i_mbminlen, i_mbmaxlen;

			innobase_get_cset_width(
				dtype_get_charset_coll(prtype),
				&i_mbminlen, &i_mbmaxlen);

			ut_ad(i_mbminlen == mbminlen);
			ut_ad(i_mbmaxlen == mbmaxlen);
#endif /* UNIV_DEBUG */
			if (mbminlen == mbmaxlen) {
				return(len);
			}
		}
#else /* !UNIV_HOTBACKUP */
		return(len);
#endif /* !UNIV_HOTBACKUP */
		/* Treat as variable-length. */
		/* fall through */
	case DATA_VARCHAR:
	case DATA_BINARY:
	case DATA_DECIMAL:
	case DATA_VARMYSQL:
	case DATA_BLOB:
		return(0);
	default:
		ut_error;
	}

	return(0);
}

#ifndef UNIV_HOTBACKUP
/***********************************************************************//**
Returns the minimum size of a data type.
@return	minimum size */
UNIV_INLINE
ulint
dtype_get_min_size_low(
/*===================*/
	ulint	mtype,		/*!< in: main type */
	ulint	prtype,		/*!< in: precise type */
	ulint	len,		/*!< in: length */
	ulint	mbminlen,	/*!< in: minimum length of a character */
	ulint	mbmaxlen)	/*!< in: maximum length of a character */
{
	switch (mtype) {
	case DATA_SYS:
#ifdef UNIV_DEBUG
		switch (prtype & DATA_MYSQL_TYPE_MASK) {
		case DATA_ROW_ID:
			ut_ad(len == DATA_ROW_ID_LEN);
			break;
		case DATA_TRX_ID:
			ut_ad(len == DATA_TRX_ID_LEN);
			break;
		case DATA_ROLL_PTR:
			ut_ad(len == DATA_ROLL_PTR_LEN);
			break;
		default:
			ut_ad(0);
			return(0);
		}
#endif /* UNIV_DEBUG */
<<<<<<< HEAD
=======
		/* fall through */
>>>>>>> 368eda06
	case DATA_CHAR:
	case DATA_FIXBINARY:
	case DATA_INT:
	case DATA_FLOAT:
	case DATA_DOUBLE:
		return(len);
	case DATA_MYSQL:
		if (prtype & DATA_BINARY_TYPE) {
			return(len);
		} else {
			if (mbminlen == mbmaxlen) {
				return(len);
			}

			/* this is a variable-length character set */
			ut_a(mbminlen > 0);
			ut_a(mbmaxlen > mbminlen);
			ut_a(len % mbmaxlen == 0);
			return(len * mbminlen / mbmaxlen);
		}
	case DATA_VARCHAR:
	case DATA_BINARY:
	case DATA_DECIMAL:
	case DATA_VARMYSQL:
	case DATA_BLOB:
		return(0);
	default:
		ut_error;
	}

	return(0);
}

/***********************************************************************//**
Returns the maximum size of a data type. Note: types in system tables may be
incomplete and return incorrect information.
@return	maximum size */
UNIV_INLINE
ulint
dtype_get_max_size_low(
/*===================*/
	ulint	mtype,		/*!< in: main type */
	ulint	len)		/*!< in: length */
{
	switch (mtype) {
	case DATA_SYS:
	case DATA_CHAR:
	case DATA_FIXBINARY:
	case DATA_INT:
	case DATA_FLOAT:
	case DATA_DOUBLE:
	case DATA_MYSQL:
	case DATA_VARCHAR:
	case DATA_BINARY:
	case DATA_DECIMAL:
	case DATA_VARMYSQL:
		return(len);
	case DATA_BLOB:
		break;
	default:
		ut_error;
	}

	return(ULINT_MAX);
}
#endif /* !UNIV_HOTBACKUP */

/***********************************************************************//**
Returns the ROW_FORMAT=REDUNDANT stored SQL NULL size of a type.
For fixed length types it is the fixed length of the type, otherwise 0.
@return	SQL null storage size in ROW_FORMAT=REDUNDANT */
UNIV_INLINE
ulint
dtype_get_sql_null_size(
/*====================*/
	const dtype_t*	type,	/*!< in: type */
	ulint		comp)	/*!< in: nonzero=ROW_FORMAT=COMPACT  */
{
#ifndef UNIV_HOTBACKUP
	return(dtype_get_fixed_size_low(type->mtype, type->prtype, type->len,
					type->mbminlen, type->mbmaxlen, comp));
#else /* !UNIV_HOTBACKUP */
	return(dtype_get_fixed_size_low(type->mtype, type->prtype, type->len,
					0, 0, 0));
#endif /* !UNIV_HOTBACKUP */
}<|MERGE_RESOLUTION|>--- conflicted
+++ resolved
@@ -603,10 +603,7 @@
 			return(0);
 		}
 #endif /* UNIV_DEBUG */
-<<<<<<< HEAD
-=======
 		/* fall through */
->>>>>>> 368eda06
 	case DATA_CHAR:
 	case DATA_FIXBINARY:
 	case DATA_INT:
