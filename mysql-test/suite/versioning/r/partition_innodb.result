# MDEV-15951 system versioning by trx id doesn't work with partitioning
# currently trx_id does not support partitioning by system_time
create or replace table t1(
i int,
row_start bigint unsigned generated always as row start,
row_end bigint unsigned generated always as row end,
period for system_time(row_start, row_end)
) engine=InnoDB with system versioning partition by system_time (
partition p0 history,
partition pn current
);
ERROR HY000: `row_start` must be of type TIMESTAMP(6) for system-versioned table `t1`
create or replace table t1(
i int,
row_start bigint unsigned generated always as row start,
row_end bigint unsigned generated always as row end,
period for system_time(row_start, row_end)
) engine=InnoDB with system versioning;
alter table t1  partition by system_time (
partition p0 history,
partition pn current
);
ERROR HY000: `row_start` must be of type TIMESTAMP(6) for system-versioned table `t1`
create or replace table t (
a int primary key,
row_start bigint unsigned as row start invisible,
row_end bigint unsigned as row end invisible,
period for system_time(row_start, row_end)
) engine=innodb with system versioning
partition by key() (
partition p1,
partition p2
);
ERROR HY000: Transaction-precise system-versioned tables do not support partitioning by ROW START or ROW END
create or replace table t (
a int primary key,
row_start bigint unsigned as row start invisible,
row_end bigint unsigned as row end invisible,
period for system_time(row_start, row_end)
) engine=innodb with system versioning
partition by key(a, row_start) (
partition p1,
partition p2
);
ERROR HY000: Transaction-precise system-versioned tables do not support partitioning by ROW START or ROW END
create or replace table t (
a int primary key,
row_start bigint unsigned as row start invisible,
row_end bigint unsigned as row end invisible,
period for system_time(row_start, row_end)
) engine=innodb with system versioning
partition by hash(a + row_end * 2) (
partition p1,
partition p2
);
ERROR HY000: Transaction-precise system-versioned tables do not support partitioning by ROW START or ROW END
create or replace table t (
a int primary key,
row_start bigint unsigned as row start invisible,
row_end bigint unsigned as row end invisible,
period for system_time(row_start, row_end)
) engine=innodb with system versioning
partition by range columns (a, row_start) (
partition p1 values less than (100, 100)
);
<<<<<<< HEAD
ERROR HY000: Transaction-precise system-versioned tables do not support partitioning by ROW START or ROW END
# Test cleanup
drop database test;
create database test;
=======
ERROR HY000: Transaction-precise system versioned tables do not support partitioning by ROW START or ROW END
>>>>>>> 2842c369
<|MERGE_RESOLUTION|>--- conflicted
+++ resolved
@@ -63,11 +63,4 @@
 partition by range columns (a, row_start) (
 partition p1 values less than (100, 100)
 );
-<<<<<<< HEAD
-ERROR HY000: Transaction-precise system-versioned tables do not support partitioning by ROW START or ROW END
-# Test cleanup
-drop database test;
-create database test;
-=======
-ERROR HY000: Transaction-precise system versioned tables do not support partitioning by ROW START or ROW END
->>>>>>> 2842c369
+ERROR HY000: Transaction-precise system-versioned tables do not support partitioning by ROW START or ROW END