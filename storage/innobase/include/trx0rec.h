--- conflicted
+++ resolved
@@ -196,13 +196,8 @@
 					marking, the record in the clustered
 					index; NULL if insert */
 	const ulint*	offsets,	/*!< in: rec_get_offsets(rec) */
-<<<<<<< HEAD
-	roll_ptr_t*	roll_ptr)	/*!< out: rollback pointer to the
-					inserted undo log record */
-=======
 	roll_ptr_t*	roll_ptr)	/*!< out: DB_ROLL_PTR to the
 					undo log record */
->>>>>>> 1a1bda22
 	MY_ATTRIBUTE((nonnull(1,2,8), warn_unused_result));
 
 /** status bit used for trx_undo_prev_version_build() */
