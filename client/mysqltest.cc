/* Copyright (c) 2000, 2013, Oracle and/or its affiliates.
   Copyright (c) 2009, 2017, MariaDB

   This program is free software; you can redistribute it and/or modify
   it under the terms of the GNU General Public License as published by
   the Free Software Foundation; version 2 of the License.

   This program is distributed in the hope that it will be useful,
   but WITHOUT ANY WARRANTY; without even the implied warranty of
   MERCHANTABILITY or FITNESS FOR A PARTICULAR PURPOSE.  See the
   GNU General Public License for more details.

   You should have received a copy of the GNU General Public License
   along with this program; if not, write to the Free Software
   Foundation, Inc., 51 Franklin St, Fifth Floor, Boston, MA  02110-1301  USA */

/*
  mysqltest

  Tool used for executing a .test file

  See the "MySQL Test framework manual" for more information
  https://mariadb.com/kb/en/library/mysqltest/

  Please keep the test framework tools identical in all versions!

  Written by:
  Sasha Pachev <sasha@mysql.com>
  Matt Wagner  <matt@mysql.com>
  Monty
  Jani
  Holyfoot
  And many others
*/

#define MTEST_VERSION "3.5"

#include "client_priv.h"
#include <mysql_version.h>
#include <mysqld_error.h>
#include <sql_common.h>
#include <m_ctype.h>
#include <my_dir.h>
#include <hash.h>
#include <stdarg.h>
#include <violite.h>
#define PCRE_STATIC 1  /* Important on Windows */
#include "pcreposix.h" /* pcreposix regex library */
#ifdef HAVE_SYS_WAIT_H
#include <sys/wait.h>
#endif
#ifdef _WIN32
#include <direct.h>
#endif
#include <signal.h>
#include <my_stacktrace.h>

#include <welcome_copyright_notice.h> // ORACLE_WELCOME_COPYRIGHT_NOTICE

#ifdef _WIN32
#include <crtdbg.h>
#define SIGNAL_FMT "exception 0x%x"
#else
#define SIGNAL_FMT "signal %d"
#endif

#include <my_context.h>
static my_bool non_blocking_api_enabled= 0;
#if !defined(EMBEDDED_LIBRARY) && !defined(MY_CONTEXT_DISABLE)
#define WRAP_NONBLOCK_ENABLED non_blocking_api_enabled
#include "../tests/nonblock-wrappers.h"
#endif

/* Use cygwin for --exec and --system before 5.0 */
#if MYSQL_VERSION_ID < 50000
#define USE_CYGWIN
#endif

#define MAX_VAR_NAME_LENGTH    256
#define MAX_COLUMNS            256
#define MAX_EMBEDDED_SERVER_ARGS 64
#define MAX_DELIMITER_LENGTH 16
#define DEFAULT_MAX_CONN        64

#define DIE_BUFF_SIZE           256*1024

/* Flags controlling send and reap */
#define QUERY_SEND_FLAG  1
#define QUERY_REAP_FLAG  2

#define QUERY_PRINT_ORIGINAL_FLAG 4

#ifndef HAVE_SETENV
static int setenv(const char *name, const char *value, int overwrite);
#endif

C_MODE_START
static sig_handler signal_handler(int sig);
static my_bool get_one_option(int optid, const struct my_option *,
                              char *argument);
C_MODE_END

enum {
  OPT_LOG_DIR=OPT_MAX_CLIENT_OPTION, OPT_RESULT_FORMAT_VERSION
};

static int record= 0, opt_sleep= -1;
static char *opt_db= 0, *opt_pass= 0;
const char *opt_user= 0, *opt_host= 0, *unix_sock= 0, *opt_basedir= "./";
const char *opt_logdir= "";
const char *opt_prologue= 0, *opt_charsets_dir;
static int opt_port= 0;
static int opt_max_connect_retries;
static int opt_result_format_version;
static int opt_max_connections= DEFAULT_MAX_CONN;
static int error_count= 0;
static my_bool opt_compress= 0, silent= 0, verbose= 0;
static my_bool debug_info_flag= 0, debug_check_flag= 0;
static my_bool tty_password= 0;
static my_bool opt_mark_progress= 0;
static my_bool ps_protocol= 0, ps_protocol_enabled= 0;
static my_bool sp_protocol= 0, sp_protocol_enabled= 0;
static my_bool view_protocol= 0, view_protocol_enabled= 0;
static my_bool cursor_protocol= 0, cursor_protocol_enabled= 0;
static my_bool parsing_disabled= 0;
static my_bool display_result_vertically= FALSE, display_result_lower= FALSE,
  display_metadata= FALSE, display_result_sorted= FALSE,
  display_session_track_info= FALSE;
static my_bool disable_query_log= 0, disable_result_log= 0;
static my_bool disable_connect_log= 0;
static my_bool disable_warnings= 0, disable_column_names= 0;
static my_bool prepare_warnings_enabled= 0;
static my_bool disable_info= 1;
static my_bool abort_on_error= 1, opt_continue_on_error= 0;
static my_bool server_initialized= 0;
static my_bool is_windows= 0;
static char **default_argv;
static const char *load_default_groups[]=
{ "mysqltest", "client", "client-server", "client-mariadb", 0 };
static char line_buffer[MAX_DELIMITER_LENGTH], *line_buffer_pos= line_buffer;

/* Info on properties that can be set with --enable_X and --disable_X */

struct property {
  my_bool *var;			/* Actual variable */
  my_bool set;			/* Has been set for ONE command */
  my_bool old;			/* If set, thus is the old value */
  my_bool reverse;		/* Varible is true if disabled */
  const char *env_name;		/* Env. variable name */
};

static struct property prop_list[] = {
  { &abort_on_error, 0, 1, 0, "$ENABLED_ABORT_ON_ERROR" },
  { &disable_connect_log, 0, 1, 1, "$ENABLED_CONNECT_LOG" },
  { &disable_info, 0, 1, 1, "$ENABLED_INFO" },
  { &display_session_track_info, 0, 1, 1, "$ENABLED_STATE_CHANGE_INFO" },
  { &display_metadata, 0, 0, 0, "$ENABLED_METADATA" },
  { &ps_protocol_enabled, 0, 0, 0, "$ENABLED_PS_PROTOCOL" },
  { &disable_query_log, 0, 0, 1, "$ENABLED_QUERY_LOG" },
  { &disable_result_log, 0, 0, 1, "$ENABLED_RESULT_LOG" },
  { &disable_warnings, 0, 0, 1, "$ENABLED_WARNINGS" }
};

static my_bool once_property= FALSE;

enum enum_prop {
  P_ABORT= 0,
  P_CONNECT,
  P_INFO,
  P_SESSION_TRACK,
  P_META,
  P_PS,
  P_QUERY,
  P_RESULT,
  P_WARN,
  P_MAX
};

static uint start_lineno= 0; /* Start line of current command */
static uint my_end_arg= 0;

/* Number of lines of the result to include in failure report */
static uint opt_tail_lines= 0;

static uint opt_connect_timeout= 0;
static uint opt_wait_for_pos_timeout= 0;

static char delimiter[MAX_DELIMITER_LENGTH]= ";";
static size_t delimiter_length= 1;

static char TMPDIR[FN_REFLEN];
static char global_subst_from[200];
static char global_subst_to[200];
static char *global_subst= NULL;
static MEM_ROOT require_file_root;
static const my_bool my_true= 1;
static const my_bool my_false= 0;

/* Block stack */
enum block_cmd {
  cmd_none,
  cmd_if,
  cmd_while
};

struct st_block
{
  int             line; /* Start line of block */
  my_bool         ok;   /* Should block be executed */
  enum block_cmd  cmd;  /* Command owning the block */
  char            delim[MAX_DELIMITER_LENGTH];  /* Delimiter before block */
};

static struct st_block block_stack[32];
static struct st_block *cur_block, *block_stack_end;

/* Open file stack */
struct st_test_file
{
  FILE* file;
  char *file_name;
  uint lineno; /* Current line in file */
};

static struct st_test_file file_stack[16];
static struct st_test_file* cur_file;
static struct st_test_file* file_stack_end;

static CHARSET_INFO *charset_info= &my_charset_latin1; /* Default charset */

static const char *embedded_server_groups[]=
{
  "server",
  "embedded",
  "mysqltest_SERVER",
  NullS
};

static int embedded_server_arg_count=0;
static char *embedded_server_args[MAX_EMBEDDED_SERVER_ARGS];

/*
  Timer related variables
  See the timer_output() definition for details
*/
static char *timer_file = NULL;
static ulonglong timer_start;
static void timer_output(void);
static ulonglong timer_now(void);


static ulong connection_retry_sleep= 100000; /* Microseconds */

static const char *opt_plugin_dir;
static const char *opt_suite_dir, *opt_overlay_dir;
static size_t suite_dir_len, overlay_dir_len;

/* Precompiled re's */
static regex_t ps_re;     /* the query can be run using PS protocol */
static regex_t sp_re;     /* the query can be run as a SP */
static regex_t view_re;   /* the query can be run as a view*/

static void init_re(void);
static int match_re(regex_t *, char *);
static void free_re(void);

static char *get_string(char **to_ptr, char **from_ptr,
                        struct st_command *command);
static int replace(DYNAMIC_STRING *ds_str,
                   const char *search_str, size_t search_len,
                   const char *replace_str, size_t replace_len);

static uint opt_protocol=0;

DYNAMIC_ARRAY q_lines;

#include "sslopt-vars.h"

struct Parser
{
  int read_lines,current_line;
} parser;

struct MasterPos
{
  char file[FN_REFLEN];
  ulong pos;
} master_pos;

/* if set, all results are concated and compared against this file */
const char *result_file_name= 0;

typedef struct
{
  char *name;
  size_t name_len;
  char *str_val;
  size_t str_val_len;
  int int_val;
  size_t alloced_len;
  bool int_dirty; /* do not update string if int is updated until first read */
  bool is_int;
  bool alloced;
} VAR;

/*Perl/shell-like variable registers */
VAR var_reg[10];

HASH var_hash;

struct st_connection
{
  MYSQL *mysql;
  /* Used when creating views and sp, to avoid implicit commit */
  MYSQL* util_mysql;
  char *name;
  size_t name_len;
  MYSQL_STMT* stmt;
  /* Set after send to disallow other queries before reap */
  my_bool pending;

#ifdef EMBEDDED_LIBRARY
  pthread_t tid;
  const char *cur_query;
  int cur_query_len;
  int command, result;
  pthread_mutex_t query_mutex;
  pthread_cond_t query_cond;
  pthread_mutex_t result_mutex;
  pthread_cond_t result_cond;
  int query_done;
  my_bool has_thread;
#endif /*EMBEDDED_LIBRARY*/
};

struct st_connection *connections= NULL;
struct st_connection* cur_con= NULL, *next_con, *connections_end;

/*
  List of commands in mysqltest
  Must match the "command_names" array
  Add new commands before Q_UNKNOWN!
*/
enum enum_commands {
  Q_CONNECTION=1,     Q_QUERY,
  Q_CONNECT,	    Q_SLEEP, Q_REAL_SLEEP,
  Q_INC,		    Q_DEC,
  Q_SOURCE,	    Q_DISCONNECT,
  Q_LET,		    Q_ECHO,
  Q_WHILE,	    Q_END_BLOCK,
  Q_SYSTEM,	    Q_RESULT,
  Q_REQUIRE,	    Q_SAVE_MASTER_POS,
  Q_SYNC_WITH_MASTER,
  Q_SYNC_SLAVE_WITH_MASTER,
  Q_ERROR,
  Q_SEND,		    Q_REAP,
  Q_DIRTY_CLOSE,	    Q_REPLACE, Q_REPLACE_COLUMN,
  Q_PING,		    Q_EVAL, 
  Q_EVALP,
  Q_EVAL_RESULT,
  Q_ENABLE_QUERY_LOG, Q_DISABLE_QUERY_LOG,
  Q_ENABLE_RESULT_LOG, Q_DISABLE_RESULT_LOG,
  Q_ENABLE_CONNECT_LOG, Q_DISABLE_CONNECT_LOG,
  Q_WAIT_FOR_SLAVE_TO_STOP,
  Q_ENABLE_WARNINGS, Q_DISABLE_WARNINGS,
  Q_ENABLE_INFO, Q_DISABLE_INFO,
  Q_ENABLE_SESSION_TRACK_INFO, Q_DISABLE_SESSION_TRACK_INFO,
  Q_ENABLE_METADATA, Q_DISABLE_METADATA,
  Q_ENABLE_COLUMN_NAMES, Q_DISABLE_COLUMN_NAMES,
  Q_EXEC, Q_DELIMITER,
  Q_DISABLE_ABORT_ON_ERROR, Q_ENABLE_ABORT_ON_ERROR,
  Q_DISPLAY_VERTICAL_RESULTS, Q_DISPLAY_HORIZONTAL_RESULTS,
  Q_QUERY_VERTICAL, Q_QUERY_HORIZONTAL, Q_SORTED_RESULT,
  Q_LOWERCASE,
  Q_START_TIMER, Q_END_TIMER,
  Q_CHARACTER_SET, Q_DISABLE_PS_PROTOCOL, Q_ENABLE_PS_PROTOCOL,
  Q_ENABLE_NON_BLOCKING_API, Q_DISABLE_NON_BLOCKING_API,
  Q_DISABLE_RECONNECT, Q_ENABLE_RECONNECT,
  Q_IF,
  Q_DISABLE_PARSING, Q_ENABLE_PARSING,
  Q_REPLACE_REGEX, Q_REMOVE_FILE, Q_FILE_EXIST,
  Q_WRITE_FILE, Q_COPY_FILE, Q_PERL, Q_DIE, Q_EXIT, Q_SKIP,
  Q_CHMOD_FILE, Q_APPEND_FILE, Q_CAT_FILE, Q_DIFF_FILES,
  Q_SEND_QUIT, Q_CHANGE_USER, Q_MKDIR, Q_RMDIR,
  Q_LIST_FILES, Q_LIST_FILES_WRITE_FILE, Q_LIST_FILES_APPEND_FILE,
  Q_SEND_SHUTDOWN, Q_SHUTDOWN_SERVER,
  Q_RESULT_FORMAT_VERSION,
  Q_MOVE_FILE, Q_REMOVE_FILES_WILDCARD, Q_SEND_EVAL,
  Q_ENABLE_PREPARE_WARNINGS, Q_DISABLE_PREPARE_WARNINGS,
  Q_RESET_CONNECTION,
  Q_UNKNOWN,			       /* Unknown command.   */
  Q_COMMENT,			       /* Comments, ignored. */
  Q_COMMENT_WITH_COMMAND,
  Q_EMPTY_LINE
};


const char *command_names[]=
{
  "connection",
  "query",
  "connect",
  "sleep",
  "real_sleep",
  "inc",
  "dec",
  "source",
  "disconnect",
  "let",
  "echo",
  "while",
  "end",
  "system",
  "result",
  "require",
  "save_master_pos",
  "sync_with_master",
  "sync_slave_with_master",
  "error",
  "send",
  "reap",
  "dirty_close",
  "replace_result",
  "replace_column",
  "ping",
  "eval",
  "evalp",
  "eval_result",
  /* Enable/disable that the _query_ is logged to result file */
  "enable_query_log",
  "disable_query_log",
  /* Enable/disable that the _result_ from a query is logged to result file */
  "enable_result_log",
  "disable_result_log",
  "enable_connect_log",
  "disable_connect_log",
  "wait_for_slave_to_stop",
  "enable_warnings",
  "disable_warnings",
  "enable_info",
  "disable_info",
  "enable_session_track_info",
  "disable_session_track_info",
  "enable_metadata",
  "disable_metadata",
  "enable_column_names",
  "disable_column_names",
  "exec",
  "delimiter",
  "disable_abort_on_error",
  "enable_abort_on_error",
  "vertical_results",
  "horizontal_results",
  "query_vertical",
  "query_horizontal",
  "sorted_result",
  "lowercase_result",
  "start_timer",
  "end_timer",
  "character_set",
  "disable_ps_protocol",
  "enable_ps_protocol",
  "enable_non_blocking_api",
  "disable_non_blocking_api",
  "disable_reconnect",
  "enable_reconnect",
  "if",
  "disable_parsing",
  "enable_parsing",
  "replace_regex",
  "remove_file",
  "file_exists",
  "write_file",
  "copy_file",
  "perl",
  "die",

  /* Don't execute any more commands, compare result */
  "exit",
  "skip",
  "chmod",
  "append_file",
  "cat_file",
  "diff_files",
  "send_quit",
  "change_user",
  "mkdir",
  "rmdir",
  "list_files",
  "list_files_write_file",
  "list_files_append_file",
  "send_shutdown",
  "shutdown_server",
  "result_format",
  "move_file",
  "remove_files_wildcard",
  "send_eval",
  "enable_prepare_warnings",
  "disable_prepare_warnings",
  "reset_connection",

  0
};


/*
  The list of error codes to --error are stored in an internal array of
  structs. This struct can hold numeric SQL error codes, error names or
  SQLSTATE codes as strings. The element next to the last active element
  in the list is set to type ERR_EMPTY. When an SQL statement returns an
  error, we use this list to check if this is an expected error.
*/
enum match_err_type
{
  ERR_EMPTY= 0,
  ERR_ERRNO,
  ERR_SQLSTATE
};

struct st_match_err
{
  enum match_err_type type;
  union
  {
    uint errnum;
    char sqlstate[SQLSTATE_LENGTH+1];  /* \0 terminated string */
  } code;
};

struct st_expected_errors
{
  struct st_match_err err[12];
  uint count;
};
static struct st_expected_errors saved_expected_errors;

struct st_command
{
  char *query, *query_buf,*first_argument,*last_argument,*end;
  DYNAMIC_STRING content;
  DYNAMIC_STRING eval_query;
  int first_word_len, query_len;
  my_bool abort_on_error, used_replace;
  struct st_expected_errors expected_errors;
  char *require_file;
  enum enum_commands type;
};

TYPELIB command_typelib= {array_elements(command_names),"",
			  command_names, 0};

DYNAMIC_STRING ds_res;
/* Points to ds_warning in run_query, so it can be freed */
DYNAMIC_STRING *ds_warn= 0;
struct st_command *curr_command= 0;

char builtin_echo[FN_REFLEN];

struct st_replace_regex
{
DYNAMIC_ARRAY regex_arr; /* stores a list of st_regex subsitutions */

/*
Temporary storage areas for substitutions. To reduce unnessary copying
and memory freeing/allocation, we pre-allocate two buffers, and alternate
their use, one for input/one for output, the roles changing on the next
st_regex substition. At the end of substitutions  buf points to the
one containing the final result.
*/
char* buf;
char* even_buf;
char* odd_buf;
int even_buf_len;
int odd_buf_len;
};

struct st_replace_regex *glob_replace_regex= 0;

struct st_replace;
struct st_replace *glob_replace= 0;
void replace_strings_append(struct st_replace *rep, DYNAMIC_STRING* ds,
const char *from);

ATTRIBUTE_NORETURN
static void cleanup_and_exit(int exit_code);

ATTRIBUTE_NORETURN
void really_die(const char *msg);
void report_or_die(const char *fmt, ...) ATTRIBUTE_FORMAT(printf, 1, 2);
ATTRIBUTE_NORETURN ATTRIBUTE_FORMAT(printf, 1, 2)
void die(const char *fmt, ...);
static void make_error_message(char *buf, size_t len, const char *fmt, va_list args);
ATTRIBUTE_NORETURN ATTRIBUTE_FORMAT(printf, 1, 2)
void abort_not_supported_test(const char *fmt, ...);
void verbose_msg(const char *fmt, ...) ATTRIBUTE_FORMAT(printf, 1, 2);
void log_msg(const char *fmt, ...) ATTRIBUTE_FORMAT(printf, 1, 2);

VAR* var_from_env(const char *, const char *);
VAR* var_init(VAR* v, const char *name, size_t name_len, const char *val, size_t val_len);
VAR* var_get(const char *var_name, const char** var_name_end,
             my_bool raw, my_bool ignore_not_existing);
void eval_expr(VAR* v, const char *p, const char** p_end,
               bool open_end=false, bool do_eval=true);
my_bool match_delimiter(int c, const char *delim, size_t length);
void dump_result_to_reject_file(char *buf, int size);
void dump_warning_messages();

void do_eval(DYNAMIC_STRING *query_eval, const char *query,
             const char *query_end, my_bool pass_through_escape_chars);
void str_to_file(const char *fname, char *str, size_t size);
void str_to_file2(const char *fname, char *str, size_t size, my_bool append);

void fix_win_paths(char *val, size_t len);
const char *get_errname_from_code (uint error_code);
int multi_reg_replace(struct st_replace_regex* r,char* val);

#ifdef _WIN32
void free_tmp_sh_file();
void free_win_path_patterns();
#endif


/* For replace_column */
static char *replace_column[MAX_COLUMNS];
static uint max_replace_column= 0;
void do_get_replace_column(struct st_command*);
void free_replace_column();

/* For replace */
void do_get_replace(struct st_command *command);
void free_replace();

/* For replace_regex */
void do_get_replace_regex(struct st_command *command);
void free_replace_regex();

/* Used by sleep */
void check_eol_junk_line(const char *eol);

void free_all_replace(){
  free_replace();
  free_replace_regex();
  free_replace_column();
}

void var_set_int(const char* name, int value);


class LogFile {
  FILE* m_file;
  char m_file_name[FN_REFLEN];
  size_t m_bytes_written;
public:
  LogFile() : m_file(NULL), m_bytes_written(0) {
    bzero(m_file_name, sizeof(m_file_name));
  }

  ~LogFile() {
    close();
  }

  const char* file_name() const { return m_file_name; }
  size_t bytes_written() const { return m_bytes_written; }

  void open(const char* dir, const char* name, const char* ext)
  {
    DBUG_ENTER("LogFile::open");
    DBUG_PRINT("enter", ("dir: '%s', name: '%s'", dir, name));
    if (!name)
    {
      m_file= stdout;
      DBUG_VOID_RETURN;
    }

    fn_format(m_file_name, name, dir, ext,
              *dir ? MY_REPLACE_DIR | MY_REPLACE_EXT :
              MY_REPLACE_EXT);

    DBUG_PRINT("info", ("file_name: %s", m_file_name));

    if ((m_file= fopen(m_file_name, "wb+")) == NULL)
      die("Failed to open log file %s, errno: %d", m_file_name, errno);

    DBUG_VOID_RETURN;
  }

  void close()
  {
    if (m_file) {
      if (m_file != stdout)
        fclose(m_file);
      else
        fflush(m_file);
    }
    m_file= NULL;
  }

  void flush()
  {
    if (m_file && m_file != stdout)
    {
      if (fflush(m_file))
        die("Failed to flush '%s', errno: %d", m_file_name, errno);
    }
  }

  void write(DYNAMIC_STRING* ds)
  {
    DBUG_ENTER("LogFile::write");
    DBUG_PRINT("enter", ("length: %u", (uint) ds->length));

    DBUG_ASSERT(m_file);

    if (ds->length == 0)
      DBUG_VOID_RETURN;
    DBUG_ASSERT(ds->str);

#ifdef EXTRA_DEBUG
    DBUG_PRINT("extra", ("str: %*s", (int) ds->length, ds->str));
#endif

    if (fwrite(ds->str, 1, ds->length, m_file) != ds->length)
      die("Failed to write %lu bytes to '%s', errno: %d",
          (unsigned long)ds->length, m_file_name, errno);
    m_bytes_written+= ds->length;
    DBUG_VOID_RETURN;
  }

  void show_tail(uint lines) {
    DBUG_ENTER("LogFile::show_tail");

    if (!m_file || m_file == stdout)
      DBUG_VOID_RETURN;

    if (lines == 0)
      DBUG_VOID_RETURN;
    lines++;

    int show_offset= 0;
    char buf[256+1];                   /* + zero termination for DBUG_PRINT */
    size_t bytes;
    bool found_bof= false;

    /* Search backward in file until "lines" newline has been found */
    while (lines && !found_bof)
    {
      show_offset-= sizeof(buf)-1;
      while(fseek(m_file, show_offset, SEEK_END) != 0 && show_offset < 0)
      {
        found_bof= true;
        // Seeking before start of file
        show_offset++;
      }

      if ((bytes= fread(buf, 1, sizeof(buf)-1, m_file)) <= 0)
      {
	// ferror=0 will happen here if no queries executed yet
	if (ferror(m_file))
	  fprintf(stderr,
	          "Failed to read from '%s', errno: %d, feof:%d, ferror:%d\n",
	          m_file_name, errno, feof(m_file), ferror(m_file));
        DBUG_VOID_RETURN;
      }

      DBUG_PRINT("info", ("Read %zu bytes from file, buf: %.*s",
                          bytes, (int)bytes, buf));

      char* show_from= buf + bytes;
      while(show_from > buf && lines > 0 )
      {
        show_from--;
        if (*show_from == '\n')
          lines--;
      }
      if (show_from != buf)
      {
        // The last new line was found in this buf, adjust offset
        show_offset+= (int)(show_from - buf) + 1;
        DBUG_PRINT("info", ("adjusted offset to %d", show_offset));
      }
      DBUG_PRINT("info", ("show_offset: %d", show_offset));
    }

    fprintf(stderr, "\nThe result from queries just before the failure was:\n");

    DBUG_PRINT("info", ("show_offset: %d", show_offset));
    if (!lines)
    {
      fprintf(stderr, "< snip >\n");

      if (fseek(m_file, show_offset, SEEK_END) != 0)
      {
        fprintf(stderr, "Failed to seek to position %d in '%s', errno: %d",
                show_offset, m_file_name, errno);
        DBUG_VOID_RETURN;
      }

    }
    else {
      DBUG_PRINT("info", ("Showing the whole file"));
      if (fseek(m_file, 0L, SEEK_SET) != 0)
      {
        fprintf(stderr, "Failed to seek to pos 0 in '%s', errno: %d",
                m_file_name, errno);
        DBUG_VOID_RETURN;
      }
    }

    while ((bytes= fread(buf, 1, sizeof(buf)-1, m_file)) > 0)
      if (bytes != fwrite(buf, 1, bytes, stderr))
        die("Failed to write to '%s', errno: %d",
            m_file_name, errno);

    if (!lines)
    {
      fprintf(stderr,
              "\nMore results from queries before failure can be found in %s\n",
              m_file_name);
    }
    fflush(stderr);

    DBUG_VOID_RETURN;
  }
};

LogFile log_file;
LogFile progress_file;

void replace_dynstr_append_mem(DYNAMIC_STRING *ds, const char *val, size_t len);
void replace_dynstr_append(DYNAMIC_STRING *ds, const char *val);
void replace_dynstr_append_uint(DYNAMIC_STRING *ds, uint val);
void dynstr_append_sorted(DYNAMIC_STRING* ds, DYNAMIC_STRING* ds_input,
                          bool keep_header);

static int match_expected_error(struct st_command *command,
                                unsigned int err_errno,
                                const char *err_sqlstate);
void handle_error(struct st_command*,
                  unsigned int err_errno, const char *err_error,
                  const char *err_sqlstate, DYNAMIC_STRING *ds);
void handle_no_error(struct st_command*);
void revert_properties();

static void handle_no_active_connection(struct st_command* command, 
  struct st_connection *cn, DYNAMIC_STRING *ds);


/* Wrapper for fgets.Strips \r off newlines on Windows.
   Should be used with together with my_popen().
*/
static char *my_fgets(char * s, int n, FILE * stream, int *len)
{
  char *buf = fgets(s, n, stream);
  if (!buf)
  {
    *len= 0;
    return buf;
  }

  *len = (int)strlen(buf);
#ifdef _WIN32
  /* Strip '\r' off newlines. */
  if (*len > 1 && buf[*len - 2] == '\r' && buf[*len - 1] == '\n')
  {
    buf[*len - 2]= '\n';
    buf[*len - 1]= 0;
    (*len)--;
  }
#endif
  return buf;
}

/*
  Wrapper for popen().
  On Windows, uses binary mode to workaround
  C runtime bug mentioned in MDEV-9409
*/
static FILE* my_popen(const char *cmd, const char *mode)
{
  FILE *f= popen(cmd, mode);
#ifdef _WIN32
  if (f)
    _setmode(fileno(f), O_BINARY);
#endif
  return f;
}

#ifdef EMBEDDED_LIBRARY

#define EMB_SEND_QUERY 1
#define EMB_READ_QUERY_RESULT 2
#define EMB_END_CONNECTION 3
#define EMB_PREPARE_STMT 4
#define EMB_EXECUTE_STMT 5
#define EMB_CLOSE_STMT 6

/* workaround for MySQL BUG#57491 */
#undef MY_WME
#define MY_WME 0

/* attributes of the query thread */
pthread_attr_t cn_thd_attrib;


/*
  This procedure represents the connection and actually
  runs queries when in the EMBEDDED-SERVER mode.
  The run_query_normal() just sends request for running
  mysql_send_query and mysql_read_query_result() here.
*/

pthread_handler_t connection_thread(void *arg)
{
  struct st_connection *cn= (struct st_connection*)arg;

  mysql_thread_init();
  while (cn->command != EMB_END_CONNECTION)
  {
    if (!cn->command)
    {
      pthread_mutex_lock(&cn->query_mutex);
      while (!cn->command)
        pthread_cond_wait(&cn->query_cond, &cn->query_mutex);
      pthread_mutex_unlock(&cn->query_mutex);
    }
    switch (cn->command)
    {
      case EMB_END_CONNECTION:
        goto end_thread;
      case EMB_SEND_QUERY:
        cn->result= mysql_send_query(cn->mysql,
                                     cn->cur_query, cn->cur_query_len);
        break;
      case EMB_READ_QUERY_RESULT:
        cn->result= mysql_read_query_result(cn->mysql);
        break;
      case EMB_PREPARE_STMT:
        cn->result= mysql_stmt_prepare(cn->stmt,
                                       cn->cur_query, cn->cur_query_len);
        break;
      case EMB_EXECUTE_STMT:
        cn->result= mysql_stmt_execute(cn->stmt);
        break;
      case EMB_CLOSE_STMT:
        cn->result= mysql_stmt_close(cn->stmt);
        break;
      default:
        DBUG_ASSERT(0);
    }
    cn->command= 0;
    pthread_mutex_lock(&cn->result_mutex);
    cn->query_done= 1;
    pthread_cond_signal(&cn->result_cond);
    pthread_mutex_unlock(&cn->result_mutex);
  }

end_thread:
  cn->query_done= 1;
  mysql_close(cn->mysql);
  cn->mysql= 0;
  mysql_thread_end();
  pthread_exit(0);
  return 0;
}

static void wait_query_thread_done(struct st_connection *con)
{
  DBUG_ASSERT(con->has_thread);
  if (!con->query_done)
  {
    pthread_mutex_lock(&con->result_mutex);
    while (!con->query_done)
      pthread_cond_wait(&con->result_cond, &con->result_mutex);
    pthread_mutex_unlock(&con->result_mutex);
  }
}


static void signal_connection_thd(struct st_connection *cn, int command)
{
  DBUG_ASSERT(cn->has_thread);
  cn->query_done= 0;
  cn->command= command;
  pthread_mutex_lock(&cn->query_mutex);
  pthread_cond_signal(&cn->query_cond);
  pthread_mutex_unlock(&cn->query_mutex);
}


/*
  Sometimes we try to execute queries when the connection is closed.
  It's done to make sure it was closed completely.
  So that if our connection is closed (cn->has_thread == 0), we just return
  the mysql_send_query() result which is an error in this case.
*/

static int do_send_query(struct st_connection *cn, const char *q, int q_len)
{
  if (!cn->has_thread)
    return mysql_send_query(cn->mysql, q, q_len);
  cn->cur_query= q;
  cn->cur_query_len= q_len;
  signal_connection_thd(cn, EMB_SEND_QUERY);
  return 0;
}

static int do_read_query_result(struct st_connection *cn)
{
  DBUG_ASSERT(cn->has_thread);
  wait_query_thread_done(cn);
  if (cn->result)
    goto exit_func;

  signal_connection_thd(cn, EMB_READ_QUERY_RESULT);
  wait_query_thread_done(cn);

exit_func:
  return cn->result;
}


static int do_stmt_prepare(struct st_connection *cn, const char *q, int q_len)
{
  /* The cn->stmt is already set. */
  if (!cn->has_thread)
    return mysql_stmt_prepare(cn->stmt, q, q_len);
  cn->cur_query= q;
  cn->cur_query_len= q_len;
  signal_connection_thd(cn, EMB_PREPARE_STMT);
  wait_query_thread_done(cn);
  return cn->result;
}


static int do_stmt_execute(struct st_connection *cn)
{
  /* The cn->stmt is already set. */
  if (!cn->has_thread)
    return mysql_stmt_execute(cn->stmt);
  signal_connection_thd(cn, EMB_EXECUTE_STMT);
  wait_query_thread_done(cn);
  return cn->result;
}


static int do_stmt_close(struct st_connection *cn)
{
  /* The cn->stmt is already set. */
  if (!cn->has_thread)
    return mysql_stmt_close(cn->stmt);
  signal_connection_thd(cn, EMB_CLOSE_STMT);
  wait_query_thread_done(cn);
  return cn->result;
}


static void emb_close_connection(struct st_connection *cn)
{
  if (!cn->has_thread)
    return;
  wait_query_thread_done(cn);
  signal_connection_thd(cn, EMB_END_CONNECTION);
  pthread_join(cn->tid, NULL);
  cn->has_thread= FALSE;
  pthread_mutex_destroy(&cn->query_mutex);
  pthread_cond_destroy(&cn->query_cond);
  pthread_mutex_destroy(&cn->result_mutex);
  pthread_cond_destroy(&cn->result_cond);
}


static void init_connection_thd(struct st_connection *cn)
{
  cn->query_done= 1;
  cn->command= 0;
  if (pthread_mutex_init(&cn->query_mutex, NULL) ||
      pthread_cond_init(&cn->query_cond, NULL) ||
      pthread_mutex_init(&cn->result_mutex, NULL) ||
      pthread_cond_init(&cn->result_cond, NULL) ||
      pthread_create(&cn->tid, &cn_thd_attrib, connection_thread, (void*)cn))
    die("Error in the thread library");
  cn->has_thread=TRUE;
}

#else /* ! EMBEDDED_LIBRARY*/

#define init_connection_thd(X)    do { } while(0)
#define do_send_query(cn,q,q_len) mysql_send_query(cn->mysql, q, (ulong)q_len)
#define do_read_query_result(cn) mysql_read_query_result(cn->mysql)
#define do_stmt_prepare(cn, q, q_len) mysql_stmt_prepare(cn->stmt, q, (ulong)q_len)
#define do_stmt_execute(cn) mysql_stmt_execute(cn->stmt)
#define do_stmt_close(cn) mysql_stmt_close(cn->stmt)

#endif /*EMBEDDED_LIBRARY*/

void do_eval(DYNAMIC_STRING *query_eval, const char *query,
             const char *query_end, my_bool pass_through_escape_chars)
{
  const char *p;
  char c, next_c;
  int escaped = 0;
  VAR *v;
  DBUG_ENTER("do_eval");

  for (p= query; (c= *p) && p < query_end; ++p)
  {
    switch(c) {
    case '$':
      if (escaped)
      {
	escaped= 0;
	dynstr_append_mem(query_eval, p, 1);
      }
      else
      {
	if (!(v= var_get(p, &p, 0, 0)))
        {
          report_or_die( "Bad variable in eval");
          DBUG_VOID_RETURN;
        }
	dynstr_append_mem(query_eval, v->str_val, v->str_val_len);
      }
      break;
    case '\\':
      next_c= *(p+1);
      if (escaped)
      {
	escaped= 0;
	dynstr_append_mem(query_eval, p, 1);
      }
      else if (next_c == '\\' || next_c == '$' || next_c == '"')
      {
        /* Set escaped only if next char is \, " or $ */
	escaped= 1;

        if (pass_through_escape_chars)
        {
          /* The escape char should be added to the output string. */
          dynstr_append_mem(query_eval, p, 1);
        }
      }
      else
	dynstr_append_mem(query_eval, p, 1);
      break;
    default:
      escaped= 0;
      dynstr_append_mem(query_eval, p, 1);
      break;
    }
  }
  fix_win_paths(query_eval->str, query_eval->length);
  DBUG_VOID_RETURN;
}


/*
  Run query and dump the result to stderr in vertical format

  NOTE! This function should be safe to call when an error
  has occurred and thus any further errors will be ignored (although logged)

  SYNOPSIS
  show_query
  mysql - connection to use
  query - query to run

*/

static void show_query(MYSQL* mysql, const char* query)
{
  MYSQL_RES* res;
  DBUG_ENTER("show_query");

  if (!mysql)
    DBUG_VOID_RETURN;

  if (mysql_query(mysql, query))
  {
    log_msg("Error running query '%s': %d %s",
            query, mysql_errno(mysql), mysql_error(mysql));
    DBUG_VOID_RETURN;
  }

  if ((res= mysql_store_result(mysql)) == NULL)
  {
    /* No result set returned */
    DBUG_VOID_RETURN;
  }

  {
    MYSQL_ROW row;
    unsigned int i;
    unsigned int row_num= 0;
    unsigned int num_fields= mysql_num_fields(res);
    MYSQL_FIELD *fields= mysql_fetch_fields(res);

    fprintf(stderr, "=== %s ===\n", query);
    while ((row= mysql_fetch_row(res)))
    {
      unsigned long *lengths= mysql_fetch_lengths(res);
      row_num++;

      fprintf(stderr, "---- %d. ----\n", row_num);
      for(i= 0; i < num_fields; i++)
      {
        fprintf(stderr, "%s\t%.*s\n",
                fields[i].name,
                (int)lengths[i], row[i] ? row[i] : "NULL");
      }
    }
    for (i= 0; i < strlen(query)+8; i++)
      fprintf(stderr, "=");
    fprintf(stderr, "\n\n");
  }
  mysql_free_result(res);

  DBUG_VOID_RETURN;
}


/*
  Show any warnings just before the error. Since the last error
  is added to the warning stack, only print @@warning_count-1 warnings.

  NOTE! This function should be safe to call when an error
  has occurred and this any further errors will be ignored(although logged)

  SYNOPSIS
  show_warnings_before_error
  mysql - connection to use

*/

static void show_warnings_before_error(MYSQL* mysql)
{
  MYSQL_RES* res;
  const char* query= "SHOW WARNINGS";
  DBUG_ENTER("show_warnings_before_error");

  if (!mysql)
    DBUG_VOID_RETURN;

  if (mysql_query(mysql, query))
  {
    log_msg("Error running query '%s': %d %s",
            query, mysql_errno(mysql), mysql_error(mysql));
    DBUG_VOID_RETURN;
  }

  if ((res= mysql_store_result(mysql)) == NULL)
  {
    /* No result set returned */
    DBUG_VOID_RETURN;
  }

  if (mysql_num_rows(res) <= 1)
  {
    /* Don't display the last row, it's "last error" */
  }
  else
  {
    MYSQL_ROW row;
    unsigned int row_num= 0;
    unsigned int num_fields= mysql_num_fields(res);

    fprintf(stderr, "\nWarnings from just before the error:\n");
    while ((row= mysql_fetch_row(res)))
    {
      unsigned int i;
      unsigned long *lengths= mysql_fetch_lengths(res);

      if (++row_num >= mysql_num_rows(res))
      {
        /* Don't display the last row, it's "last error" */
        break;
      }

      for(i= 0; i < num_fields; i++)
      {
        fprintf(stderr, "%.*s ", (int)lengths[i],
                row[i] ? row[i] : "NULL");
      }
      fprintf(stderr, "\n");
    }
  }
  mysql_free_result(res);

  DBUG_VOID_RETURN;
}


enum arg_type
{
  ARG_STRING,
  ARG_REST
};

struct command_arg {
  const char *argname;       /* Name of argument   */
  enum arg_type type;        /* Type of argument   */
  my_bool required;          /* Argument required  */
  DYNAMIC_STRING *ds;        /* Storage for argument */
  const char *description;   /* Description of the argument */
};


void check_command_args(struct st_command *command,
                        const char *arguments,
                        const struct command_arg *args,
                        int num_args, const char delimiter_arg)
{
  int i;
  const char *ptr= arguments;
  const char *start;
  DBUG_ENTER("check_command_args");
  DBUG_PRINT("enter", ("num_args: %d", num_args));

  for (i= 0; i < num_args; i++)
  {
    const struct command_arg *arg= &args[i];
    char delimiter;

    switch (arg->type) {
      /* A string */
    case ARG_STRING:
      /* Skip leading spaces */
      while (*ptr && *ptr == ' ')
        ptr++;
      start= ptr;
      delimiter = delimiter_arg;
      /* If start of arg is ' ` or " search to matching quote end instead */
      if (*ptr && strchr ("'`\"", *ptr))
      {
	delimiter= *ptr;
	start= ++ptr;
      }
      /* Find end of arg, terminated by "delimiter" */
      while (*ptr && *ptr != delimiter)
        ptr++;
      if (ptr > start)
      {
        init_dynamic_string(arg->ds, 0, ptr-start, 32);
        do_eval(arg->ds, start, ptr, FALSE);
      }
      else
      {
        /* Empty string */
        init_dynamic_string(arg->ds, "", 0, 0);
      }
      /* Find real end of arg, terminated by "delimiter_arg" */
      /* This will do nothing if arg was not closed by quotes */
      while (*ptr && *ptr != delimiter_arg)
        ptr++;      

      command->last_argument= (char*)ptr;

      /* Step past the delimiter */
      if (*ptr && *ptr == delimiter_arg)
        ptr++;
      DBUG_PRINT("info", ("val: %s", arg->ds->str));
      break;

      /* Rest of line */
    case ARG_REST:
      start= ptr;
      init_dynamic_string(arg->ds, 0, command->query_len, 256);
      do_eval(arg->ds, start, command->end, FALSE);
      command->last_argument= command->end;
      DBUG_PRINT("info", ("val: %s", arg->ds->str));
      break;

    default:
      DBUG_ASSERT("Unknown argument type");
      break;
    }

    /* Check required arg */
    if (arg->ds->length == 0 && arg->required)
      die("Missing required argument '%s' to command '%.*s'", arg->argname,
          command->first_word_len, command->query);

  }
  /* Check for too many arguments passed */
  ptr= command->last_argument;
  while(ptr <= command->end && *ptr != '#')
  {
    if (*ptr && *ptr != ' ')
      die("Extra argument '%s' passed to '%.*s'",
          ptr, command->first_word_len, command->query);
    ptr++;
  }
  DBUG_VOID_RETURN;
}

void handle_command_error(struct st_command *command, uint error,
                          int sys_errno)
{
  DBUG_ENTER("handle_command_error");
  DBUG_PRINT("enter", ("error: %d", error));
  var_set_int("$sys_errno",sys_errno);
  var_set_int("$errno",error);
  if (error != 0)
  {
    int i;

    if (command->abort_on_error)
    {
      report_or_die("command \"%.*s\" failed with error: %u  my_errno: %d  "
                    "errno: %d",
          command->first_word_len, command->query, error, my_errno,
          sys_errno);
      DBUG_VOID_RETURN;
    }

    i= match_expected_error(command, error, NULL);

    if (i >= 0)
    {
      DBUG_PRINT("info", ("command \"%.*s\" failed with expected error: %u, errno: %d",
                          command->first_word_len, command->query, error,
                          sys_errno));
      revert_properties();
      DBUG_VOID_RETURN;
    }
    if (command->expected_errors.count > 0)
      report_or_die("command \"%.*s\" failed with wrong error: %u  "
                    "my_errno: %d  errno: %d",
                    command->first_word_len, command->query, error, my_errno,
                    sys_errno);
  }
  else if (command->expected_errors.err[0].type == ERR_ERRNO &&
           command->expected_errors.err[0].code.errnum != 0)
  {
    /* Error code we wanted was != 0, i.e. not an expected success */
    report_or_die("command \"%.*s\" succeeded - should have failed with "
                  "errno %d...",
        command->first_word_len, command->query,
        command->expected_errors.err[0].code.errnum);
  }
  revert_properties();
  DBUG_VOID_RETURN;
}


void close_connections()
{
  DBUG_ENTER("close_connections");
  for (--next_con; next_con >= connections; --next_con)
  {
    if (next_con->stmt)
      do_stmt_close(next_con);
#ifdef EMBEDDED_LIBRARY
    emb_close_connection(next_con);
#endif
    next_con->stmt= 0;
    mysql_close(next_con->mysql);
    next_con->mysql= 0;
    if (next_con->util_mysql)
      mysql_close(next_con->util_mysql);
    my_free(next_con->name);
  }
  my_free(connections);
  DBUG_VOID_RETURN;
}


void close_statements()
{
  struct st_connection *con;
  DBUG_ENTER("close_statements");
  for (con= connections; con < next_con; con++)
  {
    if (con->stmt)
      do_stmt_close(con);
    con->stmt= 0;
  }
  DBUG_VOID_RETURN;
}


void close_files()
{
  DBUG_ENTER("close_files");
  for (; cur_file >= file_stack; cur_file--)
  {
    if (cur_file->file && cur_file->file != stdin)
    {
      DBUG_PRINT("info", ("closing file: %s", cur_file->file_name));
      fclose(cur_file->file);
    }
    my_free(cur_file->file_name);
    cur_file->file_name= 0;
  }
  DBUG_VOID_RETURN;
}


void free_used_memory()
{
  uint i;
  DBUG_ENTER("free_used_memory");

  if (connections)
    close_connections();
  close_files();
  my_hash_free(&var_hash);

  for (i= 0 ; i < q_lines.elements ; i++)
  {
    struct st_command **q= dynamic_element(&q_lines, i, struct st_command**);
    my_free((*q)->query_buf);
    if ((*q)->eval_query.str)
      dynstr_free(&(*q)->eval_query);
    if ((*q)->content.str)
      dynstr_free(&(*q)->content);
    my_free((*q));
  }
  for (i= 0; i < 10; i++)
  {
    if (var_reg[i].alloced_len)
      my_free(var_reg[i].str_val);
  }
  while (embedded_server_arg_count > 1)
    my_free(embedded_server_args[--embedded_server_arg_count]);
  delete_dynamic(&q_lines);
  dynstr_free(&ds_res);
  if (ds_warn)
    dynstr_free(ds_warn);
  free_all_replace();
  my_free(opt_pass);
  free_defaults(default_argv);
  free_root(&require_file_root, MYF(0));
  free_re();
#ifdef _WIN32
  free_tmp_sh_file();
  free_win_path_patterns();
#endif
  DBUG_VOID_RETURN;
}


static void cleanup_and_exit(int exit_code)
{
  free_used_memory();

  /* Only call mysql_server_end if mysql_server_init has been called */
  if (server_initialized)
    mysql_server_end();

  /*
    mysqltest is fundamentally written in a way that makes impossible
    to free all memory before exit (consider memory allocated
    for frame local DYNAMIC_STRING's and die() invoked down the stack.

    We close stderr here to stop unavoidable safemalloc reports
    from polluting the output.
  */
  fclose(stderr);

  my_end(my_end_arg);

  if (!silent) {
    switch (exit_code) {
    case 1:
      printf("not ok\n");
      break;
    case 0:
      printf("ok\n");
      break;
    case 62:
      printf("skipped\n");
    break;
    default:
      printf("unknown exit code: %d\n", exit_code);
      DBUG_ASSERT(0);
    }
  }

  exit(exit_code);
}

size_t print_file_stack(char *s, const char *end)
{
  char *start= s;
  struct st_test_file* err_file= cur_file;
  if (err_file == file_stack)
    return 0;

  for (;;)
  {
    err_file--;
    s+= my_snprintf(s, end - s, "included from %s at line %d:\n",
                     err_file->file_name, err_file->lineno);
    if (err_file == file_stack)
      break;
  }
  return s - start;
}


static void make_error_message(char *buf, size_t len, const char *fmt, va_list args)
{
  char *s= buf, *end= buf + len;
  s+= my_snprintf(s, end - s, "mysqltest: ");
  if (cur_file && cur_file != file_stack)
  {
    s+= my_snprintf(s, end - s, "In included file \"%s\": \n",
                    cur_file->file_name);
    s+= print_file_stack(s, end);
  }
  
  if (start_lineno > 0)
    s+= my_snprintf(s, end -s, "At line %u: ", start_lineno);
  if (!fmt)
    fmt= "unknown error";

  s+= my_vsnprintf(s, end - s, fmt, args);
  s+= my_snprintf(s, end -s, "\n");
}

void die(const char *fmt, ...)
{
  char buff[DIE_BUFF_SIZE];
  va_list args;
  va_start(args, fmt);
  make_error_message(buff, sizeof(buff), fmt, args);
  really_die(buff);
}

void really_die(const char *msg)
{
  static int dying= 0;
  fflush(stdout);
  fprintf(stderr, "%s", msg);
  fflush(stderr);

  /*
    Protect against dying twice
    first time 'die' is called, try to write log files
    second time, just exit
  */
  if (dying)
    cleanup_and_exit(1);
  dying= 1;

  log_file.show_tail(opt_tail_lines);

  /*
    Help debugging by displaying any warnings that might have
    been produced prior to the error
  */
  if (cur_con && !cur_con->pending)
    show_warnings_before_error(cur_con->mysql);

  cleanup_and_exit(1);
}

void report_or_die(const char *fmt, ...)
{
  va_list args;
  DBUG_ENTER("report_or_die");

  char buff[DIE_BUFF_SIZE];

  va_start(args, fmt);
  make_error_message(buff, sizeof(buff), fmt, args);
  va_end(args);

  if (opt_continue_on_error)
  {
    /* Just log the error and continue */
    replace_dynstr_append(&ds_res, buff);
    error_count++;
    DBUG_VOID_RETURN;
  }

  really_die(buff);
}


void abort_not_supported_test(const char *fmt, ...)
{
  va_list args;
  DBUG_ENTER("abort_not_supported_test");

  /* Print include filestack */
  fflush(stdout);
  fprintf(stderr, "The test '%s' is not supported by this installation\n",
          file_stack->file_name);
  fprintf(stderr, "Detected in file %s at line %d\n",
          cur_file->file_name, cur_file->lineno);

  char buff[DIE_BUFF_SIZE];
  print_file_stack(buff, buff + sizeof(buff));
  fprintf(stderr, "%s", buff);

  /* Print error message */
  va_start(args, fmt);
  if (fmt)
  {
    fprintf(stderr, "reason: ");
    vfprintf(stderr, fmt, args);
    fprintf(stderr, "\n");
    fflush(stderr);
  }
  va_end(args);

  cleanup_and_exit(62);
}


void abort_not_in_this_version()
{
  die("Not available in this version of mysqltest");
}


void verbose_msg(const char *fmt, ...)
{
  va_list args;
  DBUG_ENTER("verbose_msg");
  DBUG_PRINT("enter", ("format: %s", fmt));

  if (!verbose)
    DBUG_VOID_RETURN;

  fflush(stdout);
  va_start(args, fmt);
  fprintf(stderr, "mysqltest: ");
  if (cur_file && cur_file != file_stack)
    fprintf(stderr, "In included file \"%s\": ",
            cur_file->file_name);
  if (start_lineno != 0)
    fprintf(stderr, "At line %u: ", start_lineno);
  vfprintf(stderr, fmt, args);
  fprintf(stderr, "\n");
  va_end(args);
  fflush(stderr);

  DBUG_VOID_RETURN;
}


void log_msg(const char *fmt, ...)
{
  va_list args;
  char buff[1024];
  size_t len;
  DBUG_ENTER("log_msg");

  va_start(args, fmt);
  len= my_vsnprintf(buff, sizeof(buff)-1, fmt, args);
  va_end(args);

  dynstr_append_mem(&ds_res, buff, len);
  dynstr_append(&ds_res, "\n");

  DBUG_VOID_RETURN;
}


/*
  Read a file and append it to ds

  SYNOPSIS
  cat_file
  ds - pointer to dynamic string where to add the files content
  filename - name of the file to read

*/

int cat_file(DYNAMIC_STRING* ds, const char* filename)
{
  int fd;
  size_t len;
  char *buff;

  if ((fd= my_open(filename, O_RDONLY, MYF(0))) < 0)
    return 1;

  len= (size_t) my_seek(fd, 0, SEEK_END, MYF(0));
  my_seek(fd, 0, SEEK_SET, MYF(0));
  if (len == (size_t)MY_FILEPOS_ERROR ||
      !(buff= (char*)my_malloc(len + 1, MYF(0))))
  {
    my_close(fd, MYF(0));
    return 1;
  }
  len= my_read(fd, (uchar*)buff, len, MYF(0));
  my_close(fd, MYF(0));

  {
    char *p= buff, *start= buff,*end=buff+len;
    while (p < end)
    {
      /* Convert cr/lf to lf */
      if (*p == '\r' && p+1 < end && *(p+1)== '\n')
      {
        /* Add fake newline instead of cr and output the line */
        *p= '\n';
        p++; /* Step past the "fake" newline */
        *p= 0;
        replace_dynstr_append_mem(ds, start, p-start);
        p++; /* Step past the "fake" newline */
        start= p;
      }
      else
        p++;
    }
    /* Output any chars that migh be left */
    *p= 0;
    replace_dynstr_append_mem(ds, start, p-start);
  }
  my_free(buff);
  return 0;
}


/*
  Run the specified command with popen

  SYNOPSIS
  run_command
  cmd - command to execute(should be properly quoted
  ds_res- pointer to dynamic string where to store the result

*/

static int run_command(char* cmd,
                       DYNAMIC_STRING *ds_res)
{
  char buf[512]= {0};
  FILE *res_file;
  int error;
  DBUG_ENTER("run_command");
  DBUG_PRINT("enter", ("cmd: %s", cmd));

  if (!(res_file= my_popen(cmd, "r")))
  {
    report_or_die("popen(\"%s\", \"r\") failed", cmd);
    DBUG_RETURN(-1);
  }

  int len;
  while (my_fgets(buf, sizeof(buf), res_file, &len))
  {
    DBUG_PRINT("info", ("buf: %s", buf));
    if(ds_res)
    {
      /* Save the output of this command in the supplied string */
      dynstr_append_mem(ds_res, buf,len);
    }
    else
    {
      /* Print it directly on screen */
      fprintf(stdout, "%s", buf);
    }
  }

  error= pclose(res_file);
  DBUG_RETURN(WEXITSTATUS(error));
}


/*
  Run the specified tool with variable number of arguments

  SYNOPSIS
  run_tool
  tool_path - the name of the tool to run
  ds_res - pointer to dynamic string where to store the result
  ... - variable number of arguments that will be properly
        quoted and appended after the tool's name

*/

static int run_tool(const char *tool_path, DYNAMIC_STRING *ds_res, ...)
{
  int ret;
  const char* arg;
  va_list args;
  DYNAMIC_STRING ds_cmdline;

  DBUG_ENTER("run_tool");
  DBUG_PRINT("enter", ("tool_path: %s", tool_path));

  if (init_dynamic_string(&ds_cmdline, IF_WIN("\"", ""), FN_REFLEN, FN_REFLEN))
    die("Out of memory");

  dynstr_append_os_quoted(&ds_cmdline, tool_path, NullS);
  dynstr_append(&ds_cmdline, " ");

  va_start(args, ds_res);

  while ((arg= va_arg(args, char *)))
  {
    /* Options should be os quoted */
    if (strncmp(arg, "--", 2) == 0)
      dynstr_append_os_quoted(&ds_cmdline, arg, NullS);
    else
      dynstr_append(&ds_cmdline, arg);
    dynstr_append(&ds_cmdline, " ");
  }

  va_end(args);

#ifdef _WIN32
  dynstr_append(&ds_cmdline, "\"");
#endif

  DBUG_PRINT("info", ("Running: %s", ds_cmdline.str));
  ret= run_command(ds_cmdline.str, ds_res);
  DBUG_PRINT("exit", ("ret: %d", ret));
  dynstr_free(&ds_cmdline);
  DBUG_RETURN(ret);
}


/*
  Test if diff is present.  This is needed on Windows systems
  as the OS returns 1 whether diff is successful or if it is
  not present.

  We run diff -v and look for output in stdout.
  We don't redirect stderr to stdout to make for a simplified check
  Windows will output '"diff"' is not recognized... to stderr if it is
  not present.
*/

#ifdef _WIN32

static int diff_check(const char *diff_name)
{
  FILE *res_file;
  char buf[128];
  int have_diff= 0;

  my_snprintf(buf, sizeof(buf), "%s -v", diff_name);

  if (!(res_file= my_popen(buf, "r")))
    die("popen(\"%s\", \"r\") failed", buf);

  /*
    if diff is not present, nothing will be in stdout to increment
    have_diff
  */
  int len;
  if (my_fgets(buf, sizeof(buf), res_file, &len))
    have_diff= 1;

  pclose(res_file);

  return have_diff;
}

#endif


/*
  Show the diff of two files using the systems builtin diff
  command. If no such diff command exist, just dump the content
  of the two files and inform about how to get "diff"

  SYNOPSIS
  show_diff
  ds - pointer to dynamic string where to add the diff(may be NULL)
  filename1 - name of first file
  filename2 - name of second file

*/

void show_diff(DYNAMIC_STRING* ds,
               const char* filename1, const char* filename2)
{
  DYNAMIC_STRING ds_tmp;
  const char *diff_name = 0;

  if (init_dynamic_string(&ds_tmp, "", 256, 256))
    die("Out of memory");

  /* determine if we have diff on Windows
     needs special processing due to return values
     on that OS
     This test is only done on Windows since it's only needed there
     in order to correctly detect non-availibility of 'diff', and
     the way it's implemented does not work with default 'diff' on Solaris.
  */
#ifdef _WIN32
  if (diff_check("diff"))
    diff_name = "diff";
  else if (diff_check("mtrdiff"))
    diff_name = "mtrdiff";
  else
    diff_name = 0;
#else
  diff_name = "diff";           /* Otherwise always assume it's called diff */
#endif

  if (diff_name)
  {
    /* First try with unified diff */
    if (run_tool(diff_name,
                 &ds_tmp, /* Get output from diff in ds_tmp */
                 "-u",
                 filename1,
                 filename2,
                 "2>&1",
                 NULL) > 1) /* Most "diff" tools return >1 if error */
    {
      dynstr_set(&ds_tmp, "");

      /* Fallback to context diff with "diff -c" */
      if (run_tool(diff_name,
                   &ds_tmp, /* Get output from diff in ds_tmp */
                   "-c",
                   filename1,
                   filename2,
                   "2>&1",
                   NULL) > 1) /* Most "diff" tools return >1 if error */
      {
	dynstr_set(&ds_tmp, "");

	/* Fallback to simple diff with "diff" */
	if (run_tool(diff_name,
		     &ds_tmp, /* Get output from diff in ds_tmp */
		     filename1,
		     filename2,
		     "2>&1",
		     NULL) > 1) /* Most "diff" tools return >1 if error */
	    {
		diff_name= 0;
	    }
      }
    }
  }  

  if (! diff_name)
  {
    /*
      Fallback to dump both files to result file and inform
      about installing "diff"
    */
	dynstr_append(&ds_tmp, "\n");
    dynstr_append(&ds_tmp,
"\n"
"The two files differ but it was not possible to execute 'diff' in\n"
"order to show only the difference. Instead the whole content of the\n"
"two files was shown for you to diff manually.\n\n"
"To get a better report you should install 'diff' on your system, which you\n"
"for example can get from http://www.gnu.org/software/diffutils/diffutils.html\n"
#ifdef _WIN32
"or http://gnuwin32.sourceforge.net/packages/diffutils.htm\n"
#endif
"\n");

    dynstr_append(&ds_tmp, " --- ");
    dynstr_append(&ds_tmp, filename1);
    dynstr_append(&ds_tmp, " >>>\n");
    cat_file(&ds_tmp, filename1);
    dynstr_append(&ds_tmp, "<<<\n --- ");
    dynstr_append(&ds_tmp, filename1);
    dynstr_append(&ds_tmp, " >>>\n");
    cat_file(&ds_tmp, filename2);
    dynstr_append(&ds_tmp, "<<<<\n");
  }

  if (ds)
  {
    /* Add the diff to output */
    dynstr_append_mem(ds, ds_tmp.str, ds_tmp.length);
  }
  else
  {
    /* Print diff directly to stdout */
    fprintf(stderr, "%s\n", ds_tmp.str);
  }
 
  dynstr_free(&ds_tmp);

}


enum compare_files_result_enum {
   RESULT_OK= 0,
   RESULT_CONTENT_MISMATCH= 1,
   RESULT_LENGTH_MISMATCH= 2
};

/*
  Compare two files, given a fd to the first file and
  name of the second file

  SYNOPSIS
  compare_files2
  fd - Open file descriptor of the first file
  filename2 - Name of second file

  RETURN VALUES
  According to the values in "compare_files_result_enum"

*/

int compare_files2(File fd1, const char* filename2)
{
  int error= RESULT_OK;
  File fd2;
  size_t fd1_length, fd2_length;
  DYNAMIC_STRING fd1_result, fd2_result;

  if ((fd2= my_open(filename2, O_RDONLY, MYF(0))) < 0)
  {
    my_close(fd1, MYF(0));
    die("Failed to open second file: '%s'", filename2);
  }

  fd1_length= (size_t) my_seek(fd1, 0, SEEK_END, MYF(0));
  fd2_length= (size_t) my_seek(fd2, 0, SEEK_END, MYF(0));

  if (init_dynamic_string(&fd1_result, 0, fd1_length, 0) ||
      init_dynamic_string(&fd2_result, 0, fd2_length, 0))
    die("Out of memory when allocating data for result");

  fd1_result.length= fd1_length;
  fd2_result.length= fd2_length;

  (void) my_seek(fd1, 0, SEEK_SET, MYF(0));
  (void) my_seek(fd2, 0, SEEK_SET, MYF(0));
  if (my_read(fd1, (uchar*) fd1_result.str, fd1_length, MYF(MY_WME | MY_NABP)))
    die("Error when reading data from result file");
  if (my_read(fd2, (uchar*) fd2_result.str, fd2_length, MYF(MY_WME | MY_NABP)))
    die("Error when reading data from result file");

  if (global_subst &&
      (fd1_length != fd2_length ||
       memcmp(fd1_result.str, fd2_result.str, fd1_length)))
  {
    /**
       @todo MARIA_HACK
       This serves for when a test is run with --default-storage-engine=X
       where X is not MyISAM: tests using SHOW CREATE TABLE will always fail
       because SHOW CREATE TABLE prints X instead of MyISAM. With
       --global-subst=X,MyISAM , such trivial differences are eliminated and
       test may be reported as passing.
       --global-subst is only a quick way to run a lot of existing tests
       with Maria and find bugs; it is not good enough for reaching the main
       trees when Maria is merged into them.
         --global-subst should be removed.
    */
    size_t global_subst_from_len= strlen(global_subst_from);
    size_t global_subst_to_len=   strlen(global_subst_to);
    while (replace(&fd1_result,
                   global_subst_from, global_subst_from_len,
                   global_subst_to,   global_subst_to_len) == 0)
      /* do nothing */ ;
    /* let's compare again to see if it is ok now */
  }

  if (fd1_result.length != fd2_result.length)
    error= RESULT_LENGTH_MISMATCH;
  else if ((memcmp(fd1_result.str, fd2_result.str, fd1_result.length)))
    error= RESULT_CONTENT_MISMATCH;

  my_close(fd2, MYF(0));
  dynstr_free(&fd1_result);
  dynstr_free(&fd2_result);

  return error;
}


/*
  Compare two files, given their filenames

  SYNOPSIS
  compare_files
  filename1 - Name of first file
  filename2 - Name of second file

  RETURN VALUES
  See 'compare_files2'

*/

int compare_files(const char* filename1, const char* filename2)
{
  File fd;
  int error;

  if ((fd= my_open(filename1, O_RDONLY, MYF(0))) < 0)
    die("Failed to open first file: '%s'", filename1);

  error= compare_files2(fd, filename2);

  my_close(fd, MYF(0));

  return error;
}


/*
  Compare content of the string in ds to content of file fname

  SYNOPSIS
  dyn_string_cmp
  ds - Dynamic string containing the string o be compared
  fname - Name of file to compare with

  RETURN VALUES
  See 'compare_files2'
*/

int dyn_string_cmp(DYNAMIC_STRING* ds, const char *fname)
{
  int error;
  File fd;
  char temp_file_path[FN_REFLEN];

  DBUG_ENTER("dyn_string_cmp");
  DBUG_PRINT("enter", ("fname: %s", fname));

  if ((fd= create_temp_file(temp_file_path, TMPDIR, "tmp", O_SHARE,
                            MYF(MY_WME))) < 0)
    die("Failed to create temporary file for ds");

  /* Write ds to temporary file and set file pos to beginning*/
  if (my_write(fd, (uchar *) ds->str, ds->length,
               MYF(MY_FNABP | MY_WME)) ||
      my_seek(fd, 0, SEEK_SET, MYF(0)) == MY_FILEPOS_ERROR)
  {
    my_close(fd, MYF(0));
    /* Remove the temporary file */
    my_delete(temp_file_path, MYF(MY_WME));
    die("Failed to write file '%s'", temp_file_path);
  }

  error= compare_files2(fd, fname);

  my_close(fd, MYF(0));
  /* Remove the temporary file */
  my_delete(temp_file_path, MYF(MY_WME));

  DBUG_RETURN(error);
}


/*
  Check the content of log against result file

  SYNOPSIS
  check_result

  RETURN VALUES
  error - the function will not return

*/

void check_result()
{
  const char *mess= 0;

  DBUG_ENTER("check_result");
  DBUG_ASSERT(result_file_name);
  DBUG_PRINT("enter", ("result_file_name: %s", result_file_name));

  switch (compare_files(log_file.file_name(), result_file_name)) {
  case RESULT_OK:
    if (!error_count)
      break; /* ok */
    mess= "Got errors while running test";
    /* Fallthrough */
  case RESULT_LENGTH_MISMATCH:
    if (!mess)
      mess= "Result length mismatch\n";
    /* Fallthrough */
  case RESULT_CONTENT_MISMATCH:
  {
    /*
      Result mismatched, dump results to .reject file
      and then show the diff
    */
    char reject_file[FN_REFLEN];
    size_t reject_length;

    if (!mess)
      mess= "Result content mismatch\n";

    dirname_part(reject_file, result_file_name, &reject_length);

    if (access(reject_file, W_OK) == 0)
    {
      /* Result file directory is writable, save reject file there */
      fn_format(reject_file, result_file_name, "",
                ".reject", MY_REPLACE_EXT);
    }
    else
    {
      /* Put reject file in opt_logdir */
      fn_format(reject_file, result_file_name, opt_logdir,
                ".reject", MY_REPLACE_DIR | MY_REPLACE_EXT);
    }

    if (my_copy(log_file.file_name(), reject_file, MYF(0)) != 0)
      die("Failed to copy '%s' to '%s', errno: %d",
          log_file.file_name(), reject_file, errno);

    show_diff(NULL, result_file_name, reject_file);
    die("%s", mess);
    break;
  }
  default: /* impossible */
    die("Unknown error code from dyn_string_cmp()");
  }

  DBUG_VOID_RETURN;
}


/*
  Check the content of ds against a require file
  If match fails, abort the test with special error code
  indicating that test is not supported

  SYNOPSIS
  check_require
  ds - content to be checked
  fname - name of file to check against

  RETURN VALUES
  error - the function will not return

*/

void check_require(DYNAMIC_STRING* ds, const char *fname)
{
  DBUG_ENTER("check_require");

  if (dyn_string_cmp(ds, fname))
  {
    char reason[FN_REFLEN];
    fn_format(reason, fname, "", "", MY_REPLACE_EXT | MY_REPLACE_DIR);
    abort_not_supported_test("Test requires: '%s'", reason);
  }
  DBUG_VOID_RETURN;
}


/*
   Remove surrounding chars from string

   Return 1 if first character is found but not last
*/
static int strip_surrounding(char* str, char c1, char c2)
{
  char* ptr= str;

  /* Check if the first non space character is c1 */
  while(*ptr && my_isspace(charset_info, *ptr))
    ptr++;
  if (*ptr == c1)
  {
    /* Replace it with a space */
    *ptr= ' ';

    /* Last non space charecter should be c2 */
    ptr= strend(str)-1;
    while(*ptr && my_isspace(charset_info, *ptr))
      ptr--;
    if (*ptr == c2)
    {
      /* Replace it with \0 */
      *ptr= 0;
    }
    else
    {
      /* Mismatch detected */
      return 1;
    }
  }
  return 0;
}


static void strip_parentheses(struct st_command *command)
{
  if (strip_surrounding(command->first_argument, '(', ')'))
    die("%.*s - argument list started with '%c' must be ended with '%c'",
        command->first_word_len, command->query, '(', ')');
}


C_MODE_START

static uchar *get_var_key(const uchar* var, size_t *len,
                          my_bool __attribute__((unused)) t)
{
  char* key;
  key = ((VAR*)var)->name;
  *len = ((VAR*)var)->name_len;
  return (uchar*)key;
}


static void var_free(void *v)
{
  VAR *var= (VAR*) v;
  my_free(var->str_val);
  if (var->alloced)
    my_free(var);
}

C_MODE_END

void var_check_int(VAR *v)
{
  char *endptr;
  char *str= v->str_val;
  
  /* Initially assume not a number */
  v->int_val= 0;
  v->is_int= false;
  v->int_dirty= false;
  if (!str) return;
  
  v->int_val = (int) strtol(str, &endptr, 10);
  /* It is an int if strtol consumed something up to end/space/tab */
  if (endptr > str && (!*endptr || *endptr == ' ' || *endptr == '\t'))
    v->is_int= true;
}


VAR *var_init(VAR *v, const char *name, size_t name_len, const char *val, size_t val_len)
{
  size_t val_alloc_len;
  VAR *tmp_var;
  if (!name_len && name)
    name_len = strlen(name);
  if (!val_len && val)
    val_len = strlen(val) ;
  if (!val)
    val_len= 0;
  val_alloc_len = val_len + 16; /* room to grow */
  if (!(tmp_var=v) && !(tmp_var = (VAR*)my_malloc(sizeof(*tmp_var)
                                                  + name_len+2, MYF(MY_WME))))
    die("Out of memory");

  if (name != NULL)
  {
    tmp_var->name= reinterpret_cast<char*>(tmp_var) + sizeof(*tmp_var);
    memcpy(tmp_var->name, name, name_len);
    tmp_var->name[name_len]= 0;
  }
  else
    tmp_var->name= NULL;

  tmp_var->alloced = (v == 0);

  if (!(tmp_var->str_val = (char*)my_malloc(val_alloc_len+1, MYF(MY_WME))))
    die("Out of memory");

  if (val)
    memcpy(tmp_var->str_val, val, val_len);
  tmp_var->str_val[val_len]= 0;

  var_check_int(tmp_var);
  tmp_var->name_len = name_len;
  tmp_var->str_val_len = val_len;
  tmp_var->alloced_len = val_alloc_len;
  return tmp_var;
}


VAR* var_from_env(const char *name, const char *def_val)
{
  const char *tmp;
  VAR *v;
  if (!(tmp = getenv(name)))
    tmp = def_val;

  v = var_init(0, name, strlen(name), tmp, strlen(tmp));
  my_hash_insert(&var_hash, (uchar*)v);
  return v;
}


VAR* var_get(const char *var_name, const char **var_name_end, my_bool raw,
	     my_bool ignore_not_existing)
{
  int digit;
  VAR *v;
  DBUG_ENTER("var_get");
  DBUG_PRINT("enter", ("var_name: %s",var_name));

  if (*var_name != '$')
    goto err;
  digit = *++var_name - '0';
  if (digit < 0 || digit >= 10)
  {
    const char *save_var_name = var_name, *end;
    uint length;
    end = (var_name_end) ? *var_name_end : 0;
    while (my_isvar(charset_info,*var_name) && var_name != end)
      var_name++;
    if (var_name == save_var_name)
    {
      if (ignore_not_existing)
	DBUG_RETURN(0);
      die("Empty variable");
    }
    length= (uint) (var_name - save_var_name);
    if (length >= MAX_VAR_NAME_LENGTH)
      die("Too long variable name: %s", save_var_name);

    if (!(v = (VAR*) my_hash_search(&var_hash, (const uchar*) save_var_name,
                                    length)))
    {
      char buff[MAX_VAR_NAME_LENGTH+1];
      strmake(buff, save_var_name, length);
      v= var_from_env(buff, "");
    }
    var_name--;	/* Point at last character */
  }
  else
    v = var_reg + digit;

  if (!raw && v->int_dirty)
  {
    sprintf(v->str_val, "%d", v->int_val);
    v->int_dirty= false;
    v->str_val_len = strlen(v->str_val);
  }
  if (var_name_end)
    *var_name_end = var_name  ;
  DBUG_RETURN(v);
err:
  if (var_name_end)
    *var_name_end = 0;
  die("Unsupported variable name: %s", var_name);
  DBUG_RETURN(0);
}


VAR *var_obtain(const char *name, int len)
{
  VAR* v;
  if ((v = (VAR*)my_hash_search(&var_hash, (const uchar *) name, len)))
    return v;
  v = var_init(0, name, len, "", 0);
  my_hash_insert(&var_hash, (uchar*)v);
  return v;
}


/*
  - if variable starts with a $ it is regarded as a local test variable
  - if not it is treated as a environment variable, and the corresponding
  environment variable will be updated
*/

void var_set(const char *var_name, const char *var_name_end,
             const char *var_val, const char *var_val_end)
{
  int digit, env_var= 0;
  VAR *v;
  DBUG_ENTER("var_set");
  DBUG_PRINT("enter", ("var_name: '%.*s' = '%.*s' (length: %d)",
                       (int) (var_name_end - var_name), var_name,
                       (int) (var_val_end - var_val), var_val,
                       (int) (var_val_end - var_val)));

  if (*var_name != '$')
    env_var= 1;
  else
    var_name++;

  digit= *var_name - '0';
  if (!(digit < 10 && digit >= 0))
  {
    v= var_obtain(var_name, (uint) (var_name_end - var_name));
  }
  else
    v= var_reg + digit;

  eval_expr(v, var_val, (const char**) &var_val_end);

  if (env_var)
  {
    if (v->int_dirty)
    {
      sprintf(v->str_val, "%d", v->int_val);
      v->int_dirty=false;
      v->str_val_len= strlen(v->str_val);
    }
    /* setenv() expects \0-terminated strings */
    DBUG_ASSERT(v->name[v->name_len] == 0);
    setenv(v->name, v->str_val, 1);
  }
  DBUG_VOID_RETURN;
}


void var_set_string(const char* name, const char* value)
{
  var_set(name, name + strlen(name), value, value + strlen(value));
}


void var_set_int(const char* name, int value)
{
  char buf[21];
  my_snprintf(buf, sizeof(buf), "%d", value);
  var_set_string(name, buf);
}


/*
  Store an integer (typically the returncode of the last SQL)
  statement in the mysqltest builtin variable $mysql_errno
*/

void var_set_errno(int sql_errno)
{
  var_set_int("$mysql_errno", sql_errno);
  var_set_string("$mysql_errname", get_errname_from_code(sql_errno));
}

/* Functions to handle --disable and --enable properties */

void set_once_property(enum_prop prop, my_bool val)
{
  property &pr= prop_list[prop];
  pr.set= 1;
  pr.old= *pr.var;
  *pr.var= val;
  var_set_int(pr.env_name, (val != pr.reverse));
  once_property= TRUE;
}

void set_property(st_command *command, enum_prop prop, my_bool val)
{
  char* p= command->first_argument;
  if (p && !strcmp (p, "ONCE")) 
  {
    command->last_argument= p + 4;
    set_once_property(prop, val);
    return;
  }
  property &pr= prop_list[prop];
  *pr.var= val;
  pr.set= 0;
  var_set_int(pr.env_name, (val != pr.reverse));
}

void revert_properties()
{
  if (! once_property)
    return;
  for (int i= 0; i < (int) P_MAX; i++) 
  {
    property &pr= prop_list[i];
    if (pr.set) 
    {
      *pr.var= pr.old;
      pr.set= 0;
      var_set_int(pr.env_name, (pr.old != pr.reverse));
    }
  }
  once_property=FALSE;
}


/*
  Set variable from the result of a query

  SYNOPSIS
  var_query_set()
  var	        variable to set from query
  query       start of query string to execute
  query_end   end of the query string to execute


  DESCRIPTION
  let @<var_name> = `<query>`

  Execute the query and assign the first row of result to var as
  a tab separated strings

  Also assign each column of the result set to
  variable "$<var_name>_<column_name>"
  Thus the tab separated output can be read from $<var_name> and
  and each individual column can be read as $<var_name>_<col_name>

*/

void var_query_set(VAR *var, const char *query, const char** query_end)
{
  char *end = (char*)((query_end && *query_end) ?
		      *query_end : query + strlen(query));
  MYSQL_RES *UNINIT_VAR(res);
  MYSQL_ROW row;
  MYSQL* mysql = cur_con->mysql;
  DYNAMIC_STRING ds_query;
  DBUG_ENTER("var_query_set");

  if (!mysql)
  {
    struct st_command command;
    DBUG_ASSERT(query_end);
    memset(&command, 0, sizeof(command));
    command.query= (char*)query;
    command.first_word_len= (int)(*query_end - query);
    command.first_argument= command.query + command.first_word_len;
    command.end= (char*)*query_end;
    command.abort_on_error= 1; /* avoid uninitialized variables */
    handle_no_active_connection(&command, cur_con, &ds_res);
    DBUG_VOID_RETURN;
  }

  /* Only white space or ) allowed past ending ` */
  while (end > query && *end != '`')
  {
    if (*end && (*end != ' ' && *end != '\t' && *end != '\n' && *end != ')'))
      die("Spurious text after `query` expression");
    --end;
  }

  if (query == end)
    die("Syntax error in query, missing '`'");
  ++query;

  /* Eval the query, thus replacing all environment variables */
  init_dynamic_string(&ds_query, 0, (end - query) + 32, 256);
  do_eval(&ds_query, query, end, FALSE);

  if (mysql_real_query(mysql, ds_query.str, (ulong)ds_query.length) ||
      !(res= mysql_store_result(mysql)))
  {
    handle_error(curr_command, mysql_errno(mysql), mysql_error(mysql),
                 mysql_sqlstate(mysql), &ds_res);
    /* If error was acceptable, return empty string */
    dynstr_free(&ds_query);
    eval_expr(var, "", 0);
    DBUG_VOID_RETURN;
  }
  
  dynstr_free(&ds_query);

  if ((row= mysql_fetch_row(res)) && row[0])
  {
    /*
      Concatenate all fields in the first row with tab in between
      and assign that string to the $variable
    */
    DYNAMIC_STRING result;
    uint i;
    ulong *lengths;

    init_dynamic_string(&result, "", 512, 512);
    lengths= mysql_fetch_lengths(res);
    for (i= 0; i < mysql_num_fields(res); i++)
    {
      if (row[i])
      {
        /* Add column to tab separated string */
	char *val= row[i];
	size_t len= lengths[i];
	
	if (glob_replace_regex)
	{
	  /* Regex replace */
	  if (!multi_reg_replace(glob_replace_regex, (char*)val))
	  {
	    val= glob_replace_regex->buf;
	    len= strlen(val);
	  }
	}
	
	if (glob_replace)
	  replace_strings_append(glob_replace, &result, val);
	else
	  dynstr_append_mem(&result, val, len);
      }
      dynstr_append_mem(&result, "\t", 1);
    }
    end= result.str + result.length-1;
    /* Evaluation should not recurse via backtick */
    eval_expr(var, result.str, (const char**) &end, false, false);
    dynstr_free(&result);
  }
  else
    eval_expr(var, "", 0);

  mysql_free_result(res);
  DBUG_VOID_RETURN;
}


static void
set_result_format_version(ulong new_version)
{
  switch (new_version){
  case 1:
    /* The first format */
    break;
  case 2:
    /* New format that also writes comments and empty lines
       from test file to result */
    break;
  default:
    die("Version format %lu has not yet been implemented", new_version);
    break;
  }
  opt_result_format_version= new_version;
}


/*
  Set the result format version to use when generating
  the .result file
*/

static void
do_result_format_version(struct st_command *command)
{
  long version;
  static DYNAMIC_STRING ds_version;
  const struct command_arg result_format_args[] = {
    {"version", ARG_STRING, TRUE, &ds_version, "Version to use"}
  };

  DBUG_ENTER("do_result_format_version");

  check_command_args(command, command->first_argument,
                     result_format_args,
                     sizeof(result_format_args)/sizeof(struct command_arg),
                     ',');

  /* Convert version  number to int */
  if (!str2int(ds_version.str, 10, (long) 0, (long) INT_MAX, &version))
    die("Invalid version number: '%s'", ds_version.str);

  set_result_format_version(version);

  dynstr_append(&ds_res, "result_format: ");
  dynstr_append_mem(&ds_res, ds_version.str, ds_version.length);
  dynstr_append(&ds_res, "\n");
  dynstr_free(&ds_version);
}


/*
  Set variable from the result of a field in a query

  This function is useful when checking for a certain value
  in the output from a query that can't be restricted to only
  return some values. A very good example of that is most SHOW
  commands.

  SYNOPSIS
  var_set_query_get_value()

  DESCRIPTION
  let $variable= query_get_value(<query to run>,<column name>,<row no>);

  <query to run> -    The query that should be sent to the server
  <column name> -     Name of the column that holds the field be compared
                      against the expected value
  <row no> -          Number of the row that holds the field to be
                      compared against the expected value

*/

void var_set_query_get_value(struct st_command *command, VAR *var)
{
  long row_no;
  int col_no= -1;
  MYSQL_RES* UNINIT_VAR(res);
  MYSQL* mysql= cur_con->mysql;

  static DYNAMIC_STRING ds_query;
  static DYNAMIC_STRING ds_col;
  static DYNAMIC_STRING ds_row;
  const struct command_arg query_get_value_args[] = {
    {"query", ARG_STRING, TRUE, &ds_query, "Query to run"},
    {"column name", ARG_STRING, TRUE, &ds_col, "Name of column"},
    {"row number", ARG_STRING, TRUE, &ds_row, "Number for row"}
  };

  DBUG_ENTER("var_set_query_get_value");

  if (!mysql)
  {
    handle_no_active_connection(command, cur_con, &ds_res);
    DBUG_VOID_RETURN;
  }

  strip_parentheses(command);
  DBUG_PRINT("info", ("query: %s", command->query));
  check_command_args(command, command->first_argument, query_get_value_args,
                     sizeof(query_get_value_args)/sizeof(struct command_arg),
                     ',');

  DBUG_PRINT("info", ("query: %s", ds_query.str));
  DBUG_PRINT("info", ("col: %s", ds_col.str));

  /* Convert row number to int */
  if (!str2int(ds_row.str, 10, (long) 0, (long) INT_MAX, &row_no))
    die("Invalid row number: '%s'", ds_row.str);
  DBUG_PRINT("info", ("row: %s, row_no: %ld", ds_row.str, row_no));
  dynstr_free(&ds_row);

  /* Remove any surrounding "'s from the query - if there is any */
  if (strip_surrounding(ds_query.str, '"', '"'))
    die("Mismatched \"'s around query '%s'", ds_query.str);

  /* Run the query */
  if (mysql_real_query(mysql, ds_query.str, (ulong)ds_query.length))
  {
    handle_error(curr_command, mysql_errno(mysql), mysql_error(mysql),
                 mysql_sqlstate(mysql), &ds_res);
    /* If error was acceptable, return empty string */
    dynstr_free(&ds_query);
    dynstr_free(&ds_col);
    eval_expr(var, "", 0);
    DBUG_VOID_RETURN;
  }

  if (!(res= mysql_store_result(mysql)))
  {
    report_or_die("Query '%s' didn't return a result set", ds_query.str);
    dynstr_free(&ds_query);
    dynstr_free(&ds_col);
    eval_expr(var, "", 0);
    DBUG_VOID_RETURN;
  }

  {
    /* Find column number from the given column name */
    uint i;
    uint num_fields= mysql_num_fields(res);
    MYSQL_FIELD *fields= mysql_fetch_fields(res);

    for (i= 0; i < num_fields; i++)
    {
      if (strcmp(fields[i].name, ds_col.str) == 0 &&
          strlen(fields[i].name) == ds_col.length)
      {
        col_no= i;
        break;
      }
    }
    if (col_no == -1)
    {
      mysql_free_result(res);
      report_or_die("Could not find column '%s' in the result of '%s'",
                    ds_col.str, ds_query.str);
      dynstr_free(&ds_query);
      dynstr_free(&ds_col);
      DBUG_VOID_RETURN;
    }
    DBUG_PRINT("info", ("Found column %d with name '%s'",
                        i, fields[i].name));
  }
  dynstr_free(&ds_col);

  {
    /* Get the value */
    MYSQL_ROW row;
    long rows= 0;
    const char* value= "No such row";

    while ((row= mysql_fetch_row(res)))
    {
      if (++rows == row_no)
      {

        DBUG_PRINT("info", ("At row %ld, column %d is '%s'",
                            row_no, col_no, row[col_no]));
        /* Found the row to get */
        if (row[col_no])
          value= row[col_no];
        else
          value= "NULL";

        break;
      }
    }
    eval_expr(var, value, 0, false, false);
  }
  dynstr_free(&ds_query);
  mysql_free_result(res);

  DBUG_VOID_RETURN;
}


void var_copy(VAR *dest, VAR *src)
{
  dest->int_val= src->int_val;
  dest->is_int= src->is_int;
  dest->int_dirty= src->int_dirty;

  /* Alloc/realloc data for str_val in dest */
  if (dest->alloced_len < src->alloced_len &&
      !(dest->str_val= dest->str_val
        ? (char*)my_realloc(dest->str_val, src->alloced_len, MYF(MY_WME))
        : (char*)my_malloc(src->alloced_len, MYF(MY_WME))))
    die("Out of memory");
  else
    dest->alloced_len= src->alloced_len;

  /* Copy str_val data to dest */
  dest->str_val_len= src->str_val_len;
  if (src->str_val_len)
    memcpy(dest->str_val, src->str_val, src->str_val_len);
}


void eval_expr(VAR *v, const char *p, const char **p_end,
               bool open_end, bool do_eval)
{

  DBUG_ENTER("eval_expr");
  DBUG_PRINT("enter", ("p: '%s'", p));

  /* Skip to treat as pure string if no evaluation */
  if (! do_eval)
    goto NO_EVAL;
  
  if (*p == '$')
  {
    VAR *vp;
    const char* expected_end= *p_end; // Remember var end
    if ((vp= var_get(p, p_end, 0, 0)))
      var_copy(v, vp);

    /* Apparently it is not safe to assume null-terminated string */
    v->str_val[v->str_val_len]= 0;

    /* Make sure there was just a $variable and nothing else */
    const char* end= *p_end + 1;
    if (end < expected_end && !open_end)
      die("Found junk '%.*s' after $variable in expression",
          (int)(expected_end - end - 1), end);

    DBUG_VOID_RETURN;
  }

  if (*p == '`')
  {
    var_query_set(v, p, p_end);
    DBUG_VOID_RETURN;
  }

  {
    /* Check if this is a "let $var= query_get_value()" */
    const char* get_value_str= "query_get_value";
    const size_t len= strlen(get_value_str);
    if (strncmp(p, get_value_str, len)==0)
    {
      struct st_command command;
      memset(&command, 0, sizeof(command));
      command.query= (char*)p;
      command.first_word_len= (int)len;
      command.first_argument= command.query + len;
      command.end= (char*)*p_end;
      command.abort_on_error= 1; /* avoid uninitialized variables */
      var_set_query_get_value(&command, v);
      DBUG_VOID_RETURN;
    }
  }

 NO_EVAL:
  {
    size_t new_val_len = (p_end && *p_end) ?
      (size_t)(*p_end - p) : strlen(p);
    if (new_val_len + 1 >= v->alloced_len)
    {
      static size_t MIN_VAR_ALLOC= 32;
      v->alloced_len = (new_val_len < MIN_VAR_ALLOC - 1) ?
        MIN_VAR_ALLOC : new_val_len + 1;
      if (!(v->str_val =
            v->str_val ?
            (char*)my_realloc(v->str_val, v->alloced_len+1, MYF(MY_WME)) :
            (char*)my_malloc(v->alloced_len+1, MYF(MY_WME))))
        die("Out of memory");
    }
    v->str_val_len = new_val_len;
    memcpy(v->str_val, p, new_val_len);
    v->str_val[new_val_len] = 0;
    var_check_int(v);
  }
  DBUG_VOID_RETURN;
}


bool open_and_set_current(const char *name)
{
  FILE *opened= fopen(name, "rb");

  if (!opened)
    return false;

  cur_file++;
  cur_file->file= opened;
  cur_file->file_name= my_strdup(name, MYF(MY_FAE));
  cur_file->lineno=1;
  return true;
}


void open_file(const char *name)
{
  char buff[FN_REFLEN];
  size_t length;
  char *curname= cur_file->file_name;
  DBUG_ENTER("open_file");
  DBUG_PRINT("enter", ("name: %s", name));

  if (cur_file == file_stack_end)
    die("Source directives are nesting too deep");

  if (test_if_hard_path(name))
  {
    if (open_and_set_current(name))
      DBUG_VOID_RETURN;
  }
  else
  {
    /*
      if overlay-dir is specified, and the file is located somewhere
      under overlay-dir or under suite-dir, the search works as follows:

      0.let suffix be current file dirname relative to siute-dir or overlay-dir
      1.try in overlay-dir/suffix
      2.try in suite-dir/suffix
      3.try in overlay-dir
      4.try in suite-dir
      5.try in basedir

        consider an example: 'rty' overlay of the 'qwe' suite,
        file qwe/include/some.inc contains the line
          --source thing.inc
        we look for it in this order:
        0.suffix is "include/"
        1.try in rty/include/thing.inc
        2.try in qwe/include/thing.inc
        3.try in try/thing.inc             | this is useful when t/a.test has
        4.try in qwe/thing.inc             | source include/b.inc;
        5.try in mysql-test/include/thing.inc

      otherwise the search is as follows
      1.try in current file dirname
      3.try in overlay-dir (if any)
      4.try in suite-dir
      5.try in basedir
    */

    fix_win_paths(curname, sizeof(curname));

    bool in_overlay= opt_overlay_dir &&
                     !strncmp(curname, opt_overlay_dir, overlay_dir_len);
    bool in_suiteir= opt_overlay_dir && !in_overlay &&
                     !strncmp(curname, opt_suite_dir, suite_dir_len);
    if (in_overlay || in_suiteir)
    {
      size_t prefix_len = in_overlay ? overlay_dir_len : suite_dir_len;
      char buf2[FN_REFLEN], *suffix= buf2 + prefix_len;
      dirname_part(buf2, curname, &length);

      /* 1. first we look in the overlay dir */
      strxnmov(buff, sizeof(buff), opt_overlay_dir, suffix, name, NullS);

      /*
        Overlayed rty/include/thing.inc can contain the line
        --source thing.inc
        which would mean to include qwe/include/thing.inc.
        But it looks like including "itself", so don't try to open the file,
        if buff contains the same file name as curname.
      */
      if (strcmp(buff, curname) && open_and_set_current(buff))
        DBUG_VOID_RETURN;

      /* 2. if that failed, we look in the suite dir */
      strxnmov(buff, sizeof(buff), opt_suite_dir, suffix, name, NullS);

      /* buff can not be equal to curname, as a file can never include itself */
      if (open_and_set_current(buff))
        DBUG_VOID_RETURN;
    }
    else
    {
      /* 1. try in current file dirname */
      dirname_part(buff, curname, &length);
      strxnmov(buff, sizeof(buff), buff, name, NullS);
      if (open_and_set_current(buff))
        DBUG_VOID_RETURN;
    }

    /* 3. now, look in the overlay dir */
    if (opt_overlay_dir)
    {
      strxmov(buff, opt_overlay_dir, name, NullS);
      if (open_and_set_current(buff))
        DBUG_VOID_RETURN;
    }

    /* 4. if that failed - look in the suite dir */
    strxmov(buff, opt_suite_dir, name, NullS);
    if (open_and_set_current(buff))
      DBUG_VOID_RETURN;
    
    /* 5. the last resort - look in the base dir */
    strxnmov(buff, sizeof(buff), opt_basedir, name, NullS);
    if (open_and_set_current(buff))
      DBUG_VOID_RETURN;
  }

  die("Could not open '%s' for reading, errno: %d", name, errno);
  DBUG_VOID_RETURN;
}


/*
  Source and execute the given file

  SYNOPSIS
  do_source()
  query	called command

  DESCRIPTION
  source <file_name>

  Open the file <file_name> and execute it

*/

void do_source(struct st_command *command)
{
  static DYNAMIC_STRING ds_filename;
  const struct command_arg source_args[] = {
    { "filename", ARG_STRING, TRUE, &ds_filename, "File to source" }
  };
  DBUG_ENTER("do_source");

  check_command_args(command, command->first_argument, source_args,
                     sizeof(source_args)/sizeof(struct command_arg),
                     ' ');

  /*
    If this file has already been sourced, don't source it again.
    It's already available in the q_lines cache.
  */
  if (parser.current_line < (parser.read_lines - 1))
    ; /* Do nothing */
  else
  {
    DBUG_PRINT("info", ("sourcing file: %s", ds_filename.str));
    open_file(ds_filename.str);
  }

  dynstr_free(&ds_filename);
  DBUG_VOID_RETURN;
}


#if defined _WIN32

#ifdef USE_CYGWIN
/* Variables used for temporary sh files used for emulating Unix on Windows */
char tmp_sh_name[64], tmp_sh_cmd[70];
#endif

void init_tmp_sh_file()
{
#ifdef USE_CYGWIN
  /* Format a name for the tmp sh file that is unique for this process */
  my_snprintf(tmp_sh_name, sizeof(tmp_sh_name), "tmp_%d.sh", getpid());
  /* Format the command to execute in order to run the script */
  my_snprintf(tmp_sh_cmd, sizeof(tmp_sh_cmd), "sh %s", tmp_sh_name);
#endif
}


void free_tmp_sh_file()
{
#ifdef USE_CYGWIN
  my_delete(tmp_sh_name, MYF(0));
#endif
}
#endif


static void init_builtin_echo(void)
{
#ifdef _WIN32
  size_t echo_length;

  /* Look for "echo.exe" in same dir as mysqltest was started from */
  dirname_part(builtin_echo, my_progname, &echo_length);
  fn_format(builtin_echo, ".\\echo.exe",
            builtin_echo, "", MYF(MY_REPLACE_DIR));

  /* Make sure echo.exe exists */
  if (access(builtin_echo, F_OK) != 0)
    builtin_echo[0]= 0;
  return;

#else

  builtin_echo[0]= 0;
  return;

#endif
}


/*
  Replace a substring

  SYNOPSIS
    replace
    ds_str      The string to search and perform the replace in
    search_str  The string to search for
    search_len  Length of the string to search for
    replace_str The string to replace with
    replace_len Length of the string to replace with

  RETURN
    0 String replaced
    1 Could not find search_str in str
*/

static int replace(DYNAMIC_STRING *ds_str,
                   const char *search_str, size_t search_len,
                   const char *replace_str, size_t replace_len)
{
  DYNAMIC_STRING ds_tmp;
  const char *start= strstr(ds_str->str, search_str);
  if (!start)
    return 1;
  init_dynamic_string(&ds_tmp, "",
                      ds_str->length + replace_len, 256);
  dynstr_append_mem(&ds_tmp, ds_str->str, start - ds_str->str);
  dynstr_append_mem(&ds_tmp, replace_str, replace_len);
  dynstr_append(&ds_tmp, start + search_len);
  dynstr_set(ds_str, ds_tmp.str);
  dynstr_free(&ds_tmp);
  return 0;
}


/*
  Execute given command.

  SYNOPSIS
  do_exec()
  query	called command

  DESCRIPTION
  exec <command>

  Execute the text between exec and end of line in a subprocess.
  The error code returned from the subprocess is checked against the
  expected error array, previously set with the --error command.
  It can thus be used to execute a command that shall fail.

  NOTE
  Although mysqltest is executed from cygwin shell, the command will be
  executed in "cmd.exe". Thus commands like "rm" etc can NOT be used, use
  mysqltest command(s) like "remove_file" for that
*/

void do_exec(struct st_command *command)
{
  int error;
  char buf[512];
  FILE *res_file;
  char *cmd= command->first_argument;
  DYNAMIC_STRING ds_cmd;
  DYNAMIC_STRING ds_sorted, *ds_result;
  DBUG_ENTER("do_exec");
  DBUG_PRINT("enter", ("cmd: '%s'", cmd));

  var_set_int("$sys_errno",0);

  /* Skip leading space */
  while (*cmd && my_isspace(charset_info, *cmd))
    cmd++;
  if (!*cmd)
  {
    report_or_die("Missing argument in exec");
    DBUG_VOID_RETURN;
  }
  command->last_argument= command->end;

  init_dynamic_string(&ds_cmd, 0, command->query_len+256, 256);
  /* Eval the command, thus replacing all environment variables */
  do_eval(&ds_cmd, cmd, command->end, !is_windows);

  /* Check if echo should be replaced with "builtin" echo */
  if (builtin_echo[0] && strncmp(cmd, "echo", 4) == 0)
  {
    /* Replace echo with our "builtin" echo */
    replace(&ds_cmd, "echo", 4, builtin_echo, strlen(builtin_echo));
  }

#ifdef _WIN32
#ifndef USE_CYGWIN
  /* Replace /dev/null with NUL */
  while(replace(&ds_cmd, "/dev/null", 9, "NUL", 3) == 0)
    ;
  /* Replace "closed stdout" with non existing output fd */
  while(replace(&ds_cmd, ">&-", 3, ">&4", 3) == 0)
    ;
#endif
#endif

  if (disable_result_log)
  {
    /* Collect stderr output as well, for the case app. crashes or returns error.*/
    dynstr_append(&ds_cmd, " 2>&1");
  }

  DBUG_PRINT("info", ("Executing '%s' as '%s'",
                      command->first_argument, ds_cmd.str));

  if (!(res_file= my_popen(ds_cmd.str, "r")))
  {
    dynstr_free(&ds_cmd);
    if (command->abort_on_error)
      report_or_die("popen(\"%s\", \"r\") failed", command->first_argument);
    DBUG_VOID_RETURN;
  }

  ds_result= &ds_res;
  if (display_result_sorted)
  {
    init_dynamic_string(&ds_sorted, "", 1024, 1024);
    ds_result= &ds_sorted;
  }
  int len;
  while (my_fgets(buf, sizeof(buf), res_file,&len))
  {
    replace_dynstr_append_mem(ds_result, buf, len);
  }
  error= pclose(res_file);

  if (display_result_sorted)
  {
    dynstr_append_sorted(&ds_res, &ds_sorted, 0);
    dynstr_free(&ds_sorted);
  }

  if (error)
  {
    uint status= WEXITSTATUS(error);
    int i;

    if (command->abort_on_error)
    {
      report_or_die("exec of '%s' failed, error: %d, status: %d, errno: %d\n"
                    "Output from before failure:\n%s\n",
                    ds_cmd.str, error, status, errno,
                    ds_res.str);
      dynstr_free(&ds_cmd);
      DBUG_VOID_RETURN;
    }

    DBUG_PRINT("info",
               ("error: %d, status: %d", error, status));

    i= match_expected_error(command, status, NULL);

    if (i >= 0)
      DBUG_PRINT("info", ("command \"%s\" failed with expected error: %d",
                          command->first_argument, status));
    else
    {
      dynstr_free(&ds_cmd);
      if (command->expected_errors.count > 0)
        report_or_die("command \"%s\" failed with wrong error: %d",
                      command->first_argument, status);
    }
    var_set_int("$sys_errno",status);
  }
  else if (command->expected_errors.err[0].type == ERR_ERRNO &&
           command->expected_errors.err[0].code.errnum != 0)
  {
    /* Error code we wanted was != 0, i.e. not an expected success */
    log_msg("exec of '%s failed, error: %d, errno: %d",
            ds_cmd.str, error, errno);
    dynstr_free(&ds_cmd);
    report_or_die("command \"%s\" succeeded - should have failed with "
                  "errno %d...",
                  command->first_argument,
                  command->expected_errors.err[0].code.errnum);
  }

  dynstr_free(&ds_cmd);

  if (disable_result_log)
  {
    /* Disable output in case of successful exit.*/
    dynstr_set(&ds_res,"");
  }
  DBUG_VOID_RETURN;
}

enum enum_operator
{
  DO_DEC,
  DO_INC
};


/*
  Decrease or increase the value of a variable

  SYNOPSIS
  do_modify_var()
  query	called command
  op    operation to perform on the var

  DESCRIPTION
  dec $var_name
  inc $var_name

*/

int do_modify_var(struct st_command *command,
                  enum enum_operator op)
{
  const char *p= command->first_argument;
  VAR* v;
  if (!*p)
    die("Missing argument to %.*s", command->first_word_len,
        command->query);
  if (*p != '$')
    die("The argument to %.*s must be a variable (start with $)",
        command->first_word_len, command->query);
  v= var_get(p, &p, 1, 0);
  if (! v->is_int)
    die("Cannot perform inc/dec on a non-numeric value");
  switch (op) {
  case DO_DEC:
    v->int_val--;
    break;
  case DO_INC:
    v->int_val++;
    break;
  default:
    die("Invalid operator to do_modify_var");
    break;
  }
  v->int_dirty= true;
  command->last_argument= (char*)++p;
  return 0;
}


/*
  Wrapper for 'system' function

  NOTE
  If mysqltest is executed from cygwin shell, the command will be
  executed in the "windows command interpreter" cmd.exe and we prepend "sh"
  to make it be executed by cygwins "bash". Thus commands like "rm",
  "mkdir" as well as shellscripts can executed by "system" in Windows.

*/

int my_system(DYNAMIC_STRING* ds_cmd)
{
#if defined _WIN32 && defined USE_CYGWIN
  /* Dump the command into a sh script file and execute with system */
  str_to_file(tmp_sh_name, ds_cmd->str, ds_cmd->length);
  return system(tmp_sh_cmd);
#else
  return system(ds_cmd->str);
#endif
}


/*
  SYNOPSIS
  do_system
  command	called command

  DESCRIPTION
  system <command>

  Eval the query to expand any $variables in the command.
  Execute the command with the "system" command.

*/

void do_system(struct st_command *command)
{
  DYNAMIC_STRING ds_cmd;
  DBUG_ENTER("do_system");

  if (strlen(command->first_argument) == 0)
  {
    report_or_die("Missing arguments to system, nothing to do!");
    DBUG_VOID_RETURN;
  }

  init_dynamic_string(&ds_cmd, 0, command->query_len + 64, 256);

  /* Eval the system command, thus replacing all environment variables */
  do_eval(&ds_cmd, command->first_argument, command->end, !is_windows);

#ifdef _WIN32
#ifndef USE_CYGWIN
   /* Replace /dev/null with NUL */
   while(replace(&ds_cmd, "/dev/null", 9, "NUL", 3) == 0)
     ;
#endif
#endif


  DBUG_PRINT("info", ("running system command '%s' as '%s'",
                      command->first_argument, ds_cmd.str));
  if (my_system(&ds_cmd))
  {
    if (command->abort_on_error)
      report_or_die("system command '%s' failed", command->first_argument);
    else
    {
      /* If ! abort_on_error, log message and continue */
      dynstr_append(&ds_res, "system command '");
      replace_dynstr_append(&ds_res, command->first_argument);
      dynstr_append(&ds_res, "' failed\n");
    }
  }

  command->last_argument= command->end;
  dynstr_free(&ds_cmd);
  DBUG_VOID_RETURN;
}


/* returns TRUE if path is inside a sandbox */
bool is_sub_path(const char *path, size_t plen, const char *sandbox)
{
  size_t len= strlen(sandbox);
  if (!sandbox || !len || plen <= len || memcmp(path, sandbox, len - 1)
      || path[len] != '/')
    return false;
  return true;
}


/* returns TRUE if path cannot be modified */
bool bad_path(const char *path)
{
  size_t plen= strlen(path);

  const char *vardir= getenv("MYSQLTEST_VARDIR");
  if (is_sub_path(path, plen, vardir))
    return false;

  const char *tmpdir= getenv("MYSQL_TMP_DIR");
  if (is_sub_path(path, plen, tmpdir))
    return false;

  report_or_die("Path '%s' is not a subdirectory of MYSQLTEST_VARDIR '%s'"
                "or MYSQL_TMP_DIR '%s'",
                path, vardir, tmpdir);
  return true;
}


/*
  SYNOPSIS
  set_wild_chars
  set  true to set * etc. as wild char, false to reset

  DESCRIPTION
  Auxiliary function to set "our" wild chars before calling wild_compare
  This is needed because the default values are changed to SQL syntax
  in mysqltest_embedded.
*/

void set_wild_chars (my_bool set)
{
  static char old_many= 0, old_one, old_prefix;

  if (set) 
  {
    if (wild_many == '*') return; // No need
    old_many= wild_many;
    old_one= wild_one;
    old_prefix= wild_prefix;
    wild_many= '*';
    wild_one= '?';
    wild_prefix= 0;
  }
  else 
  {
    if (! old_many) return;	// Was not set
    wild_many= old_many;
    wild_one= old_one;
    wild_prefix= old_prefix;
  }
}


/*
  SYNOPSIS
  do_remove_file
  command	called command

  DESCRIPTION
  remove_file <file_name>
  Remove the file <file_name>
*/

void do_remove_file(struct st_command *command)
{
  int error;
  static DYNAMIC_STRING ds_filename;
  const struct command_arg rm_args[] = {
    { "filename", ARG_STRING, TRUE, &ds_filename, "File to delete" }
  };
  DBUG_ENTER("do_remove_file");

  check_command_args(command, command->first_argument,
                     rm_args, sizeof(rm_args)/sizeof(struct command_arg),
                     ' ');

  if (bad_path(ds_filename.str))
    DBUG_VOID_RETURN;

  DBUG_PRINT("info", ("removing file: %s", ds_filename.str));
  error= my_delete(ds_filename.str, MYF(disable_warnings ? 0 : MY_WME)) != 0;
  handle_command_error(command, error, my_errno);
  dynstr_free(&ds_filename);
  DBUG_VOID_RETURN;
}


/*
  SYNOPSIS
  do_remove_files_wildcard
  command	called command

  DESCRIPTION
  remove_files_wildcard <directory> [<file_name_pattern>]
  Remove the files in <directory> optionally matching <file_name_pattern>
*/

void do_remove_files_wildcard(struct st_command *command)
{
  int error= 0, sys_errno= 0;
  uint i;
  size_t directory_length;
  MY_DIR *dir_info;
  FILEINFO *file;
  char dir_separator[2];
  static DYNAMIC_STRING ds_directory;
  static DYNAMIC_STRING ds_wild;
  static DYNAMIC_STRING ds_file_to_remove;
  char dirname[FN_REFLEN];
  
  const struct command_arg rm_args[] = {
    { "directory", ARG_STRING, TRUE, &ds_directory,
      "Directory containing files to delete" },
    { "filename", ARG_STRING, FALSE, &ds_wild, "File pattern to delete" }
  };
  DBUG_ENTER("do_remove_files_wildcard");

  check_command_args(command, command->first_argument,
                     rm_args, sizeof(rm_args)/sizeof(struct command_arg),
                     ' ');
  fn_format(dirname, ds_directory.str, "", "", MY_UNPACK_FILENAME);

  if (bad_path(ds_directory.str))
    DBUG_VOID_RETURN;

  DBUG_PRINT("info", ("listing directory: %s", dirname));
  if (!(dir_info= my_dir(dirname, MYF(MY_DONT_SORT | MY_WANT_STAT | MY_WME))))
  {
    error= 1;
    sys_errno= my_errno;
    goto end;
  }
  init_dynamic_string(&ds_file_to_remove, dirname, 1024, 1024);
  dir_separator[0]= FN_LIBCHAR;
  dynstr_append_mem(&ds_file_to_remove, dir_separator, 1);
  directory_length= ds_file_to_remove.length;
  
  /* Set default wild chars for wild_compare, is changed in embedded mode */
  set_wild_chars(1);
  
  for (i= 0; i < (uint) dir_info->number_of_files; i++)
  {
    file= dir_info->dir_entry + i;
    /* Remove only regular files, i.e. no directories etc. */
    /* if (!MY_S_ISREG(file->mystat->st_mode)) */
    /* MY_S_ISREG does not work here on Windows, just skip directories */
    if (MY_S_ISDIR(file->mystat->st_mode))
      continue;
    if (ds_wild.length &&
        wild_compare(file->name, ds_wild.str, 0))
      continue;
    ds_file_to_remove.length= directory_length;
    dynstr_append(&ds_file_to_remove, file->name);
    DBUG_PRINT("info", ("removing file: %s", ds_file_to_remove.str));
    if ((error= (my_delete(ds_file_to_remove.str, MYF(MY_WME)) != 0)))
      sys_errno= my_errno;
    if (error)
      break;
  }
  set_wild_chars(0);
  my_dirend(dir_info);

end:
  handle_command_error(command, error, sys_errno);
  dynstr_free(&ds_directory);
  dynstr_free(&ds_wild);
  dynstr_free(&ds_file_to_remove);
  DBUG_VOID_RETURN;
}


/*
  SYNOPSIS
  do_copy_file
  command	command handle

  DESCRIPTION
  copy_file <from_file> <to_file>
  Copy <from_file> to <to_file>

  NOTE! Will fail if <to_file> exists
*/

void do_copy_file(struct st_command *command)
{
  int error;
  static DYNAMIC_STRING ds_from_file;
  static DYNAMIC_STRING ds_to_file;
  const struct command_arg copy_file_args[] = {
    { "from_file", ARG_STRING, TRUE, &ds_from_file, "Filename to copy from" },
    { "to_file", ARG_STRING, TRUE, &ds_to_file, "Filename to copy to" }
  };
  DBUG_ENTER("do_copy_file");

  check_command_args(command, command->first_argument,
                     copy_file_args,
                     sizeof(copy_file_args)/sizeof(struct command_arg),
                     ' ');

  if (bad_path(ds_to_file.str))
    DBUG_VOID_RETURN;

  DBUG_PRINT("info", ("Copy %s to %s", ds_from_file.str, ds_to_file.str));
  /* MY_HOLD_ORIGINAL_MODES prevents attempts to chown the file */
  error= (my_copy(ds_from_file.str, ds_to_file.str,
                  MYF(MY_DONT_OVERWRITE_FILE | MY_WME | MY_HOLD_ORIGINAL_MODES)) != 0);
  handle_command_error(command, error, my_errno);
  dynstr_free(&ds_from_file);
  dynstr_free(&ds_to_file);
  DBUG_VOID_RETURN;
}


/*
  SYNOPSIS
  do_move_file
  command	command handle

  DESCRIPTION
  move_file <from_file> <to_file>
  Move <from_file> to <to_file>
*/

void do_move_file(struct st_command *command)
{
  int error;
  static DYNAMIC_STRING ds_from_file;
  static DYNAMIC_STRING ds_to_file;
  const struct command_arg move_file_args[] = {
    { "from_file", ARG_STRING, TRUE, &ds_from_file, "Filename to move from" },
    { "to_file", ARG_STRING, TRUE, &ds_to_file, "Filename to move to" }
  };
  DBUG_ENTER("do_move_file");

  check_command_args(command, command->first_argument,
                     move_file_args,
                     sizeof(move_file_args)/sizeof(struct command_arg),
                     ' ');

  if (bad_path(ds_to_file.str))
    DBUG_VOID_RETURN;

  DBUG_PRINT("info", ("Move %s to %s", ds_from_file.str, ds_to_file.str));
  error= (my_rename(ds_from_file.str, ds_to_file.str,
                    MYF(disable_warnings ? 0 : MY_WME)) != 0);
  handle_command_error(command, error, my_errno);
  dynstr_free(&ds_from_file);
  dynstr_free(&ds_to_file);
  DBUG_VOID_RETURN;
}


/*
  SYNOPSIS
  do_chmod_file
  command	command handle

  DESCRIPTION
  chmod <octal> <file_name>
  Change file permission of <file_name>

*/

void do_chmod_file(struct st_command *command)
{
  long mode= 0;
  int err_code;
  static DYNAMIC_STRING ds_mode;
  static DYNAMIC_STRING ds_file;
  const struct command_arg chmod_file_args[] = {
    { "mode", ARG_STRING, TRUE, &ds_mode, "Mode of file(octal) ex. 0660"}, 
    { "filename", ARG_STRING, TRUE, &ds_file, "Filename of file to modify" }
  };
  DBUG_ENTER("do_chmod_file");

  check_command_args(command, command->first_argument,
                     chmod_file_args,
                     sizeof(chmod_file_args)/sizeof(struct command_arg),
                     ' ');

  if (bad_path(ds_file.str))
    DBUG_VOID_RETURN;

  /* Parse what mode to set */
  if (ds_mode.length != 4 ||
      str2int(ds_mode.str, 8, 0, INT_MAX, &mode) == NullS)
    die("You must write a 4 digit octal number for mode");

  DBUG_PRINT("info", ("chmod %o %s", (uint)mode, ds_file.str));
  err_code= chmod(ds_file.str, mode);
  if (err_code < 0)
    err_code= 1;
  handle_command_error(command, err_code, errno);
  dynstr_free(&ds_mode);
  dynstr_free(&ds_file);
  DBUG_VOID_RETURN;
}


/*
  SYNOPSIS
  do_file_exists
  command	called command

  DESCRIPTION
  fiile_exist <file_name>
  Check if file <file_name> exists
*/

void do_file_exist(struct st_command *command)
{
  int error;
  static DYNAMIC_STRING ds_filename;
  const struct command_arg file_exist_args[] = {
    { "filename", ARG_STRING, TRUE, &ds_filename, "File to check if it exist" }
  };
  DBUG_ENTER("do_file_exist");

  check_command_args(command, command->first_argument,
                     file_exist_args,
                     sizeof(file_exist_args)/sizeof(struct command_arg),
                     ' ');

  DBUG_PRINT("info", ("Checking for existence of file: %s", ds_filename.str));
  error= (access(ds_filename.str, F_OK) != 0);
  handle_command_error(command, error, errno);
  dynstr_free(&ds_filename);
  DBUG_VOID_RETURN;
}


/*
  SYNOPSIS
  do_mkdir
  command	called command

  DESCRIPTION
  mkdir <dir_name>
  Create the directory <dir_name>
*/

void do_mkdir(struct st_command *command)
{
  int error;
  static DYNAMIC_STRING ds_dirname;
  const struct command_arg mkdir_args[] = {
    {"dirname", ARG_STRING, TRUE, &ds_dirname, "Directory to create"}
  };
  DBUG_ENTER("do_mkdir");

  check_command_args(command, command->first_argument,
                     mkdir_args, sizeof(mkdir_args)/sizeof(struct command_arg),
                     ' ');

  if (bad_path(ds_dirname.str))
    DBUG_VOID_RETURN;

  DBUG_PRINT("info", ("creating directory: %s", ds_dirname.str));
  error= my_mkdir(ds_dirname.str, 0777, MYF(MY_WME)) != 0;
  handle_command_error(command, error, my_errno);
  dynstr_free(&ds_dirname);
  DBUG_VOID_RETURN;
}


/*
   Remove directory recursively.
*/
static int rmtree(const char *dir)
{
  char path[FN_REFLEN];
  char sep[]={ FN_LIBCHAR, 0 };
  int err=0;

  MY_DIR *dir_info= my_dir(dir, MYF(MY_DONT_SORT | MY_WANT_STAT));
  if (!dir_info)
    return 1;

  for (uint i= 0; i < dir_info->number_of_files; i++)
  {
    FILEINFO *file= dir_info->dir_entry + i;
    /* Skip "." and ".." */
    if (!strcmp(file->name, ".") || !strcmp(file->name, ".."))
      continue;

    strxnmov(path, sizeof(path), dir, sep, file->name, NULL);

    if (!MY_S_ISDIR(file->mystat->st_mode))
    {
      err= my_delete(path, 0);
#ifdef _WIN32
      /*
        On Windows, check and possible reset readonly attribute.
        my_delete(), or DeleteFile does not remove theses files.
      */
      if (err)
      {
        DWORD attr= GetFileAttributes(path);
        if (attr != INVALID_FILE_ATTRIBUTES &&
           (attr & FILE_ATTRIBUTE_READONLY))
        {
          SetFileAttributes(path, attr &~ FILE_ATTRIBUTE_READONLY);
          err= my_delete(path, 0);
        }
      }
#endif
    }
    else
      err= rmtree(path);

    if(err)
      break;
  }

  my_dirend(dir_info);

  if (!err)
   err= rmdir(dir);

  return err;
}


/*
  SYNOPSIS
  do_rmdir
  command	called command

  DESCRIPTION
  rmdir <dir_name>
  Remove the directory tree
*/

void do_rmdir(struct st_command *command)
{
  static DYNAMIC_STRING ds_dirname;
  const struct command_arg rmdir_args[] = {
    { "dirname", ARG_STRING, TRUE, &ds_dirname, "Directory to remove" }
  };
  DBUG_ENTER("do_rmdir");

  check_command_args(command, command->first_argument,
                     rmdir_args, sizeof(rmdir_args)/sizeof(struct command_arg),
                     ' ');

  if (bad_path(ds_dirname.str))
    DBUG_VOID_RETURN;

  DBUG_PRINT("info", ("removing directory: %s", ds_dirname.str));
  if (rmtree(ds_dirname.str))
    handle_command_error(command, 1, errno);

  dynstr_free(&ds_dirname);
  DBUG_VOID_RETURN;
}


/*
  SYNOPSIS
  get_list_files
  ds          output
  ds_dirname  dir to list
  ds_wild     wild-card file pattern (can be empty)

  DESCRIPTION
  list all entries in directory (matching ds_wild if given)
*/

static int get_list_files(DYNAMIC_STRING *ds, const DYNAMIC_STRING *ds_dirname,
                          const DYNAMIC_STRING *ds_wild)
{
  uint i;
  MY_DIR *dir_info;
  FILEINFO *file;
  DBUG_ENTER("get_list_files");

  DBUG_PRINT("info", ("listing directory: %s", ds_dirname->str));
  if (!(dir_info= my_dir(ds_dirname->str, MYF(MY_WANT_SORT))))
    DBUG_RETURN(1);
  set_wild_chars(1);
  for (i= 0; i < (uint) dir_info->number_of_files; i++)
  {
    file= dir_info->dir_entry + i;
    if (ds_wild && ds_wild->length &&
        wild_compare(file->name, ds_wild->str, 0))
      continue;
    replace_dynstr_append(ds, file->name);
    dynstr_append(ds, "\n");
  }
  set_wild_chars(0);
  my_dirend(dir_info);
  DBUG_RETURN(0);
}


/*
  SYNOPSIS
  do_list_files
  command	called command

  DESCRIPTION
  list_files <dir_name> [<file_name>]
  List files and directories in directory <dir_name> (like `ls`)
  [Matching <file_name>, where wild-cards are allowed]
*/

static void do_list_files(struct st_command *command)
{
  int error;
  static DYNAMIC_STRING ds_dirname;
  static DYNAMIC_STRING ds_wild;
  const struct command_arg list_files_args[] = {
    {"dirname", ARG_STRING, TRUE, &ds_dirname, "Directory to list"},
    {"file", ARG_STRING, FALSE, &ds_wild, "Filename (incl. wildcard)"}
  };
  DBUG_ENTER("do_list_files");
  command->used_replace= 1;

  check_command_args(command, command->first_argument,
                     list_files_args,
                     sizeof(list_files_args)/sizeof(struct command_arg), ' ');

  error= get_list_files(&ds_res, &ds_dirname, &ds_wild);
  handle_command_error(command, error, my_errno);
  dynstr_free(&ds_dirname);
  dynstr_free(&ds_wild);
  DBUG_VOID_RETURN;
}


/*
  SYNOPSIS
  do_list_files_write_file_command
  command       called command
  append        append file, or create new

  DESCRIPTION
  list_files_{write|append}_file <filename> <dir_name> [<match_file>]
  List files and directories in directory <dir_name> (like `ls`)
  [Matching <match_file>, where wild-cards are allowed]

  Note: File will be truncated if exists and append is not true.
*/

static void do_list_files_write_file_command(struct st_command *command,
                                             my_bool append)
{
  int error;
  static DYNAMIC_STRING ds_content;
  static DYNAMIC_STRING ds_filename;
  static DYNAMIC_STRING ds_dirname;
  static DYNAMIC_STRING ds_wild;
  const struct command_arg list_files_args[] = {
    {"filename", ARG_STRING, TRUE, &ds_filename, "Filename for write"},
    {"dirname", ARG_STRING, TRUE, &ds_dirname, "Directory to list"},
    {"file", ARG_STRING, FALSE, &ds_wild, "Filename (incl. wildcard)"}
  };
  DBUG_ENTER("do_list_files_write_file");
  command->used_replace= 1;

  check_command_args(command, command->first_argument,
                     list_files_args,
                     sizeof(list_files_args)/sizeof(struct command_arg), ' ');

  if (bad_path(ds_filename.str))
    DBUG_VOID_RETURN;

  init_dynamic_string(&ds_content, "", 1024, 1024);
  error= get_list_files(&ds_content, &ds_dirname, &ds_wild);
  handle_command_error(command, error, my_errno);
  str_to_file2(ds_filename.str, ds_content.str, ds_content.length, append);
  dynstr_free(&ds_content);
  dynstr_free(&ds_filename);
  dynstr_free(&ds_dirname);
  dynstr_free(&ds_wild);
  DBUG_VOID_RETURN;
}


/*
  Read characters from line buffer or file. This is needed to allow
  my_ungetc() to buffer MAX_DELIMITER_LENGTH characters for a file

  NOTE:
  This works as long as one doesn't change files (with 'source file_name')
  when there is things pushed into the buffer.  This should however not
  happen for any tests in the test suite.
*/

int my_getc(FILE *file)
{
  if (line_buffer_pos == line_buffer)
    return fgetc(file);
  return *--line_buffer_pos;
}


void my_ungetc(int c)
{
  *line_buffer_pos++= (char) c;
}


void read_until_delimiter(DYNAMIC_STRING *ds,
                          DYNAMIC_STRING *ds_delimiter)
{
  char c;
  DBUG_ENTER("read_until_delimiter");
  DBUG_PRINT("enter", ("delimiter: %s, length: %u",
                       ds_delimiter->str, (uint) ds_delimiter->length));

  if (ds_delimiter->length > MAX_DELIMITER_LENGTH)
    die("Max delimiter length(%d) exceeded", MAX_DELIMITER_LENGTH);

  /* Read from file until delimiter is found */
  while (1)
  {
    c= my_getc(cur_file->file);
    if (c == '\r')
      c= my_getc(cur_file->file);
    if (c == '\n')
    {
      cur_file->lineno++;

      /* Skip newline from the same line as the command */
      if (start_lineno == (cur_file->lineno - 1))
        continue;
    }
    else if (start_lineno == cur_file->lineno)
    {
      /*
        No characters except \n are allowed on
        the same line as the command
      */
      report_or_die("Trailing characters found after command");
    }

    if (feof(cur_file->file))
      report_or_die("End of file encountered before '%s' delimiter was found",
                    ds_delimiter->str);

    if (match_delimiter(c, ds_delimiter->str, ds_delimiter->length))
    {
      DBUG_PRINT("exit", ("Found delimiter '%s'", ds_delimiter->str));
      break;
    }
    dynstr_append_mem(ds, (const char*)&c, 1);
  }
  DBUG_PRINT("exit", ("ds: %s", ds->str));
  DBUG_VOID_RETURN;
}


void do_write_file_command(struct st_command *command, my_bool append)
{
  static DYNAMIC_STRING ds_content;
  static DYNAMIC_STRING ds_filename;
  static DYNAMIC_STRING ds_delimiter;
  const struct command_arg write_file_args[] = {
    { "filename", ARG_STRING, TRUE, &ds_filename, "File to write to" },
    { "delimiter", ARG_STRING, FALSE, &ds_delimiter, "Delimiter to read until" }
  };
  DBUG_ENTER("do_write_file");

  check_command_args(command,
                     command->first_argument,
                     write_file_args,
                     sizeof(write_file_args)/sizeof(struct command_arg),
                     ' ');

  if (bad_path(ds_filename.str))
    DBUG_VOID_RETURN;

  if (!append && access(ds_filename.str, F_OK) == 0)
  {
    /* The file should not be overwritten */
    die("File already exist: '%s'", ds_filename.str);
  }

  ds_content= command->content;
  /* If it hasn't been done already by a loop iteration, fill it in */
  if (! ds_content.str)
  {
    /* If no delimiter was provided, use EOF */
    if (ds_delimiter.length == 0)
      dynstr_set(&ds_delimiter, "EOF");

    init_dynamic_string(&ds_content, "", 1024, 1024);
    read_until_delimiter(&ds_content, &ds_delimiter);
    command->content= ds_content;
  }
  /* This function could be called even if "false", so check before printing */
  if (cur_block->ok)
  {
    DBUG_PRINT("info", ("Writing to file: %s", ds_filename.str));
    str_to_file2(ds_filename.str, ds_content.str, ds_content.length, append);
  }
  dynstr_free(&ds_filename);
  dynstr_free(&ds_delimiter);
  DBUG_VOID_RETURN;
}


/*
  SYNOPSIS
  do_write_file
  command	called command

  DESCRIPTION
  write_file <file_name> [<delimiter>];
  <what to write line 1>
  <...>
  < what to write line n>
  EOF

  --write_file <file_name>;
  <what to write line 1>
  <...>
  < what to write line n>
  EOF

  Write everything between the "write_file" command and 'delimiter'
  to "file_name"

  NOTE! Will fail if <file_name> exists

  Default <delimiter> is EOF

*/

void do_write_file(struct st_command *command)
{
  do_write_file_command(command, FALSE);
}


/*
  SYNOPSIS
  do_append_file
  command	called command

  DESCRIPTION
  append_file <file_name> [<delimiter>];
  <what to write line 1>
  <...>
  < what to write line n>
  EOF

  --append_file <file_name>;
  <what to write line 1>
  <...>
  < what to write line n>
  EOF

  Append everything between the "append_file" command
  and 'delimiter' to "file_name"

  Default <delimiter> is EOF

*/

void do_append_file(struct st_command *command)
{
  do_write_file_command(command, TRUE);
}


/*
  SYNOPSIS
  do_cat_file
  command	called command

  DESCRIPTION
  cat_file <file_name>;

  Print the given file to result log

*/

void do_cat_file(struct st_command *command)
{
  int error;
  static DYNAMIC_STRING ds_filename;
  const struct command_arg cat_file_args[] = {
    { "filename", ARG_STRING, TRUE, &ds_filename, "File to read from" }
  };
  DBUG_ENTER("do_cat_file");

  check_command_args(command,
                     command->first_argument,
                     cat_file_args,
                     sizeof(cat_file_args)/sizeof(struct command_arg),
                     ' ');

  DBUG_PRINT("info", ("Reading from, file: %s", ds_filename.str));

  error= cat_file(&ds_res, ds_filename.str);
  handle_command_error(command, error, my_errno);
  dynstr_free(&ds_filename);
  DBUG_VOID_RETURN;
}


/*
  SYNOPSIS
  do_diff_files
  command	called command

  DESCRIPTION
  diff_files <file1> <file2>;

  Fails if the two files differ.

*/

void do_diff_files(struct st_command *command)
{
  int error= 0;
  static DYNAMIC_STRING ds_filename;
  static DYNAMIC_STRING ds_filename2;
  const struct command_arg diff_file_args[] = {
    { "file1", ARG_STRING, TRUE, &ds_filename, "First file to diff" },
    { "file2", ARG_STRING, TRUE, &ds_filename2, "Second file to diff" }
  };
  DBUG_ENTER("do_diff_files");

  check_command_args(command,
                     command->first_argument,
                     diff_file_args,
                     sizeof(diff_file_args)/sizeof(struct command_arg),
                     ' ');

  if (access(ds_filename.str, F_OK) != 0)
    die("command \"diff_files\" failed, file '%s' does not exist",
        ds_filename.str);

  if (access(ds_filename2.str, F_OK) != 0)
    die("command \"diff_files\" failed, file '%s' does not exist",
        ds_filename2.str);

  if ((error= compare_files(ds_filename.str, ds_filename2.str)) &&
      match_expected_error(command, error, NULL) < 0)
  {
    /*
      Compare of the two files failed, append them to output
      so the failure can be analyzed, but only if it was not
      expected to fail.
    */
    show_diff(&ds_res, ds_filename.str, ds_filename2.str);
    log_file.write(&ds_res);
    log_file.flush();
    dynstr_set(&ds_res, 0);
  }

  dynstr_free(&ds_filename);
  dynstr_free(&ds_filename2);
  handle_command_error(command, error, -1);
  DBUG_VOID_RETURN;
}


struct st_connection * find_connection_by_name(const char *name)
{
  struct st_connection *con;
  for (con= connections; con < next_con; con++)
  {
    if (!strcmp(con->name, name))
    {
      return con;
    }
  }
  return 0; /* Connection not found */
}


/*
  SYNOPSIS
  do_send_quit
  command	called command

  DESCRIPTION
  Sends a simple quit command to the server for the named connection.

*/

void do_send_quit(struct st_command *command)
{
  char *p= command->first_argument, *name;
  struct st_connection *con;

  DBUG_ENTER("do_send_quit");
  DBUG_PRINT("enter",("name: '%s'",p));

  if (!*p)
    die("Missing connection name in send_quit");
  name= p;
  while (*p && !my_isspace(charset_info,*p))
    p++;

  if (*p)
    *p++= 0;
  command->last_argument= p;

  if (!(con= find_connection_by_name(name)))
    die("connection '%s' not found in connection pool", name);

  simple_command(con->mysql,COM_QUIT,0,0,1);

  DBUG_VOID_RETURN;
}


/*
  SYNOPSIS
  do_change_user
  command       called command

  DESCRIPTION
  change_user [<user>], [<passwd>], [<db>]
  <user> - user to change to
  <passwd> - user password
  <db> - default database

  Changes the user and causes the database specified by db to become
  the default (current) database for the the current connection.

*/

void do_change_user(struct st_command *command)
{
  MYSQL *mysql = cur_con->mysql;
  /* static keyword to make the NetWare compiler happy. */
  static DYNAMIC_STRING ds_user, ds_passwd, ds_db;
  const struct command_arg change_user_args[] = {
    { "user", ARG_STRING, FALSE, &ds_user, "User to connect as" },
    { "password", ARG_STRING, FALSE, &ds_passwd, "Password used when connecting" },
    { "database", ARG_STRING, FALSE, &ds_db, "Database to select after connect" },
  };

  DBUG_ENTER("do_change_user");

  check_command_args(command, command->first_argument,
                     change_user_args,
                     sizeof(change_user_args)/sizeof(struct command_arg),
                     ',');

  if (cur_con->stmt)
  {
    mysql_stmt_close(cur_con->stmt);
    cur_con->stmt= NULL;
  }

  if (!ds_user.length)
  {
    dynstr_set(&ds_user, mysql->user);

    if (!ds_passwd.length)
      dynstr_set(&ds_passwd, mysql->passwd);

    if (!ds_db.length)
      dynstr_set(&ds_db, mysql->db);
  }

  DBUG_PRINT("info",("connection: '%s' user: '%s' password: '%s' database: '%s'",
                      cur_con->name, ds_user.str, ds_passwd.str, ds_db.str));

  if (mysql_change_user(mysql, ds_user.str, ds_passwd.str, ds_db.str))
    handle_error(command, mysql_errno(mysql), mysql_error(mysql),
		 mysql_sqlstate(mysql), &ds_res);
  else
    handle_no_error(command);

  dynstr_free(&ds_user);
  dynstr_free(&ds_passwd);
  dynstr_free(&ds_db);

  DBUG_VOID_RETURN;
}


/*
  SYNOPSIS
  do_perl
  command	command handle

  DESCRIPTION
  perl [<delimiter>];
  <perlscript line 1>
  <...>
  <perlscript line n>
  EOF

  Execute everything after "perl" until <delimiter> as perl.
  Useful for doing more advanced things
  but still being able to execute it on all platforms.

  Default <delimiter> is EOF
*/

void do_perl(struct st_command *command)
{
  int error;
  File fd;
  FILE *res_file;
  char buf[FN_REFLEN];
  char temp_file_path[FN_REFLEN];
  static DYNAMIC_STRING ds_script;
  static DYNAMIC_STRING ds_delimiter;
  const struct command_arg perl_args[] = {
    { "delimiter", ARG_STRING, FALSE, &ds_delimiter, "Delimiter to read until" }
  };
  DBUG_ENTER("do_perl");

  check_command_args(command,
                     command->first_argument,
                     perl_args,
                     sizeof(perl_args)/sizeof(struct command_arg),
                     ' ');

  ds_script= command->content;
  /* If it hasn't been done already by a loop iteration, fill it in */
  if (! ds_script.str)
  {
    /* If no delimiter was provided, use EOF */
    if (ds_delimiter.length == 0)
      dynstr_set(&ds_delimiter, "EOF");

    init_dynamic_string(&ds_script, "", 1024, 1024);
    read_until_delimiter(&ds_script, &ds_delimiter);
    command->content= ds_script;
  }

  /* This function could be called even if "false", so check before doing */
  if (cur_block->ok)
  {
    DBUG_PRINT("info", ("Executing perl: %s", ds_script.str));

    /* Create temporary file name */
    if ((fd= create_temp_file(temp_file_path, getenv("MYSQLTEST_VARDIR"),
                              "tmp", O_SHARE, MYF(MY_WME))) < 0)
      die("Failed to create temporary file for perl command");
    my_close(fd, MYF(0));

    str_to_file(temp_file_path, ds_script.str, ds_script.length);

    /* Format the "perl <filename>" command */
    my_snprintf(buf, sizeof(buf), "perl %s", temp_file_path);

    if (!(res_file= my_popen(buf, "r")))
    {
      if (command->abort_on_error)
        die("popen(\"%s\", \"r\") failed", buf);
      dynstr_free(&ds_delimiter);
      DBUG_VOID_RETURN;
    }

    int len;
    while (my_fgets(buf, sizeof(buf), res_file,&len))
    {
      if (disable_result_log)
      {
        buf[len - 1] = 0;
        DBUG_PRINT("exec_result", ("%s", buf));
      }
      else
      {
        replace_dynstr_append_mem(&ds_res, buf, len);
      }
    }
    error= pclose(res_file);

    /* Remove the temporary file, but keep it if perl failed */
    if (!error)
      my_delete(temp_file_path, MYF(MY_WME));

    /* Check for error code that indicates perl could not be started */
    int exstat= WEXITSTATUS(error);
#ifdef _WIN32
    if (exstat == 1)
      /* Text must begin 'perl not found' as mtr looks for it */
      abort_not_supported_test("perl not found in path or did not start");
#else
    if (exstat == 127)
      abort_not_supported_test("perl not found in path");
#endif
    else
      handle_command_error(command, exstat, my_errno);
  }
  dynstr_free(&ds_delimiter);
  DBUG_VOID_RETURN;
}


/*
  Print the content between echo and <delimiter> to result file.
  Evaluate all variables in the string before printing, allow
  for variable names to be escaped using \

  SYNOPSIS
  do_echo()
  command  called command

  DESCRIPTION
  echo text
  Print the text after echo until end of command to result file

  echo $<var_name>
  Print the content of the variable <var_name> to result file

  echo Some text $<var_name>
  Print "Some text" plus the content of the variable <var_name> to
  result file

  echo Some text \$<var_name>
  Print "Some text" plus $<var_name> to result file
*/

int do_echo(struct st_command *command)
{
  DYNAMIC_STRING ds_echo;
  DBUG_ENTER("do_echo");

  init_dynamic_string(&ds_echo, "", command->query_len, 256);
  do_eval(&ds_echo, command->first_argument, command->end, FALSE);
  dynstr_append_mem(&ds_res, ds_echo.str, ds_echo.length);
  dynstr_append_mem(&ds_res, "\n", 1);
  dynstr_free(&ds_echo);
  command->last_argument= command->end;
  DBUG_RETURN(0);
}


void do_wait_for_slave_to_stop(struct st_command *c __attribute__((unused)))
{
  static int SLAVE_POLL_INTERVAL= 300000;
  MYSQL* mysql = cur_con->mysql;
  for (;;)
  {
    MYSQL_RES *UNINIT_VAR(res);
    MYSQL_ROW row;
    int done;

    if (mysql_query(mysql,"show status like 'Slave_running'") ||
	!(res=mysql_store_result(mysql)))
      die("Query failed while probing slave for stop: %s",
	  mysql_error(mysql));
    if (!(row=mysql_fetch_row(res)) || !row[1])
    {
      mysql_free_result(res);
      die("Strange result from query while probing slave for stop");
    }
    done = !strcmp(row[1],"OFF");
    mysql_free_result(res);
    if (done)
      break;
    my_sleep(SLAVE_POLL_INTERVAL);
  }
  return;
}


void do_sync_with_master2(struct st_command *command, long offset,
                          const char *connection_name)
{
  MYSQL_RES *res;
  MYSQL_ROW row;
  MYSQL *mysql= cur_con->mysql;
  char query_buf[FN_REFLEN+128];
  int timeout= opt_wait_for_pos_timeout;

  if (!master_pos.file[0])
    die("Calling 'sync_with_master' without calling 'save_master_pos'");

  sprintf(query_buf, "select master_pos_wait('%s', %ld, %d, '%s')",
          master_pos.file, master_pos.pos + offset, timeout,
          connection_name);

  if (mysql_query(mysql, query_buf))
    die("failed in '%s': %d: %s", query_buf, mysql_errno(mysql),
        mysql_error(mysql));

  if (!(res= mysql_store_result(mysql)))
    die("mysql_store_result() returned NULL for '%s'", query_buf);
  if (!(row= mysql_fetch_row(res)))
  {
    mysql_free_result(res);
    die("empty result in %s", query_buf);
  }

  int result= -99;
  const char* result_str= row[0];
  if (result_str)
    result= atoi(result_str);

  mysql_free_result(res);

  if (!result_str || result < 0)
  {
    /* master_pos_wait returned NULL or < 0 */
    show_query(mysql, "SHOW MASTER STATUS");
    show_query(mysql, "SHOW SLAVE STATUS");
    show_query(mysql, "SHOW PROCESSLIST");
    fprintf(stderr, "analyze: sync_with_master\n");

    if (!result_str)
    {
      /*
        master_pos_wait returned NULL. This indicates that
        slave SQL thread is not started, the slave's master
        information is not initialized, the arguments are
        incorrect, or an error has occurred
      */
      die("%.*s failed: '%s' returned NULL "          \
          "indicating slave SQL thread failure",
          command->first_word_len, command->query, query_buf);

    }

    if (result == -1)
      die("%.*s failed: '%s' returned -1 "            \
          "indicating timeout after %d seconds",
          command->first_word_len, command->query, query_buf, timeout);
    else
      die("%.*s failed: '%s' returned unknown result :%d",
          command->first_word_len, command->query, query_buf, result);
  }

  return;
}

void do_sync_with_master(struct st_command *command)
{
  long offset= 0;
  char *p= command->first_argument;
  const char *offset_start= p;
  char *start, *buff= 0;
  start= const_cast<char*>("");

  if (*offset_start)
  {
    for (; my_isdigit(charset_info, *p); p++)
      offset = offset * 10 + *p - '0';

    if (*p && !my_isspace(charset_info, *p) && *p != ',')
      die("Invalid integer argument \"%s\"", offset_start);

    while (*p && my_isspace(charset_info, *p))
      p++;
    if (*p == ',')
    {
      p++;
      while (*p && my_isspace(charset_info, *p))
        p++;
      start= buff= (char*)my_malloc(strlen(p)+1,MYF(MY_WME | MY_FAE));
      get_string(&buff, &p, command);
    }
    command->last_argument= p;
  }
  do_sync_with_master2(command, offset, start);
  if (buff)
    my_free(start);
  return;
}


int do_save_master_pos()
{
  MYSQL_RES *res;
  MYSQL_ROW row;
  MYSQL *mysql = cur_con->mysql;
  const char *query;
  DBUG_ENTER("do_save_master_pos");

  if (mysql_query(mysql, query= "show master status"))
    die("failed in 'show master status': %d %s",
	mysql_errno(mysql), mysql_error(mysql));

  if (!(res = mysql_store_result(mysql)))
    die("mysql_store_result() retuned NULL for '%s'", query);
  if (!(row = mysql_fetch_row(res)))
    die("empty result in show master status");
  strnmov(master_pos.file, row[0], sizeof(master_pos.file)-1);
  master_pos.pos = strtoul(row[1], (char**) 0, 10);
  mysql_free_result(res);
  DBUG_RETURN(0);
}


/*
  Assign the variable <var_name> with <var_val>

  SYNOPSIS
  do_let()
  query	called command

  DESCRIPTION
  let $<var_name>=<var_val><delimiter>

  <var_name>  - is the string string found between the $ and =
  <var_val>   - is the content between the = and <delimiter>, it may span
  multiple line and contain any characters except <delimiter>
  <delimiter> - is a string containing of one or more chars, default is ;

  RETURN VALUES
  Program will die if error detected
*/

void do_let(struct st_command *command)
{
  char *p= command->first_argument;
  char *var_name, *var_name_end;
  DYNAMIC_STRING let_rhs_expr;
  DBUG_ENTER("do_let");

  init_dynamic_string(&let_rhs_expr, "", 512, 2048);

  /* Find <var_name> */
  if (!*p)
    die("Missing arguments to let");
  var_name= p;
  while (*p && (*p != '=') && !my_isspace(charset_info,*p))
    p++;
  var_name_end= p;
  if (var_name == var_name_end ||
      (var_name+1 == var_name_end && *var_name == '$'))
    die("Missing variable name in let");
  while (my_isspace(charset_info,*p))
    p++;
  if (*p++ != '=')
    die("Missing assignment operator in let");

  /* Find start of <var_val> */
  while (*p && my_isspace(charset_info,*p))
    p++;

  do_eval(&let_rhs_expr, p, command->end, FALSE);

  command->last_argument= command->end;
  /* Assign var_val to var_name */
  var_set(var_name, var_name_end, let_rhs_expr.str,
          (let_rhs_expr.str + let_rhs_expr.length));
  dynstr_free(&let_rhs_expr);
  revert_properties();
  DBUG_VOID_RETURN;
}


/*
  Sleep the number of specified seconds

  SYNOPSIS
  do_sleep()
  q	       called command
  real_sleep   use the value from opt_sleep as number of seconds to sleep
               if real_sleep is false

  DESCRIPTION
  sleep <seconds>
  real_sleep <seconds>

  The difference between the sleep and real_sleep commands is that sleep
  uses the delay from the --sleep command-line option if there is one.
  (If the --sleep option is not given, the sleep command uses the delay
  specified by its argument.) The real_sleep command always uses the
  delay specified by its argument.  The logic is that sometimes delays are
  cpu-dependent, and --sleep can be used to set this delay.  real_sleep is
  used for cpu-independent delays.
*/

int do_sleep(struct st_command *command, my_bool real_sleep)
{
  int error= 0;
  char *sleep_start, *sleep_end;
  double sleep_val;
  char *p;
  static DYNAMIC_STRING ds_sleep;
  const struct command_arg sleep_args[] = {
    { "sleep_delay", ARG_STRING, TRUE, &ds_sleep, "Number of seconds to sleep." }
  };
  check_command_args(command, command->first_argument, sleep_args,
                     sizeof(sleep_args)/sizeof(struct command_arg),
                     ' ');

  p= ds_sleep.str;
  sleep_end= ds_sleep.str + ds_sleep.length;
  while (my_isspace(charset_info, *p))
    p++;
  if (!*p)
    die("Missing argument to %.*s", command->first_word_len,
        command->query);
  sleep_start= p;
  /* Check that arg starts with a digit, not handled by my_strtod */
  if (!my_isdigit(charset_info, *sleep_start))
    die("Invalid argument to %.*s \"%s\"", command->first_word_len,
        command->query, sleep_start);
  sleep_val= my_strtod(sleep_start, &sleep_end, &error);
  check_eol_junk_line(sleep_end);
  if (error)
    die("Invalid argument to %.*s \"%s\"", command->first_word_len,
        command->query, command->first_argument);
  dynstr_free(&ds_sleep);

  /* Fixed sleep time selected by --sleep option */
  if (opt_sleep >= 0 && !real_sleep)
    sleep_val= opt_sleep;

  DBUG_PRINT("info", ("sleep_val: %f", sleep_val));
  if (sleep_val)
    my_sleep((ulong) (sleep_val * 1000000L));
  return 0;
}


void do_get_file_name(struct st_command *command,
                      char* dest, uint dest_max_len)
{
  char *p= command->first_argument, *name;
  if (!*p)
    die("Missing file name argument");
  name= p;
  while (*p && !my_isspace(charset_info,*p))
    p++;
  if (*p)
    *p++= 0;
  command->last_argument= p;
  strmake(dest, name, dest_max_len - 1);
}


void do_set_charset(struct st_command *command)
{
  char *charset_name= command->first_argument;
  char *p;

  if (!charset_name || !*charset_name)
    die("Missing charset name in 'character_set'");
  /* Remove end space */
  p= charset_name;
  while (*p && !my_isspace(charset_info,*p))
    p++;
  if(*p)
    *p++= 0;
  command->last_argument= p;
  charset_info= get_charset_by_csname(charset_name,MY_CS_PRIMARY,MYF(MY_WME));
  if (!charset_info)
    abort_not_supported_test("Test requires charset '%s'", charset_name);
}


/*
  Run query and return one field in the result set from the
  first row and <column>
*/

int query_get_string(MYSQL* mysql, const char* query,
                     int column, DYNAMIC_STRING* ds)
{
  MYSQL_RES *res= NULL;
  MYSQL_ROW row;

  if (mysql_query(mysql, query))
  {
    report_or_die("'%s' failed: %d %s", query,
                  mysql_errno(mysql), mysql_error(mysql));
    return 1;
  }
  if ((res= mysql_store_result(mysql)) == NULL)
  {
    report_or_die("Failed to store result: %d %s",
                  mysql_errno(mysql), mysql_error(mysql));
    return 1;
  }

  if ((row= mysql_fetch_row(res)) == NULL)
  {
    mysql_free_result(res);
    return 1;
  }
  init_dynamic_string(ds, (row[column] ? row[column] : "NULL"), ~0, 32);
  mysql_free_result(res);
  return 0;
}


static int my_kill(int pid, int sig)
{
  DBUG_PRINT("info", ("Killing server, pid: %d", pid));
#ifdef _WIN32
#define SIGKILL 9 /* ignored anyway, see below */
  HANDLE proc;
  if ((proc= OpenProcess(SYNCHRONIZE|PROCESS_TERMINATE, FALSE, pid)) == NULL)
    return -1;
  if (sig == 0)
  {
    DWORD wait_result= WaitForSingleObject(proc, 0);
    CloseHandle(proc);
    return wait_result == WAIT_OBJECT_0?-1:0;
  }
  (void)TerminateProcess(proc, 201);
  CloseHandle(proc);
  return 1;
#else
  return kill(pid, sig);
#endif
}



/*
  Shutdown the server of current connection and
  make sure it goes away within <timeout> seconds

  NOTE! Currently only works with local server

  SYNOPSIS
  do_shutdown_server()
  command  called command

  DESCRIPTION
  shutdown_server [<timeout>]

*/


static int wait_until_dead(int pid, int timeout)
{
  DBUG_ENTER("wait_until_dead");
  /* Check that server dies */
  while (timeout--)
  {
    if (my_kill(pid, 0) < 0)
    {
      DBUG_PRINT("info", ("Process %d does not exist anymore", pid));
      DBUG_RETURN(0);
    }
    DBUG_PRINT("info", ("Sleeping, timeout: %d", timeout));
    /* Sleep one second */
    my_sleep(1000000L);
  }
  DBUG_RETURN(1);                               // Did not die
}


void do_shutdown_server(struct st_command *command)
{
  long timeout= opt_wait_for_pos_timeout ? opt_wait_for_pos_timeout / 5 : 300;
  int pid;
  DYNAMIC_STRING ds_pidfile_name;
  MYSQL* mysql = cur_con->mysql;
  static DYNAMIC_STRING ds_timeout;
  const struct command_arg shutdown_args[] = {
    {"timeout", ARG_STRING, FALSE, &ds_timeout, "Timeout before killing server"}
  };
  DBUG_ENTER("do_shutdown_server");

  check_command_args(command, command->first_argument, shutdown_args,
                     sizeof(shutdown_args)/sizeof(struct command_arg),
                     ' ');

  if (ds_timeout.length)
  {
    char* endptr;
    timeout= strtol(ds_timeout.str, &endptr, 10);
    if (*endptr != '\0')
      die("Illegal argument for timeout: '%s'", ds_timeout.str);
  }
  dynstr_free(&ds_timeout);

  /* Get the servers pid_file name and use it to read pid */
  if (query_get_string(mysql, "SHOW VARIABLES LIKE 'pid_file'", 1,
                       &ds_pidfile_name))
    die("Failed to get pid_file from server");

  /* Read the pid from the file */
  {
    int fd;
    char buff[32];

    if ((fd= my_open(ds_pidfile_name.str, O_RDONLY, MYF(0))) < 0)
      die("Failed to open file '%s'", ds_pidfile_name.str);
    dynstr_free(&ds_pidfile_name);

    if (my_read(fd, (uchar*)&buff, sizeof(buff), MYF(0)) <= 0){
      my_close(fd, MYF(0));
      die("pid file was empty");
    }
    my_close(fd, MYF(0));

    pid= atoi(buff);
    if (pid == 0)
      die("Pidfile didn't contain a valid number");
  }
  DBUG_PRINT("info", ("Got pid %d", pid));

  /*
    If timeout == 0, it means we should kill the server hard, without
    any shutdown or core (SIGKILL)

    If timeout is given, then we do things in the following order:
    - mysql_shutdown()
      - If server is not dead within timeout
        - kill SIGABRT  (to get a core)
        - If server is not dead within new timeout       
          - kill SIGKILL
  */

  if (timeout && mysql_shutdown(mysql, SHUTDOWN_DEFAULT))
    die("mysql_shutdown failed");

  if (!timeout || wait_until_dead(pid, timeout))
  {
    if (timeout)
      (void) my_kill(pid, SIGABRT);
    /* Give server a few seconds to die in all cases */
    if (!timeout || wait_until_dead(pid, timeout < 5 ? 5 : timeout))
    {
      (void) my_kill(pid, SIGKILL);
    }
  }
  DBUG_VOID_RETURN;
}


/* List of error names to error codes */
typedef struct
{
  const char *name;
  uint        code;
  const char *text;
} st_error;

static st_error global_error_names[] =
{
  { "<No error>", ~0U, "" },
#include <mysqld_ername.h>
  { 0, 0, 0 }
};

#include <my_base.h>
static st_error handler_error_names[] =
{
  { "<No error>", UINT_MAX, "" },
#include <handler_ername.h>
  { 0, 0, 0 }
};

uint get_errcode_from_name(const char *error_name, const char *error_end,
                            st_error *e)
{
  DBUG_ENTER("get_errcode_from_name");
  DBUG_PRINT("enter", ("error_name: %s", error_name));

  /* Loop through the array of known error names */
  for (; e->name; e++)
  {
    /*
      If we get a match, we need to check the length of the name we
      matched against in case it was longer than what we are checking
      (as in ER_WRONG_VALUE vs. ER_WRONG_VALUE_COUNT).
    */
    if (!strncmp(error_name, e->name, (int) (error_end - error_name)) &&
        (uint) strlen(e->name) == (uint) (error_end - error_name))
    {
      DBUG_RETURN(e->code);
    }
  }
  DBUG_RETURN(0);
}


uint get_errcode_from_name(const char *error_name, const char *error_end)
{
  uint tmp;
  if ((tmp= get_errcode_from_name(error_name, error_end,
                                     global_error_names)))
    return tmp;
  if ((tmp= get_errcode_from_name(error_name, error_end,
                                     handler_error_names)))
    return tmp;
  die("Unknown SQL error name '%s'", error_name);
  return 0;                                     // Keep compiler happy
}

const char *unknown_error= "<Unknown>";

const char *get_errname_from_code (uint error_code, st_error *e)
{
   DBUG_ENTER("get_errname_from_code");
   DBUG_PRINT("enter", ("error_code: %d", error_code));

   if (! error_code)
   {
     DBUG_RETURN("");
   }
   for (; e->name; e++)
   {
     if (e->code == error_code)
     {
       DBUG_RETURN(e->name);
     }
   }
   /* Apparently, errors without known names may occur */
   DBUG_RETURN(unknown_error);
} 

const char *get_errname_from_code(uint error_code)
{
  const char *name;
  if ((name= get_errname_from_code(error_code, global_error_names)) !=
      unknown_error)
    return name;
  return get_errname_from_code(error_code, handler_error_names);
}

void do_get_errcodes(struct st_command *command)
{
  struct st_match_err *to= saved_expected_errors.err;
  DBUG_ENTER("do_get_errcodes");

  if (!*command->first_argument)
    die("Missing argument(s) to 'error'");

  /* TODO: Potentially, there is a possibility of variables 
     being expanded twice, e.g.

     let $errcodes = 1,\$a;
     let $a = 1051;
     error $errcodes;
     DROP TABLE unknown_table;
     ...
     Got one of the listed errors

     But since it requires manual escaping, it does not seem 
     particularly dangerous or error-prone. 
  */
  DYNAMIC_STRING ds;
  init_dynamic_string(&ds, 0, command->query_len + 64, 256);
  do_eval(&ds, command->first_argument, command->end, !is_windows);
  char *p= ds.str;

  uint count= 0;
  char *next;

  do
  {
    char *end;

    /* Skip leading spaces */
    while (*p && *p == ' ')
      p++;

    /* Find end */
    end= p;
    while (*end && *end != ',' && *end != ' ')
      end++;

    next=end;

    /* code to handle variables passed to mysqltest */
     if( *p == '$')
     {
        const char* fin;
        VAR *var = var_get(p,&fin,0,0);
        p=var->str_val;
        end=p+var->str_val_len;
     }

    if (*p == 'S')
    {
      char *to_ptr= to->code.sqlstate;

      /*
        SQLSTATE string
        - Must be SQLSTATE_LENGTH long
        - May contain only digits[0-9] and _uppercase_ letters
      */
      p++; /* Step past the S */
      if ((end - p) != SQLSTATE_LENGTH)
        die("The sqlstate must be exactly %d chars long", SQLSTATE_LENGTH);

      /* Check sqlstate string validity */
      while (*p && p < end)
      {
        if (my_isdigit(charset_info, *p) || my_isupper(charset_info, *p))
          *to_ptr++= *p++;
        else
          die("The sqlstate may only consist of digits[0-9] " \
              "and _uppercase_ letters");
      }

      *to_ptr= 0;
      to->type= ERR_SQLSTATE;
      DBUG_PRINT("info", ("ERR_SQLSTATE: %s", to->code.sqlstate));
    }
    else if (*p == 's')
    {
      die("The sqlstate definition must start with an uppercase S");
    }
    else if (*p == 'E' || *p == 'W' || *p == 'H')
    {
      /* Error name string */

      DBUG_PRINT("info", ("Error name: %s", p));
      to->code.errnum= get_errcode_from_name(p, end);
      to->type= ERR_ERRNO;
      DBUG_PRINT("info", ("ERR_ERRNO: %d", to->code.errnum));
    }
    else if (*p == 'e' || *p == 'w' || *p == 'h')
    {
      die("The error name definition must start with an uppercase E or W or H");
    }
    else
    {
      long val;
      char *start= p;
      /* Check that the string passed to str2int only contain digits */
      while (*p && p != end)
      {
        if (!my_isdigit(charset_info, *p))
          die("Invalid argument to error: '%s' - "            \
              "the errno may only consist of digits[0-9]",
              command->first_argument);
        p++;
      }

      /* Convert the sting to int */
      if (!str2int(start, 10, (long) INT_MIN, (long) INT_MAX, &val))
	die("Invalid argument to error: '%s'", command->first_argument);

      to->code.errnum= (uint) val;
      to->type= ERR_ERRNO;
      DBUG_PRINT("info", ("ERR_ERRNO: %d", to->code.errnum));
    }
    to++;
    count++;

    if (count >= (sizeof(saved_expected_errors.err) /
                  sizeof(struct st_match_err)))
      die("Too many errorcodes specified");

    /* Set pointer to the end of the last error code */
    p= next;

    /* Find next ',' */
    while (*p && *p != ',')
      p++;

    if (*p)
      p++; /* Step past ',' */

  } while (*p);

  command->last_argument= command->first_argument;
  while (*command->last_argument)
    command->last_argument++;
  
  to->type= ERR_EMPTY;                        /* End of data */

  DBUG_PRINT("info", ("Expected errors: %d", count));
  saved_expected_errors.count= count;
  dynstr_free(&ds);
  DBUG_VOID_RETURN;
}


/*
  Get a string;  Return ptr to end of string
  Strings may be surrounded by " or '

  If string is a '$variable', return the value of the variable.
*/

static char *get_string(char **to_ptr, char **from_ptr,
                        struct st_command *command)
{
  char c, sep;
  char *to= *to_ptr, *from= *from_ptr, *start=to;
  DBUG_ENTER("get_string");

  /* Find separator */
  if (*from == '"' || *from == '\'')
    sep= *from++;
  else
    sep=' ';				/* Separated with space */

  for ( ; (c=*from) ; from++)
  {
    if (c == '\\' && from[1])
    {					/* Escaped character */
      /* We can't translate \0 -> ASCII 0 as replace can't handle ASCII 0 */
      switch (*++from) {
      case 'n':
	*to++= '\n';
	break;
      case 't':
	*to++= '\t';
	break;
      case 'r':
	*to++ = '\r';
	break;
      case 'b':
	*to++ = '\b';
	break;
      case 'Z':				/* ^Z must be escaped on Win32 */
	*to++='\032';
	break;
      default:
	*to++ = *from;
	break;
      }
    }
    else if (c == sep)
    {
      if (c == ' ' || c != *++from)
	break;				/* Found end of string */
      *to++=c;				/* Copy duplicated separator */
    }
    else
      *to++=c;
  }
  if (*from != ' ' && *from)
    die("Wrong string argument in %s", command->query);

  while (my_isspace(charset_info,*from))	/* Point to next string */
    from++;

  *to =0;				/* End of string marker */
  *to_ptr= to+1;			/* Store pointer to end */
  *from_ptr= from;

  /* Check if this was a variable */
  if (*start == '$')
  {
    const char *end= to;
    VAR *var=var_get(start, &end, 0, 1);
    if (var && to == (char*) end+1)
    {
      DBUG_PRINT("info",("var: '%s' -> '%s'", start, var->str_val));
      DBUG_RETURN(var->str_val);	/* return found variable value */
    }
  }
  DBUG_RETURN(start);
}




/**
  Change the current connection to the given st_connection, and update
  $mysql_get_server_version and $CURRENT_CONNECTION accordingly.
*/
void set_current_connection(struct st_connection *con)
{
  cur_con= con;
  /* Update $mysql_get_server_version to that of current connection */
  var_set_int("$mysql_get_server_version",
              mysql_get_server_version(con->mysql));
  /* Update $CURRENT_CONNECTION to the name of the current connection */
  var_set_string("$CURRENT_CONNECTION", con->name);
}


void select_connection_name(const char *name)
{
  DBUG_ENTER("select_connection_name");
  DBUG_PRINT("enter",("name: '%s'", name));
  st_connection *con= find_connection_by_name(name);

  if (!con)
    die("connection '%s' not found in connection pool", name);

  set_current_connection(con);

  /* Connection logging if enabled */
  if (!disable_connect_log && !disable_query_log)
  {
    DYNAMIC_STRING *ds= &ds_res;

    dynstr_append_mem(ds, "connection ", 11);
    replace_dynstr_append(ds, name);
    dynstr_append_mem(ds, ";\n", 2);
  }

  DBUG_VOID_RETURN;
}


void select_connection(struct st_command *command)
{
  DBUG_ENTER("select_connection");
  static DYNAMIC_STRING ds_connection;
  const struct command_arg connection_args[] = {
    { "connection_name", ARG_STRING, TRUE, &ds_connection, "Name of the connection that we switch to." }
  };
  check_command_args(command, command->first_argument, connection_args,
                     sizeof(connection_args)/sizeof(struct command_arg),
                     ' ');

  DBUG_PRINT("info", ("changing connection: %s", ds_connection.str));
  select_connection_name(ds_connection.str);
  dynstr_free(&ds_connection);
  DBUG_VOID_RETURN;
}


void do_close_connection(struct st_command *command)
{
  DBUG_ENTER("do_close_connection");

  struct st_connection *con;
  static DYNAMIC_STRING ds_connection;
  const struct command_arg close_connection_args[] = {
    { "connection_name", ARG_STRING, TRUE, &ds_connection,
      "Name of the connection to close." }
  };
  check_command_args(command, command->first_argument,
                     close_connection_args,
                     sizeof(close_connection_args)/sizeof(struct command_arg),
                     ' ');

  DBUG_PRINT("enter",("connection name: '%s'", ds_connection.str));

  if (!(con= find_connection_by_name(ds_connection.str)))
    die("connection '%s' not found in connection pool", ds_connection.str);

  DBUG_PRINT("info", ("Closing connection %s", con->name));
#ifndef EMBEDDED_LIBRARY
  if (command->type == Q_DIRTY_CLOSE)
  {
    mariadb_cancel(con->mysql);
  }
#endif /*!EMBEDDED_LIBRARY*/
  if (con->stmt)
    do_stmt_close(con);
  con->stmt= 0;
#ifdef EMBEDDED_LIBRARY
  /*
    As query could be still executed in a separate theread
    we need to check if the query's thread was finished and probably wait
    (embedded-server specific)
  */
  emb_close_connection(con);
#endif /*EMBEDDED_LIBRARY*/

  mysql_close(con->mysql);
  con->mysql= 0;

  if (con->util_mysql)
    mysql_close(con->util_mysql);
  con->util_mysql= 0;
  con->pending= FALSE;
  
  my_free(con->name);

  /*
    When the connection is closed set name to "-closed_connection-"
    to make it possible to reuse the connection name.
  */
  if (!(con->name = my_strdup("-closed_connection-", MYF(MY_WME))))
    die("Out of memory");

  if (con == cur_con)
  {
    /* Current connection was closed */
    var_set_int("$mysql_get_server_version", 0xFFFFFFFF);
    var_set_string("$CURRENT_CONNECTION", con->name);
  }

  /* Connection logging if enabled */
  if (!disable_connect_log && !disable_query_log)
  {
    DYNAMIC_STRING *ds= &ds_res;

    dynstr_append_mem(ds, "disconnect ", 11);
    replace_dynstr_append(ds, ds_connection.str);
    dynstr_append_mem(ds, ";\n", 2);
  }

  dynstr_free(&ds_connection);
  DBUG_VOID_RETURN;
}


/*
  Connect to a server doing several retries if needed.

  SYNOPSIS
  safe_connect()
  con               - connection structure to be used
  host, user, pass, - connection parameters
  db, port, sock

  NOTE

  Sometimes in a test the client starts before
  the server - to solve the problem, we try again
  after some sleep if connection fails the first
  time

  This function will try to connect to the given server
  "opt_max_connect_retries" times and sleep "connection_retry_sleep"
  seconds between attempts before finally giving up.
  This helps in situation when the client starts
  before the server (which happens sometimes).
  It will only ignore connection errors during these retries.

*/

void safe_connect(MYSQL* mysql, const char *name, const char *host,
                  const char *user, const char *pass, const char *db,
                  int port, const char *sock)
{
  int failed_attempts= 0;

  DBUG_ENTER("safe_connect");

  verbose_msg("Connecting to server %s:%d (socket %s) as '%s'"
              ", connection '%s', attempt %d ...", 
              host, port, sock, user, name, failed_attempts);

  mysql_options(mysql, MYSQL_OPT_CONNECT_ATTR_RESET, 0);
  mysql_options4(mysql, MYSQL_OPT_CONNECT_ATTR_ADD,
                 "program_name", "mysqltest");
  while(!mysql_real_connect(mysql, host,user, pass, db, port, sock,
                            CLIENT_MULTI_STATEMENTS | CLIENT_REMEMBER_OPTIONS))
  {
    /*
      Connect failed

      Only allow retry if this was an error indicating the server
      could not be contacted. Error code differs depending
      on protocol/connection type
    */

    if ((mysql_errno(mysql) == CR_CONN_HOST_ERROR ||
         mysql_errno(mysql) == CR_CONNECTION_ERROR) &&
        failed_attempts < opt_max_connect_retries)
    {
      verbose_msg("Connect attempt %d/%d failed: %d: %s", failed_attempts,
                  opt_max_connect_retries, mysql_errno(mysql),
                  mysql_error(mysql));
      my_sleep(connection_retry_sleep);
    }
    else
    {
      if (failed_attempts > 0)
        die("Could not open connection '%s' after %d attempts: %d %s", name,
            failed_attempts, mysql_errno(mysql), mysql_error(mysql));
      else
        die("Could not open connection '%s': %d %s", name,
            mysql_errno(mysql), mysql_error(mysql));
    }
    failed_attempts++;
  }
  verbose_msg("... Connected.");
  DBUG_VOID_RETURN;
}


/*
  Connect to a server and handle connection errors in case they occur.

  SYNOPSIS
  connect_n_handle_errors()
  q                 - context of connect "query" (command)
  con               - connection structure to be used
  host, user, pass, - connection parameters
  db, port, sock

  DESCRIPTION
  This function will try to establish a connection to server and handle
  possible errors in the same manner as if "connect" was usual SQL-statement
  (If error is expected it will ignore it once it occurs and log the
  "statement" to the query log).
  Unlike safe_connect() it won't do several attempts.

  RETURN VALUES
  1 - Connected
  0 - Not connected

*/

int connect_n_handle_errors(struct st_command *command,
                            MYSQL* con, const char* host,
                            const char* user, const char* pass,
                            const char* db, int port, const char* sock)
{
  DYNAMIC_STRING *ds;
  int failed_attempts= 0;

  ds= &ds_res;

  /* Only log if an error is expected */
  if (command->expected_errors.count > 0 &&
      !disable_query_log)
  {
    /*
      Log the connect to result log
    */
    dynstr_append_mem(ds, "connect(", 8);
    replace_dynstr_append(ds, host);
    dynstr_append_mem(ds, ",", 1);
    replace_dynstr_append(ds, user);
    dynstr_append_mem(ds, ",", 1);
    replace_dynstr_append(ds, pass);
    dynstr_append_mem(ds, ",", 1);
    if (db)
      replace_dynstr_append(ds, db);
    dynstr_append_mem(ds, ",", 1);
    replace_dynstr_append_uint(ds, port);
    dynstr_append_mem(ds, ",", 1);
    if (sock)
      replace_dynstr_append(ds, sock);
    dynstr_append_mem(ds, ")", 1);
    dynstr_append_mem(ds, delimiter, delimiter_length);
    dynstr_append_mem(ds, "\n", 1);
  }
  /* Simlified logging if enabled */
  if (!disable_connect_log && !disable_query_log)
  {
    replace_dynstr_append(ds, command->query);
    dynstr_append_mem(ds, ";\n", 2);
  }

  mysql_options(con, MYSQL_OPT_CONNECT_ATTR_RESET, 0);
  mysql_options4(con, MYSQL_OPT_CONNECT_ATTR_ADD, "program_name", "mysqltest");
  while (!mysql_real_connect(con, host, user, pass, db, port, sock ? sock: 0,
                          CLIENT_MULTI_STATEMENTS))
  {
    /*
      If we have used up all our connections check whether this
      is expected (by --error). If so, handle the error right away.
      Otherwise, give it some extra time to rule out race-conditions.
      If extra-time doesn't help, we have an unexpected error and
      must abort -- just proceeding to handle_error() when second
      and third chances are used up will handle that for us.

      There are various user-limits of which only max_user_connections
      and max_connections_per_hour apply at connect time. For the
      the second to create a race in our logic, we'd need a limits
      test that runs without a FLUSH for longer than an hour, so we'll
      stay clear of trying to work out which exact user-limit was
      exceeded.
    */

    if (((mysql_errno(con) == ER_TOO_MANY_USER_CONNECTIONS) ||
         (mysql_errno(con) == ER_USER_LIMIT_REACHED)) &&
        (failed_attempts++ < opt_max_connect_retries))
    {
      int i;

      i= match_expected_error(command, mysql_errno(con), mysql_sqlstate(con));

      if (i >= 0)
        goto do_handle_error;                 /* expected error, handle */

      my_sleep(connection_retry_sleep);       /* unexpected error, wait */
      continue;                               /* and give it 1 more chance */
    }

do_handle_error:
    var_set_errno(mysql_errno(con));
    handle_error(command, mysql_errno(con), mysql_error(con),
		 mysql_sqlstate(con), ds);
    return 0; /* Not connected */
  }

  var_set_errno(0);
  handle_no_error(command);
  revert_properties();
  return 1; /* Connected */
}


/*
  Open a new connection to MySQL Server with the parameters
  specified. Make the new connection the current connection.

  SYNOPSIS
  do_connect()
  q	       called command

  DESCRIPTION
  connect(<name>,<host>,<user>,[<pass>,[<db>,[<port>,<sock>[<opts>]]]]);
  connect <name>,<host>,<user>,[<pass>,[<db>,[<port>,<sock>[<opts>]]]];

  <name> - name of the new connection
  <host> - hostname of server
  <user> - user to connect as
  <pass> - password used when connecting
  <db>   - initial db when connected
  <port> - server port
  <sock> - server socket
  <opts> - options to use for the connection
   * SSL - use SSL if available
   * COMPRESS - use compression if available
   * PIPE - use named pipe if available

*/

void do_connect(struct st_command *command)
{
  int con_port= opt_port;
  char *con_options;
  char *ssl_cipher __attribute__((unused))= 0;
  my_bool con_ssl= 0, con_compress= 0;
  my_bool con_pipe= 0;
  int read_timeout= 0;
  int write_timeout= 0;
  int connect_timeout= 0;
  char *csname=0;
  struct st_connection* con_slot;

  static DYNAMIC_STRING ds_connection_name;
  static DYNAMIC_STRING ds_host;
  static DYNAMIC_STRING ds_user;
  static DYNAMIC_STRING ds_password;
  static DYNAMIC_STRING ds_database;
  static DYNAMIC_STRING ds_port;
  static DYNAMIC_STRING ds_sock;
  static DYNAMIC_STRING ds_options;
  static DYNAMIC_STRING ds_default_auth;
  const struct command_arg connect_args[] = {
    { "connection name", ARG_STRING, TRUE, &ds_connection_name, "Name of the connection" },
    { "host", ARG_STRING, TRUE, &ds_host, "Host to connect to" },
    { "user", ARG_STRING, FALSE, &ds_user, "User to connect as" },
    { "passsword", ARG_STRING, FALSE, &ds_password, "Password used when connecting" },
    { "database", ARG_STRING, FALSE, &ds_database, "Database to select after connect" },
    { "port", ARG_STRING, FALSE, &ds_port, "Port to connect to" },
    { "socket", ARG_STRING, FALSE, &ds_sock, "Socket to connect with" },
    { "options", ARG_STRING, FALSE, &ds_options, "Options to use while connecting" },
    { "default_auth", ARG_STRING, FALSE, &ds_default_auth, "Default authentication to use" }
  };

  DBUG_ENTER("do_connect");
  DBUG_PRINT("enter",("connect: %s", command->first_argument));

  strip_parentheses(command);
  check_command_args(command, command->first_argument, connect_args,
                     sizeof(connect_args)/sizeof(struct command_arg),
                     ',');

  /* Port */
  if (ds_port.length)
  {
    con_port= atoi(ds_port.str);
    if (con_port == 0)
      die("Illegal argument for port: '%s'", ds_port.str);
  }

  /* Sock */
  if (ds_sock.length)
  {
    /*
      If the socket is specified just as a name without path
      or an abstract socket indicator ('@'), then
      append tmpdir in front
    */
    if (*ds_sock.str != FN_LIBCHAR && *ds_sock.str != '@')
    {
      char buff[FN_REFLEN];
      fn_format(buff, ds_sock.str, TMPDIR, "", 0);
      dynstr_set(&ds_sock, buff);
    }
  }
  else
  {
    /* No socket specified, use default */
    dynstr_set(&ds_sock, unix_sock);
  }
  DBUG_PRINT("info", ("socket: %s", ds_sock.str));


  /* Options */
  con_options= ds_options.str;
  while (*con_options)
  {
    size_t length;
    char *end;
    /* Step past any spaces in beginning of option*/
    while (*con_options && my_isspace(charset_info, *con_options))
     con_options++;
    /* Find end of this option */
    end= con_options;
    while (*end && !my_isspace(charset_info, *end))
      end++;
    length= (size_t) (end - con_options);
    if (length == 3 && !strncmp(con_options, "SSL", 3))
      con_ssl= 1;
    else if (!strncmp(con_options, "SSL-CIPHER=", 11))
    {
      con_ssl= 1;
      ssl_cipher=con_options + 11;
    }
    else if (length == 8 && !strncmp(con_options, "COMPRESS", 8))
      con_compress= 1;
    else if (length == 4 && !strncmp(con_options, "PIPE", 4))
      con_pipe= 1;
    else if (strncasecmp(con_options, "read_timeout=",
                         sizeof("read_timeout=")-1) == 0)
    {
      read_timeout= atoi(con_options + sizeof("read_timeout=")-1);
    }
    else if (strncasecmp(con_options, "write_timeout=",
                         sizeof("write_timeout=")-1) == 0)
    {
      write_timeout= atoi(con_options + sizeof("write_timeout=")-1);
    }
    else if (strncasecmp(con_options, "connect_timeout=",
                         sizeof("connect_timeout=")-1) == 0)
    {
      connect_timeout= atoi(con_options + sizeof("connect_timeout=")-1);
    }
    else if (strncasecmp(con_options, "CHARSET=",
      sizeof("CHARSET=") - 1) == 0)
    {
      csname= strdup(con_options + sizeof("CHARSET=") - 1);
    }
    else
      die("Illegal option to connect: %.*s", 
          (int) (end - con_options), con_options);
    /* Process next option */
    con_options= end;
  }

  if (find_connection_by_name(ds_connection_name.str))
    die("Connection %s already exists", ds_connection_name.str);
    
  if (next_con != connections_end)
    con_slot= next_con;
  else
  {
    if (!(con_slot= find_connection_by_name("-closed_connection-")))
      die("Connection limit exhausted, you can have max %d connections",
          opt_max_connections);
    my_free(con_slot->name);
    con_slot->name= 0;
  }

  init_connection_thd(con_slot);

  if (!(con_slot->mysql= mysql_init(0)))
    die("Failed on mysql_init()");

  if (opt_connect_timeout)
    mysql_options(con_slot->mysql, MYSQL_OPT_CONNECT_TIMEOUT,
                  (void *) &opt_connect_timeout);
#ifndef MY_CONTEXT_DISABLE
  if (mysql_options(con_slot->mysql, MYSQL_OPT_NONBLOCK, 0))
    die("Failed to initialise non-blocking API");
#endif
  if (opt_compress || con_compress)
    mysql_options(con_slot->mysql, MYSQL_OPT_COMPRESS, NullS);
  mysql_options(con_slot->mysql, MYSQL_OPT_LOCAL_INFILE, 0);
  mysql_options(con_slot->mysql, MYSQL_SET_CHARSET_NAME,
                csname?csname: charset_info->csname);
  if (opt_charsets_dir)
    mysql_options(con_slot->mysql, MYSQL_SET_CHARSET_DIR,
                  opt_charsets_dir);
#if defined(HAVE_OPENSSL) && !defined(EMBEDDED_LIBRARY)
  if (opt_use_ssl)
    con_ssl= 1;
#endif

  if (con_ssl)
  {
#if defined(HAVE_OPENSSL) && !defined(EMBEDDED_LIBRARY)
    mysql_ssl_set(con_slot->mysql, opt_ssl_key, opt_ssl_cert, opt_ssl_ca,
		  opt_ssl_capath, ssl_cipher ? ssl_cipher : opt_ssl_cipher);
    mysql_options(con_slot->mysql, MYSQL_OPT_SSL_CRL, opt_ssl_crl);
    mysql_options(con_slot->mysql, MYSQL_OPT_SSL_CRLPATH, opt_ssl_crlpath);
#if MYSQL_VERSION_ID >= 50000
    /* Turn on ssl_verify_server_cert only if host is "localhost" */
    opt_ssl_verify_server_cert= !strcmp(ds_host.str, "localhost");
    mysql_options(con_slot->mysql, MYSQL_OPT_SSL_VERIFY_SERVER_CERT,
                  &opt_ssl_verify_server_cert);
#endif
#endif
  }

  if (con_pipe)
  {
#ifdef _WIN32
    opt_protocol= MYSQL_PROTOCOL_PIPE;
#endif
  }

  if (opt_protocol)
    mysql_options(con_slot->mysql, MYSQL_OPT_PROTOCOL, (char*) &opt_protocol);

  if (read_timeout)
  {
    mysql_options(con_slot->mysql, MYSQL_OPT_READ_TIMEOUT,
                  (char*)&read_timeout);
  }

  if (write_timeout)
  {
    mysql_options(con_slot->mysql, MYSQL_OPT_WRITE_TIMEOUT,
                  (char*)&write_timeout);
  }

  if (connect_timeout)
  {
    mysql_options(con_slot->mysql, MYSQL_OPT_CONNECT_TIMEOUT,
                  (char*)&connect_timeout);
  }

  /* Use default db name */
  if (ds_database.length == 0)
    dynstr_set(&ds_database, opt_db);

  if (opt_plugin_dir && *opt_plugin_dir)
    mysql_options(con_slot->mysql, MYSQL_PLUGIN_DIR, opt_plugin_dir);

  if (ds_default_auth.length)
    mysql_options(con_slot->mysql, MYSQL_DEFAULT_AUTH, ds_default_auth.str);

  /* Special database to allow one to connect without a database name */
  if (ds_database.length && !strcmp(ds_database.str,"*NO-ONE*"))
    dynstr_set(&ds_database, "");

  if (connect_n_handle_errors(command, con_slot->mysql,
                              ds_host.str,ds_user.str,
                              ds_password.str, ds_database.str,
                              con_port, ds_sock.str))
  {
    DBUG_PRINT("info", ("Inserting connection %s in connection pool",
                        ds_connection_name.str));
    if (!(con_slot->name= my_strdup(ds_connection_name.str, MYF(MY_WME))))
      die("Out of memory");
    con_slot->name_len= strlen(con_slot->name);
    set_current_connection(con_slot);

    if (con_slot == next_con)
      next_con++; /* if we used the next_con slot, advance the pointer */
  }

  dynstr_free(&ds_connection_name);
  dynstr_free(&ds_host);
  dynstr_free(&ds_user);
  dynstr_free(&ds_password);
  dynstr_free(&ds_database);
  dynstr_free(&ds_port);
  dynstr_free(&ds_sock);
  dynstr_free(&ds_options);
  dynstr_free(&ds_default_auth);
<<<<<<< HEAD
=======
#ifdef HAVE_SMEM
  dynstr_free(&ds_shm);
#endif
  free(csname);
>>>>>>> ab2458c6
  DBUG_VOID_RETURN;
}


int do_done(struct st_command *command)
{
  /* Check if empty block stack */
  if (cur_block == block_stack)
  {
    if (*command->query != '}')
      die("Stray 'end' command - end of block before beginning");
    die("Stray '}' - end of block before beginning");
  }

  /* Test if inner block has been executed */
  if (cur_block->ok && cur_block->cmd == cmd_while)
  {
    /* Pop block from stack, re-execute outer block */
    cur_block--;
    parser.current_line = cur_block->line;
  }
  else
  {
    if (*cur_block->delim) 
    {
      /* Restore "old" delimiter after false if block */
      strcpy (delimiter, cur_block->delim);
      delimiter_length= strlen(delimiter);
    }
    /* Pop block from stack, goto next line */
    cur_block--;
    parser.current_line++;
  }
  return 0;
}

/* Operands available in if or while conditions */

enum block_op {
  EQ_OP,
  NE_OP,
  GT_OP,
  GE_OP,
  LT_OP,
  LE_OP,
  ILLEG_OP
};


enum block_op find_operand(const char *start)
{
 char first= *start;
 char next= *(start+1);
 
 if (first == '=' && next == '=')
   return EQ_OP;
 if (first == '!' && next == '=')
   return NE_OP;
 if (first == '>' && next == '=')
   return GE_OP;
 if (first == '>')
   return GT_OP;
 if (first == '<' && next == '=')
   return LE_OP;
 if (first == '<')
   return LT_OP;
 
 return ILLEG_OP;
}


/*
  Process start of a "if" or "while" statement

  SYNOPSIS
  do_block()
  cmd        Type of block
  q	       called command

  DESCRIPTION
  if ([!]<expr>)
  {
  <block statements>
  }

  while ([!]<expr>)
  {
  <block statements>
  }

  Evaluates the <expr> and if it evaluates to
  greater than zero executes the following code block.
  A '!' can be used before the <expr> to indicate it should
  be executed if it evaluates to zero.

  <expr> can also be a simple comparison condition:

  <variable> <op> <expr>

  The left hand side must be a variable, the right hand side can be a
  variable, number, string or `query`. Operands are ==, !=, <, <=, >, >=.
  == and != can be used for strings, all can be used for numerical values.
*/

void do_block(enum block_cmd cmd, struct st_command* command)
{
  char *p= command->first_argument;
  const char *expr_start, *expr_end;
  VAR v;
  const char *cmd_name= (cmd == cmd_while ? "while" : "if");
  my_bool not_expr= FALSE;
  DBUG_ENTER("do_block");
  DBUG_PRINT("enter", ("%s", cmd_name));

  /* Check stack overflow */
  if (cur_block == block_stack_end)
    die("Nesting too deeply");

  /* Set way to find outer block again, increase line counter */
  cur_block->line= parser.current_line++;

  /* If this block is ignored */
  if (!cur_block->ok)
  {
    /* Inner block should be ignored too */
    cur_block++;
    cur_block->cmd= cmd;
    cur_block->ok= FALSE;
    cur_block->delim[0]= '\0';
    DBUG_VOID_RETURN;
  }

  /* Parse and evaluate test expression */
  expr_start= strchr(p, '(');
  if (!expr_start++)
    die("missing '(' in %s", cmd_name);

  while (my_isspace(charset_info, *expr_start))
    expr_start++;
  
  /* Check for !<expr> */
  if (*expr_start == '!')
  {
    not_expr= TRUE;
    expr_start++; /* Step past the '!', then any whitespace */
    while (*expr_start && my_isspace(charset_info, *expr_start))
      expr_start++;
  }
  /* Find ending ')' */
  expr_end= strrchr(expr_start, ')');
  if (!expr_end)
    die("missing ')' in %s", cmd_name);
  p= (char*)expr_end+1;

  while (*p && my_isspace(charset_info, *p))
    p++;
  if (*p && *p != '{')
    die("Missing '{' after %s. Found \"%s\"", cmd_name, p);

  var_init(&v,0,0,0,0);

  /* If expression starts with a variable, it may be a compare condition */

  if (*expr_start == '$')
  {
    const char *curr_ptr= expr_end;
    eval_expr(&v, expr_start, &curr_ptr, true);
    while (my_isspace(charset_info, *++curr_ptr))
    {}
    /* If there was nothing past the variable, skip condition part */
    if (curr_ptr == expr_end)
      goto NO_COMPARE;

    enum block_op operand= find_operand(curr_ptr);
    if (operand == ILLEG_OP)
      die("Found junk '%.*s' after $variable in condition",
          (int)(expr_end - curr_ptr), curr_ptr);

    /* We could silently allow this, but may be confusing */
    if (not_expr)
      die("Negation and comparison should not be combined, please rewrite");
    
    /* Skip the 1 or 2 chars of the operand, then white space */
    if (operand == LT_OP || operand == GT_OP)
    {
      curr_ptr++;
    }
    else
    {
      curr_ptr+= 2;
    }
    while (my_isspace(charset_info, *curr_ptr))
      curr_ptr++;
    if (curr_ptr == expr_end)
      die("Missing right operand in comparison");

    /* Strip off trailing white space */
    while (my_isspace(charset_info, expr_end[-1]))
      expr_end--;
    /* strip off ' or " around the string */
    if (*curr_ptr == '\'' || *curr_ptr == '"')
    {
      if (expr_end[-1] != *curr_ptr)
        die("Unterminated string value");
      curr_ptr++;
      expr_end--;
    }
    VAR v2;
    var_init(&v2,0,0,0,0);
    eval_expr(&v2, curr_ptr, &expr_end);

    if ((operand!=EQ_OP && operand!=NE_OP) && ! (v.is_int && v2.is_int))
      die("Only == and != are supported for string values");

    /* Now we overwrite the first variable with 0 or 1 (for false or true) */

    switch (operand)
    {
    case EQ_OP:
      if (v.is_int)
        v.int_val= (v2.is_int && v2.int_val == v.int_val);
      else
        v.int_val= !strcmp (v.str_val, v2.str_val);
      break;
      
    case NE_OP:
      if (v.is_int)
        v.int_val= ! (v2.is_int && v2.int_val == v.int_val);
      else
        v.int_val= (strcmp (v.str_val, v2.str_val) != 0);
      break;

    case LT_OP:
      v.int_val= (v.int_val < v2.int_val);
      break;
    case LE_OP:
      v.int_val= (v.int_val <= v2.int_val);
      break;
    case GT_OP:
      v.int_val= (v.int_val > v2.int_val);
      break;
    case GE_OP:
      v.int_val= (v.int_val >= v2.int_val);
      break;
    case ILLEG_OP:
      die("Impossible operator, this cannot happen");
    }

    v.is_int= TRUE;
    var_free(&v2);
  } else
  {
    if (*expr_start != '`' && ! my_isdigit(charset_info, *expr_start))
      die("Expression in if/while must beging with $, ` or a number");
    eval_expr(&v, expr_start, &expr_end);
  }

 NO_COMPARE:
  /* Define inner block */
  cur_block++;
  cur_block->cmd= cmd;
  if (v.is_int)
  {
    cur_block->ok= (v.int_val != 0);
  } else
  /* Any non-empty string which does not begin with 0 is also TRUE */
  {
    p= v.str_val;
    /* First skip any leading white space or unary -+ */
    while (*p && ((my_isspace(charset_info, *p) || *p == '-' || *p == '+')))
      p++;

    cur_block->ok= (*p && *p != '0') ? TRUE : FALSE;
  }
  
  if (not_expr)
    cur_block->ok = !cur_block->ok;

  if (cur_block->ok) 
  {
    cur_block->delim[0]= '\0';
  } else
  {
    /* Remember "old" delimiter if entering a false if block */
    strcpy (cur_block->delim, delimiter);
  }
  
  DBUG_PRINT("info", ("OK: %d", cur_block->ok));

  var_free(&v);
  DBUG_VOID_RETURN;
}


void do_delimiter(struct st_command* command)
{
  char* p= command->first_argument;
  DBUG_ENTER("do_delimiter");
  DBUG_PRINT("enter", ("first_argument: %s", command->first_argument));

  while (*p && my_isspace(charset_info, *p))
    p++;

  if (!(*p))
    die("Can't set empty delimiter");

  delimiter_length= (uint)(strmake_buf(delimiter, p) - delimiter);

  DBUG_PRINT("exit", ("delimiter: %s", delimiter));
  command->last_argument= p + delimiter_length;
  DBUG_VOID_RETURN;
}


/*
  do_reset_connection

  DESCRIPTION
  Reset the current session.
*/

static void do_reset_connection()
{
#ifndef EMBEDDED_LIBRARY
  MYSQL *mysql = cur_con->mysql;

  DBUG_ENTER("do_reset_connection");
  if (mysql_reset_connection(mysql))
    die("reset connection failed: %s", mysql_error(mysql));
  if (cur_con->stmt)
  {
    mysql_stmt_close(cur_con->stmt);
    cur_con->stmt= NULL;
  }
  DBUG_VOID_RETURN;
#else
 die("reset connection failed: unsupported by embedded server client library");
 return;
#endif
}


my_bool match_delimiter(int c, const char *delim, size_t length)
{
  uint i;
  char tmp[MAX_DELIMITER_LENGTH];

  if (c != *delim)
    return 0;

  for (i= 1; i < length &&
	 (c= my_getc(cur_file->file)) == *(delim + i);
       i++)
    tmp[i]= c;

  if (i == length)
    return 1;					/* Found delimiter */

  /* didn't find delimiter, push back things that we read */
  my_ungetc(c);
  while (i > 1)
    my_ungetc(tmp[--i]);
  return 0;
}


my_bool end_of_query(int c)
{
  return match_delimiter(c, delimiter, delimiter_length);
}


static inline bool is_escape_char(char c, char in_string)
{
  if (c != '\\' || in_string == '`') return false;
  if (!cur_con) return true;
  uint server_status= cur_con->mysql->server_status;
  if (server_status & SERVER_STATUS_NO_BACKSLASH_ESCAPES) return false;
  return !(server_status & SERVER_STATUS_ANSI_QUOTES && in_string == '"');
}


/*
  Read one "line" from the file

  SYNOPSIS
  read_line

  DESCRIPTION
  This function actually reads several lines and adds them to the
  buffer buf. It continues to read until it finds what it believes
  is a complete query.

  Normally that means it will read lines until it reaches the
  "delimiter" that marks end of query. Default delimiter is ';'
  The function should be smart enough not to detect delimiter's
  found inside strings surrounded with '"' and '\'' escaped strings.

  If the first line in a query starts with '#' or '-' this line is treated
  as a comment. A comment is always terminated when end of line '\n' is
  reached.

*/

static char *read_command_buf= NULL;
static size_t read_command_buflen= 0;
static const size_t max_multibyte_length= 6;

int read_line()
{
  char c, last_quote=0, last_char= 0;
  char *p= read_command_buf;
  char *buf_end= read_command_buf + read_command_buflen - max_multibyte_length;
  int skip_char= 0;
  my_bool have_slash= FALSE;
  
  enum {R_NORMAL, R_Q, R_SLASH_IN_Q,
        R_COMMENT, R_LINE_START} state= R_LINE_START;
  DBUG_ENTER("read_line");

  *p= 0;
  start_lineno= cur_file->lineno;
  DBUG_PRINT("info", ("Starting to read at lineno: %d", start_lineno));
  while (1)
  {
    if (p >= buf_end)
    {
      my_ptrdiff_t off= p - read_command_buf;
      read_command_buf= (char*)my_realloc(read_command_buf,
                                          read_command_buflen*2, MYF(MY_FAE));
      p= read_command_buf + off;
      read_command_buflen*= 2;
      buf_end= read_command_buf + read_command_buflen - max_multibyte_length;
    }

    skip_char= 0;
    c= my_getc(cur_file->file);
    if (feof(cur_file->file))
    {
  found_eof:
      if (cur_file->file != stdin)
      {
	fclose(cur_file->file);
        cur_file->file= 0;
      }
      my_free(cur_file->file_name);
      cur_file->file_name= 0;
      if (cur_file == file_stack)
      {
        /* We're back at the first file, check if
           all { have matching }
        */
        if (cur_block != block_stack)
          die("Missing end of block");

        *p= 0;
        DBUG_PRINT("info", ("end of file at line %d", cur_file->lineno));
        DBUG_RETURN(1);
      }
      cur_file--;
      start_lineno= cur_file->lineno;
      continue;
    }

    if (c == '\n')
    {
      /* Line counting is independent of state */
      cur_file->lineno++;

      /* Convert cr/lf to lf */
      if (p != read_command_buf && *(p-1) == '\r')
        p--;
    }

    switch(state) {
    case R_NORMAL:
      if (end_of_query(c))
      {
	*p= 0;
        DBUG_PRINT("exit", ("Found delimiter '%s' at line %d",
                            delimiter, cur_file->lineno));
	DBUG_RETURN(0);
      }
      else if ((c == '{' &&
                (!my_strnncoll_simple(charset_info, (const uchar*) "while", 5,
                                      (uchar*) read_command_buf, MY_MIN(5, p - read_command_buf), 0) ||
                 !my_strnncoll_simple(charset_info, (const uchar*) "if", 2,
                                      (uchar*) read_command_buf, MY_MIN(2, p - read_command_buf), 0))))
      {
        /* Only if and while commands can be terminated by { */
        *p++= c;
	*p= 0;
        DBUG_PRINT("exit", ("Found '{' indicating start of block at line %d",
                            cur_file->lineno));
	DBUG_RETURN(0);
      }
      else if (c == '\'' || c == '"' || c == '`')
      {
        if (! have_slash) 
        {
	  last_quote= c;
	  state= R_Q;
	}
      }
      have_slash= is_escape_char(c, last_quote);
      break;

    case R_COMMENT:
      if (c == '\n')
      {
        /* Comments are terminated by newline */
	*p= 0;
        DBUG_PRINT("exit", ("Found newline in comment at line: %d",
                            cur_file->lineno));
	DBUG_RETURN(0);
      }
      break;

    case R_LINE_START:
      if (c == '#' || c == '-')
      {
        /* A # or - in the first position of the line - this is a comment */
	state = R_COMMENT;
      }
      else if (my_isspace(charset_info, c))
      {
	if (c == '\n')
        {
          if (last_char == '\n')
          {
            /* Two new lines in a row, return empty line */
            DBUG_PRINT("info", ("Found two new lines in a row"));
            *p++= c;
            *p= 0;
            DBUG_RETURN(0);
          }

          /* Query hasn't started yet */
	  start_lineno= cur_file->lineno;
          DBUG_PRINT("info", ("Query hasn't started yet, start_lineno: %d",
                              start_lineno));
        }

        /* Skip all space at beginning of line */
	skip_char= 1;
      }
      else if (end_of_query(c))
      {
	*p= 0;
        DBUG_PRINT("exit", ("Found delimiter '%s' at line: %d",
                            delimiter, cur_file->lineno));
	DBUG_RETURN(0);
      }
      else if (c == '}')
      {
        /* A "}" need to be by itself in the beginning of a line to terminate */
        *p++= c;
	*p= 0;
        DBUG_PRINT("exit", ("Found '}' in beginning of a line at line: %d",
                            cur_file->lineno));
	DBUG_RETURN(0);
      }
      else if (c == '\'' || c == '"' || c == '`')
      {
        last_quote= c;
	state= R_Q;
      }
      else
	state= R_NORMAL;
      break;

    case R_Q:
      if (c == last_quote)
	state= R_NORMAL;
      else if (is_escape_char(c, last_quote))
	state= R_SLASH_IN_Q;
      break;

    case R_SLASH_IN_Q:
      state= R_Q;
      break;

    }

    last_char= c;

    if (!skip_char)
    {
      *p++= c;
      if (use_mb(charset_info))
      {
        const char *mb_start= p - 1;
        /* Could be a multibyte character */
        /* See a similar code in "sql_load.cc" */
        for ( ; p < buf_end; )
        {
          int charlen= my_charlen(charset_info, mb_start, p);
          if (charlen > 0)
            break; /* Full character */
          if (MY_CS_IS_TOOSMALL(charlen))
          {
            /* We give up if multibyte character is started but not */
            /* completed before we pass buf_end */
            c= my_getc(cur_file->file);
            if (feof(cur_file->file))
              goto found_eof;
            *p++ = c;
            continue;
          }
          DBUG_ASSERT(charlen == MY_CS_ILSEQ);
          /* It was not a multiline char, push back the characters */
          /* We leave first 'c', i.e. pretend it was a normal char */
          while (p - 1 > mb_start)
            my_ungetc(*--p);
          break;
        }
      }
    }
  }
  DBUG_RETURN(0);
}


/*
  Convert the read query to result format version 1

  That is: After newline, all spaces need to be skipped
  unless the previous char was a quote

  This is due to an old bug that has now been fixed, but the
  version 1 output format is preserved by using this function

*/

void convert_to_format_v1(char* query)
{
  int last_c_was_quote= 0;
  char *p= query, *to= query;
  char *end= strend(query);
  char last_c;

  while (p <= end)
  {
    if (*p == '\n' && !last_c_was_quote)
    {
      *to++ = *p++; /* Save the newline */

      /* Skip any spaces on next line */
      while (*p && my_isspace(charset_info, *p))
        p++;

      last_c_was_quote= 0;
    }
    else if (*p == '\'' || *p == '"' || *p == '`')
    {
      last_c= *p;
      *to++ = *p++;

      /* Copy anything until the next quote of same type */
      while (*p && *p != last_c)
        *to++ = *p++;

      *to++ = *p++;

      last_c_was_quote= 1;
    }
    else
    {
      *to++ = *p++;
      last_c_was_quote= 0;
    }
  }
}


/*
  Check for unexpected "junk" after the end of query
  This is normally caused by missing delimiters or when
  switching between different delimiters
*/

void check_eol_junk_line(const char *line)
{
  const char *p= line;
  DBUG_ENTER("check_eol_junk_line");
  DBUG_PRINT("enter", ("line: %s", line));

  /* Check for extra delimiter */
  if (*p && !strncmp(p, delimiter, delimiter_length))
    die("Extra delimiter \"%s\" found", delimiter);

  /* Allow trailing # comment */
  if (*p && *p != '#')
  {
    if (*p == '\n')
      die("Missing delimiter");
    die("End of line junk detected: \"%s\"", p);
  }
  DBUG_VOID_RETURN;
}

void check_eol_junk(const char *eol)
{
  const char *p= eol;
  DBUG_ENTER("check_eol_junk");
  DBUG_PRINT("enter", ("eol: %s", eol));

  /* Skip past all spacing chars and comments */
  while (*p && (my_isspace(charset_info, *p) || *p == '#' || *p == '\n'))
  {
    /* Skip past comments started with # and ended with newline */
    if (*p && *p == '#')
    {
      p++;
      while (*p && *p != '\n')
        p++;
    }

    /* Check this line */
    if (*p && *p == '\n')
      check_eol_junk_line(p);

    if (*p)
      p++;
  }

  check_eol_junk_line(p);

  DBUG_VOID_RETURN;
}


bool is_delimiter(const char* p)
{
  uint match= 0;
  char* delim= delimiter;
  while (*p && *p == *delim++)
  {
    match++;
    p++;
  }

  return (match == delimiter_length);
}


/*
  Create a command from a set of lines

  SYNOPSIS
    read_command()
    command_ptr pointer where to return the new query

  DESCRIPTION
    Converts lines returned by read_line into a command, this involves
    parsing the first word in the read line to find the command type.

  A -- comment may contain a valid query as the first word after the
  comment start. Thus it's always checked to see if that is the case.
  The advantage with this approach is to be able to execute commands
  terminated by new line '\n' regardless how many "delimiter" it contain.
*/

int read_command(struct st_command** command_ptr)
{
  struct st_command* command;
  DBUG_ENTER("read_command");

  if (parser.current_line < parser.read_lines)
  {
    get_dynamic(&q_lines, command_ptr, parser.current_line) ;
    DBUG_PRINT("info", ("query: %s", (*command_ptr)->query));
    DBUG_RETURN(0);
  }
  if (!(*command_ptr= command=
        (struct st_command*) my_malloc(sizeof(*command),
                                       MYF(MY_WME|MY_ZEROFILL))) ||
      insert_dynamic(&q_lines, &command))
    die("Out of memory");
  command->type= Q_UNKNOWN;

  if (read_line())
  {
    check_eol_junk(read_command_buf);
    DBUG_RETURN(1);
  }

  if (opt_result_format_version == 1)
    convert_to_format_v1(read_command_buf);

  char *p= read_command_buf;
  DBUG_PRINT("info", ("query: '%s'", read_command_buf));
  if (*p == '#')
  {
    command->type= Q_COMMENT;
  }
  else if (p[0] == '-' && p[1] == '-')
  {
    command->type= Q_COMMENT_WITH_COMMAND;
    p+= 2; /* Skip past -- */
  }
  else if (*p == '\n')
  {
    command->type= Q_EMPTY_LINE;
  }

  /* Skip leading spaces */
  while (*p && my_isspace(charset_info, *p))
    p++;

  if (!(command->query_buf= command->query= my_strdup(p, MYF(MY_WME))))
    die("Out of memory");

  /*
    Calculate first word length(the command), terminated
    by 'space' , '(' or 'delimiter' */
  p= command->query;
  while (*p && !my_isspace(charset_info, *p) && *p != '(' && !is_delimiter(p))
    p++;
  command->first_word_len= (uint) (p - command->query);
  DBUG_PRINT("info", ("first_word: %.*s",
                      command->first_word_len, command->query));

  /* Skip spaces between command and first argument */
  while (*p && my_isspace(charset_info, *p))
    p++;
  command->first_argument= p;

  command->end= strend(command->query);
  command->query_len= (int)(command->end - command->query);
  parser.read_lines++;
  DBUG_RETURN(0);
}


static struct my_option my_long_options[] =
{
  {"help", '?', "Display this help and exit.", 0, 0, 0, GET_NO_ARG, NO_ARG,
   0, 0, 0, 0, 0, 0},
  {"basedir", 'b', "Basedir for tests.", &opt_basedir,
   &opt_basedir, 0, GET_STR, REQUIRED_ARG, 0, 0, 0, 0, 0, 0},
  {"character-sets-dir", 0,
   "Directory for character set files.", &opt_charsets_dir,
   &opt_charsets_dir, 0, GET_STR, REQUIRED_ARG, 0, 0, 0, 0, 0, 0},
  {"compress", 'C', "Use the compressed server/client protocol.",
   &opt_compress, &opt_compress, 0, GET_BOOL, NO_ARG, 0, 0, 0,
   0, 0, 0},
  {"continue-on-error", 0,
   "Continue test even if we got an error. "
   "This is mostly useful when testing a storage engine to see what from a test file it can execute, "
   "or to find all syntax errors in a newly created big test file",
   &opt_continue_on_error, &opt_continue_on_error, 0,
   GET_BOOL, NO_ARG, 0, 0, 0, 0, 0, 0},
  {"cursor-protocol", 0, "Use cursors for prepared statements.",
   &cursor_protocol, &cursor_protocol, 0,
   GET_BOOL, NO_ARG, 0, 0, 0, 0, 0, 0},
  {"database", 'D', "Database to use.", &opt_db, &opt_db, 0,
   GET_STR, REQUIRED_ARG, 0, 0, 0, 0, 0, 0},
#ifdef DBUG_OFF
  {"debug", '#', "This is a non-debug version. Catch this and exit",
   0,0, 0, GET_DISABLED, OPT_ARG, 0, 0, 0, 0, 0, 0},
#else
  {"debug", '#', "Output debug log. Often this is 'd:t:o,filename'.",
   0, 0, 0, GET_STR, OPT_ARG, 0, 0, 0, 0, 0, 0},
#endif
  {"debug-check", 0, "Check memory and open file usage at exit.",
   &debug_check_flag, &debug_check_flag, 0,
   GET_BOOL, NO_ARG, 0, 0, 0, 0, 0, 0},
  {"debug-info", 0, "Print some debug info at exit.",
   &debug_info_flag, &debug_info_flag,
   0, GET_BOOL, NO_ARG, 0, 0, 0, 0, 0, 0},
  {"host", 'h', "Connect to host.", &opt_host, &opt_host, 0,
   GET_STR, REQUIRED_ARG, 0, 0, 0, 0, 0, 0},
  {"prologue", 0, "Include SQL before each test case.", &opt_prologue,
   &opt_prologue, 0, GET_STR, REQUIRED_ARG, 0, 0, 0, 0, 0, 0},
  {"logdir", OPT_LOG_DIR, "Directory for log files", &opt_logdir,
   &opt_logdir, 0, GET_STR, REQUIRED_ARG, 0, 0, 0, 0, 0, 0},
  {"mark-progress", 0,
   "Write line number and elapsed time to <testname>.progress.",
   &opt_mark_progress, &opt_mark_progress, 0,
   GET_BOOL, NO_ARG, 0, 0, 0, 0, 0, 0},
  {"max-connect-retries", 0,
   "Maximum number of attempts to connect to server.",
   &opt_max_connect_retries, &opt_max_connect_retries, 0,
   GET_INT, REQUIRED_ARG, 500, 1, 10000, 0, 0, 0},
  {"max-connections", 0,
   "Max number of open connections to server",
   &opt_max_connections, &opt_max_connections, 0,
   GET_INT, REQUIRED_ARG, DEFAULT_MAX_CONN, 8, 5120, 0, 0, 0},
  {"password", 'p', "Password to use when connecting to server.",
   0, 0, 0, GET_STR, OPT_ARG, 0, 0, 0, 0, 0, 0},
  {"protocol", OPT_MYSQL_PROTOCOL, "The protocol of connection (tcp,socket,pipe).",
   0, 0, 0, GET_STR,  REQUIRED_ARG, 0, 0, 0, 0, 0, 0},
  {"port", 'P', "Port number to use for connection or 0 for default to, in "
   "order of preference, my.cnf, $MYSQL_TCP_PORT, "
#if MYSQL_PORT_DEFAULT == 0
   "/etc/services, "
#endif
   "built-in default (" STRINGIFY_ARG(MYSQL_PORT) ").",
   &opt_port, &opt_port, 0, GET_INT, REQUIRED_ARG, 0, 0, 0, 0, 0, 0},
  {"ps-protocol", 0, 
   "Use prepared-statement protocol for communication.",
   &ps_protocol, &ps_protocol, 0,
   GET_BOOL, NO_ARG, 0, 0, 0, 0, 0, 0},
  {"non-blocking-api", 0,
   "Use the non-blocking client API for communication.",
   &non_blocking_api_enabled, &non_blocking_api_enabled, 0,
   GET_BOOL, NO_ARG, 0, 0, 0, 0, 0, 0},
  {"quiet", 's', "Suppress all normal output.", &silent,
   &silent, 0, GET_BOOL, NO_ARG, 0, 0, 0, 0, 0, 0},
  {"record", 'r', "Record output of test_file into result file.",
   0, 0, 0, GET_NO_ARG, NO_ARG, 0, 0, 0, 0, 0, 0},
  {"result-file", 'R', "Read/store result from/in this file.",
   &result_file_name, &result_file_name, 0,
   GET_STR, REQUIRED_ARG, 0, 0, 0, 0, 0, 0},
  {"result-format-version", OPT_RESULT_FORMAT_VERSION,
   "Version of the result file format to use",
   &opt_result_format_version,
   &opt_result_format_version, 0,
   GET_INT, REQUIRED_ARG, 1, 1, 2, 0, 0, 0},
  {"server-arg", 'A', "Send option value to embedded server as a parameter.",
   0, 0, 0, GET_STR, REQUIRED_ARG, 0, 0, 0, 0, 0, 0},
  {"server-file", 'F', "Read embedded server arguments from file.",
   0, 0, 0, GET_STR, REQUIRED_ARG, 0, 0, 0, 0, 0, 0},
  {"silent", 's', "Suppress all normal output. Synonym for --quiet.",
   &silent, &silent, 0, GET_BOOL, NO_ARG, 0, 0, 0, 0, 0, 0},
  {"sleep", 'T', "Always sleep this many seconds on sleep commands.",
   &opt_sleep, &opt_sleep, 0, GET_INT, REQUIRED_ARG, -1, -1, 0,
   0, 0, 0},
  {"socket", 'S', "The socket file to use for connection.",
   &unix_sock, &unix_sock, 0, GET_STR, REQUIRED_ARG, 0, 0, 0,
   0, 0, 0},
  {"sp-protocol", 0, "Use stored procedures for select.",
   &sp_protocol, &sp_protocol, 0,
   GET_BOOL, NO_ARG, 0, 0, 0, 0, 0, 0},
#include "sslopt-longopts.h"
  {"tail-lines", 0,
   "Number of lines of the result to include in a failure report.",
   &opt_tail_lines, &opt_tail_lines, 0,
   GET_INT, REQUIRED_ARG, 0, 0, 10000, 0, 0, 0},
  {"test-file", 'x', "Read test from/in this file (default stdin).",
   0, 0, 0, GET_STR, REQUIRED_ARG, 0, 0, 0, 0, 0, 0},
  {"timer-file", 'm', "File where the timing in microseconds is stored.",
   0, 0, 0, GET_STR, REQUIRED_ARG, 0, 0, 0, 0, 0, 0},
  {"tmpdir", 't', "Temporary directory where sockets are put.",
   0, 0, 0, GET_STR, REQUIRED_ARG, 0, 0, 0, 0, 0, 0},
  {"user", 'u', "User for login.", &opt_user, &opt_user, 0,
   GET_STR, REQUIRED_ARG, 0, 0, 0, 0, 0, 0},
  {"verbose", 'v', "Write more.", &verbose, &verbose, 0,
   GET_BOOL, NO_ARG, 0, 0, 0, 0, 0, 0},
  {"version", 'V', "Output version information and exit.",
   0, 0, 0, GET_NO_ARG, NO_ARG, 0, 0, 0, 0, 0, 0},
  {"view-protocol", 0, "Use views for select.",
   &view_protocol, &view_protocol, 0,
   GET_BOOL, NO_ARG, 0, 0, 0, 0, 0, 0},
  {"connect_timeout", 0,
   "Number of seconds before connection timeout.",
   &opt_connect_timeout, &opt_connect_timeout, 0, GET_UINT, REQUIRED_ARG,
   120, 0, 3600 * 12, 0, 0, 0},
  {"wait_for_pos_timeout", 0,
   "Number of seconds to wait for master_pos_wait",
   &opt_wait_for_pos_timeout, &opt_wait_for_pos_timeout, 0, GET_UINT,
   REQUIRED_ARG, 300, 0, 3600 * 12, 0, 0, 0},
  {"plugin_dir", 0, "Directory for client-side plugins.",
    &opt_plugin_dir, &opt_plugin_dir, 0,
   GET_STR, REQUIRED_ARG, 0, 0, 0, 0, 0, 0},
  {"overlay-dir", 0, "Overlay directory.", &opt_overlay_dir,
    &opt_overlay_dir, 0, GET_STR, REQUIRED_ARG, 0, 0, 0, 0, 0, 0},
  {"suite-dir", 0, "Suite directory.", &opt_suite_dir,
    &opt_suite_dir, 0, GET_STR, REQUIRED_ARG, 0, 0, 0, 0, 0, 0},
  { 0, 0, 0, 0, 0, 0, GET_NO_ARG, NO_ARG, 0, 0, 0, 0, 0, 0}
};


void print_version(void)
{
  printf("%s  Ver %s Distrib %s, for %s (%s)\n",my_progname,MTEST_VERSION,
	 MYSQL_SERVER_VERSION,SYSTEM_TYPE,MACHINE_TYPE);
}

void usage()
{
  print_version();
  puts(ORACLE_WELCOME_COPYRIGHT_NOTICE("2000"));
  printf("Runs a test against the MariaDB server and compares output with a results file.\n\n");
  printf("Usage: %s [OPTIONS] [database] < test_file\n", my_progname);
  print_defaults("my",load_default_groups);
  puts("");
  my_print_help(my_long_options);
  my_print_variables(my_long_options);
}


/*
  Read arguments for embedded server and put them into
  embedded_server_args[]
*/

void read_embedded_server_arguments(const char *name)
{
  char argument[1024],buff[FN_REFLEN], *str=0;
  FILE *file;

  if (!test_if_hard_path(name))
  {
    strxmov(buff, opt_basedir, name, NullS);
    name=buff;
  }
  fn_format(buff, name, "", "", MY_UNPACK_FILENAME);

  if (!embedded_server_arg_count)
  {
    embedded_server_arg_count=1;
    embedded_server_args[0]= const_cast<char*>("");    /* Progname */
  }
  if (!(file=my_fopen(buff, O_RDONLY | FILE_BINARY, MYF(MY_WME))))
    die("Failed to open file '%s'", buff);

  while (embedded_server_arg_count < MAX_EMBEDDED_SERVER_ARGS &&
	 (str=fgets(argument,sizeof(argument), file)))
  {
    *(strend(str)-1)=0;				/* Remove end newline */
    if (!(embedded_server_args[embedded_server_arg_count]=
	  my_strdup(str, MYF(MY_WME))))
    {
      my_fclose(file,MYF(0));
      die("Out of memory");

    }
    embedded_server_arg_count++;
  }
  my_fclose(file,MYF(0));
  if (str)
    die("Too many arguments in option file: %s",name);

  return;
}


static my_bool
get_one_option(int optid, const struct my_option *opt, char *argument)
{
  switch(optid) {
  case '#':
#ifndef DBUG_OFF
    DBUG_PUSH(argument ? argument : "d:t:S:i:O,/tmp/mysqltest.trace");
    debug_check_flag= 1;
    debug_info_flag= 1;
#endif
    break;
  case 'r':
    record = 1;
    break;
  case 'x':
  {
    char buff[FN_REFLEN];
    if (!test_if_hard_path(argument))
    {
      strxmov(buff, opt_basedir, argument, NullS);
      argument= buff;
    }
    fn_format(buff, argument, "", "", MY_UNPACK_FILENAME);
    DBUG_ASSERT(cur_file == file_stack && cur_file->file == 0);
    if (!(cur_file->file=
          fopen(buff, "rb")))
      die("Could not open '%s' for reading, errno: %d", buff, errno);
    cur_file->file_name= my_strdup(buff, MYF(MY_FAE));
    cur_file->lineno= 1;
    break;
  }
  case 'm':
  {
    static char buff[FN_REFLEN];
    if (!test_if_hard_path(argument))
    {
      strxmov(buff, opt_basedir, argument, NullS);
      argument= buff;
    }
    fn_format(buff, argument, "", "", MY_UNPACK_FILENAME);
    timer_file= buff;
    unlink(timer_file);	     /* Ignore error, may not exist */
    break;
  }
  case 'p':
    if (argument == disabled_my_option)
      argument= const_cast<char*>("");         // Don't require password
    if (argument)
    {
      my_free(opt_pass);
      opt_pass= my_strdup(argument, MYF(MY_FAE));
      while (*argument) *argument++= 'x';		/* Destroy argument */
      tty_password= 0;
    }
    else
      tty_password= 1;
    break;
#include <sslopt-case.h>
  case 't':
    strnmov(TMPDIR, argument, sizeof(TMPDIR));
    break;
  case 'A':
    if (!embedded_server_arg_count)
    {
      embedded_server_arg_count=1;
      embedded_server_args[0]= const_cast<char*>("");
    }
    if (embedded_server_arg_count == MAX_EMBEDDED_SERVER_ARGS-1 ||
        !(embedded_server_args[embedded_server_arg_count++]=
          my_strdup(argument, MYF(MY_FAE))))
    {
      die("Can't use server argument");
    }
    break;
  case OPT_LOG_DIR:
    /* Check that the file exists */
    if (access(opt_logdir, F_OK) != 0)
      die("The specified log directory does not exist: '%s'", opt_logdir);
    break;
  case 'F':
    read_embedded_server_arguments(argument);
    break;
  case OPT_RESULT_FORMAT_VERSION:
    set_result_format_version(opt_result_format_version);
    break;
  case 'V':
    print_version();
    exit(0);
  case OPT_MYSQL_PROTOCOL:
#ifndef EMBEDDED_LIBRARY
    if ((opt_protocol= find_type_with_warning(argument, &sql_protocol_typelib,
                                              opt->name)) <= 0)
      exit(1);
#endif
    break;
  case '?':
    usage();
    exit(0);
  }
  return 0;
}


int parse_args(int argc, char **argv)
{
  load_defaults_or_exit("my", load_default_groups, &argc, &argv);
  default_argv= argv;

  if ((handle_options(&argc, &argv, my_long_options, get_one_option)))
    exit(1);

  if (argc > 1)
  {
    usage();
    exit(1);
  }
  if (argc == 1)
    opt_db= *argv;
  if (tty_password)
    opt_pass= get_tty_password(NullS);          /* purify tested */
  if (debug_info_flag)
    my_end_arg= MY_CHECK_ERROR | MY_GIVE_INFO;
  if (debug_check_flag)
    my_end_arg|= MY_CHECK_ERROR;

  if (global_subst != NULL)
  {
    char *comma= strstr(global_subst, ",");
    if (comma == NULL)
      die("wrong --global-subst, must be X,Y");
    memcpy(global_subst_from, global_subst, (comma-global_subst));
    global_subst_from[comma-global_subst]= 0;
    memcpy(global_subst_to, comma+1, strlen(comma));
  }

  if (!opt_suite_dir)
    opt_suite_dir= "./";
  suite_dir_len= strlen(opt_suite_dir);
  overlay_dir_len= opt_overlay_dir ? strlen(opt_overlay_dir) : 0;

  if (!record)
  {
    /* Check that the result file exists */
    if (result_file_name && access(result_file_name, F_OK) != 0)
      die("The specified result file '%s' does not exist",
          result_file_name);
  }

  return 0;
}

/*
  Write the content of str into file

  SYNOPSIS
  str_to_file2
  fname - name of file to truncate/create and write to
  str - content to write to file
  size - size of content witten to file
  append - append to file instead of overwriting old file
*/

void str_to_file2(const char *fname, char *str, size_t size, my_bool append)
{
  int fd;
  char buff[FN_REFLEN];
  int flags= O_WRONLY | O_CREAT;
  if (!test_if_hard_path(fname))
  {
    strxmov(buff, opt_basedir, fname, NullS);
    fname= buff;
  }
  fn_format(buff, fname, "", "", MY_UNPACK_FILENAME);

  if (!append)
    flags|= O_TRUNC;
  if ((fd= my_open(buff, flags,
                   MYF(MY_WME | MY_FFNF))) < 0)
    die("Could not open '%s' for writing, errno: %d", buff, errno);
  if (append && my_seek(fd, 0, SEEK_END, MYF(0)) == MY_FILEPOS_ERROR)
    die("Could not find end of file '%s', errno: %d", buff, errno);
  if (my_write(fd, (uchar*)str, size, MYF(MY_WME|MY_FNABP)))
    die("write failed, errno: %d", errno);
  my_close(fd, MYF(0));
}

/*
  Write the content of str into file

  SYNOPSIS
  str_to_file
  fname - name of file to truncate/create and write to
  str - content to write to file
  size - size of content witten to file
*/

void str_to_file(const char *fname, char *str, size_t size)
{
  str_to_file2(fname, str, size, FALSE);
}


void check_regerr(regex_t* r, int err)
{
  char err_buf[1024];

  if (err)
  {
    regerror(err,r,err_buf,sizeof(err_buf));
    die("Regex error: %s\n", err_buf);
  }
}


#ifdef _WIN32

DYNAMIC_ARRAY patterns;

/*
  init_win_path_patterns

  DESCRIPTION
  Setup string patterns that will be used to detect filenames that
  needs to be converted from Win to Unix format

*/

void init_win_path_patterns()
{
  /* List of string patterns to match in order to find paths */
  const char* paths[] = { "$MYSQL_TEST_DIR",
                          "$MYSQL_TMP_DIR",
                          "$MYSQLTEST_VARDIR",
                          "$MASTER_MYSOCK",
                          "$MYSQL_SHAREDIR",
                          "$MYSQL_LIBDIR",
                          "./test/" };
  int num_paths= sizeof(paths)/sizeof(char*);
  int i;
  char* p;

  DBUG_ENTER("init_win_path_patterns");

  my_init_dynamic_array(&patterns, sizeof(const char*), 16, 16, MYF(0));

  /* Loop through all paths in the array */
  for (i= 0; i < num_paths; i++)
  {
    VAR* v;
    if (*(paths[i]) == '$')
    {
      v= var_get(paths[i], 0, 0, 0);
      p= my_strdup(v->str_val, MYF(MY_FAE));
    }
    else
      p= my_strdup(paths[i], MYF(MY_FAE));

    /* Don't insert zero length strings in patterns array */
    if (strlen(p) == 0)
    {
      my_free(p);
      continue;
    }

    if (insert_dynamic(&patterns, &p))
      die("Out of memory");

    DBUG_PRINT("info", ("p: %s", p));
    while (*p)
    {
      if (*p == '/')
        *p='\\';
      p++;
    }
  }
  DBUG_VOID_RETURN;
}

void free_win_path_patterns()
{
  uint i= 0;
  for (i=0 ; i < patterns.elements ; i++)
  {
    const char** pattern= dynamic_element(&patterns, i, const char**);
    my_free((void *) *pattern);
  }
  delete_dynamic(&patterns);
}
#endif

/*
  fix_win_paths

  DESCRIPTION
  Search the string 'val' for the patterns that are known to be
  strings that contain filenames. Convert all \ to / in the
  filenames that are found.

  Ex:
  val = 'Error "c:\mysql\mysql-test\var\test\t1.frm" didn't exist'
  => $MYSQL_TEST_DIR is found by strstr
  => all \ from c:\mysql\m... until next space is converted into /
*/

void fix_win_paths(char *val, size_t len)
{
#ifdef _WIN32
  uint i;
  char *p;

  DBUG_ENTER("fix_win_paths");
  for (i= 0; i < patterns.elements; i++)
  {
    const char** pattern= dynamic_element(&patterns, i, const char**);
    DBUG_PRINT("info", ("pattern: %s", *pattern));

    /* Search for the path in string */
    while ((p= strstr(val, *pattern)))
    {
      DBUG_PRINT("info", ("Found %s in val p: %s", *pattern, p));

      while (*p && !my_isspace(charset_info, *p))
      {
        if (*p == '\\')
          *p= '/';
        p++;
      }
      DBUG_PRINT("info", ("Converted \\ to /, p: %s", p));
    }
  }
  DBUG_PRINT("exit", (" val: %s, len: %zu", val, len));
  DBUG_VOID_RETURN;
#endif
}



/*
  Append the result for one field to the dynamic string ds
*/

void append_field(DYNAMIC_STRING *ds, uint col_idx, MYSQL_FIELD* field,
                  char* val, size_t len, my_bool is_null)
{
  char null[]= "NULL";

  if (col_idx < max_replace_column && replace_column[col_idx])
  {
    val= replace_column[col_idx];
    len= strlen(val);
  }
  else if (is_null)
  {
    val= null;
    len= 4;
  }
#ifdef _WIN32
  else if ((field->type == MYSQL_TYPE_DOUBLE ||
            field->type == MYSQL_TYPE_FLOAT ) &&
           field->decimals >= 31)
  {
    /* Convert 1.2e+018 to 1.2e+18 and 1.2e-018 to 1.2e-18 */
    char *start= strchr(val, 'e');
    if (start && strlen(start) >= 5 &&
        (start[1] == '-' || start[1] == '+') && start[2] == '0')
    {
      start+=2; /* Now points at first '0' */
      if (field->flags & ZEROFILL_FLAG)
      {
        /* Move all chars before the first '0' one step right */
        memmove(val + 1, val, start - val);
        *val= '0';
      }
      else
      {
        /* Move all chars after the first '0' one step left */
        memmove(start, start + 1, strlen(start));
        len--;
      }
    }
  }
#endif

  if (!display_result_vertically)
  {
    if (col_idx)
      dynstr_append_mem(ds, "\t", 1);
    replace_dynstr_append_mem(ds, val, len);
  }
  else
  {
    dynstr_append(ds, field->name);
    dynstr_append_mem(ds, "\t", 1);
    replace_dynstr_append_mem(ds, val, len);
    dynstr_append_mem(ds, "\n", 1);
  }
}


/*
  Append all results to the dynamic string separated with '\t'
  Values may be converted with 'replace_column'
*/

void append_result(DYNAMIC_STRING *ds, MYSQL_RES *res)
{
  MYSQL_ROW row;
  uint num_fields= mysql_num_fields(res);
  MYSQL_FIELD *fields= mysql_fetch_fields(res);
  ulong *lengths;

  while ((row = mysql_fetch_row(res)))
  {
    uint i;
    lengths = mysql_fetch_lengths(res);
    for (i = 0; i < num_fields; i++)
      append_field(ds, i, &fields[i],
                   row[i], lengths[i], !row[i]);
    if (!display_result_vertically)
      dynstr_append_mem(ds, "\n", 1);
  }
}


/*
  Append all results from ps execution to the dynamic string separated
  with '\t'. Values may be converted with 'replace_column'
*/

void append_stmt_result(DYNAMIC_STRING *ds, MYSQL_STMT *stmt,
                        MYSQL_FIELD *fields, uint num_fields)
{
  MYSQL_BIND *my_bind;
  my_bool *is_null;
  ulong *length;
  uint i;
  int error;

  /* Allocate array with bind structs, lengths and NULL flags */
  my_bind= (MYSQL_BIND*) my_malloc(num_fields * sizeof(MYSQL_BIND),
				MYF(MY_WME | MY_FAE | MY_ZEROFILL));
  length= (ulong*) my_malloc(num_fields * sizeof(ulong),
			     MYF(MY_WME | MY_FAE));
  is_null= (my_bool*) my_malloc(num_fields * sizeof(my_bool),
				MYF(MY_WME | MY_FAE));

  /* Allocate data for the result of each field */
  for (i= 0; i < num_fields; i++)
  {
    uint max_length= fields[i].max_length + 1;
    my_bind[i].buffer_type= MYSQL_TYPE_STRING;
    my_bind[i].buffer= my_malloc(max_length, MYF(MY_WME | MY_FAE));
    my_bind[i].buffer_length= max_length;
    my_bind[i].is_null= &is_null[i];
    my_bind[i].length= &length[i];

    DBUG_PRINT("bind", ("col[%d]: buffer_type: %d, buffer_length: %lu",
			i, my_bind[i].buffer_type, my_bind[i].buffer_length));
  }

  if (mysql_stmt_bind_result(stmt, my_bind))
    die("mysql_stmt_bind_result failed: %d: %s",
	mysql_stmt_errno(stmt), mysql_stmt_error(stmt));

  while ((error=mysql_stmt_fetch(stmt)) == 0)
  {
    for (i= 0; i < num_fields; i++)
      append_field(ds, i, &fields[i], (char*)my_bind[i].buffer,
                   *my_bind[i].length, *my_bind[i].is_null);
    if (!display_result_vertically)
      dynstr_append_mem(ds, "\n", 1);
  }

  if (error != MYSQL_NO_DATA)
    die("mysql_fetch didn't end with MYSQL_NO_DATA from statement: "
        "error: %d", error);
  if (mysql_stmt_fetch(stmt) != MYSQL_NO_DATA)
    die("mysql_fetch didn't end with MYSQL_NO_DATA from statement: %d %s",
	mysql_stmt_errno(stmt), mysql_stmt_error(stmt));

  for (i= 0; i < num_fields; i++)
  {
    /* Free data for output */
    my_free(my_bind[i].buffer);
  }
  /* Free array with bind structs, lengths and NULL flags */
  my_free(my_bind);
  my_free(length);
  my_free(is_null);
}


/*
  Append metadata for fields to output
*/

void append_metadata(DYNAMIC_STRING *ds,
                     MYSQL_FIELD *field,
                     uint num_fields)
{
  MYSQL_FIELD *field_end;
  dynstr_append(ds,"Catalog\tDatabase\tTable\tTable_alias\tColumn\t"
                "Column_alias\tType\tLength\tMax length\tIs_null\t"
                "Flags\tDecimals\tCharsetnr\n");

  for (field_end= field+num_fields ;
       field < field_end ;
       field++)
  {
    dynstr_append_mem(ds, field->catalog,
                      field->catalog_length);
    dynstr_append_mem(ds, "\t", 1);
    dynstr_append_mem(ds, field->db, field->db_length);
    dynstr_append_mem(ds, "\t", 1);
    dynstr_append_mem(ds, field->org_table,
                      field->org_table_length);
    dynstr_append_mem(ds, "\t", 1);
    dynstr_append_mem(ds, field->table,
                      field->table_length);
    dynstr_append_mem(ds, "\t", 1);
    dynstr_append_mem(ds, field->org_name,
                      field->org_name_length);
    dynstr_append_mem(ds, "\t", 1);
    dynstr_append_mem(ds, field->name, field->name_length);
    dynstr_append_mem(ds, "\t", 1);
    replace_dynstr_append_uint(ds, field->type);
    dynstr_append_mem(ds, "\t", 1);
    replace_dynstr_append_uint(ds, field->length);
    dynstr_append_mem(ds, "\t", 1);
    replace_dynstr_append_uint(ds, field->max_length);
    dynstr_append_mem(ds, "\t", 1);
    dynstr_append_mem(ds, (IS_NOT_NULL(field->flags) ?  "N" : "Y"), 1);
    dynstr_append_mem(ds, "\t", 1);
    replace_dynstr_append_uint(ds, field->flags);
    dynstr_append_mem(ds, "\t", 1);
    replace_dynstr_append_uint(ds, field->decimals);
    dynstr_append_mem(ds, "\t", 1);
    replace_dynstr_append_uint(ds, field->charsetnr);
    dynstr_append_mem(ds, "\n", 1);
  }
}


/*
  Append affected row count and other info to output
*/

void append_info(DYNAMIC_STRING *ds, ulonglong affected_rows,
                 const char *info)
{
  char buf[40], buff2[21];
  sprintf(buf,"affected rows: %s\n", llstr(affected_rows, buff2));
  dynstr_append(ds, buf);
  if (info)
  {
    dynstr_append(ds, "info: ");
    dynstr_append(ds, info);
    dynstr_append_mem(ds, "\n", 1);
  }
}


/**
  @brief Append state change information (received through Ok packet) to the output.

  @param [in,out] ds         Dynamic string to hold the content to be printed.
  @param [in] mysql          Connection handle.
*/

static void append_session_track_info(DYNAMIC_STRING *ds, MYSQL *mysql)
{
#ifndef EMBEDDED_LIBRARY
  for (unsigned int type= SESSION_TRACK_BEGIN; type <= SESSION_TRACK_END; type++)
  {
    const char *data;
    size_t data_length;

    if (!mysql_session_track_get_first(mysql,
                                       (enum_session_state_type) type,
                                       &data, &data_length))
    {
      dynstr_append(ds, "-- ");
      switch (type)
      {
        case SESSION_TRACK_SYSTEM_VARIABLES:
          dynstr_append(ds, "Tracker : SESSION_TRACK_SYSTEM_VARIABLES\n");
          break;
        case SESSION_TRACK_SCHEMA:
          dynstr_append(ds, "Tracker : SESSION_TRACK_SCHEMA\n");
          break;
        case SESSION_TRACK_STATE_CHANGE:
          dynstr_append(ds, "Tracker : SESSION_TRACK_STATE_CHANGE\n");
          break;
        case SESSION_TRACK_GTIDS:
          dynstr_append(ds, "Tracker : SESSION_TRACK_GTIDS\n");
          break;
        case SESSION_TRACK_TRANSACTION_CHARACTERISTICS:
          dynstr_append(ds, "Tracker : SESSION_TRACK_TRANSACTION_CHARACTERISTICS\n");
          break;
        case SESSION_TRACK_TRANSACTION_TYPE:
          dynstr_append(ds, "Tracker : SESSION_TRACK_TRANSACTION_TYPE\n");
          break;
        default:
          DBUG_ASSERT(0);
          dynstr_append(ds, "\n");
      }


      dynstr_append(ds, "-- ");
      dynstr_append_mem(ds, data, data_length);
    }
    else
      continue;
    while (!mysql_session_track_get_next(mysql,
                                        (enum_session_state_type) type,
                                        &data, &data_length))
    {
      dynstr_append(ds, "\n-- ");
      dynstr_append_mem(ds, data, data_length);
    }
    dynstr_append(ds, "\n\n");
  }
#endif /* EMBEDDED_LIBRARY */
}


/*
  Display the table headings with the names tab separated
*/

void append_table_headings(DYNAMIC_STRING *ds,
                           MYSQL_FIELD *field,
                           uint num_fields)
{
  uint col_idx;
  if (disable_column_names)
    return;
  for (col_idx= 0; col_idx < num_fields; col_idx++)
  {
    if (col_idx)
      dynstr_append_mem(ds, "\t", 1);
    replace_dynstr_append(ds, field[col_idx].name);
  }
  dynstr_append_mem(ds, "\n", 1);
}

/*
  Fetch warnings from server and append to ds

  RETURN VALUE
  Number of warnings appended to ds
*/

int append_warnings(DYNAMIC_STRING *ds, MYSQL* mysql)
{
  uint count;
  MYSQL_RES *warn_res;
  DYNAMIC_STRING res;
  DBUG_ENTER("append_warnings");

  if (!(count= mysql_warning_count(mysql)))
    DBUG_RETURN(0);

  /*
    If one day we will support execution of multi-statements
    through PS API we should not issue SHOW WARNINGS until
    we have not read all results...
  */
  DBUG_ASSERT(!mysql_more_results(mysql));

  if (mysql_real_query(mysql, "SHOW WARNINGS", 13))
    die("Error running query \"SHOW WARNINGS\": %s", mysql_error(mysql));

  if (!(warn_res= mysql_store_result(mysql)))
    die("Warning count is %u but didn't get any warnings",
	count);

  init_dynamic_string(&res, "", 1024, 1024);

  append_result(&res, warn_res);
  mysql_free_result(warn_res);

  DBUG_PRINT("warnings", ("%s", res.str));

  if (display_result_sorted)
    dynstr_append_sorted(ds, &res, 0);
  else
    dynstr_append_mem(ds, res.str, res.length);
  dynstr_free(&res);
  DBUG_RETURN(count);
}


/*
  Handle situation where query is sent but there is no active connection 
  (e.g directly after disconnect).

  We emulate MySQL-compatible behaviour of sending something on a closed
  connection.
*/
static void handle_no_active_connection(struct st_command *command, 
  struct st_connection *cn, DYNAMIC_STRING *ds)
{
  handle_error(command, 2006, "MariaDB server has gone away", "000000", ds);
  cn->pending= FALSE;
  var_set_errno(2006);
}


/*
  Run query using MySQL C API

  SYNOPSIS
    run_query_normal()
    mysql	mysql handle
    command	current command pointer
    flags	flags indicating if we should SEND and/or REAP
    query	query string to execute
    query_len	length query string to execute
    ds		output buffer where to store result form query
*/

void run_query_normal(struct st_connection *cn, struct st_command *command,
                      int flags, char *query, size_t query_len,
                      DYNAMIC_STRING *ds, DYNAMIC_STRING *ds_warnings)
{
  MYSQL_RES *res= 0;
  MYSQL *mysql= cn->mysql;
  int err= 0, counter= 0;
  DBUG_ENTER("run_query_normal");
  DBUG_PRINT("enter",("flags: %d", flags));
  DBUG_PRINT("enter", ("query: '%-.60s'", query));

  if (!mysql)
  {
    handle_no_active_connection(command, cn, ds);
    DBUG_VOID_RETURN;
  }

  if (flags & QUERY_SEND_FLAG)
  {
    /*
      Send the query
    */
    if (do_send_query(cn, query, query_len))
    {
      handle_error(command, mysql_errno(mysql), mysql_error(mysql),
		   mysql_sqlstate(mysql), ds);
      goto end;
    }
  }
  if (!(flags & QUERY_REAP_FLAG))
  {
    cn->pending= TRUE;
    DBUG_VOID_RETURN;
  }
  
  do
  {
    /*
      When  on first result set, call mysql_read_query_result to retrieve
      answer to the query sent earlier
    */
    if ((counter==0) && do_read_query_result(cn))
    {
      /* we've failed to collect the result set */
      cn->pending= TRUE;
      handle_error(command, mysql_errno(mysql), mysql_error(mysql),
		   mysql_sqlstate(mysql), ds);
      goto end;

    }

    /*
      Store the result of the query if it will return any fields
    */
    if (mysql_field_count(mysql) && ((res= mysql_store_result(mysql)) == 0))
    {
      handle_error(command, mysql_errno(mysql), mysql_error(mysql),
		   mysql_sqlstate(mysql), ds);
      goto end;
    }

    if (!disable_result_log)
    {
      if (res)
      {
	MYSQL_FIELD *fields= mysql_fetch_fields(res);
	uint num_fields= mysql_num_fields(res);

	if (display_metadata)
          append_metadata(ds, fields, num_fields);

	if (!display_result_vertically)
	  append_table_headings(ds, fields, num_fields);

	append_result(ds, res);
      }

      /*
        Need to call mysql_affected_rows() before the "new"
        query to find the warnings.
      */
      if (!disable_info)
	append_info(ds, mysql_affected_rows(mysql), mysql_info(mysql));

      if (display_session_track_info)
        append_session_track_info(ds, mysql);

      /*
        Add all warnings to the result. We can't do this if we are in
        the middle of processing results from multi-statement, because
        this will break protocol.
      */
      if (!disable_warnings && !mysql_more_results(mysql))
      {
	if (append_warnings(ds_warnings, mysql) || ds_warnings->length)
	{
	  dynstr_append_mem(ds, "Warnings:\n", 10);
	  dynstr_append_mem(ds, ds_warnings->str, ds_warnings->length);
	}
      }
    }

    if (res)
    {
      mysql_free_result(res);
      res= 0;
    }
    counter++;
  } while (!(err= mysql_next_result(mysql)));
  if (err > 0)
  {
    /* We got an error from mysql_next_result, maybe expected */
    handle_error(command, mysql_errno(mysql), mysql_error(mysql),
		 mysql_sqlstate(mysql), ds);
    goto end;
  }
  DBUG_ASSERT(err == -1); /* Successful and there are no more results */

  /* If we come here the query is both executed and read successfully */
  handle_no_error(command);
  revert_properties();

end:

  cn->pending= FALSE;
  /*
    We save the return code (mysql_errno(mysql)) from the last call sent
    to the server into the mysqltest builtin variable $mysql_errno. This
    variable then can be used from the test case itself.
  */
  var_set_errno(mysql_errno(mysql));
  DBUG_VOID_RETURN;
}


/*
  Check whether given error is in list of expected errors

  SYNOPSIS
    match_expected_error()

  PARAMETERS
    command        the current command (and its expect-list)
    err_errno      error number of the error that actually occurred
    err_sqlstate   SQL-state that was thrown, or NULL for impossible
                   (file-ops, diff, etc.)

  RETURNS
    -1 for not in list, index in list of expected errors otherwise

  NOTE
    If caller needs to know whether the list was empty, they should
    check command->expected_errors.count.
*/

static int match_expected_error(struct st_command *command,
                                unsigned int err_errno,
                                const char *err_sqlstate)
{
  uint i;

  for (i= 0 ; (uint) i < command->expected_errors.count ; i++)
  {
    if ((command->expected_errors.err[i].type == ERR_ERRNO) &&
        (command->expected_errors.err[i].code.errnum == err_errno))
      return i;

    if (command->expected_errors.err[i].type == ERR_SQLSTATE)
    {
      /*
        NULL is quite likely, but not in conjunction with a SQL-state expect!
      */
      if (unlikely(err_sqlstate == NULL))
        die("expecting a SQL-state (%s) from query '%s' which cannot "
            "produce one...",
            command->expected_errors.err[i].code.sqlstate, command->query);

      if (strncmp(command->expected_errors.err[i].code.sqlstate,
                  err_sqlstate, SQLSTATE_LENGTH) == 0)
        return i;
    }
  }
  return -1;
}


/*
  Handle errors which occurred during execution

  SYNOPSIS
  handle_error()
  q     - query context
  err_errno - error number
  err_error - error message
  err_sqlstate - sql state
  ds    - dynamic string which is used for output buffer

  NOTE
    If there is an unexpected error this function will abort mysqltest
    immediately.
*/

void handle_error(struct st_command *command,
                  unsigned int err_errno, const char *err_error,
                  const char *err_sqlstate, DYNAMIC_STRING *ds)
{
  int i;

  DBUG_ENTER("handle_error");

  command->used_replace= 1;
  if (command->require_file)
  {
    /*
      The query after a "--require" failed. This is fine as long the server
      returned a valid response. Don't allow 2013 or 2006 to trigger an
      abort_not_supported_test
    */
    if (err_errno == CR_SERVER_LOST ||
        err_errno == CR_SERVER_GONE_ERROR)
      die("require query '%s' failed: %d: %s", command->query,
          err_errno, err_error);

    /* Abort the run of this test, pass the failed query as reason */
    abort_not_supported_test("Query '%s' failed, required functionality " \
                             "not supported", command->query);
  }

  if (command->abort_on_error)
  {
    report_or_die("query '%s' failed: %d: %s", command->query, err_errno,
                  err_error);
    DBUG_VOID_RETURN;
  }

  DBUG_PRINT("info", ("expected_errors.count: %d",
                      command->expected_errors.count));

  i= match_expected_error(command, err_errno, err_sqlstate);

  if (i >= 0)
  {
    if (!disable_result_log)
    {
      if (command->expected_errors.count == 1)
      {
        /* Only log error if there is one possible error */
        dynstr_append_mem(ds, "ERROR ", 6);
        replace_dynstr_append(ds, err_sqlstate);
        dynstr_append_mem(ds, ": ", 2);
        replace_dynstr_append(ds, err_error);
        dynstr_append_mem(ds,"\n",1);
      }
      /* Don't log error if we may not get an error */
      else if (command->expected_errors.err[0].type == ERR_SQLSTATE ||
               (command->expected_errors.err[0].type == ERR_ERRNO &&
                command->expected_errors.err[0].code.errnum != 0))
        dynstr_append(ds,"Got one of the listed errors\n");
    }
    /* OK */
    revert_properties();
    DBUG_VOID_RETURN;
  }

  DBUG_PRINT("info",("i: %d  expected_errors: %d", i,
                     command->expected_errors.count));

  if (!disable_result_log)
  {
    dynstr_append_mem(ds, "ERROR ",6);
    replace_dynstr_append(ds, err_sqlstate);
    dynstr_append_mem(ds, ": ", 2);
    replace_dynstr_append(ds, err_error);
    dynstr_append_mem(ds, "\n", 1);
  }

  if (command->expected_errors.count > 0)
  {
    if (command->expected_errors.err[0].type == ERR_ERRNO)
      report_or_die("query '%s' failed with wrong errno %d: '%s', instead of "
                    "%d...",
                    command->query, err_errno, err_error,
                    command->expected_errors.err[0].code.errnum);
    else
      report_or_die("query '%s' failed with wrong sqlstate %s: '%s', "
                    "instead of %s...",
                    command->query, err_sqlstate, err_error,
                    command->expected_errors.err[0].code.sqlstate);
  }

  revert_properties();
  DBUG_VOID_RETURN;
}


/*
  Handle absence of errors after execution

  SYNOPSIS
  handle_no_error()
  q - context of query

  RETURN VALUE
  error - function will not return
*/

void handle_no_error(struct st_command *command)
{
  DBUG_ENTER("handle_no_error");

  if (command->expected_errors.err[0].type == ERR_ERRNO &&
      command->expected_errors.err[0].code.errnum != 0)
  {
    /* Error code we wanted was != 0, i.e. not an expected success */
    report_or_die("query '%s' succeeded - should have failed with errno %d...",
                  command->query, command->expected_errors.err[0].code.errnum);
  }
  else if (command->expected_errors.err[0].type == ERR_SQLSTATE &&
           strcmp(command->expected_errors.err[0].code.sqlstate,"00000") != 0)
  {
    /* SQLSTATE we wanted was != "00000", i.e. not an expected success */
    report_or_die("query '%s' succeeded - should have failed with "
                  "sqlstate %s...",
                  command->query,
                  command->expected_errors.err[0].code.sqlstate);
  }
  DBUG_VOID_RETURN;
}


/*
  Run query using prepared statement C API

  SYNPOSIS
  run_query_stmt
  mysql - mysql handle
  command - currrent command pointer
  query - query string to execute
  query_len - length query string to execute
  ds - output buffer where to store result form query

  RETURN VALUE
  error - function will not return
*/

void run_query_stmt(struct st_connection *cn, struct st_command *command,
                    char *query, size_t query_len, DYNAMIC_STRING *ds,
                    DYNAMIC_STRING *ds_warnings)
{
  MYSQL_RES *res= NULL;     /* Note that here 'res' is meta data result set */
  MYSQL *mysql= cn->mysql;
  MYSQL_STMT *stmt;
  DYNAMIC_STRING ds_prepare_warnings;
  DYNAMIC_STRING ds_execute_warnings;
  DBUG_ENTER("run_query_stmt");
  DBUG_PRINT("query", ("'%-.60s'", query));

  /*
    Init a new stmt if it's not already one created for this connection
  */
  if(!(stmt= cn->stmt))
  {
    if (!(stmt= mysql_stmt_init(mysql)))
      die("unable to init stmt structure");
    cn->stmt= stmt;
  }

  /* Init dynamic strings for warnings */
  if (!disable_warnings)
  {
    init_dynamic_string(&ds_prepare_warnings, NULL, 0, 256);
    init_dynamic_string(&ds_execute_warnings, NULL, 0, 256);
  }

  /*
    Prepare the query
  */
  if (do_stmt_prepare(cn, query, query_len))
  {
    handle_error(command,  mysql_stmt_errno(stmt),
                 mysql_stmt_error(stmt), mysql_stmt_sqlstate(stmt), ds);
    goto end;
  }

  /*
    Get the warnings from mysql_stmt_prepare and keep them in a
    separate string
  */
  if (!disable_warnings)
    append_warnings(&ds_prepare_warnings, mysql);

  /*
    No need to call mysql_stmt_bind_param() because we have no
    parameter markers.
  */

#if MYSQL_VERSION_ID >= 50000
  if (cursor_protocol_enabled)
  {
    /*
      Use cursor when retrieving result
    */
    ulong type= CURSOR_TYPE_READ_ONLY;
    if (mysql_stmt_attr_set(stmt, STMT_ATTR_CURSOR_TYPE, (void*) &type))
      die("mysql_stmt_attr_set(STMT_ATTR_CURSOR_TYPE) failed': %d %s",
          mysql_stmt_errno(stmt), mysql_stmt_error(stmt));
  }
#endif

  /*
    Execute the query
  */
  if (do_stmt_execute(cn))
  {
    handle_error(command, mysql_stmt_errno(stmt),
                 mysql_stmt_error(stmt), mysql_stmt_sqlstate(stmt), ds);
    goto end;
  }

  /*
    When running in cursor_protocol get the warnings from execute here
    and keep them in a separate string for later.
  */
  if (cursor_protocol_enabled && !disable_warnings)
    append_warnings(&ds_execute_warnings, mysql);

  /*
    We instruct that we want to update the "max_length" field in
    mysql_stmt_store_result(), this is our only way to know how much
    buffer to allocate for result data
  */
  {
    my_bool one= 1;
    if (mysql_stmt_attr_set(stmt, STMT_ATTR_UPDATE_MAX_LENGTH, (void*) &one))
      die("mysql_stmt_attr_set(STMT_ATTR_UPDATE_MAX_LENGTH) failed': %d %s",
          mysql_stmt_errno(stmt), mysql_stmt_error(stmt));
  }

  /*
    If we got here the statement succeeded and was expected to do so,
    get data. Note that this can still give errors found during execution!
    Store the result of the query if if will return any fields
  */
  if (mysql_stmt_field_count(stmt) && mysql_stmt_store_result(stmt))
  {
    handle_error(command, mysql_stmt_errno(stmt),
                 mysql_stmt_error(stmt), mysql_stmt_sqlstate(stmt), ds);
    goto end;
  }

  /* If we got here the statement was both executed and read successfully */
  handle_no_error(command);
  if (!disable_result_log)
  {
    /*
      Not all statements creates a result set. If there is one we can
      now create another normal result set that contains the meta
      data. This set can be handled almost like any other non prepared
      statement result set.
    */
    if ((res= mysql_stmt_result_metadata(stmt)) != NULL)
    {
      /* Take the column count from meta info */
      MYSQL_FIELD *fields= mysql_fetch_fields(res);
      uint num_fields= mysql_num_fields(res);

      if (display_metadata)
        append_metadata(ds, fields, num_fields);

      if (!display_result_vertically)
        append_table_headings(ds, fields, num_fields);

      append_stmt_result(ds, stmt, fields, num_fields);

      mysql_free_result(res);     /* Free normal result set with meta data */

      /*
        Normally, if there is a result set, we do not show warnings from the
        prepare phase. This is because some warnings are generated both during
        prepare and execute; this would generate different warning output
        between normal and ps-protocol test runs.

        The --enable_prepare_warnings command can be used to change this so
        that warnings from both the prepare and execute phase are shown.
      */
      if (!disable_warnings && !prepare_warnings_enabled)
        dynstr_set(&ds_prepare_warnings, NULL);
    }
    else
    {
      /*
	This is a query without resultset
      */
    }

    /*
      Fetch info before fetching warnings, since it will be reset
      otherwise.
    */
    if (!disable_info)
      append_info(ds, mysql_stmt_affected_rows(stmt), mysql_info(mysql));

    if (display_session_track_info)
      append_session_track_info(ds, mysql);


    if (!disable_warnings)
    {
      /* Get the warnings from execute */

      /* Append warnings to ds - if there are any */
      if (append_warnings(&ds_execute_warnings, mysql) ||
          ds_execute_warnings.length ||
          ds_prepare_warnings.length ||
          ds_warnings->length)
      {
        dynstr_append_mem(ds, "Warnings:\n", 10);
        if (ds_warnings->length)
          dynstr_append_mem(ds, ds_warnings->str,
                            ds_warnings->length);
        if (ds_prepare_warnings.length)
          dynstr_append_mem(ds, ds_prepare_warnings.str,
                            ds_prepare_warnings.length);
        if (ds_execute_warnings.length)
          dynstr_append_mem(ds, ds_execute_warnings.str,
                            ds_execute_warnings.length);
      }
    }
  }

end:
  if (!disable_warnings)
  {
    dynstr_free(&ds_prepare_warnings);
    dynstr_free(&ds_execute_warnings);
  }

  /*
    We save the return code (mysql_stmt_errno(stmt)) from the last call sent
    to the server into the mysqltest builtin variable $mysql_errno. This
    variable then can be used from the test case itself.
  */

  var_set_errno(mysql_stmt_errno(stmt));

  revert_properties();

  /* Close the statement if reconnect, need new prepare */
  {
#ifndef EMBEDDED_LIBRARY
    my_bool reconnect;
    mysql_get_option(mysql, MYSQL_OPT_RECONNECT, &reconnect);
    if (reconnect)
#else
    if (mysql->reconnect)
#endif
    {
      mysql_stmt_close(stmt);
      cn->stmt= NULL;
    }
  }

  DBUG_VOID_RETURN;
}



/*
  Create a util connection if one does not already exists
  and use that to run the query
  This is done to avoid implict commit when creating/dropping objects such
  as view, sp etc.
*/

int util_query(MYSQL* org_mysql, const char* query){

  MYSQL* mysql;
  DBUG_ENTER("util_query");

  if(!(mysql= cur_con->util_mysql))
  {
    DBUG_PRINT("info", ("Creating util_mysql"));
    if (!(mysql= mysql_init(mysql)))
      die("Failed in mysql_init()");

    if (opt_connect_timeout)
      mysql_options(mysql, MYSQL_OPT_CONNECT_TIMEOUT,
                    (void *) &opt_connect_timeout);

    /* enable local infile, in non-binary builds often disabled by default */
    mysql_options(mysql, MYSQL_OPT_LOCAL_INFILE, 0);
    mysql_options(mysql, MYSQL_OPT_NONBLOCK, 0);
    safe_connect(mysql, "util", org_mysql->host, org_mysql->user,
                 org_mysql->passwd, org_mysql->db, org_mysql->port,
                 org_mysql->unix_socket);

    cur_con->util_mysql= mysql;
  }

  int ret= mysql_query(mysql, query);
  DBUG_RETURN(ret);
}



/*
  Run query

  SYNPOSIS
    run_query()
     mysql	mysql handle
     command	currrent command pointer

  flags control the phased/stages of query execution to be performed
  if QUERY_SEND_FLAG bit is on, the query will be sent. If QUERY_REAP_FLAG
  is on the result will be read - for regular query, both bits must be on
*/

void run_query(struct st_connection *cn, struct st_command *command, int flags)
{
  MYSQL *mysql= cn->mysql;
  DYNAMIC_STRING *ds;
  DYNAMIC_STRING *save_ds= NULL;
  DYNAMIC_STRING ds_result;
  DYNAMIC_STRING ds_sorted;
  DYNAMIC_STRING ds_warnings;
  char *query;
  size_t query_len;
  my_bool view_created= 0, sp_created= 0;
  my_bool complete_query= ((flags & QUERY_SEND_FLAG) &&
                           (flags & QUERY_REAP_FLAG));
  DBUG_ENTER("run_query");

  if (cn->pending && (flags & QUERY_SEND_FLAG))
    die("Cannot run query on connection between send and reap");

  if (!(flags & QUERY_SEND_FLAG) && !cn->pending)
    die("Cannot reap on a connection without pending send");
  
  init_dynamic_string(&ds_warnings, NULL, 0, 256);
  ds_warn= &ds_warnings;
  
  /*
    Evaluate query if this is an eval command
  */
  if (command->type == Q_EVAL || command->type == Q_SEND_EVAL || 
      command->type == Q_EVALP)
  {
    if (!command->eval_query.str)
      init_dynamic_string(&command->eval_query, "", command->query_len + 256,
                          1024);
    else
      dynstr_set(&command->eval_query, 0);
    do_eval(&command->eval_query, command->query, command->end, FALSE);
    query= command->eval_query.str;
    query_len= command->eval_query.length;
  }
  else
  {
    query = command->query;
    query_len = strlen(query);
  }

  /*
    When command->require_file is set the output of _this_ query
    should be compared with an already existing file
    Create a temporary dynamic string to contain the output from
    this query.
  */
  if (command->require_file)
  {
    init_dynamic_string(&ds_result, "", 1024, 1024);
    ds= &ds_result;
  }
  else
    ds= &ds_res;

  /*
    Log the query into the output buffer
  */
  if (!disable_query_log && (flags & QUERY_SEND_FLAG))
  {
    char *print_query= query;
    size_t print_len= query_len;
    if (flags & QUERY_PRINT_ORIGINAL_FLAG)
    {
      print_query= command->query;
      print_len= (int)(command->end - command->query);
    }
    replace_dynstr_append_mem(ds, print_query, print_len);
    dynstr_append_mem(ds, delimiter, delimiter_length);
    dynstr_append_mem(ds, "\n", 1);
  }
  
  /* We're done with this flag */
  flags &= ~QUERY_PRINT_ORIGINAL_FLAG;

  /*
    Write the command to the result file before we execute the query
    This is needed to be able to analyse the log if something goes
    wrong
  */
  log_file.write(&ds_res);
  log_file.flush();
  dynstr_set(&ds_res, 0);

  if (view_protocol_enabled &&
      complete_query &&
      match_re(&view_re, query))
  {
    /*
      Create the query as a view.
      Use replace since view can exist from a failed mysqltest run
    */
    DYNAMIC_STRING query_str;
    init_dynamic_string(&query_str,
			"CREATE OR REPLACE VIEW mysqltest_tmp_v AS ",
			query_len+64, 256);
    dynstr_append_mem(&query_str, query, query_len);
    if (util_query(mysql, query_str.str))
    {
      /*
	Failed to create the view, this is not fatal
	just run the query the normal way
      */
      DBUG_PRINT("view_create_error",
		 ("Failed to create view '%s': %d: %s", query_str.str,
		  mysql_errno(mysql), mysql_error(mysql)));

      /* Log error to create view */
      verbose_msg("Failed to create view '%s' %d: %s", query_str.str,
		  mysql_errno(mysql), mysql_error(mysql));
    }
    else
    {
      /*
	Yes, it was possible to create this query as a view
      */
      view_created= 1;
      query= const_cast<char*>("SELECT * FROM mysqltest_tmp_v");
      query_len = strlen(query);

      /*
        Collect warnings from create of the view that should otherwise
        have been produced when the SELECT was executed
      */
      append_warnings(&ds_warnings, cur_con->util_mysql);
    }

    dynstr_free(&query_str);
  }

  if (sp_protocol_enabled &&
      complete_query &&
      match_re(&sp_re, query))
  {
    /*
      Create the query as a stored procedure
      Drop first since sp can exist from a failed mysqltest run
    */
    DYNAMIC_STRING query_str;
    init_dynamic_string(&query_str,
			"DROP PROCEDURE IF EXISTS mysqltest_tmp_sp;",
			query_len+64, 256);
    util_query(mysql, query_str.str);
    dynstr_set(&query_str, "CREATE PROCEDURE mysqltest_tmp_sp()\n");
    dynstr_append_mem(&query_str, query, query_len);
    if (util_query(mysql, query_str.str))
    {
      /*
	Failed to create the stored procedure for this query,
	this is not fatal just run the query the normal way
      */
      DBUG_PRINT("sp_create_error",
		 ("Failed to create sp '%s': %d: %s", query_str.str,
		  mysql_errno(mysql), mysql_error(mysql)));

      /* Log error to create sp */
      verbose_msg("Failed to create sp '%s' %d: %s", query_str.str,
		  mysql_errno(mysql), mysql_error(mysql));

    }
    else
    {
      sp_created= 1;

      query= const_cast<char*>("CALL mysqltest_tmp_sp()");
      query_len = strlen(query);
    }
    dynstr_free(&query_str);
  }

  if (display_result_sorted)
  {
    /*
       Collect the query output in a separate string
       that can be sorted before it's added to the
       global result string
    */
    init_dynamic_string(&ds_sorted, "", 1024, 1024);
    save_ds= ds; /* Remember original ds */
    ds= &ds_sorted;
  }

  /*
    Find out how to run this query

    Always run with normal C API if it's not a complete
    SEND + REAP

    If it is a '?' in the query it may be a SQL level prepared
    statement already and we can't do it twice
  */
  if (ps_protocol_enabled &&
      complete_query &&
      match_re(&ps_re, query))
    run_query_stmt(cn, command, query, query_len, ds, &ds_warnings);
  else
    run_query_normal(cn, command, flags, query, query_len,
		     ds, &ds_warnings);

  dynstr_free(&ds_warnings);
  ds_warn= 0;

  if (display_result_sorted)
  {
    /* Sort the result set and append it to result */
    dynstr_append_sorted(save_ds, &ds_sorted, 1);
    ds= save_ds;
    dynstr_free(&ds_sorted);
  }

  if (sp_created)
  {
    if (util_query(mysql, "DROP PROCEDURE mysqltest_tmp_sp "))
      report_or_die("Failed to drop sp: %d: %s", mysql_errno(mysql),
                     mysql_error(mysql));
  }

  if (view_created)
  {
    if (util_query(mysql, "DROP VIEW mysqltest_tmp_v "))
      report_or_die("Failed to drop view: %d: %s",
	  mysql_errno(mysql), mysql_error(mysql));
  }

  if (command->require_file)
  {
    /* A result file was specified for _this_ query
       and the output should be checked against an already
       existing file which has been specified using --require or --result
    */
    check_require(ds, command->require_file);
  }

  if (ds == &ds_result)
    dynstr_free(&ds_result);
  DBUG_VOID_RETURN;
}

/****************************************************************************/
/*
  Functions to detect different SQL statements
*/

char *re_eprint(int err)
{
  static char epbuf[100];
  size_t len __attribute__((unused))=
          regerror(err, (regex_t *)NULL, epbuf, sizeof(epbuf));
  assert(len <= sizeof(epbuf));
  return(epbuf);
}

void init_re_comp(regex_t *re, const char* str)
{
  int err= regcomp(re, str, (REG_EXTENDED | REG_ICASE | REG_NOSUB | REG_DOTALL));
  if (err)
  {
    char erbuf[100];
    size_t len= regerror(err, re, erbuf, sizeof(erbuf));
    die("error %s, %d/%d `%s'\n",
	re_eprint(err), (int)len, (int)sizeof(erbuf), erbuf);
  }
}

void init_re(void)
{
  /*
    Filter for queries that can be run using the
    MySQL Prepared Statements C API
  */
  const char *ps_re_str =
    "^("
    "[[:space:]]*REPLACE[[:space:]]|"
    "[[:space:]]*INSERT[[:space:]]|"
    "[[:space:]]*UPDATE[[:space:]]|"
    "[[:space:]]*DELETE[[:space:]]|"
    "[[:space:]]*SELECT[[:space:]]|"
    "[[:space:]]*CREATE[[:space:]]+TABLE[[:space:]]|"
    "[[:space:]]*DO[[:space:]]|"
    "[[:space:]]*HANDLER[[:space:]]+.*[[:space:]]+READ[[:space:]]|"
    "[[:space:]]*SET[[:space:]]+OPTION[[:space:]]|"
    "[[:space:]]*DELETE[[:space:]]+MULTI[[:space:]]|"
    "[[:space:]]*UPDATE[[:space:]]+MULTI[[:space:]]|"
    "[[:space:]]*INSERT[[:space:]]+SELECT[[:space:]])";

  /*
    Filter for queries that can be run using the
    Stored procedures
  */
  const char *sp_re_str =ps_re_str;

  /*
    Filter for queries that can be run as views
  */
  const char *view_re_str =
    "^("
    "[[:space:]]*SELECT[[:space:]])";

  init_re_comp(&ps_re, ps_re_str);
  init_re_comp(&sp_re, sp_re_str);
  init_re_comp(&view_re, view_re_str);
}


int match_re(regex_t *re, char *str)
{
  while (my_isspace(charset_info, *str))
    str++;
  if (str[0] == '/' && str[1] == '*')
  {
    char *comm_end= strstr (str, "*/");
    if (! comm_end)
      die("Statement is unterminated comment");
    str= comm_end + 2;
  }
  
  int err= regexec(re, str, (size_t)0, NULL, 0);

  if (err == 0)
    return 1;
  else if (err == REG_NOMATCH)
    return 0;

  {
    char erbuf[100];
    size_t len= regerror(err, re, erbuf, sizeof(erbuf));
    die("error %s, %d/%d `%s'\n",
	re_eprint(err), (int)len, (int)sizeof(erbuf), erbuf);
  }
  return 0;
}

void free_re(void)
{
  regfree(&ps_re);
  regfree(&sp_re);
  regfree(&view_re);
}

/****************************************************************************/

void get_command_type(struct st_command* command)
{
  char save;
  uint type;
  DBUG_ENTER("get_command_type");

  if (*command->query == '}')
  {
    command->type = Q_END_BLOCK;
    DBUG_VOID_RETURN;
  }

  save= command->query[command->first_word_len];
  command->query[command->first_word_len]= 0;
  type= find_type(command->query, &command_typelib, FIND_TYPE_NO_PREFIX);
  command->query[command->first_word_len]= save;
  if (type > 0)
  {
    command->type=(enum enum_commands) type;		/* Found command */

    /*
      Look for case where "query" was explicitly specified to
      force command being sent to server
    */
    if (type == Q_QUERY)
    {
      /* Skip the "query" part */
      command->query= command->first_argument;
    }
  }
  else
  {
    /* No mysqltest command matched */

    if (command->type != Q_COMMENT_WITH_COMMAND)
    {
      /* A query that will sent to mysqld */
      command->type= Q_QUERY;
    }
    else
    {
      /* -- "comment" that didn't contain a mysqltest command */
      report_or_die("Found line beginning with --  that didn't contain " \
          "a valid mysqltest command, check your syntax or "            \
          "use # if you intended to write a comment");
      command->type= Q_COMMENT;
    }
  }

  /* Set expected error on command */
  memcpy(&command->expected_errors, &saved_expected_errors,
         sizeof(saved_expected_errors));
  DBUG_PRINT("info", ("There are %d expected errors",
                      command->expected_errors.count));
  DBUG_VOID_RETURN;
}



/*
  Record how many milliseconds it took to execute the test file
  up until the current line and write it to .progress file

*/

void mark_progress(struct st_command* command __attribute__((unused)),
                   int line)
{
  static ulonglong progress_start= 0; // < Beware
  DYNAMIC_STRING ds_progress;

  char buf[32], *end;
  ulonglong timer= timer_now();
  if (!progress_start)
    progress_start= timer;
  timer-= progress_start;

  if (init_dynamic_string(&ds_progress, "", 256, 256))
    die("Out of memory");

  /* Milliseconds since start */
  end= longlong10_to_str(timer, buf, 10);
  dynstr_append_mem(&ds_progress, buf, (int)(end-buf));
  dynstr_append_mem(&ds_progress, "\t", 1);

  /* Parser line number */
  end= int10_to_str(line, buf, 10);
  dynstr_append_mem(&ds_progress, buf, (int)(end-buf));
  dynstr_append_mem(&ds_progress, "\t", 1);

  /* Filename */
  dynstr_append(&ds_progress, cur_file->file_name);
  dynstr_append_mem(&ds_progress, ":", 1);

  /* Line in file */
  end= int10_to_str(cur_file->lineno, buf, 10);
  dynstr_append_mem(&ds_progress, buf, (int)(end-buf));


  dynstr_append_mem(&ds_progress, "\n", 1);

  progress_file.write(&ds_progress);

  dynstr_free(&ds_progress);

}

#ifdef HAVE_STACKTRACE

static void dump_backtrace(void)
{
  struct st_connection *conn= cur_con;

  fprintf(stderr, "read_command_buf (%p): ", read_command_buf);
  my_safe_print_str(read_command_buf, sizeof(read_command_buf));
  fputc('\n', stderr);

  if (conn)
  {
    fprintf(stderr, "conn->name (%p): ", conn->name);
    my_safe_print_str(conn->name, conn->name_len);
    fputc('\n', stderr);
#ifdef EMBEDDED_LIBRARY
    fprintf(stderr, "conn->cur_query (%p): ", conn->cur_query);
    my_safe_print_str(conn->cur_query, conn->cur_query_len);
    fputc('\n', stderr);
#endif
  }
  fputs("Attempting backtrace...\n", stderr);
  my_print_stacktrace(NULL, (ulong)my_thread_stack_size, 0);
}

#else

static void dump_backtrace(void)
{
  fputs("Backtrace not available.\n", stderr);
}

#endif

static sig_handler signal_handler(int sig)
{
  fprintf(stderr, "mysqltest got " SIGNAL_FMT "\n", sig);
  dump_backtrace();

  fprintf(stderr, "Writing a core file...\n");
  fflush(stderr);
  my_write_core(sig);
#ifndef _WIN32
  exit(1);			// Shouldn't get here but just in case
#endif
}

#ifdef _WIN32

LONG WINAPI exception_filter(EXCEPTION_POINTERS *exp)
{
  __try
  {
    my_set_exception_pointers(exp);
    signal_handler(exp->ExceptionRecord->ExceptionCode);
  }
  __except(EXCEPTION_EXECUTE_HANDLER)
  {
    fputs("Got exception in exception handler!\n", stderr);
  }

  return EXCEPTION_CONTINUE_SEARCH;
}


static void init_signal_handling(void)
{
  UINT mode;

  /* Set output destination of messages to the standard error stream. */
  _CrtSetReportMode(_CRT_WARN, _CRTDBG_MODE_FILE);
  _CrtSetReportFile(_CRT_WARN, _CRTDBG_FILE_STDERR);
  _CrtSetReportMode(_CRT_ERROR, _CRTDBG_MODE_FILE);
  _CrtSetReportFile(_CRT_ERROR, _CRTDBG_FILE_STDERR);
  _CrtSetReportMode(_CRT_ASSERT, _CRTDBG_MODE_FILE);
  _CrtSetReportFile(_CRT_ASSERT, _CRTDBG_FILE_STDERR);

  /* Do not not display the a error message box. */
  mode= SetErrorMode(0) | SEM_FAILCRITICALERRORS | SEM_NOOPENFILEERRORBOX;
  SetErrorMode(mode);

  SetUnhandledExceptionFilter(exception_filter);
}

#else /* _WIN32 */

static void init_signal_handling(void)
{
  struct sigaction sa;
  DBUG_ENTER("init_signal_handling");

#ifdef HAVE_STACKTRACE
  my_init_stacktrace();
#endif

  sa.sa_flags = SA_RESETHAND | SA_NODEFER;
  sigemptyset(&sa.sa_mask);
  sigprocmask(SIG_SETMASK, &sa.sa_mask, NULL);

  sa.sa_handler= signal_handler;

  sigaction(SIGSEGV, &sa, NULL);
  sigaction(SIGABRT, &sa, NULL);
#ifdef SIGBUS
  sigaction(SIGBUS, &sa, NULL);
#endif
  sigaction(SIGILL, &sa, NULL);
  sigaction(SIGFPE, &sa, NULL);
  DBUG_VOID_RETURN;
}

#endif /* !_WIN32 */

int main(int argc, char **argv)
{
  struct st_command *command;
  my_bool q_send_flag= 0, abort_flag= 0;
  uint command_executed= 0, last_command_executed= 0;
  char save_file[FN_REFLEN];
  bool empty_result= FALSE;
  MY_INIT(argv[0]);
  DBUG_ENTER("main");

  /* mysqltest has no way to free all its memory correctly */
  sf_leaking_memory= 1;

  save_file[0]= 0;
  TMPDIR[0]= 0;

  init_signal_handling();

  /* Init expected errors */
  memset(&saved_expected_errors, 0, sizeof(saved_expected_errors));

#ifdef EMBEDDED_LIBRARY
  /* set appropriate stack for the 'query' threads */
  (void) pthread_attr_init(&cn_thd_attrib);
  pthread_attr_setstacksize(&cn_thd_attrib, DEFAULT_THREAD_STACK);
#endif /*EMBEDDED_LIBRARY*/

  /* Init file stack */
  memset(file_stack, 0, sizeof(file_stack));
  file_stack_end=
    file_stack + (sizeof(file_stack)/sizeof(struct st_test_file)) - 1;
  cur_file= file_stack;

  /* Init block stack */
  memset(block_stack, 0, sizeof(block_stack));
  block_stack_end=
    block_stack + (sizeof(block_stack)/sizeof(struct st_block)) - 1;
  cur_block= block_stack;
  cur_block->ok= TRUE; /* Outer block should always be executed */
  cur_block->cmd= cmd_none;

  my_init_dynamic_array(&q_lines, sizeof(struct st_command*), 1024, 1024, MYF(0));

  if (my_hash_init2(&var_hash, 64, charset_info,
                 128, 0, 0, get_var_key, 0, var_free, MYF(0)))
    die("Variable hash initialization failed");

  {
    char path_separator[]= { FN_LIBCHAR, 0 };
    var_set_string("SYSTEM_PATH_SEPARATOR", path_separator);
  }
  var_set_string("MYSQL_SERVER_VERSION", MYSQL_SERVER_VERSION);
  var_set_string("MYSQL_SYSTEM_TYPE", SYSTEM_TYPE);
  var_set_string("MYSQL_MACHINE_TYPE", MACHINE_TYPE);
  if (sizeof(void *) == 8) {
    var_set_string("MYSQL_SYSTEM_ARCHITECTURE", "64");
  } else {
    var_set_string("MYSQL_SYSTEM_ARCHITECTURE", "32");
  }

  memset(&master_pos, 0, sizeof(master_pos));

  parser.current_line= parser.read_lines= 0;
  memset(&var_reg, 0, sizeof(var_reg));

  init_builtin_echo();
#ifdef _WIN32
#ifndef USE_CYGWIN
  is_windows= 1;
#endif
  init_tmp_sh_file();
  init_win_path_patterns();
#endif

  read_command_buf= (char*)my_malloc(read_command_buflen= 65536, MYF(MY_FAE));

  init_dynamic_string(&ds_res, "", 2048, 2048);
  init_alloc_root(&require_file_root, "require_file", 1024, 1024, MYF(0));

  parse_args(argc, argv);

  log_file.open(opt_logdir, result_file_name, ".log");
  verbose_msg("Logging to '%s'.", log_file.file_name());
  if (opt_mark_progress)
  {
    progress_file.open(opt_logdir, result_file_name, ".progress");
    verbose_msg("Tracing progress in '%s'.", progress_file.file_name());
  }

  /* Init connections, allocate 1 extra as buffer + 1 for default */
  connections= (struct st_connection*)
    my_malloc((opt_max_connections+2) * sizeof(struct st_connection),
              MYF(MY_WME | MY_ZEROFILL));
  connections_end= connections + opt_max_connections +1;
  next_con= connections + 1;
  
  var_set_int("$PS_PROTOCOL", ps_protocol);
  var_set_int("$NON_BLOCKING_API", non_blocking_api_enabled);
  var_set_int("$SP_PROTOCOL", sp_protocol);
  var_set_int("$VIEW_PROTOCOL", view_protocol);
  var_set_int("$CURSOR_PROTOCOL", cursor_protocol);

  var_set_int("$ENABLED_QUERY_LOG", 1);
  var_set_int("$ENABLED_ABORT_ON_ERROR", 1);
  var_set_int("$ENABLED_RESULT_LOG", 1);
  var_set_int("$ENABLED_CONNECT_LOG", 0);
  var_set_int("$ENABLED_WARNINGS", 1);
  var_set_int("$ENABLED_INFO", 0);
  var_set_int("$ENABLED_METADATA", 0);

  DBUG_PRINT("info",("result_file: '%s'",
                     result_file_name ? result_file_name : ""));
  verbose_msg("Results saved in '%s'.", 
              result_file_name ? result_file_name : "");
  if (mysql_server_init(embedded_server_arg_count,
			embedded_server_args,
			(char**) embedded_server_groups))
    die("Can't initialize MariaDB server");
  server_initialized= 1;
  if (cur_file == file_stack && cur_file->file == 0)
  {
    cur_file->file= stdin;
    cur_file->file_name= my_strdup("<stdin>", MYF(MY_WME));
    cur_file->lineno= 1;
  }
  var_set_string("MYSQLTEST_FILE", cur_file->file_name);
  init_re();

  /* Cursor protocol implies ps protocol */
  if (cursor_protocol)
    ps_protocol= 1;

  ps_protocol_enabled= ps_protocol;
  sp_protocol_enabled= sp_protocol;
  view_protocol_enabled= view_protocol;
  cursor_protocol_enabled= cursor_protocol;

  st_connection *con= connections;
  init_connection_thd(con);
  if (! (con->mysql= mysql_init(0)))
    die("Failed in mysql_init()");
  if (opt_connect_timeout)
    mysql_options(con->mysql, MYSQL_OPT_CONNECT_TIMEOUT,
                  (void *) &opt_connect_timeout);
  if (opt_compress)
    mysql_options(con->mysql,MYSQL_OPT_COMPRESS,NullS);
  mysql_options(con->mysql, MYSQL_OPT_LOCAL_INFILE, 0);
  mysql_options(con->mysql, MYSQL_SET_CHARSET_NAME,
                charset_info->csname);
  if (opt_charsets_dir)
    mysql_options(con->mysql, MYSQL_SET_CHARSET_DIR,
                  opt_charsets_dir);

  if (opt_protocol)
    mysql_options(con->mysql,MYSQL_OPT_PROTOCOL,(char*)&opt_protocol);

  if (opt_plugin_dir && *opt_plugin_dir)
    mysql_options(con->mysql, MYSQL_PLUGIN_DIR, opt_plugin_dir);

#if defined(HAVE_OPENSSL) && !defined(EMBEDDED_LIBRARY)

  if (opt_use_ssl)
  {
    mysql_ssl_set(con->mysql, opt_ssl_key, opt_ssl_cert, opt_ssl_ca,
		  opt_ssl_capath, opt_ssl_cipher);
    mysql_options(con->mysql, MYSQL_OPT_SSL_CRL, opt_ssl_crl);
    mysql_options(con->mysql, MYSQL_OPT_SSL_CRLPATH, opt_ssl_crlpath);
#if MYSQL_VERSION_ID >= 50000
    /* Turn on ssl_verify_server_cert only if host is "localhost" */
    opt_ssl_verify_server_cert= opt_host && !strcmp(opt_host, "localhost");
    mysql_options(con->mysql, MYSQL_OPT_SSL_VERIFY_SERVER_CERT,
                  &opt_ssl_verify_server_cert);
#endif
  }
#endif

  if (!(con->name = my_strdup("default", MYF(MY_WME))))
    die("Out of memory");
  mysql_options(con->mysql, MYSQL_OPT_NONBLOCK, 0);

  safe_connect(con->mysql, con->name, opt_host, opt_user, opt_pass,
               opt_db, opt_port, unix_sock);

  /* Use all time until exit if no explicit 'start_timer' */
  timer_start= timer_now();

  /*
    Initialize $mysql_errno with -1, so we can
    - distinguish it from valid values ( >= 0 ) and
    - detect if there was never a command sent to the server
  */
  var_set_errno(-1);

  set_current_connection(con);

  if (opt_prologue)
  {
    open_file(opt_prologue);
  }

  verbose_msg("Start processing test commands from '%s' ...", cur_file->file_name);
  while (!abort_flag && !read_command(&command))
  {
    my_bool ok_to_do;
    int current_line_inc = 1, processed = 0;
    if (command->type == Q_UNKNOWN || command->type == Q_COMMENT_WITH_COMMAND)
      get_command_type(command);

    if (parsing_disabled &&
        command->type != Q_ENABLE_PARSING &&
        command->type != Q_DISABLE_PARSING)
    {
      /* Parsing is disabled, silently convert this line to a comment */
      command->type= Q_COMMENT;
    }

    /* (Re-)set abort_on_error for this command */
    command->abort_on_error= (command->expected_errors.count == 0 &&
                              abort_on_error);
    
    /*
      some commands need to be executed or at least parsed unconditionally,
      because they change the grammar.
    */
    ok_to_do= cur_block->ok || command->type == Q_DELIMITER
                            || command->type == Q_PERL;
    /*
      Some commands need to be "done" the first time if they may get
      re-iterated over in a true context. This can only happen if there's 
      a while loop at some level above the current block.
    */
    if (!ok_to_do)
    {
      if (command->type == Q_SOURCE ||
          command->type == Q_ERROR ||
          command->type == Q_WRITE_FILE ||
          command->type == Q_APPEND_FILE)
      {
	for (struct st_block *stb= cur_block-1; stb >= block_stack; stb--)
	{
	  if (stb->cmd == cmd_while)
	  {
	    ok_to_do= 1;
	    break;
	  }
	}
      }
    }

    if (ok_to_do)
    {
      command->last_argument= command->first_argument;
      processed = 1;
      /* Need to remember this for handle_error() */
      curr_command= command;
      switch (command->type) {
      case Q_CONNECT:
        do_connect(command);
        break;
      case Q_CONNECTION: select_connection(command); break;
      case Q_DISCONNECT:
      case Q_DIRTY_CLOSE:
	do_close_connection(command); break;
      case Q_ENABLE_PREPARE_WARNINGS:  prepare_warnings_enabled=1; break;
      case Q_DISABLE_PREPARE_WARNINGS: prepare_warnings_enabled=0; break;
      case Q_ENABLE_QUERY_LOG:
        set_property(command, P_QUERY, 0);
        break;
      case Q_DISABLE_QUERY_LOG:
        set_property(command, P_QUERY, 1);
        break;
      case Q_ENABLE_ABORT_ON_ERROR:
        set_property(command, P_ABORT, 1);
        break;
      case Q_DISABLE_ABORT_ON_ERROR:
        set_property(command, P_ABORT, 0);
        break;
      case Q_ENABLE_RESULT_LOG:
        set_property(command, P_RESULT, 0);
        break;
      case Q_DISABLE_RESULT_LOG:
        set_property(command, P_RESULT, 1);
        break;
      case Q_ENABLE_CONNECT_LOG:
        set_property(command, P_CONNECT, 0);
        break;
      case Q_DISABLE_CONNECT_LOG:
        set_property(command, P_CONNECT, 1);
        break;
      case Q_ENABLE_WARNINGS:
        set_property(command, P_WARN, 0);
        break;
      case Q_DISABLE_WARNINGS:
        set_property(command, P_WARN, 1);
        break;
      case Q_ENABLE_INFO:
        set_property(command, P_INFO, 0);
        break;
      case Q_DISABLE_INFO:
        set_property(command, P_INFO, 1);
        break;
      case Q_ENABLE_SESSION_TRACK_INFO:
        set_property(command, P_SESSION_TRACK, 1);
        break;
      case Q_DISABLE_SESSION_TRACK_INFO:
        set_property(command, P_SESSION_TRACK, 0);
        break;
      case Q_ENABLE_METADATA:
        set_property(command, P_META, 1);
        break;
      case Q_DISABLE_METADATA:
        set_property(command, P_META, 0);
        break;
      case Q_ENABLE_COLUMN_NAMES:
        disable_column_names= 0;
        var_set_int("$ENABLED_COLUMN_NAMES", 0);
        break;
      case Q_DISABLE_COLUMN_NAMES:
        disable_column_names= 1;
        var_set_int("$ENABLED_COLUMN_NAMES", 1);
        break;
      case Q_SOURCE: do_source(command); break;
      case Q_SLEEP: do_sleep(command, 0); break;
      case Q_REAL_SLEEP: do_sleep(command, 1); break;
      case Q_WAIT_FOR_SLAVE_TO_STOP: do_wait_for_slave_to_stop(command); break;
      case Q_INC: do_modify_var(command, DO_INC); break;
      case Q_DEC: do_modify_var(command, DO_DEC); break;
      case Q_ECHO: do_echo(command); command_executed++; break;
      case Q_SYSTEM: do_system(command); break;
      case Q_REMOVE_FILE: do_remove_file(command); break;
      case Q_REMOVE_FILES_WILDCARD: do_remove_files_wildcard(command); break;
      case Q_MKDIR: do_mkdir(command); break;
      case Q_RMDIR: do_rmdir(command); break;
      case Q_LIST_FILES: do_list_files(command); break;
      case Q_LIST_FILES_WRITE_FILE:
        do_list_files_write_file_command(command, FALSE);
        break;
      case Q_LIST_FILES_APPEND_FILE:
        do_list_files_write_file_command(command, TRUE);
        break;
      case Q_FILE_EXIST: do_file_exist(command); break;
      case Q_WRITE_FILE: do_write_file(command); break;
      case Q_APPEND_FILE: do_append_file(command); break;
      case Q_DIFF_FILES: do_diff_files(command); break;
      case Q_SEND_QUIT: do_send_quit(command); break;
      case Q_CHANGE_USER: do_change_user(command); break;
      case Q_CAT_FILE: do_cat_file(command); break;
      case Q_COPY_FILE: do_copy_file(command); break;
      case Q_MOVE_FILE: do_move_file(command); break;
      case Q_CHMOD_FILE: do_chmod_file(command); break;
      case Q_PERL: do_perl(command); break;
      case Q_RESULT_FORMAT_VERSION: do_result_format_version(command); break;
      case Q_DELIMITER:
        do_delimiter(command);
	break;
      case Q_DISPLAY_VERTICAL_RESULTS:
        display_result_vertically= TRUE;
        break;
      case Q_DISPLAY_HORIZONTAL_RESULTS:
	display_result_vertically= FALSE;
        break;
      case Q_SORTED_RESULT:
        /*
          Turn on sorting of result set, will be reset after next
          command
        */
	display_result_sorted= TRUE;
        break;
      case Q_LOWERCASE:
        /*
          Turn on lowercasing of result, will be reset after next
          command
        */
        display_result_lower= TRUE;
        break;
      case Q_LET: do_let(command); break;
      case Q_EVAL_RESULT:
        die("'eval_result' command  is deprecated");
      case Q_EVAL:
      case Q_EVALP:
      case Q_QUERY_VERTICAL:
      case Q_QUERY_HORIZONTAL:
	if (command->query == command->query_buf)
        {
          /* Skip the first part of command, i.e query_xxx */
	  command->query= command->first_argument;
          command->first_word_len= 0;
        }
	/* fall through */
      case Q_QUERY:
      case Q_REAP:
      {
	my_bool old_display_result_vertically= display_result_vertically;
        /* Default is full query, both reap and send  */
        int flags= QUERY_REAP_FLAG | QUERY_SEND_FLAG;

        if (q_send_flag)
        {
          /* Last command was an empty 'send' */
          flags= QUERY_SEND_FLAG;
          q_send_flag= 0;
        }
        else if (command->type == Q_REAP)
        {
          flags= QUERY_REAP_FLAG;
        }

        if (command->type == Q_EVALP)
          flags |= QUERY_PRINT_ORIGINAL_FLAG;

        /* Check for special property for this query */
        display_result_vertically|= (command->type == Q_QUERY_VERTICAL);

	if (save_file[0])
	{
          if (!(command->require_file= strdup_root(&require_file_root,
                                                   save_file)))
            die("out of memory for require_file");
	  save_file[0]= 0;
	}
	run_query(cur_con, command, flags);
	command_executed++;
        command->last_argument= command->end;

        /* Restore settings */
	display_result_vertically= old_display_result_vertically;

	break;
      }
      case Q_SEND:
      case Q_SEND_EVAL:
        if (!*command->first_argument)
        {
          /*
            This is a send without arguments, it indicates that _next_ query
            should be send only
          */
          q_send_flag= 1;
          break;
        }

        /* Remove "send" if this is first iteration */
	if (command->query == command->query_buf)
	  command->query= command->first_argument;

	/*
	  run_query() can execute a query partially, depending on the flags.
	  QUERY_SEND_FLAG flag without QUERY_REAP_FLAG tells it to just send
          the query and read the result some time later when reap instruction
	  is given on this connection.
        */
	run_query(cur_con, command, QUERY_SEND_FLAG);
	command_executed++;
        command->last_argument= command->end;
	break;
      case Q_REQUIRE:
	do_get_file_name(command, save_file, sizeof(save_file));
	break;
      case Q_ERROR:
        do_get_errcodes(command);
	break;
      case Q_REPLACE:
	do_get_replace(command);
	break;
      case Q_REPLACE_REGEX:
        do_get_replace_regex(command);
        break;
      case Q_REPLACE_COLUMN:
	do_get_replace_column(command);
	break;
      case Q_SAVE_MASTER_POS: do_save_master_pos(); break;
      case Q_SYNC_WITH_MASTER: do_sync_with_master(command); break;
      case Q_SYNC_SLAVE_WITH_MASTER:
      {
	do_save_master_pos();
	if (*command->first_argument)
	  select_connection(command);
	else
	  select_connection_name("slave");
	do_sync_with_master2(command, 0, "");
	break;
      }
      case Q_COMMENT:
      {
        command->last_argument= command->end;

        /* Don't output comments in v1 */
        if (opt_result_format_version == 1)
          break;

        /* Don't output comments if query logging is off */
        if (disable_query_log)
          break;

        /* Write comment's with two starting #'s to result file */
        const char* p= command->query;
        if (p && *p == '#' && *(p+1) == '#')
        {
          dynstr_append_mem(&ds_res, command->query, command->query_len);
          dynstr_append(&ds_res, "\n");
        }
	break;
      }
      case Q_EMPTY_LINE:
        /* Don't output newline in v1 */
        if (opt_result_format_version == 1)
          break;

        /* Don't output newline if query logging is off */
        if (disable_query_log)
          break;

        dynstr_append(&ds_res, "\n");
        break;
      case Q_PING:
        handle_command_error(command, mysql_ping(cur_con->mysql), -1);
        break;
      case Q_RESET_CONNECTION:
        do_reset_connection();
        break;
      case Q_SEND_SHUTDOWN:
        handle_command_error(command,
                             mysql_shutdown(cur_con->mysql,
                                            SHUTDOWN_DEFAULT), -1);
        break;
      case Q_SHUTDOWN_SERVER:
        do_shutdown_server(command);
        break;
      case Q_EXEC:
	do_exec(command);
	command_executed++;
	break;
      case Q_START_TIMER:
	/* Overwrite possible earlier start of timer */
	timer_start= timer_now();
	break;
      case Q_END_TIMER:
	/* End timer before ending mysqltest */
	timer_output();
	break;
      case Q_CHARACTER_SET:
	do_set_charset(command);
	break;
      case Q_DISABLE_PS_PROTOCOL:
        set_property(command, P_PS, 0);
        /* Close any open statements */
        close_statements();
        break;
      case Q_ENABLE_PS_PROTOCOL:
        set_property(command, P_PS, ps_protocol);
        break;
      case Q_DISABLE_NON_BLOCKING_API:
        non_blocking_api_enabled= 0;
        break;
      case Q_ENABLE_NON_BLOCKING_API:
        non_blocking_api_enabled= 1;
        break;
      case Q_DISABLE_RECONNECT:
        mysql_options(cur_con->mysql, MYSQL_OPT_RECONNECT, &my_false);
        break;
      case Q_ENABLE_RECONNECT:
        mysql_options(cur_con->mysql, MYSQL_OPT_RECONNECT, &my_true);
        /* Close any open statements - no reconnect, need new prepare */
        close_statements();
        break;
      case Q_DISABLE_PARSING:
        if (parsing_disabled == 0)
          parsing_disabled= 1;
        else
          report_or_die("Parsing is already disabled");
        break;
      case Q_ENABLE_PARSING:
        /*
          Ensure we don't get parsing_disabled < 0 as this would accidentally
          disable code we don't want to have disabled
        */
        if (parsing_disabled == 1)
          parsing_disabled= 0;
        else
          report_or_die("Parsing is already enabled");
        break;
      case Q_DIE:
        /* Abort test with error code and error message */
        die("%s", command->first_argument);
        break;
      case Q_EXIT:
        /* Stop processing any more commands */
        abort_flag= 1;
        break;
      case Q_SKIP:
        /* Eval the query, thus replacing all environment variables */
        dynstr_set(&ds_res, 0);
        do_eval(&ds_res, command->first_argument, command->end, FALSE);
        abort_not_supported_test("%s",ds_res.str);
        break;
      case Q_RESULT:
        die("result, deprecated command");
        break;
      default:
        processed= 0;
        break;
      }
    }

    if (!processed)
    {
      current_line_inc= 0;
      switch (command->type) {
      case Q_WHILE: do_block(cmd_while, command); break;
      case Q_IF: do_block(cmd_if, command); break;
      case Q_END_BLOCK: do_done(command); break;
      default: current_line_inc = 1; break;
      }
    }
    else
      check_eol_junk(command->last_argument);

    if (command->type != Q_ERROR &&
        command->type != Q_COMMENT)
    {
      /*
        As soon as any non "error" command or comment has been executed,
        the array with expected errors should be cleared
      */
      memset(&saved_expected_errors, 0, sizeof(saved_expected_errors));
    }

    if (command_executed != last_command_executed || command->used_replace)
    {
      /*
        As soon as any command has been executed,
        the replace structures should be cleared
      */
      free_all_replace();

      /* Also reset "sorted_result" and "lowercase"*/
      display_result_sorted= FALSE;
      display_result_lower= FALSE;
    }
    last_command_executed= command_executed;

    parser.current_line += current_line_inc;
    if ( opt_mark_progress )
      mark_progress(command, parser.current_line);

    /* Write result from command to log file immediately */
    log_file.write(&ds_res);
    log_file.flush();
    dynstr_set(&ds_res, 0);
  }

  log_file.close();

  start_lineno= 0;
  verbose_msg("... Done processing test commands.");

  if (parsing_disabled)
    die("Test ended with parsing disabled");

  /*
    The whole test has been executed _successfully_.
    Time to compare result or save it to record file.
    The entire output from test is in the log file
  */
  if (log_file.bytes_written())
  {
    if (result_file_name)
    {
      /* A result file has been specified */

      if (record)
      {
	/* Recording */

        /* save a copy of the log to result file */
        if (my_copy(log_file.file_name(), result_file_name, MYF(0)) != 0)
          die("Failed to copy '%s' to '%s', errno: %d",
              log_file.file_name(), result_file_name, errno);

      }
      else
      {
	/* Check that the output from test is equal to result file */
	check_result();
      }
    }
  }
  else
  {
    /* Empty output is an error *unless* we also have an empty result file */
    if (! result_file_name || record ||
        compare_files (log_file.file_name(), result_file_name))
    {
      die("The test didn't produce any output");
    }
    else 
    {
      empty_result= TRUE;  /* Meaning empty was expected */
    }
  }

  if (!command_executed && result_file_name && !empty_result)
    die("No queries executed but non-empty result file found!");

  verbose_msg("Test has succeeded!");
  timer_output();
  /* Yes, if we got this far the test has succeeded! Sakila smiles */
  cleanup_and_exit(0);
  return 0; /* Keep compiler happy too */
}


/*
  A primitive timer that give results in milliseconds if the
  --timer-file=<filename> is given. The timer result is written
  to that file when the result is available. To not confuse
  mysql-test-run with an old obsolete result, we remove the file
  before executing any commands. The time we measure is

  - If no explicit 'start_timer' or 'end_timer' is given in the
  test case, the timer measure how long we execute in mysqltest.

  - If only 'start_timer' is given we measure how long we execute
  from that point until we terminate mysqltest.

  - If only 'end_timer' is given we measure how long we execute
  from that we enter mysqltest to the 'end_timer' is command is
  executed.

  - If both 'start_timer' and 'end_timer' are given we measure
  the time between executing the two commands.
*/

void timer_output(void)
{
  if (timer_file)
  {
    char buf[32], *end;
    ulonglong timer= timer_now() - timer_start;
    end= longlong10_to_str(timer, buf, 10);
    str_to_file(timer_file,buf, (int) (end-buf));
    /* Timer has been written to the file, don't use it anymore */
    timer_file= 0;
  }
}


ulonglong timer_now(void)
{
  return my_interval_timer() / 1000000;
}


/*
  Get arguments for replace_columns. The syntax is:
  replace-column column_number to_string [column_number to_string ...]
  Where each argument may be quoted with ' or "
  A argument may also be a variable, in which case the value of the
  variable is replaced.
*/

void do_get_replace_column(struct st_command *command)
{
  char *from= command->first_argument;
  char *buff, *start;
  DBUG_ENTER("get_replace_columns");

  free_replace_column();
  if (!*from)
    die("Missing argument in %s", command->query);

  /* Allocate a buffer for results */
  start= buff= (char*)my_malloc(strlen(from)+1,MYF(MY_WME | MY_FAE));
  while (*from)
  {
    char *to;
    uint column_number;
    to= get_string(&buff, &from, command);
    if (!(column_number= atoi(to)) || column_number > MAX_COLUMNS)
      die("Wrong column number to replace_column in '%s'", command->query);
    if (!*from)
      die("Wrong number of arguments to replace_column in '%s'",
          command->query);
    to= get_string(&buff, &from, command);
    my_free(replace_column[column_number-1]);
    replace_column[column_number-1]= my_strdup(to, MYF(MY_WME | MY_FAE));
    set_if_bigger(max_replace_column, column_number);
  }
  my_free(start);
  command->last_argument= command->end;

  DBUG_VOID_RETURN;
}


void free_replace_column()
{
  uint i;
  for (i=0 ; i < max_replace_column ; i++)
  {
    if (replace_column[i])
    {
      my_free(replace_column[i]);
      replace_column[i]= 0;
    }
  }
  max_replace_column= 0;
}


/****************************************************************************/
/*
  Replace functions
*/

/* Definitions for replace result */

typedef struct st_pointer_array {		/* when using array-strings */
  TYPELIB typelib;				/* Pointer to strings */
  uchar	*str;					/* Strings is here */
  uint8 *flag;					/* Flag about each var. */
  uint	array_allocs,max_count,length,max_length;
} POINTER_ARRAY;

struct st_replace *init_replace(char * *from, char * *to, uint count,
				char * word_end_chars);
int insert_pointer_name(POINTER_ARRAY *pa,char * name);
void free_pointer_array(POINTER_ARRAY *pa);

/*
  Get arguments for replace. The syntax is:
  replace from to [from to ...]
  Where each argument may be quoted with ' or "
  A argument may also be a variable, in which case the value of the
  variable is replaced.
*/

void do_get_replace(struct st_command *command)
{
  uint i;
  char *from= command->first_argument;
  char *buff, *start;
  char word_end_chars[256], *pos;
  POINTER_ARRAY to_array, from_array;
  DBUG_ENTER("do_get_replace");

  free_replace();

  bzero(&to_array,sizeof(to_array));
  bzero(&from_array,sizeof(from_array));
  if (!*from)
    die("Missing argument in %s", command->query);
  start= buff= (char*)my_malloc(strlen(from)+1,MYF(MY_WME | MY_FAE));
  while (*from)
  {
    char *to= buff;
    to= get_string(&buff, &from, command);
    if (!*from)
      die("Wrong number of arguments to replace_result in '%s'",
          command->query);
    fix_win_paths(to, from - to);
    insert_pointer_name(&from_array,to);
    to= get_string(&buff, &from, command);
    insert_pointer_name(&to_array,to);
  }
  for (i= 1,pos= word_end_chars ; i < 256 ; i++)
    if (my_isspace(charset_info,i))
      *pos++= i;
  *pos=0;					/* End pointer */
  if (!(glob_replace= init_replace((char**) from_array.typelib.type_names,
				  (char**) to_array.typelib.type_names,
				  (uint) from_array.typelib.count,
				  word_end_chars)))
    die("Can't initialize replace from '%s'", command->query);
  free_pointer_array(&from_array);
  free_pointer_array(&to_array);
  my_free(start);
  command->last_argument= command->end;
  DBUG_VOID_RETURN;
}


void free_replace()
{
  DBUG_ENTER("free_replace");
  my_free(glob_replace);
  glob_replace= NULL;
  DBUG_VOID_RETURN;
}


typedef struct st_replace {
  int found;
  struct st_replace *next[256];
} REPLACE;

typedef struct st_replace_found {
  int found;
  uint to_offset;
  int from_offset;
  char *replace_string;
} REPLACE_STRING;


void replace_strings_append(REPLACE *rep, DYNAMIC_STRING* ds,
                            const char *str)
{
  REPLACE *rep_pos;
  REPLACE_STRING *rep_str;
  const char *start, *from;
  DBUG_ENTER("replace_strings_append");

  start= from= str;
  rep_pos=rep+1;
  for (;;)
  {
    /* Loop through states */
    DBUG_PRINT("info", ("Looping through states"));
    while (!rep_pos->found)
      rep_pos= rep_pos->next[(uchar) *from++];

    /* Does this state contain a string to be replaced */
    if (!(rep_str = ((REPLACE_STRING*) rep_pos))->replace_string)
    {
      /* No match found */
      dynstr_append_mem(ds, start, from - start - 1);
      DBUG_PRINT("exit", ("Found no more string to replace, appended: %s", start));
      DBUG_VOID_RETURN;
    }

    /* Found a string that needs to be replaced */
    DBUG_PRINT("info", ("found: %d, to_offset: %u, from_offset: %d, string: %s",
                        rep_str->found, rep_str->to_offset,
                        rep_str->from_offset, rep_str->replace_string));

    /* Append part of original string before replace string */
    dynstr_append_mem(ds, start, (from - rep_str->to_offset) - start);

    /* Append replace string */
    dynstr_append_mem(ds, rep_str->replace_string,
                      strlen(rep_str->replace_string));

    if (!*(from-=rep_str->from_offset) && rep_pos->found != 2)
    {
      /* End of from string */
      DBUG_PRINT("exit", ("Found end of from string"));
      DBUG_VOID_RETURN;
    }
    start= from;
    rep_pos=rep;
  }
}


/*
  Regex replace  functions
*/


/* Stores regex substitutions */

struct st_regex
{
  char* pattern; /* Pattern to be replaced */
  char* replace; /* String or expression to replace the pattern with */
  int icase; /* true if the match is case insensitive */
};

int reg_replace(char** buf_p, int* buf_len_p, char *pattern, char *replace,
                char *string, int icase);

bool parse_re_part(char *start_re, char *end_re,
                   char **p, char *end, char **buf)
{
  if (*start_re != *end_re)
  {
    switch ((*start_re= *(*p)++)) {
    case '(': *end_re= ')'; break;
    case '[': *end_re= ']'; break;
    case '{': *end_re= '}'; break;
    case '<': *end_re= '>'; break;
    default: *end_re= *start_re;
    }
  }

  while (*p < end && **p != *end_re)
  {
    if ((*p)[0] == '\\' && *p + 1 < end && (*p)[1] == *end_re)
      (*p)++;

    *(*buf)++= *(*p)++;
  }
  *(*buf)++= 0;

  (*p)++;

  return *p > end;
}

/*
  Initializes the regular substitution expression to be used in the
  result output of test.

  Returns: st_replace_regex struct with pairs of substitutions
*/
void append_replace_regex(char*, char*, struct st_replace_regex*, char**);

struct st_replace_regex* init_replace_regex(char* expr)
{
  char *expr_end, *buf_p;
  struct st_replace_regex* res;
  size_t expr_len= strlen(expr);

  /* my_malloc() will die on fail with MY_FAE */
  res=(struct st_replace_regex*)my_malloc(
                                          sizeof(*res)+8192 ,MYF(MY_FAE+MY_WME));
  my_init_dynamic_array(&res->regex_arr,sizeof(struct st_regex), 128, 128, MYF(0));

  expr_end= expr + expr_len;
  buf_p= (char*)res + sizeof(*res);
  append_replace_regex(expr, expr_end, res, &buf_p);

  res->odd_buf_len= res->even_buf_len= 8192;
  res->even_buf= (char*)my_malloc(res->even_buf_len,MYF(MY_WME+MY_FAE));
  res->odd_buf= (char*)my_malloc(res->odd_buf_len,MYF(MY_WME+MY_FAE));
  res->buf= res->even_buf;

  return res;
}


void append_replace_regex(char* expr, char *expr_end, struct st_replace_regex* res,
                          char **buf_p)
{
  char* p, start_re, end_re= 1;
  struct st_regex reg;

  p= expr;

  /* for each regexp substitution statement */
  while (p < expr_end)
  {
    bzero(&reg,sizeof(reg));
    /* find the start of the statement */
    while (my_isspace(charset_info, *p) && p < expr_end)
      p++;

    if (p >= expr_end)
    {
      if (res->regex_arr.elements)
        break;
      else
        goto err;
    }

    start_re= 0;
    reg.pattern= *buf_p;

    /* Allow variable for the *entire* list of replacements */
    if (*p == '$')
    {
      const char *v_end;
      VAR *val= var_get(p, &v_end, 0, 1);

      if (val)
      {
        char *expr, *expr_end;
        expr= val->str_val;
        expr_end= expr + val->str_val_len;
        append_replace_regex(expr, expr_end, res, buf_p);
      }

      p= (char *) v_end + 1;
      continue;
    }
    else
    {
      if (parse_re_part(&start_re, &end_re, &p, expr_end, buf_p))
        goto err;

      reg.replace= *buf_p;
      if (parse_re_part(&start_re, &end_re, &p, expr_end, buf_p))
        goto err;
    }

    /* Check if we should do matching case insensitive */
    if (p < expr_end && *p == 'i')
    {
      p++;
      reg.icase= 1;
    }

    /* done parsing the statement, now place it in regex_arr */
    if (insert_dynamic(&res->regex_arr, &reg))
      die("Out of memory");
  }

  return;

err:
  my_free(res);
  die("Error parsing replace_regex \"%s\"", expr);
}

/*
  Execute all substitutions on val.

  Returns: true if substituition was made, false otherwise
  Side-effect: Sets r->buf to be the buffer with all substitutions done.

  IN:
  struct st_replace_regex* r
  char* val
  Out:
  struct st_replace_regex* r
  r->buf points at the resulting buffer
  r->even_buf and r->odd_buf might have been reallocated
  r->even_buf_len and r->odd_buf_len might have been changed

  TODO:  at some point figure out if there is a way to do everything
  in one pass
*/

int multi_reg_replace(struct st_replace_regex* r,char* val)
{
  uint i;
  char* in_buf, *out_buf;
  int* buf_len_p;

  in_buf= val;
  out_buf= r->even_buf;
  buf_len_p= &r->even_buf_len;
  r->buf= 0;

  /* For each substitution, do the replace */
  for (i= 0; i < r->regex_arr.elements; i++)
  {
    struct st_regex re;
    char* save_out_buf= out_buf;

    get_dynamic(&r->regex_arr, &re, i);

    if (!reg_replace(&out_buf, buf_len_p, re.pattern, re.replace,
                     in_buf, re.icase))
    {
      /* if the buffer has been reallocated, make adjustements */
      if (save_out_buf != out_buf)
      {
        if (save_out_buf == r->even_buf)
          r->even_buf= out_buf;
        else
          r->odd_buf= out_buf;
      }

      r->buf= out_buf;
      if (in_buf == val)
        in_buf= r->odd_buf;

      swap_variables(char*,in_buf,out_buf);

      buf_len_p= (out_buf == r->even_buf) ? &r->even_buf_len :
        &r->odd_buf_len;
    }
  }

  return (r->buf == 0);
}

/*
  Parse the regular expression to be used in all result files
  from now on.

  The syntax is --replace_regex /from/to/i /from/to/i ...
  i means case-insensitive match. If omitted, the match is
  case-sensitive

*/
void do_get_replace_regex(struct st_command *command)
{
  char *expr= command->first_argument;
  free_replace_regex();
  if (expr && *expr && !(glob_replace_regex=init_replace_regex(expr)))
    die("Could not init replace_regex");
  command->last_argument= command->end;
}

void free_replace_regex()
{
  if (glob_replace_regex)
  {
    delete_dynamic(&glob_replace_regex->regex_arr);
    my_free(glob_replace_regex->even_buf);
    my_free(glob_replace_regex->odd_buf);
    my_free(glob_replace_regex);
    glob_replace_regex=0;
  }
}



/*
  auxiluary macro used by reg_replace
  makes sure the result buffer has sufficient length
*/
#define SECURE_REG_BUF   if (buf_len < need_buf_len)                    \
  {                                                                     \
    ssize_t off= res_p - buf;                                               \
    buf= (char*)my_realloc(buf,need_buf_len,MYF(MY_WME+MY_FAE));        \
    res_p= buf + off;                                                   \
    buf_len= need_buf_len;                                              \
  }                                                                     \
                                                                        \
/*
  Performs a regex substitution

  IN:

  buf_p - result buffer pointer. Will change if reallocated
  buf_len_p - result buffer length. Will change if the buffer is reallocated
  pattern - regexp pattern to match
  replace - replacement expression
  string - the string to perform substitutions in
  icase - flag, if set to 1 the match is case insensitive
*/
int reg_replace(char** buf_p, int* buf_len_p, char *pattern,
                char *replace, char *string, int icase)
{
  regex_t r;
  regmatch_t *subs;
  char *replace_end;
  char *buf= *buf_p;
  size_t len;
  size_t buf_len, need_buf_len;
  int cflags= REG_EXTENDED | REG_DOTALL;
  int err_code;
  char *res_p,*str_p,*str_end;

  DBUG_ASSERT(*buf_len_p > 0);

  buf_len= (size_t)*buf_len_p;
  len= strlen(string);
  str_end= string + len;

  /* start with a buffer of a reasonable size that hopefully will not
     need to be reallocated
  */
  need_buf_len= len * 2 + 1;
  res_p= buf;

  SECURE_REG_BUF

  if (icase)
    cflags|= REG_ICASE;

  if ((err_code= regcomp(&r,pattern,cflags)))
  {
    check_regerr(&r,err_code);
    return 1;
  }

  subs= (regmatch_t*)my_malloc(sizeof(regmatch_t) * (r.re_nsub+1),
                                  MYF(MY_WME+MY_FAE));

  *res_p= 0;
  str_p= string;
  replace_end= replace + strlen(replace);

  /* for each pattern match instance perform a replacement */
  while (!err_code)
  {
    /* find the match */
    err_code= regexec(&r,str_p, r.re_nsub+1, subs,
                         (str_p == string) ? 0 : REG_NOTBOL);

    /* if regular expression error (eg. bad syntax, or out of memory) */
    if (err_code && err_code != REG_NOMATCH)
    {
      check_regerr(&r,err_code);
      regfree(&r);
      return 1;
    }

    /* if match found */
    if (!err_code)
    {
      char* expr_p= replace;
      int c;

      /*
        we need at least what we have so far in the buffer + the part
        before this match
      */
      need_buf_len= (res_p - buf) + (int) subs[0].rm_so;

      /* on this pass, calculate the memory for the result buffer */
      while (expr_p < replace_end)
      {
        int back_ref_num= -1;
        c= *expr_p;

        if (c == '\\' && expr_p + 1 < replace_end)
        {
          back_ref_num= (int) (expr_p[1] - '0');
        }

        /* found a valid back_ref (eg. \1)*/
        if (back_ref_num >= 0 && back_ref_num <= (int)r.re_nsub)
        {
          regoff_t start_off, end_off;
          if ((start_off=subs[back_ref_num].rm_so) > -1 &&
              (end_off=subs[back_ref_num].rm_eo) > -1)
          {
            need_buf_len += (int) (end_off - start_off);
          }
          expr_p += 2;
        }
        else
        {
          expr_p++;
          need_buf_len++;
        }
      }
      need_buf_len++;
      /*
        now that we know the size of the buffer,
        make sure it is big enough
      */
      SECURE_REG_BUF

        /* copy the pre-match part */
        if (subs[0].rm_so)
        {
          memcpy(res_p, str_p, (size_t) subs[0].rm_so);
          res_p+= subs[0].rm_so;
        }

      expr_p= replace;

      /* copy the match and expand back_refs */
      while (expr_p < replace_end)
      {
        int back_ref_num= -1;
        c= *expr_p;

        if (c == '\\' && expr_p + 1 < replace_end)
        {
          back_ref_num= expr_p[1] - '0';
        }

        if (back_ref_num >= 0 && back_ref_num <= (int)r.re_nsub)
        {
          regoff_t start_off, end_off;
          if ((start_off=subs[back_ref_num].rm_so) > -1 &&
              (end_off=subs[back_ref_num].rm_eo) > -1)
          {
            int block_len= (int) (end_off - start_off);
            memcpy(res_p,str_p + start_off, block_len);
            res_p += block_len;
          }
          expr_p += 2;
        }
        else
        {
          *res_p++ = *expr_p++;
        }
      }

      /* handle the post-match part */
      if (subs[0].rm_so == subs[0].rm_eo)
      {
        if (str_p + subs[0].rm_so >= str_end)
          break;
        str_p += subs[0].rm_eo ;
        *res_p++ = *str_p++;
      }
      else
      {
        str_p += subs[0].rm_eo;
      }
    }
    else /* no match this time, just copy the string as is */
    {
      size_t left_in_str= str_end-str_p;
      need_buf_len= (res_p-buf) + left_in_str;
      SECURE_REG_BUF
        memcpy(res_p,str_p,left_in_str);
      res_p += left_in_str;
      str_p= str_end;
    }
  }
  my_free(subs);
  regfree(&r);
  *res_p= 0;
  *buf_p= buf;
  *buf_len_p= (int)buf_len;
  return 0;
}


#ifndef WORD_BIT
#define WORD_BIT (8*sizeof(uint))
#endif

#define SET_MALLOC_HUNC 64
#define LAST_CHAR_CODE 259

typedef struct st_rep_set {
  uint	*bits;				/* Pointer to used sets */
  short next[LAST_CHAR_CODE];		/* Pointer to next sets */
  uint	found_len;			/* Best match to date */
  int	found_offset;
  uint	table_offset;
  uint	size_of_bits;			/* For convinience */
} REP_SET;

typedef struct st_rep_sets {
  uint		count;			/* Number of sets */
  uint		extra;			/* Extra sets in buffer */
  uint		invisible;		/* Sets not chown */
  uint		size_of_bits;
  REP_SET	*set,*set_buffer;
  uint		*bit_buffer;
} REP_SETS;

typedef struct st_found_set {
  uint table_offset;
  int found_offset;
} FOUND_SET;

typedef struct st_follow {
  int chr;
  uint table_offset;
  uint len;
} FOLLOWS;


int init_sets(REP_SETS *sets,uint states);
REP_SET *make_new_set(REP_SETS *sets);
void make_sets_invisible(REP_SETS *sets);
void free_last_set(REP_SETS *sets);
void free_sets(REP_SETS *sets);
void internal_set_bit(REP_SET *set, uint bit);
void internal_clear_bit(REP_SET *set, uint bit);
void or_bits(REP_SET *to,REP_SET *from);
void copy_bits(REP_SET *to,REP_SET *from);
int cmp_bits(REP_SET *set1,REP_SET *set2);
int get_next_bit(REP_SET *set,uint lastpos);
int find_set(REP_SETS *sets,REP_SET *find);
int find_found(FOUND_SET *found_set,uint table_offset,
               int found_offset);
uint start_at_word(char * pos);
uint end_of_word(char * pos);

static uint found_sets=0;


uint replace_len(char * str)
{
  uint len=0;
  while (*str)
  {
    str++;
    len++;
  }
  return len;
}

/* Init a replace structure for further calls */

REPLACE *init_replace(char * *from, char * *to,uint count,
		      char * word_end_chars)
{
  static const int SPACE_CHAR= 256;
  static const int END_OF_LINE= 258;

  uint i,j,states,set_nr,len,result_len,max_length,found_end,bits_set,bit_nr;
  int used_sets,chr,default_state;
  char used_chars[LAST_CHAR_CODE],is_word_end[256];
  char * pos, *to_pos, **to_array;
  REP_SETS sets;
  REP_SET *set,*start_states,*word_states,*new_set;
  FOLLOWS *follow,*follow_ptr;
  REPLACE *replace;
  FOUND_SET *found_set;
  REPLACE_STRING *rep_str;
  DBUG_ENTER("init_replace");

  /* Count number of states */
  for (i=result_len=max_length=0 , states=2 ; i < count ; i++)
  {
    len=replace_len(from[i]);
    if (!len)
    {
      errno=EINVAL;
      DBUG_RETURN(0);
    }
    states+=len+1;
    result_len+=(uint) strlen(to[i])+1;
    if (len > max_length)
      max_length=len;
  }
  bzero(is_word_end, sizeof(is_word_end));
  for (i=0 ; word_end_chars[i] ; i++)
    is_word_end[(uchar) word_end_chars[i]]=1;

  if (init_sets(&sets,states))
    DBUG_RETURN(0);
  found_sets=0;
  if (!(found_set= (FOUND_SET*) my_malloc(sizeof(FOUND_SET)*max_length*count,
					  MYF(MY_WME))))
  {
    free_sets(&sets);
    DBUG_RETURN(0);
  }
  (void) make_new_set(&sets);			/* Set starting set */
  make_sets_invisible(&sets);			/* Hide previus sets */
  used_sets=-1;
  word_states=make_new_set(&sets);		/* Start of new word */
  start_states=make_new_set(&sets);		/* This is first state */
  if (!(follow=(FOLLOWS*) my_malloc((states+2)*sizeof(FOLLOWS),MYF(MY_WME))))
  {
    free_sets(&sets);
    my_free(found_set);
    DBUG_RETURN(0);
  }

  /* Init follow_ptr[] */
  for (i=0, states=1, follow_ptr=follow+1 ; i < count ; i++)
  {
    if (from[i][0] == '\\' && from[i][1] == '^')
    {
      internal_set_bit(start_states,states+1);
      if (!from[i][2])
      {
	start_states->table_offset=i;
	start_states->found_offset=1;
      }
    }
    else if (from[i][0] == '\\' && from[i][1] == '$')
    {
      internal_set_bit(start_states,states);
      internal_set_bit(word_states,states);
      if (!from[i][2] && start_states->table_offset == (uint) ~0)
      {
	start_states->table_offset=i;
	start_states->found_offset=0;
      }
    }
    else
    {
      internal_set_bit(word_states,states);
      if (from[i][0] == '\\' && (from[i][1] == 'b' && from[i][2]))
	internal_set_bit(start_states,states+1);
      else
	internal_set_bit(start_states,states);
    }
    for (pos=from[i], len=0; *pos ; pos++)
    {
      follow_ptr->chr= (uchar) *pos;
      follow_ptr->table_offset=i;
      follow_ptr->len= ++len;
      follow_ptr++;
    }
    follow_ptr->chr=0;
    follow_ptr->table_offset=i;
    follow_ptr->len=len;
    follow_ptr++;
    states+=(uint) len+1;
  }


  for (set_nr=0,pos=0 ; set_nr < sets.count ; set_nr++)
  {
    set=sets.set+set_nr;
    default_state= 0;				/* Start from beginning */

    /* If end of found-string not found or start-set with current set */

    for (i= (uint) ~0; (i=get_next_bit(set,i)) ;)
    {
      if (!follow[i].chr)
      {
	if (! default_state)
	  default_state= find_found(found_set,set->table_offset,
				    set->found_offset+1);
      }
    }
    copy_bits(sets.set+used_sets,set);		/* Save set for changes */
    if (!default_state)
      or_bits(sets.set+used_sets,sets.set);	/* Can restart from start */

    /* Find all chars that follows current sets */
    bzero(used_chars, sizeof(used_chars));
    for (i= (uint) ~0; (i=get_next_bit(sets.set+used_sets,i)) ;)
    {
      used_chars[follow[i].chr]=1;
      if ((follow[i].chr == SPACE_CHAR && !follow[i+1].chr &&
	   follow[i].len > 1) || follow[i].chr == END_OF_LINE)
	used_chars[0]=1;
    }

    /* Mark word_chars used if \b is in state */
    if (used_chars[SPACE_CHAR])
      for (pos= word_end_chars ; *pos ; pos++)
	used_chars[(int) (uchar) *pos] = 1;

    /* Handle other used characters */
    for (chr= 0 ; chr < 256 ; chr++)
    {
      if (! used_chars[chr])
	set->next[chr]= chr ? default_state : -1;
      else
      {
	new_set=make_new_set(&sets);
	set=sets.set+set_nr;			/* if realloc */
	new_set->table_offset=set->table_offset;
	new_set->found_len=set->found_len;
	new_set->found_offset=set->found_offset+1;
	found_end=0;

	for (i= (uint) ~0 ; (i=get_next_bit(sets.set+used_sets,i)) ; )
	{
	  if (!follow[i].chr || follow[i].chr == chr ||
	      (follow[i].chr == SPACE_CHAR &&
	       (is_word_end[chr] ||
		(!chr && follow[i].len > 1 && ! follow[i+1].chr))) ||
	      (follow[i].chr == END_OF_LINE && ! chr))
	  {
	    if ((! chr || (follow[i].chr && !follow[i+1].chr)) &&
		follow[i].len > found_end)
	      found_end=follow[i].len;
	    if (chr && follow[i].chr)
	      internal_set_bit(new_set,i+1);		/* To next set */
	    else
	      internal_set_bit(new_set,i);
	  }
	}
	if (found_end)
	{
	  new_set->found_len=0;			/* Set for testing if first */
	  bits_set=0;
	  for (i= (uint) ~0; (i=get_next_bit(new_set,i)) ;)
	  {
	    if ((follow[i].chr == SPACE_CHAR ||
		 follow[i].chr == END_OF_LINE) && ! chr)
	      bit_nr=i+1;
	    else
	      bit_nr=i;
	    if (follow[bit_nr-1].len < found_end ||
		(new_set->found_len &&
		 (chr == 0 || !follow[bit_nr].chr)))
	      internal_clear_bit(new_set,i);
	    else
	    {
	      if (chr == 0 || !follow[bit_nr].chr)
	      {					/* best match  */
		new_set->table_offset=follow[bit_nr].table_offset;
		if (chr || (follow[i].chr == SPACE_CHAR ||
			    follow[i].chr == END_OF_LINE))
		  new_set->found_offset=found_end;	/* New match */
		new_set->found_len=found_end;
	      }
	      bits_set++;
	    }
	  }
	  if (bits_set == 1)
	  {
	    set->next[chr] = find_found(found_set,
					new_set->table_offset,
					new_set->found_offset);
	    free_last_set(&sets);
	  }
	  else
	    set->next[chr] = find_set(&sets,new_set);
	}
	else
	  set->next[chr] = find_set(&sets,new_set);
      }
    }
  }

  /* Alloc replace structure for the replace-state-machine */

  if ((replace=(REPLACE*) my_malloc(sizeof(REPLACE)*(sets.count)+
				    sizeof(REPLACE_STRING)*(found_sets+1)+
				    sizeof(char *)*count+result_len,
				    MYF(MY_WME | MY_ZEROFILL))))
  {
    rep_str=(REPLACE_STRING*) (replace+sets.count);
    to_array= (char **) (rep_str+found_sets+1);
    to_pos=(char *) (to_array+count);
    for (i=0 ; i < count ; i++)
    {
      to_array[i]=to_pos;
      to_pos=strmov(to_pos,to[i])+1;
    }
    rep_str[0].found=1;
    rep_str[0].replace_string=0;
    for (i=1 ; i <= found_sets ; i++)
    {
      pos=from[found_set[i-1].table_offset];
      rep_str[i].found= !memcmp(pos, "\\^", 3) ? 2 : 1;
      rep_str[i].replace_string=to_array[found_set[i-1].table_offset];
      rep_str[i].to_offset=found_set[i-1].found_offset-start_at_word(pos);
      rep_str[i].from_offset=found_set[i-1].found_offset-replace_len(pos)+
	end_of_word(pos);
    }
    for (i=0 ; i < sets.count ; i++)
    {
      for (j=0 ; j < 256 ; j++)
	if (sets.set[i].next[j] >= 0)
	  replace[i].next[j]=replace+sets.set[i].next[j];
	else
	  replace[i].next[j]=(REPLACE*) (rep_str+(-sets.set[i].next[j]-1));
    }
  }
  my_free(follow);
  free_sets(&sets);
  my_free(found_set);
  DBUG_PRINT("exit",("Replace table has %d states",sets.count));
  DBUG_RETURN(replace);
}


int init_sets(REP_SETS *sets,uint states)
{
  bzero(sets, sizeof(*sets));
  sets->size_of_bits=((states+7)/8);
  if (!(sets->set_buffer=(REP_SET*) my_malloc(sizeof(REP_SET)*SET_MALLOC_HUNC,
					      MYF(MY_WME))))
    return 1;
  if (!(sets->bit_buffer=(uint*) my_malloc(sizeof(uint)*sets->size_of_bits*
					   SET_MALLOC_HUNC,MYF(MY_WME))))
  {
    my_free(sets->set);
    return 1;
  }
  return 0;
}

/* Make help sets invisible for nicer codeing */

void make_sets_invisible(REP_SETS *sets)
{
  sets->invisible=sets->count;
  sets->set+=sets->count;
  sets->count=0;
}

REP_SET *make_new_set(REP_SETS *sets)
{
  uint i,count,*bit_buffer;
  REP_SET *set;
  if (sets->extra)
  {
    sets->extra--;
    set=sets->set+ sets->count++;
    bzero(set->bits, sizeof(uint) * sets->size_of_bits);
    bzero(&set->next[0], sizeof(set->next[0]) * LAST_CHAR_CODE);
    set->found_offset=0;
    set->found_len=0;
    set->table_offset= (uint) ~0;
    set->size_of_bits=sets->size_of_bits;
    return set;
  }
  count=sets->count+sets->invisible+SET_MALLOC_HUNC;
  if (!(set=(REP_SET*) my_realloc(sets->set_buffer, sizeof(REP_SET)*count,
				  MYF(MY_WME))))
    return 0;
  sets->set_buffer=set;
  sets->set=set+sets->invisible;
  if (!(bit_buffer=(uint*) my_realloc(sets->bit_buffer,
				      (sizeof(uint)*sets->size_of_bits)*count,
				      MYF(MY_WME))))
    return 0;
  sets->bit_buffer=bit_buffer;
  for (i=0 ; i < count ; i++)
  {
    sets->set_buffer[i].bits=bit_buffer;
    bit_buffer+=sets->size_of_bits;
  }
  sets->extra=SET_MALLOC_HUNC;
  return make_new_set(sets);
}

void free_last_set(REP_SETS *sets)
{
  sets->count--;
  sets->extra++;
  return;
}

void free_sets(REP_SETS *sets)
{
  my_free(sets->set_buffer);
  my_free(sets->bit_buffer);
  return;
}

void internal_set_bit(REP_SET *set, uint bit)
{
  set->bits[bit / WORD_BIT] |= 1 << (bit % WORD_BIT);
  return;
}

void internal_clear_bit(REP_SET *set, uint bit)
{
  set->bits[bit / WORD_BIT] &= ~ (1 << (bit % WORD_BIT));
  return;
}


void or_bits(REP_SET *to,REP_SET *from)
{
  uint i;
  for (i=0 ; i < to->size_of_bits ; i++)
    to->bits[i]|=from->bits[i];
  return;
}

void copy_bits(REP_SET *to,REP_SET *from)
{
  memcpy(to->bits, from->bits,
	 (size_t) (sizeof(uint) * to->size_of_bits));
}

int cmp_bits(REP_SET *set1,REP_SET *set2)
{
  return memcmp(set1->bits, set2->bits,
                sizeof(uint) * set1->size_of_bits);
}


/* Get next set bit from set. */

int get_next_bit(REP_SET *set,uint lastpos)
{
  uint pos,*start,*end,bits;

  start=set->bits+ ((lastpos+1) / WORD_BIT);
  end=set->bits + set->size_of_bits;
  bits=start[0] & ~((1 << ((lastpos+1) % WORD_BIT)) -1);

  while (! bits && ++start < end)
    bits=start[0];
  if (!bits)
    return 0;
  pos=(uint) (start-set->bits)*WORD_BIT;
  while (! (bits & 1))
  {
    bits>>=1;
    pos++;
  }
  return pos;
}

/* find if there is a same set in sets. If there is, use it and
   free given set, else put in given set in sets and return its
   position */

int find_set(REP_SETS *sets,REP_SET *find)
{
  uint i;
  for (i=0 ; i < sets->count-1 ; i++)
  {
    if (!cmp_bits(sets->set+i,find))
    {
      free_last_set(sets);
      return i;
    }
  }
  return i;				/* return new position */
}

/* find if there is a found_set with same table_offset & found_offset
   If there is return offset to it, else add new offset and return pos.
   Pos returned is -offset-2 in found_set_structure because it is
   saved in set->next and set->next[] >= 0 points to next set and
   set->next[] == -1 is reserved for end without replaces.
*/

int find_found(FOUND_SET *found_set,uint table_offset, int found_offset)
{
  int i;
  for (i=0 ; (uint) i < found_sets ; i++)
    if (found_set[i].table_offset == table_offset &&
	found_set[i].found_offset == found_offset)
      return -i-2;
  found_set[i].table_offset=table_offset;
  found_set[i].found_offset=found_offset;
  found_sets++;
  return -i-2;				/* return new position */
}

/* Return 1 if regexp starts with \b or ends with \b*/

uint start_at_word(char * pos)
{
  return (((!memcmp(pos, "\\b",2) && pos[2]) ||
           !memcmp(pos, "\\^", 2)) ? 1 : 0);
}

uint end_of_word(char * pos)
{
  char * end=strend(pos);
  return ((end > pos+2 && !memcmp(end-2, "\\b", 2)) ||
	  (end >= pos+2 && !memcmp(end-2, "\\$",2))) ? 1 : 0;
}

/****************************************************************************
 * Handle replacement of strings
 ****************************************************************************/

#define PC_MALLOC		256	/* Bytes for pointers */
#define PS_MALLOC		512	/* Bytes for data */

int insert_pointer_name(POINTER_ARRAY *pa,char * name)
{
  uint i,length,old_count;
  uchar *new_pos;
  const char **new_array;
  DBUG_ENTER("insert_pointer_name");

  if (! pa->typelib.count)
  {
    if (!(pa->typelib.type_names=(const char **)
	  my_malloc(((PC_MALLOC-MALLOC_OVERHEAD)/
		     (sizeof(char *)+sizeof(*pa->flag))*
		     (sizeof(char *)+sizeof(*pa->flag))),MYF(MY_WME))))
      DBUG_RETURN(-1);
    if (!(pa->str= (uchar*) my_malloc(PS_MALLOC - MALLOC_OVERHEAD,
                                      MYF(MY_WME))))
    {
      my_free(pa->typelib.type_names);
      DBUG_RETURN (-1);
    }
    pa->max_count=(PC_MALLOC-MALLOC_OVERHEAD)/(sizeof(uchar*)+
					       sizeof(*pa->flag));
    pa->flag= (uint8*) (pa->typelib.type_names+pa->max_count);
    pa->length=0;
    pa->max_length=PS_MALLOC-MALLOC_OVERHEAD;
    pa->array_allocs=1;
  }
  length=(uint) strlen(name)+1;
  if (pa->length+length >= pa->max_length)
  {
    if (!(new_pos= (uchar*) my_realloc(pa->str, pa->length + length + PS_MALLOC,
                                       MYF(MY_WME))))
      DBUG_RETURN(1);
    if (new_pos != pa->str)
    {
      my_ptrdiff_t diff=PTR_BYTE_DIFF(new_pos,pa->str);
      for (i=0 ; i < pa->typelib.count ; i++)
	pa->typelib.type_names[i]= ADD_TO_PTR(pa->typelib.type_names[i],diff,
					      char*);
      pa->str=new_pos;
    }
    pa->max_length= pa->length+length+PS_MALLOC;
  }
  if (pa->typelib.count >= pa->max_count-1)
  {
    int len;
    pa->array_allocs++;
    len=(PC_MALLOC*pa->array_allocs - MALLOC_OVERHEAD);
    if (!(new_array=(const char **) my_realloc(pa->typelib.type_names,
					       len/
                                               (sizeof(uchar*)+sizeof(*pa->flag))*
                                               (sizeof(uchar*)+sizeof(*pa->flag)),
                                               MYF(MY_WME))))
      DBUG_RETURN(1);
    pa->typelib.type_names=new_array;
    old_count=pa->max_count;
    pa->max_count=len/(sizeof(uchar*) + sizeof(*pa->flag));
    pa->flag= (uint8*) (pa->typelib.type_names+pa->max_count);
    memcpy(pa->flag, (pa->typelib.type_names  +old_count),
	   old_count*sizeof(*pa->flag));
  }
  pa->flag[pa->typelib.count]=0;			/* Reset flag */
  pa->typelib.type_names[pa->typelib.count++]= (char*) pa->str+pa->length;
  pa->typelib.type_names[pa->typelib.count]= NullS;	/* Put end-mark */
  (void) strmov((char*) pa->str + pa->length,name);
  pa->length+=length;
  DBUG_RETURN(0);
} /* insert_pointer_name */


/* free pointer array */

void free_pointer_array(POINTER_ARRAY *pa)
{
  if (pa->typelib.count)
  {
    pa->typelib.count=0;
    my_free(pa->typelib.type_names);
    pa->typelib.type_names=0;
    my_free(pa->str);
  }
} /* free_pointer_array */


/* Functions that uses replace and replace_regex */

/* Append the string to ds, with optional replace */
void replace_dynstr_append_mem(DYNAMIC_STRING *ds, const char *val, size_t len)
{
  char lower[1024];

  if (len < sizeof(lower) - 1)
  {
    if (display_result_lower)
    {
      /* Convert to lower case, and do this first */
      char *c= lower;
      for (const char *v= val;  *v;  v++)
        *c++= my_tolower(charset_info, *v);
      *c= '\0';
      /* Copy from this buffer instead */
    }
    else
      memcpy(lower, val, len+1);
    fix_win_paths(lower, len);
    val= lower;
  }
  
  if (glob_replace_regex)
  {
    /* Regex replace */
    if (!multi_reg_replace(glob_replace_regex, (char*)val))
    {
      val= glob_replace_regex->buf;
      len= strlen(val);
    }
  }

  if (glob_replace)
  {
    /* Normal replace */
    replace_strings_append(glob_replace, ds, val);
  }
  else
    dynstr_append_mem(ds, val, len);
}


/* Append zero-terminated string to ds, with optional replace */
void replace_dynstr_append(DYNAMIC_STRING *ds, const char *val)
{
  replace_dynstr_append_mem(ds, val, strlen(val));
}

/* Append uint to ds, with optional replace */
void replace_dynstr_append_uint(DYNAMIC_STRING *ds, uint val)
{
  char buff[22]; /* This should be enough for any int */
  char *end= longlong10_to_str(val, buff, 10);
  replace_dynstr_append_mem(ds, buff, end - buff);
}


/*
  Build a list of pointer to each line in ds_input, sort
  the list and use the sorted list to append the strings
  sorted to the output ds

  SYNOPSIS
  dynstr_append_sorted()
  ds           string where the sorted output will be appended
  ds_input     string to be sorted
  keep_header  If header should not be sorted
*/

static int comp_lines(const char **a, const char **b)
{
  return (strcmp(*a,*b));
}

void dynstr_append_sorted(DYNAMIC_STRING* ds, DYNAMIC_STRING *ds_input,
                          bool keep_header)
{
  unsigned i;
  char *start= ds_input->str;
  DYNAMIC_ARRAY lines;
  DBUG_ENTER("dynstr_append_sorted");

  if (!*start)
    DBUG_VOID_RETURN;  /* No input */

  my_init_dynamic_array(&lines, sizeof(const char*), 32, 32, MYF(0));

  if (keep_header)
  {
    /* First line is result header, skip past it */
    while (*start && *start != '\n')
      start++;
    start++; /* Skip past \n */
    dynstr_append_mem(ds, ds_input->str, start - ds_input->str);
  }

  /* Insert line(s) in array */
  while (*start)
  {
    char* line_end= (char*)start;

    /* Find end of line */
    while (*line_end && *line_end != '\n')
      line_end++;
    *line_end= 0;

    /* Insert pointer to the line in array */
    if (insert_dynamic(&lines, &start))
      die("Out of memory inserting lines to sort");

    start= line_end+1;
  }

  /* Sort array */
  qsort(lines.buffer, lines.elements,
        sizeof(char**), (qsort_cmp)comp_lines);

  /* Create new result */
  for (i= 0; i < lines.elements ; i++)
  {
    const char **line= dynamic_element(&lines, i, const char**);
    dynstr_append(ds, *line);
    dynstr_append(ds, "\n");
  }

  delete_dynamic(&lines);
  DBUG_VOID_RETURN;
}

#ifndef HAVE_SETENV
static int setenv(const char *name, const char *value, int overwrite)
{
  size_t buflen= strlen(name) + strlen(value) + 2;
  char *envvar= (char *)malloc(buflen);
  if(!envvar)
    return ENOMEM;
  strcpy(envvar, name);
  strcat(envvar, "=");
  strcat(envvar, value);
  putenv(envvar);
  return 0;
}
#endif

/*
  for the purpose of testing (see dialog.test)
  we replace default mysql_authentication_dialog_ask function with the one,
  that always reads from stdin with explicit echo.

*/
MYSQL_PLUGIN_EXPORT
char *mysql_authentication_dialog_ask(MYSQL *mysql, int type,
                                      const char *prompt,
                                      char *buf, int buf_len)
{
  char *s=buf;

  fputs(prompt, stdout);
  fputs(" ", stdout);

  if (!fgets(buf, buf_len-1, stdin))
    buf[0]= 0;
  else if (buf[0] && (s= strend(buf))[-1] == '\n')
    s[-1]= 0;

  for (s= buf; *s; s++)
    fputc(type == 2 ? '*' : *s, stdout);

  fputc('\n', stdout);

  return buf;
}<|MERGE_RESOLUTION|>--- conflicted
+++ resolved
@@ -6200,13 +6200,7 @@
   dynstr_free(&ds_sock);
   dynstr_free(&ds_options);
   dynstr_free(&ds_default_auth);
-<<<<<<< HEAD
-=======
-#ifdef HAVE_SMEM
-  dynstr_free(&ds_shm);
-#endif
   free(csname);
->>>>>>> ab2458c6
   DBUG_VOID_RETURN;
 }
 
