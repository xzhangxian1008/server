drop table if exists t1,t2,t3;
drop database if exists mysqltest;
create table t1 (b char(0));
insert into t1 values (""),(null);
select * from t1;
b

NULL
drop table if exists t1;
create table t1 (b char(0) not null);
create table if not exists t1 (b char(0) not null);
insert into t1 values (""),(null);
Warnings:
Warning	1263	Data truncated; NULL supplied to NOT NULL column 'b' at row 2
select * from t1;
b


drop table t1;
create table t1 (a int not null auto_increment,primary key (a)) engine=heap;
drop table t1;
create table t2 engine=heap select * from t1;
ERROR 42S02: Table 'test.t1' doesn't exist
create table t2 select auto+1 from t1;
ERROR 42S02: Table 'test.t1' doesn't exist
drop table if exists t1,t2;
Warnings:
Note	1051	Unknown table 't1'
Note	1051	Unknown table 't2'
create table t1 (b char(0) not null, index(b));
ERROR 42000: The used storage engine can't index column 'b'
create table t1 (a int not null,b text) engine=heap;
ERROR 42000: The used table type doesn't support BLOB/TEXT columns
drop table if exists t1;
Warnings:
Note	1051	Unknown table 't1'
create table t1 (ordid int(8) not null auto_increment, ord  varchar(50) not null, primary key (ord,ordid)) engine=heap;
ERROR 42000: Incorrect table definition; there can be only one auto column and it must be defined as a key
create table not_existing_database.test (a int);
Got one of the listed errors
create table `a/a` (a int);
ERROR 42000: Incorrect table name 'a/a'
create table `aaaaaaaaaaaaaaaaaaaaaaaaaaaaaaaaaaaaaaaaaaaaaaaaaaaaaaaaaaaaaaaaaaa` (aaaaaaaaaaaaaaaaaaaaaaaaaaaaaaaaaaaaaaaaaaaaaaaaaaaaaaaaaaaaaaaaaa int);
ERROR 42000: Incorrect table name 'aaaaaaaaaaaaaaaaaaaaaaaaaaaaaaaaaaaaaaaaaaaaaaaaaaaaaaaaaaaaaaaaaaa'
create table a (`aaaaaaaaaaaaaaaaaaaaaaaaaaaaaaaaaaaaaaaaaaaaaaaaaaaaaaaaaaaaaaaaaa` int);
ERROR 42000: Identifier name 'aaaaaaaaaaaaaaaaaaaaaaaaaaaaaaaaaaaaaaaaaaaaaaaaaaaaaaaaaaaaaaaaaa' is too long
create table test (a datetime default now());
ERROR 42000: Invalid default value for 'a'
create table test (a datetime on update now());
ERROR HY000: Invalid ON UPDATE clause for 'a' column
create table test (a int default 100 auto_increment);
ERROR 42000: Invalid default value for 'a'
create table 1ea10 (1a20 int,1e int);
insert into 1ea10 values(1,1);
select 1ea10.1a20,1e+ 1e+10 from 1ea10;
1a20	1e+ 1e+10
1	10000000001
drop table 1ea10;
create table t1 (t1.index int);
drop table t1;
drop database if exists mysqltest;
Warnings:
Note	1008	Can't drop database 'mysqltest'; database doesn't exist
create database mysqltest;
create table mysqltest.$test1 (a$1 int, $b int, c$ int);
insert into mysqltest.$test1 values (1,2,3);
select a$1, $b, c$ from mysqltest.$test1;
a$1	$b	c$
1	2	3
create table mysqltest.test2$ (a int);
drop table mysqltest.test2$;
drop database mysqltest;
create table `` (a int);
ERROR 42000: Incorrect table name ''
drop table if exists ``;
ERROR 42000: Incorrect table name ''
create table t1 (`` int);
ERROR 42000: Incorrect column name ''
create table t1 (i int, index `` (i));
ERROR 42000: Incorrect index name ''
create table t1 (a int auto_increment not null primary key, B CHAR(20));
insert into t1 (b) values ("hello"),("my"),("world");
create table t2 (key (b)) select * from t1;
explain select * from t2 where b="world";
id	select_type	table	type	possible_keys	key	key_len	ref	rows	Extra
1	SIMPLE	t2	ref	B	B	21	const	1	Using where
select * from t2 where b="world";
a	B
3	world
drop table t1,t2;
create table t1(x varchar(50) );
create table t2 select x from t1 where 1=2;
describe t1;
Field	Type	Null	Key	Default	Extra
x	varchar(50)	YES		NULL	
describe t2;
Field	Type	Null	Key	Default	Extra
x	varchar(50)	YES		NULL	
drop table t2;
create table t2 select now() as a , curtime() as b, curdate() as c , 1+1 as d , 1.0 + 1 as e , 33333333333333333 + 3 as f;
describe t2;
Field	Type	Null	Key	Default	Extra
a	datetime			0000-00-00 00:00:00	
b	time			00:00:00	
c	date			0000-00-00	
d	bigint(17)			0	
e	double(18,1)			0.0	
f	bigint(17)			0	
drop table t2;
create table t2 select CAST("2001-12-29" AS DATE) as d, CAST("20:45:11" AS TIME) as t, CAST("2001-12-29  20:45:11" AS DATETIME) as dt;
describe t2;
Field	Type	Null	Key	Default	Extra
d	date	YES		NULL	
t	time	YES		NULL	
dt	datetime	YES		NULL	
drop table t1,t2;
create table t1 (a tinyint);
create table t2 (a int) select * from t1;
describe t1;
Field	Type	Null	Key	Default	Extra
a	tinyint(4)	YES		NULL	
describe t2;
Field	Type	Null	Key	Default	Extra
a	int(11)	YES		NULL	
drop table if exists t2;
create table t2 (a int, a float) select * from t1;
ERROR 42S21: Duplicate column name 'a'
drop table if exists t2;
Warnings:
Note	1051	Unknown table 't2'
create table t2 (a int) select a as b, a+1 as b from t1;
ERROR 42S21: Duplicate column name 'b'
drop table if exists t2;
Warnings:
Note	1051	Unknown table 't2'
create table t2 (b int) select a as b, a+1 as b from t1;
ERROR 42S21: Duplicate column name 'b'
drop table if exists t1,t2;
Warnings:
Note	1051	Unknown table 't2'
CREATE TABLE t1 (a int not null);
INSERT INTO t1 values (1),(2),(1);
CREATE TABLE t2 (primary key(a)) SELECT * FROM t1;
ERROR 23000: Duplicate entry '1' for key 1
SELECT * from t2;
ERROR 42S02: Table 'test.t2' doesn't exist
DROP TABLE t1;
DROP TABLE IF EXISTS t2;
Warnings:
Note	1051	Unknown table 't2'
create table t1 (a int not null, b int, primary key(a), key (b), key (b), key (b), key (b), key (b), key (b), key (b), key (b), key (b), key (b), key (b), key (b), key (b), key (b), key (b), key (b), key (b), key (b), key (b), key (b), key (b), key (b), key (b), key (b), key (b), key (b), key (b), key (b), key (b), key (b), key (b));
show create table t1;
Table	Create Table
t1	CREATE TABLE `t1` (
  `a` int(11) NOT NULL default '0',
  `b` int(11) default NULL,
  PRIMARY KEY  (`a`),
  KEY `b` (`b`),
  KEY `b_2` (`b`),
  KEY `b_3` (`b`),
  KEY `b_4` (`b`),
  KEY `b_5` (`b`),
  KEY `b_6` (`b`),
  KEY `b_7` (`b`),
  KEY `b_8` (`b`),
  KEY `b_9` (`b`),
  KEY `b_10` (`b`),
  KEY `b_11` (`b`),
  KEY `b_12` (`b`),
  KEY `b_13` (`b`),
  KEY `b_14` (`b`),
  KEY `b_15` (`b`),
  KEY `b_16` (`b`),
  KEY `b_17` (`b`),
  KEY `b_18` (`b`),
  KEY `b_19` (`b`),
  KEY `b_20` (`b`),
  KEY `b_21` (`b`),
  KEY `b_22` (`b`),
  KEY `b_23` (`b`),
  KEY `b_24` (`b`),
  KEY `b_25` (`b`),
  KEY `b_26` (`b`),
  KEY `b_27` (`b`),
  KEY `b_28` (`b`),
  KEY `b_29` (`b`),
  KEY `b_30` (`b`),
  KEY `b_31` (`b`)
) ENGINE=MyISAM DEFAULT CHARSET=latin1
drop table t1;
create table t1 select if(1,'1','0'), month("2002-08-02");
drop table t1;
create table t1 select if('2002'='2002','Y','N');
select * from t1;
if('2002'='2002','Y','N')
Y
drop table if exists t1;
SET SESSION storage_engine="heap";
SELECT @@storage_engine;
@@storage_engine
HEAP
CREATE TABLE t1 (a int not null);
show create table t1;
Table	Create Table
t1	CREATE TABLE `t1` (
  `a` int(11) NOT NULL default '0'
) ENGINE=HEAP DEFAULT CHARSET=latin1
drop table t1;
SET SESSION storage_engine="gemini";
ERROR 42000: Unknown table engine 'gemini'
SELECT @@storage_engine;
@@storage_engine
HEAP
CREATE TABLE t1 (a int not null);
show create table t1;
Table	Create Table
t1	CREATE TABLE `t1` (
  `a` int(11) NOT NULL default '0'
) ENGINE=HEAP DEFAULT CHARSET=latin1
SET SESSION storage_engine=default;
drop table t1;
create table t1 ( k1 varchar(2), k2 int, primary key(k1,k2));
insert into t1 values ("a", 1), ("b", 2);
insert into t1 values ("c", NULL);
ERROR 23000: Column 'k2' cannot be null
insert into t1 values (NULL, 3);
ERROR 23000: Column 'k1' cannot be null
insert into t1 values (NULL, NULL);
ERROR 23000: Column 'k1' cannot be null
drop table t1;
create table t1 select x'4132';
drop table t1;
create table t1 select 1,2,3;
create table if not exists t1 select 1,2;
create table if not exists t1 select 1,2,3,4;
ERROR 21S01: Column count doesn't match value count at row 1
create table if not exists t1 select 1;
select * from t1;
1	2	3
1	2	3
0	1	2
0	0	1
drop table t1;
create table t1 select 1,2,3;
create table if not exists t1 select 1,2;
create table if not exists t1 select 1,2,3,4;
ERROR 21S01: Column count doesn't match value count at row 1
create table if not exists t1 select 1;
select * from t1;
1	2	3
1	2	3
0	1	2
0	0	1
drop table t1;
create table t1 (a int not null, b int, primary key (a));
insert into t1 values (1,1);
create table if not exists t1 select 2;
select * from t1;
a	b
1	1
0	2
create table if not exists t1 select 3 as 'a',4 as 'b';
create table if not exists t1 select 3 as 'a',3 as 'b';
ERROR 23000: Duplicate entry '3' for key 1
select * from t1;
a	b
1	1
0	2
3	4
drop table t1;
create table `t1 `(a int);
ERROR 42000: Incorrect table name 't1 '
create database `db1 `;
ERROR 42000: Incorrect database name 'db1 '
create table t1(`a ` int);
ERROR 42000: Incorrect column name 'a '
create table t1 (a int,);
ERROR 42000: You have an error in your SQL syntax; check the manual that corresponds to your MySQL server version for the right syntax to use near ')' at line 1
create table t1 (a int,,b int);
ERROR 42000: You have an error in your SQL syntax; check the manual that corresponds to your MySQL server version for the right syntax to use near 'b int)' at line 1
create table t1 (,b int);
<<<<<<< HEAD
ERROR 42000: You have an error in your SQL syntax; check the manual that corresponds to your MySQL server version for the right syntax to use near 'b int)' at line 1
create table t1 (a int, key(a));
create table t2 (b int, foreign key(b) references t1(a), key(b));
drop table if exists t1,t2;
create table t1(id int not null, name char(20));
insert into t1 values(10,'mysql'),(20,'monty- the creator');
create table t2(id int not null);
insert into t2 values(10),(20);
create table t3 like t1;
show create table t3;
Table	Create Table
t3	CREATE TABLE `t3` (
  `id` int(11) NOT NULL default '0',
  `name` char(20) default NULL
) ENGINE=MyISAM DEFAULT CHARSET=latin1
select * from t3;
id	name
create table if not exists t3 like t1;
Warnings:
Warning	1050	Table 't3' already exists
select @@warning_count;
@@warning_count
1
create temporary table t3 like t2;
show create table t3;
Table	Create Table
t3	CREATE TEMPORARY TABLE `t3` (
  `id` int(11) NOT NULL default '0'
) ENGINE=MyISAM DEFAULT CHARSET=latin1
select * from t3;
id
drop table t3;
show create table t3;
Table	Create Table
t3	CREATE TABLE `t3` (
  `id` int(11) NOT NULL default '0',
  `name` char(20) default NULL
) ENGINE=MyISAM DEFAULT CHARSET=latin1
select * from t3;
id	name
drop table t2, t3;
create database mysqltest;
create table mysqltest.t3 like t1;
create temporary table t3 like mysqltest.t3;
show create table t3;
Table	Create Table
t3	CREATE TEMPORARY TABLE `t3` (
  `id` int(11) NOT NULL default '0',
  `name` char(20) default NULL
) ENGINE=MyISAM DEFAULT CHARSET=latin1
create table t2 like t3;
show create table t2;
Table	Create Table
t2	CREATE TABLE `t2` (
  `id` int(11) NOT NULL default '0',
  `name` char(20) default NULL
) ENGINE=MyISAM DEFAULT CHARSET=latin1
select * from t2;
id	name
create table t3 like t1;
create table t3 like mysqltest.t3;
ERROR 42S01: Table 't3' already exists
create table non_existing_database.t1 like t1;
Got one of the listed errors
create table t3 like non_existing_table;
ERROR 42S02: Unknown table 'non_existing_table'
create temporary table t3 like t1;
ERROR 42S01: Table 't3' already exists
create table t3 like `a/a`;
ERROR 42000: Incorrect table name 'a/a'
drop table t1, t2, t3;
drop table t3;
drop database mysqltest;
SET SESSION storage_engine="heap";
SELECT @@storage_engine;
@@storage_engine
HEAP
CREATE TABLE t1 (a int not null);
show create table t1;
Table	Create Table
t1	CREATE TABLE `t1` (
  `a` int(11) NOT NULL default '0'
) ENGINE=HEAP DEFAULT CHARSET=latin1
drop table t1;
SET SESSION storage_engine="gemini";
ERROR 42000: Unknown table engine 'gemini'
SELECT @@storage_engine;
@@storage_engine
HEAP
CREATE TABLE t1 (a int not null);
show create table t1;
Table	Create Table
t1	CREATE TABLE `t1` (
  `a` int(11) NOT NULL default '0'
) ENGINE=HEAP DEFAULT CHARSET=latin1
SET SESSION storage_engine=default;
drop table t1;
create table t1(a int,b int,c int unsigned,d date,e char,f datetime,g time,h blob);
insert into t1(a)values(1);
insert into t1(a,b,c,d,e,f,g,h)
values(2,-2,2,'1825-12-14','a','2003-1-1 3:2:1','4:3:2','binary data');
select * from t1;
a	b	c	d	e	f	g	h
1	NULL	NULL	NULL	NULL	NULL	NULL	NULL
2	-2	2	1825-12-14	a	2003-01-01 03:02:01	04:03:02	binary data
select a, 
ifnull(b,cast(-7 as signed)) as b, 
ifnull(c,cast(7 as unsigned)) as c, 
ifnull(d,cast('2000-01-01' as date)) as d, 
ifnull(e,cast('b' as char)) as e,
ifnull(f,cast('2000-01-01' as datetime)) as f, 
ifnull(g,cast('5:4:3' as time)) as g,
ifnull(h,cast('yet another binary data' as binary)) as h,
addtime(cast('1:0:0' as time),cast('1:0:0' as time)) as dd 
from t1;
a	b	c	d	e	f	g	h	dd
1	-7	7	2000-01-01	b	2000-01-01 00:00:00	05:04:03	yet another binary data	02:00:00
2	-2	2	1825-12-14	a	2003-01-01 03:02:01	04:03:02	binary data	02:00:00
create table t2
select
a, 
ifnull(b,cast(-7                        as signed))   as b,
ifnull(c,cast(7                         as unsigned)) as c,
ifnull(d,cast('2000-01-01'              as date))     as d,
ifnull(e,cast('b'                       as char))     as e,
ifnull(f,cast('2000-01-01'              as datetime)) as f,
ifnull(g,cast('5:4:3'                   as time))     as g,
ifnull(h,cast('yet another binary data' as binary))   as h,
addtime(cast('1:0:0' as time),cast('1:0:0' as time))  as dd
from t1;
explain t2;
Field	Type	Null	Key	Default	Extra
a	int(11)	YES		NULL	
b	bigint(11)			0	
c	bigint(11)			0	
d	date	YES		NULL	
e	char(1)				
f	datetime	YES		NULL	
g	time	YES		NULL	
h	longblob				
dd	time	YES		NULL	
select * from t2;
a	b	c	d	e	f	g	h	dd
1	-7	7	2000-01-01	b	2000-01-01 00:00:00	05:04:03	yet another binary data	02:00:00
2	-2	2	1825-12-14	a	2003-01-01 03:02:01	04:03:02	binary data	02:00:00
drop table t1, t2;
create table t1 (a tinyint, b smallint, c mediumint, d int, e bigint, f float(3,2), g double(4,3), h decimal(5,4), i year, j date, k timestamp, l datetime, m enum('a','b'), n set('a','b'), o char(10));
create table t2 select ifnull(a,a), ifnull(b,b), ifnull(c,c), ifnull(d,d), ifnull(e,e), ifnull(f,f), ifnull(g,g), ifnull(h,h), ifnull(i,i), ifnull(j,j), ifnull(k,k), ifnull(l,l), ifnull(m,m), ifnull(n,n), ifnull(o,o) from t1;
show create table t2;
Table	Create Table
t2	CREATE TABLE `t2` (
  `ifnull(a,a)` tinyint(4) default NULL,
  `ifnull(b,b)` smallint(6) default NULL,
  `ifnull(c,c)` mediumint(8) default NULL,
  `ifnull(d,d)` int(11) default NULL,
  `ifnull(e,e)` bigint(20) default NULL,
  `ifnull(f,f)` float(24,2) default NULL,
  `ifnull(g,g)` double(53,3) default NULL,
  `ifnull(h,h)` decimal(5,4) default NULL,
  `ifnull(i,i)` year(4) default NULL,
  `ifnull(j,j)` date default NULL,
  `ifnull(k,k)` datetime NOT NULL default '0000-00-00 00:00:00',
  `ifnull(l,l)` datetime default NULL,
  `ifnull(m,m)` char(1) default NULL,
  `ifnull(n,n)` char(3) default NULL,
  `ifnull(o,o)` char(10) default NULL
) ENGINE=MyISAM DEFAULT CHARSET=latin1
drop table t1,t2;
create table t1(str varchar(10) default 'def',strnull varchar(10),intg int default '10',rel double default '3.14');
insert into t1 values ('','',0,0.0);
describe t1;
Field	Type	Null	Key	Default	Extra
str	varchar(10)	YES		def	
strnull	varchar(10)	YES		NULL	
intg	int(11)	YES		10	
rel	double	YES		3.14	
create table t2 select default(str) as str, default(strnull) as strnull, default(intg) as intg, default(rel) as rel from t1;
describe t2;
Field	Type	Null	Key	Default	Extra
str	varchar(10)	YES		NULL	
strnull	varchar(10)	YES		NULL	
intg	int(11)	YES		NULL	
rel	double	YES		NULL	
drop table t1, t2;
create table t1(name varchar(10), age smallint default -1);
describe t1;
Field	Type	Null	Key	Default	Extra
name	varchar(10)	YES		NULL	
age	smallint(6)	YES		-1	
create table t2(name varchar(10), age smallint default - 1);
describe t2;
Field	Type	Null	Key	Default	Extra
name	varchar(10)	YES		NULL	
age	smallint(6)	YES		-1	
drop table t1, t2;
create table t1(cenum enum('a'), cset set('b'));
create table t2(cenum enum('a','a'), cset set('b','b'));
Warnings:
Note	1291	Column 'cenum' has duplicated value 'a' in ENUM
Note	1291	Column 'cset' has duplicated value 'b' in SET
create table t3(cenum enum('a','A','a','c','c'), cset set('b','B','b','d','d'));
Warnings:
Note	1291	Column 'cenum' has duplicated value 'a' in ENUM
Note	1291	Column 'cenum' has duplicated value 'A' in ENUM
Note	1291	Column 'cenum' has duplicated value 'c' in ENUM
Note	1291	Column 'cset' has duplicated value 'b' in SET
Note	1291	Column 'cset' has duplicated value 'B' in SET
Note	1291	Column 'cset' has duplicated value 'd' in SET
drop table t1, t2, t3;
create database mysqltest;
use mysqltest;
select database();
database()
mysqltest
drop database mysqltest;
select database();
database()
NULL
select database();
database()
NULL
use test;
create table t1 (a int, index `primary` (a));
ERROR 42000: Incorrect index name 'primary'
create table t1 (a int, index `PRIMARY` (a));
ERROR 42000: Incorrect index name 'PRIMARY'
create table t1 (`primary` int, index(`primary`));
show create table t1;
Table	Create Table
t1	CREATE TABLE `t1` (
  `primary` int(11) default NULL,
  KEY `primary_2` (`primary`)
) ENGINE=MyISAM DEFAULT CHARSET=latin1
create table t2 (`PRIMARY` int, index(`PRIMARY`));
show create table t2;
Table	Create Table
t2	CREATE TABLE `t2` (
  `PRIMARY` int(11) default NULL,
  KEY `PRIMARY_2` (`PRIMARY`)
) ENGINE=MyISAM DEFAULT CHARSET=latin1
create table t3 (a int);
alter table t3 add index `primary` (a);
ERROR 42000: Incorrect index name 'primary'
alter table t3 add index `PRIMARY` (a);
ERROR 42000: Incorrect index name 'PRIMARY'
create table t4 (`primary` int);
alter table t4 add index(`primary`);
show create table t4;
Table	Create Table
t4	CREATE TABLE `t4` (
  `primary` int(11) default NULL,
  KEY `primary_2` (`primary`)
) ENGINE=MyISAM DEFAULT CHARSET=latin1
create table t5 (`PRIMARY` int);
alter table t5 add index(`PRIMARY`);
show create table t5;
Table	Create Table
t5	CREATE TABLE `t5` (
  `PRIMARY` int(11) default NULL,
  KEY `PRIMARY_2` (`PRIMARY`)
) ENGINE=MyISAM DEFAULT CHARSET=latin1
drop table t1, t2, t3, t4, t5;
CREATE TABLE t1(id varchar(10) NOT NULL PRIMARY KEY, dsc longtext);
INSERT INTO t1 VALUES ('5000000001', NULL),('5000000003', 'Test'),('5000000004', NULL);
CREATE TABLE t2(id varchar(15) NOT NULL, proc varchar(100) NOT NULL, runID varchar(16) NOT NULL, start datetime NOT NULL, PRIMARY KEY  (id,proc,runID,start));
INSERT INTO t2 VALUES ('5000000001', 'proc01', '20031029090650', '2003-10-29 13:38:40'),('5000000001', 'proc02', '20031029090650', '2003-10-29 13:38:51'),('5000000001', 'proc03', '20031029090650', '2003-10-29 13:38:11'),('5000000002', 'proc09', '20031024013310', '2003-10-24 01:33:11'),('5000000002', 'proc09', '20031024153537', '2003-10-24 15:36:04'),('5000000004', 'proc01', '20031024013641', '2003-10-24 01:37:29'),('5000000004', 'proc02', '20031024013641', '2003-10-24 01:37:39');
CREATE TABLE t3  SELECT t1.dsc,COUNT(DISTINCT t2.id) AS countOfRuns  FROM t1 LEFT JOIN t2 ON (t1.id=t2.id) GROUP BY t1.id;
SELECT * FROM t3;
dsc	countOfRuns
NULL	1
Test	0
NULL	1
drop table t1, t2, t3;
create table t1 (b bool not null default false);
create table t2 (b bool not null default true);
insert into t1 values ();
insert into t2 values ();
select * from t1;
b
0
select * from t2;
b
1
drop table t1,t2;
=======
You have an error in your SQL syntax.  Check the manual that corresponds to your MySQL server version for the right syntax to use near 'b int)' at line 1
create table t1 (a int);
create table t1 select * from t1;
INSERT TABLE 't1' isn't allowed in FROM table list
create table t2 union = (t1) select * from t1;
INSERT TABLE 't1' isn't allowed in FROM table list
flush tables with read lock;
unlock tables;
drop table t1;
>>>>>>> cf2188ca
<|MERGE_RESOLUTION|>--- conflicted
+++ resolved
@@ -279,7 +279,6 @@
 create table t1 (a int,,b int);
 ERROR 42000: You have an error in your SQL syntax; check the manual that corresponds to your MySQL server version for the right syntax to use near 'b int)' at line 1
 create table t1 (,b int);
-<<<<<<< HEAD
 ERROR 42000: You have an error in your SQL syntax; check the manual that corresponds to your MySQL server version for the right syntax to use near 'b int)' at line 1
 create table t1 (a int, key(a));
 create table t2 (b int, foreign key(b) references t1(a), key(b));
@@ -564,8 +563,6 @@
 b
 1
 drop table t1,t2;
-=======
-You have an error in your SQL syntax.  Check the manual that corresponds to your MySQL server version for the right syntax to use near 'b int)' at line 1
 create table t1 (a int);
 create table t1 select * from t1;
 INSERT TABLE 't1' isn't allowed in FROM table list
@@ -573,5 +570,4 @@
 INSERT TABLE 't1' isn't allowed in FROM table list
 flush tables with read lock;
 unlock tables;
-drop table t1;
->>>>>>> cf2188ca
+drop table t1;