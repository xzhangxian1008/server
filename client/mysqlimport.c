--- conflicted
+++ resolved
@@ -509,13 +509,7 @@
   if (mysql)
     mysql_close(mysql);
 
-<<<<<<< HEAD
-=======
   mysql_library_end();
-#ifdef HAVE_SMEM
-  my_free(shared_memory_base_name);
-#endif
->>>>>>> 2ae83aff
   free_defaults(argv_to_free);
   my_free(opt_password);
   if (error)
