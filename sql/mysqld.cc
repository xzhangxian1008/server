/* Copyright (C) 2000-2008 MySQL AB, 2008-2009 Sun Microsystems, Inc.
   2009-2010 Monty Program Ab

   This program is free software; you can redistribute it and/or modify
   it under the terms of the GNU General Public License as published by
   the Free Software Foundation; version 2 of the License.

   This program is distributed in the hope that it will be useful,
   but WITHOUT ANY WARRANTY; without even the implied warranty of
   MERCHANTABILITY or FITNESS FOR A PARTICULAR PURPOSE.  See the
   GNU General Public License for more details.

   You should have received a copy of the GNU General Public License
   along with this program; if not, write to the Free Software
   Foundation, Inc., 59 Temple Place, Suite 330, Boston, MA  02111-1307  USA */

#define DEFINE_VARIABLES_LOG_SLOW          // Declare variables in log_slow.h
#include "mysql_priv.h"
#include <m_ctype.h>
#include <my_dir.h>
#include <my_bit.h>
#include "slave.h"
#include "rpl_mi.h"
#include "sql_repl.h"
#include "rpl_filter.h"
#include "client_settings.h"
#include "repl_failsafe.h"
#include <my_stacktrace.h>
#include "mysqld_suffix.h"
#include "mysys_err.h"
#include "events.h"
#include <waiting_threads.h>
#include "debug_sync.h"

#include "../storage/myisam/ha_myisam.h"

#include "rpl_injector.h"

#ifdef HAVE_SYS_PRCTL_H
#include <sys/prctl.h>
#endif

#ifdef WITH_NDBCLUSTER_STORAGE_ENGINE
#if defined(NOT_ENOUGH_TESTED) \
  && defined(NDB_SHM_TRANSPORTER) && MYSQL_VERSION_ID >= 50000
#define OPT_NDB_SHM_DEFAULT 1
#else
#define OPT_NDB_SHM_DEFAULT 0
#endif
#endif

#ifndef DEFAULT_SKIP_THREAD_PRIORITY
#define DEFAULT_SKIP_THREAD_PRIORITY 0
#endif

#include <thr_alarm.h>
#include <ft_global.h>
#include <errmsg.h>
#include "sp_rcontext.h"
#include "sp_cache.h"

#define mysqld_charset &my_charset_latin1

#if SIZEOF_CHARP == 4
#define MAX_MEM_TABLE_SIZE ~(ulong) 0
#else
#define MAX_MEM_TABLE_SIZE ~(ulonglong) 0
#endif

/* stack traces are only supported on linux intel */
#if defined(__linux__)  && defined(__i386__) && defined(USE_PSTACK)
#define	HAVE_STACK_TRACE_ON_SEGV
#include "../pstack/pstack.h"
char pstack_file_name[80];
#endif /* __linux__ */

/* We have HAVE_valgrind below as this speeds up the shutdown of MySQL */

#if defined(HAVE_DEC_3_2_THREADS) || defined(SIGNALS_DONT_BREAK_READ) || defined(HAVE_valgrind) && defined(__linux__)
#define HAVE_CLOSE_SERVER_SOCK 1
#endif

extern "C" {					// Because of SCO 3.2V4.2
#include <errno.h>
#include <sys/stat.h>
#ifndef __GNU_LIBRARY__
#define __GNU_LIBRARY__				// Skip warnings in getopt.h
#endif
#include <my_getopt.h>
#ifdef HAVE_SYSENT_H
#include <sysent.h>
#endif
#ifdef HAVE_PWD_H
#include <pwd.h>				// For getpwent
#endif
#ifdef HAVE_GRP_H
#include <grp.h>
#endif
#include <my_net.h>

#if !defined(__WIN__)
#  ifndef __NETWARE__
#include <sys/resource.h>
#  endif /* __NETWARE__ */
#ifdef HAVE_SYS_UN_H
#  include <sys/un.h>
#endif
#include <netdb.h>
#ifdef HAVE_SELECT_H
#  include <select.h>
#endif
#ifdef HAVE_SYS_SELECT_H
#include <sys/select.h>
#endif
#include <sys/utsname.h>
#endif /* __WIN__ */

#include <my_libwrap.h>

#ifdef HAVE_SYS_MMAN_H
#include <sys/mman.h>
#endif

#ifdef __WIN__ 
#include <crtdbg.h>
#define SIGNAL_FMT "exception 0x%x"
#else
#define SIGNAL_FMT "signal %d"
#endif

#ifdef __NETWARE__
#define zVOLSTATE_ACTIVE 6
#define zVOLSTATE_DEACTIVE 2
#define zVOLSTATE_MAINTENANCE 3

#undef __event_h__
#include <../include/event.h>
/*
  This #undef exists here because both libc of NetWare and MySQL have
  files named event.h which causes compilation errors.
*/

#include <nks/netware.h>
#include <nks/vm.h>
#include <library.h>
#include <monitor.h>
#include <zOmni.h>                              //For NEB
#include <neb.h>                                //For NEB
#include <nebpub.h>                             //For NEB
#include <zEvent.h>                             //For NSS event structures
#include <zPublics.h>

static void *neb_consumer_id= NULL;             //For storing NEB consumer id
static char datavolname[256]= {0};
static VolumeID_t datavolid;
static event_handle_t eh;
static Report_t ref;
static void *refneb= NULL;
my_bool event_flag= FALSE;
static int volumeid= -1;

  /* NEB event callback */
unsigned long neb_event_callback(struct EventBlock *eblock);
static void registerwithneb();
static void getvolumename();
static void getvolumeID(BYTE *volumeName);
#endif /* __NETWARE__ */


#ifdef _AIX41
int initgroups(const char *,unsigned int);
#endif

#if defined(__FreeBSD__) && defined(HAVE_IEEEFP_H)
#include <ieeefp.h>
#ifdef HAVE_FP_EXCEPT				// Fix type conflict
typedef fp_except fp_except_t;
#endif
#endif /* __FreeBSD__ && HAVE_IEEEFP_H */
#ifdef HAVE_SYS_FPU_H
/* for IRIX to use set_fpc_csr() */
#include <sys/fpu.h>
#endif
#ifdef HAVE_FPU_CONTROL_H
#include <fpu_control.h>
#endif
#if defined(__i386__) && !defined(HAVE_FPU_CONTROL_H)
# define fpu_control_t unsigned int
# define _FPU_EXTENDED 0x300
# define _FPU_DOUBLE 0x200
# if defined(__GNUC__) || (defined(__SUNPRO_CC) && __SUNPRO_CC >= 0x590)
#  define _FPU_GETCW(cw) asm volatile ("fnstcw %0" : "=m" (*&cw))
#  define _FPU_SETCW(cw) asm volatile ("fldcw %0" : : "m" (*&cw))
# else
#  define _FPU_GETCW(cw) (cw= 0)
#  define _FPU_SETCW(cw)
# endif
#endif

extern "C" my_bool reopen_fstreams(const char *filename,
                                   FILE *outstream, FILE *errstream);

inline void setup_fpu()
{
#if defined(__FreeBSD__) && defined(HAVE_IEEEFP_H)
  /* We can't handle floating point exceptions with threads, so disable
     this on freebsd
     Don't fall for overflow, underflow,divide-by-zero or loss of precision
  */
#if defined(__i386__)
  fpsetmask(~(FP_X_INV | FP_X_DNML | FP_X_OFL | FP_X_UFL | FP_X_DZ |
	      FP_X_IMP));
#else
  fpsetmask(~(FP_X_INV |             FP_X_OFL | FP_X_UFL | FP_X_DZ |
              FP_X_IMP));
#endif /* __i386__ */
#endif /* __FreeBSD__ && HAVE_IEEEFP_H */

#ifdef HAVE_FESETROUND
    /* Set FPU rounding mode to "round-to-nearest" */
  fesetround(FE_TONEAREST);
#endif /* HAVE_FESETROUND */

  /*
    x86 (32-bit) requires FPU precision to be explicitly set to 64 bit
    (double precision) for portable results of floating point operations.
    However, there is no need to do so if compiler is using SSE2 for floating
    point, double values will be stored and processed in 64 bits anyway.
  */
#if defined(__i386__) && !defined(__SSE2_MATH__)
#if defined(_WIN32)
#if !defined(_WIN64)
  _control87(_PC_53, MCW_PC);
#endif /* !_WIN64 */
#else /* !_WIN32 */
  fpu_control_t cw;
  _FPU_GETCW(cw);
  cw= (cw & ~_FPU_EXTENDED) | _FPU_DOUBLE;
  _FPU_SETCW(cw);
#endif /* _WIN32 && */
#endif /* __i386__ */

#if defined(__sgi) && defined(HAVE_SYS_FPU_H)
  /* Enable denormalized DOUBLE values support for IRIX */
  union fpc_csr n;
  n.fc_word = get_fpc_csr();
  n.fc_struct.flush = 0;
  set_fpc_csr(n.fc_word);
#endif
}

} /* cplusplus */

#define MYSQL_KILL_SIGNAL SIGTERM

#ifdef HAVE_GLIBC2_STYLE_GETHOSTBYNAME_R
#include <sys/types.h>
#else
#include <my_pthread.h>			// For thr_setconcurency()
#endif

#ifdef SOLARIS
extern "C" int gethostname(char *name, int namelen);
#endif

extern "C" sig_handler handle_segfault(int sig);

#if defined(__linux__)
#define ENABLE_TEMP_POOL 1
#else
#define ENABLE_TEMP_POOL 0
#endif

/* Constants */

const char *show_comp_option_name[]= {"YES", "NO", "DISABLED"};
/*
  WARNING: When adding new SQL modes don't forget to update the
           tables definitions that stores it's value.
           (ie: mysql.event, mysql.proc)
*/
static const char *sql_mode_names[]=
{
  "REAL_AS_FLOAT", "PIPES_AS_CONCAT", "ANSI_QUOTES", "IGNORE_SPACE",
  "IGNORE_BAD_TABLE_OPTIONS", "ONLY_FULL_GROUP_BY", "NO_UNSIGNED_SUBTRACTION",
  "NO_DIR_IN_CREATE",
  "POSTGRESQL", "ORACLE", "MSSQL", "DB2", "MAXDB", "NO_KEY_OPTIONS",
  "NO_TABLE_OPTIONS", "NO_FIELD_OPTIONS", "MYSQL323", "MYSQL40", "ANSI",
  "NO_AUTO_VALUE_ON_ZERO", "NO_BACKSLASH_ESCAPES", "STRICT_TRANS_TABLES",
  "STRICT_ALL_TABLES",
  "NO_ZERO_IN_DATE", "NO_ZERO_DATE", "ALLOW_INVALID_DATES",
  "ERROR_FOR_DIVISION_BY_ZERO",
  "TRADITIONAL", "NO_AUTO_CREATE_USER", "HIGH_NOT_PRECEDENCE",
  "NO_ENGINE_SUBSTITUTION",
  "PAD_CHAR_TO_FULL_LENGTH",
  NullS
};

static const unsigned int sql_mode_names_len[]=
{
  /*REAL_AS_FLOAT*/               13,
  /*PIPES_AS_CONCAT*/             15,
  /*ANSI_QUOTES*/                 11,
  /*IGNORE_SPACE*/                12,
  /*IGNORE_BAD_TABLE_OPTIONS*/    24,
  /*ONLY_FULL_GROUP_BY*/          18,
  /*NO_UNSIGNED_SUBTRACTION*/     23,
  /*NO_DIR_IN_CREATE*/            16,
  /*POSTGRESQL*/                  10,
  /*ORACLE*/                      6,
  /*MSSQL*/                       5,
  /*DB2*/                         3,
  /*MAXDB*/                       5,
  /*NO_KEY_OPTIONS*/              14,
  /*NO_TABLE_OPTIONS*/            16,
  /*NO_FIELD_OPTIONS*/            16,
  /*MYSQL323*/                    8,
  /*MYSQL40*/                     7,
  /*ANSI*/                        4,
  /*NO_AUTO_VALUE_ON_ZERO*/       21,
  /*NO_BACKSLASH_ESCAPES*/        20,
  /*STRICT_TRANS_TABLES*/         19,
  /*STRICT_ALL_TABLES*/           17,
  /*NO_ZERO_IN_DATE*/             15,
  /*NO_ZERO_DATE*/                12,
  /*ALLOW_INVALID_DATES*/         19,
  /*ERROR_FOR_DIVISION_BY_ZERO*/  26,
  /*TRADITIONAL*/                 11,
  /*NO_AUTO_CREATE_USER*/         19,
  /*HIGH_NOT_PRECEDENCE*/         19,
  /*NO_ENGINE_SUBSTITUTION*/      22,
  /*PAD_CHAR_TO_FULL_LENGTH*/     23
};

TYPELIB sql_mode_typelib= { array_elements(sql_mode_names)-1,"",
			    sql_mode_names,
                            (unsigned int *)sql_mode_names_len };

static const char *optimizer_switch_names[]=
{
  "index_merge","index_merge_union","index_merge_sort_union",
  "index_merge_intersection",
  "index_condition_pushdown",
  "firstmatch","loosescan","materialization", "semijoin",
  "partial_match_rowid_merge",
  "partial_match_table_scan",
  "subquery_cache",
<<<<<<< HEAD
  "outer_join_with_cache",
  "semijoin_with_cache",
  "join_cache_incremental",
  "join_cache_hashed",
  "join_cache_bka",
=======
  "mrr_sort_keys",
>>>>>>> 6c15806b
#ifndef DBUG_OFF
  "table_elimination",
#endif
  "default", NullS
};

/* Corresponding defines are named OPTIMIZER_SWITCH_XXX */
static const unsigned int optimizer_switch_names_len[]=
{
  sizeof("index_merge") - 1,
  sizeof("index_merge_union") - 1,
  sizeof("index_merge_sort_union") - 1,
  sizeof("index_merge_intersection") - 1,
  sizeof("index_condition_pushdown") - 1,
  sizeof("firstmatch") - 1,
  sizeof("loosescan") - 1,
  sizeof("materialization") - 1,
  sizeof("semijoin") - 1,
  sizeof("partial_match_rowid_merge") - 1,
  sizeof("partial_match_table_scan") - 1,
  sizeof("subquery_cache") - 1,
<<<<<<< HEAD
  sizeof("outer_join_with_cache") - 1,
  sizeof("semijoin_with_cache") - 1,
  sizeof("join_cache_incremental") - 1,
  sizeof("join_cache_hashed") - 1,
  sizeof("join_cache_bka") - 1,
=======
  sizeof("mrr_sort_keys") - 1,
>>>>>>> 6c15806b
#ifndef DBUG_OFF
  sizeof("table_elimination") - 1,
#endif
  sizeof("default") - 1
};
TYPELIB optimizer_switch_typelib= { array_elements(optimizer_switch_names)-1,"",
                                    optimizer_switch_names,
                                    (unsigned int *)optimizer_switch_names_len };

static const char *tc_heuristic_recover_names[]=
{
  "COMMIT", "ROLLBACK", NullS
};
static TYPELIB tc_heuristic_recover_typelib=
{
  array_elements(tc_heuristic_recover_names)-1,"",
  tc_heuristic_recover_names, NULL
};

static const char *thread_handling_names[]=
{ "one-thread-per-connection", "no-threads",
#if HAVE_POOL_OF_THREADS == 1
  "pool-of-threads",
#endif
  NullS};

TYPELIB thread_handling_typelib=
{
  array_elements(thread_handling_names) - 1, "",
  thread_handling_names, NULL
};

const char *plugin_maturity_names[]=
{ "unknown", "experimental", "alpha", "beta", "gamma", "stable", 0 };

TYPELIB plugin_maturity_values=
{
  array_elements(plugin_maturity_names) - 1, "", plugin_maturity_names, 0
};

const int server_maturity= MariaDB_PLUGIN_MATURITY_UNKNOWN;

const char *first_keyword= "first", *binary_keyword= "BINARY";
const char *my_localhost= "localhost", *delayed_user= "DELAYED";
#if SIZEOF_OFF_T > 4 && defined(BIG_TABLES)
#define GET_HA_ROWS GET_ULL
#else
#define GET_HA_ROWS GET_ULONG
#endif

bool opt_large_files= sizeof(my_off_t) > 4;

/*
  Used with --help for detailed option
*/
static my_bool opt_help= 0, opt_verbose= 0;

arg_cmp_func Arg_comparator::comparator_matrix[5][2] =
{{&Arg_comparator::compare_string,     &Arg_comparator::compare_e_string},
 {&Arg_comparator::compare_real,       &Arg_comparator::compare_e_real},
 {&Arg_comparator::compare_int_signed, &Arg_comparator::compare_e_int},
 {&Arg_comparator::compare_row,        &Arg_comparator::compare_e_row},
 {&Arg_comparator::compare_decimal,    &Arg_comparator::compare_e_decimal}};

const char *log_output_names[] = { "NONE", "FILE", "TABLE", NullS};
static const unsigned int log_output_names_len[]= { 4, 4, 5, 0 };
TYPELIB log_output_typelib= {array_elements(log_output_names)-1,"",
                             log_output_names,
                             (unsigned int *) log_output_names_len};

/* static variables */

/* the default log output is log tables */
static bool lower_case_table_names_used= 0;
static bool volatile select_thread_in_use, signal_thread_in_use;
static bool volatile ready_to_exit;
static my_bool opt_debugging= 0, opt_external_locking= 0, opt_console= 0;
static my_bool opt_short_log_format= 0;
static my_bool opt_ignore_wrong_options= 0, opt_expect_abort= 0;
static my_bool opt_sync= 0;
static uint kill_cached_threads, wake_thread;
ulong thread_created;
uint thread_handling;
static ulong max_used_connections;
static ulong my_bind_addr;			/**< the address we bind to */
static volatile ulong cached_thread_count= 0;
static const char *sql_mode_str= "OFF";
/* Text representation for OPTIMIZER_SWITCH_DEFAULT */
static const char *optimizer_switch_str="index_merge=on,index_merge_union=on,"
                                        "index_merge_sort_union=on,"
                                        "index_merge_intersection=on,"
                                        "index_condition_pushdown=on,"
                                        "firstmatch=on,"
                                        "loosescan=on,"
                                        "materialization=on,"
                                        "semijoin=on,"
                                        "partial_match_rowid_merge=on,"
                                        "partial_match_table_scan=on,"
                                        "subquery_cache=on,"
<<<<<<< HEAD
                                        "join_cache_incremental=on,"
                                        "join_cache_hashed=on,"
                                        "join_cache_bka=on"
=======
                                        "mrr_sort_keys=on"
>>>>>>> 6c15806b
#ifndef DBUG_OFF
                                        ",table_elimination=on";
#else
                                        ;
#endif
static char *mysqld_user, *mysqld_chroot, *log_error_file_ptr;
static char *opt_init_slave, *language_ptr, *opt_init_connect;
static char *default_character_set_name;
static char *character_set_filesystem_name;
static char *lc_time_names_name;
static char *my_bind_addr_str;
static char *default_collation_name;
static char *default_storage_engine_str;
static char compiled_default_collation_name[]= MYSQL_DEFAULT_COLLATION_NAME;
static I_List<THD> thread_cache;
static double long_query_time;
static ulong opt_my_crc_dbug_check;

static pthread_cond_t COND_thread_cache, COND_flush_thread_cache;

/* Global variables */

bool opt_update_log, opt_bin_log, opt_ignore_builtin_innodb= 0;
my_bool opt_log, opt_slow_log;
my_bool opt_userstat_running;
ulong log_output_options;
my_bool opt_log_queries_not_using_indexes= 0;
bool opt_error_log= IF_WIN(1,0);
bool opt_disable_networking=0, opt_skip_show_db=0;
bool opt_skip_name_resolve=0;
my_bool opt_character_set_client_handshake= 1;
bool server_id_supplied = 0;
bool opt_endinfo, using_udf_functions;
my_bool locked_in_memory;
bool opt_using_transactions;
bool volatile abort_loop;
bool volatile shutdown_in_progress;
/*
  True if the bootstrap thread is running. Protected by LOCK_thread_count,
  just like thread_count.
  Used in bootstrap() function to determine if the bootstrap thread
  has completed. Note, that we can't use 'thread_count' instead,
  since in 5.1, in presence of the Event Scheduler, there may be
  event threads running in parallel, so it's impossible to know
  what value of 'thread_count' is a sign of completion of the
  bootstrap thread.

  At the same time, we can't start the event scheduler after
  bootstrap either, since we want to be able to process event-related
  SQL commands in the init file and in --bootstrap mode.
*/
bool in_bootstrap= FALSE;
/**
   @brief 'grant_option' is used to indicate if privileges needs
   to be checked, in which case the lock, LOCK_grant, is used
   to protect access to the grant table.
   @note This flag is dropped in 5.1
   @see grant_init()
 */
bool volatile grant_option;

my_bool opt_skip_slave_start = 0; ///< If set, slave is not autostarted
my_bool opt_reckless_slave = 0;
my_bool opt_enable_named_pipe= 0;
my_bool opt_local_infile, opt_slave_compressed_protocol;
my_bool opt_safe_user_create = 0, opt_no_mix_types = 0;
my_bool opt_show_slave_auth_info, opt_sql_bin_update = 0;
my_bool opt_log_slave_updates= 0;
bool slave_warning_issued = false;

/*
  Legacy global handlerton. These will be removed (please do not add more).
*/
handlerton *heap_hton;
handlerton *myisam_hton;
handlerton *partition_hton;

#ifdef WITH_NDBCLUSTER_STORAGE_ENGINE
const char *opt_ndbcluster_connectstring= 0;
const char *opt_ndb_connectstring= 0;
char opt_ndb_constrbuf[1024]= {0};
unsigned opt_ndb_constrbuf_len= 0;
my_bool	opt_ndb_shm, opt_ndb_optimized_node_selection;
ulong opt_ndb_cache_check_time;
const char *opt_ndb_mgmd;
ulong opt_ndb_nodeid;
ulong ndb_extra_logging;
#ifdef HAVE_NDB_BINLOG
ulong ndb_report_thresh_binlog_epoch_slip;
ulong ndb_report_thresh_binlog_mem_usage;
#endif

extern const char *ndb_distribution_names[];
extern TYPELIB ndb_distribution_typelib;
extern const char *opt_ndb_distribution;
extern enum ndb_distribution opt_ndb_distribution_id;
#endif
my_bool opt_readonly, use_temp_pool, relay_log_purge;
my_bool opt_sync_frm, opt_allow_suspicious_udfs;
my_bool opt_secure_auth= 0;
char* opt_secure_file_priv= 0;
my_bool opt_log_slow_admin_statements= 0;
my_bool opt_log_slow_slave_statements= 0;
my_bool lower_case_file_system= 0;
my_bool opt_large_pages= 0;
my_bool opt_myisam_use_mmap= 0;
uint    opt_large_page_size= 0;
#if defined(ENABLED_DEBUG_SYNC)
uint    opt_debug_sync_timeout= 0;
#endif /* defined(ENABLED_DEBUG_SYNC) */
my_bool opt_old_style_user_limits= 0, trust_function_creators= 0;
/*
  True if there is at least one per-hour limit for some user, so we should
  check them before each query (and possibly reset counters when hour is
  changed). False otherwise.
*/
volatile bool mqh_used = 0;
my_bool opt_noacl;
my_bool sp_automatic_privileges= 1;

ulong opt_binlog_rows_event_max_size;
const char *binlog_format_names[]= {"MIXED", "STATEMENT", "ROW", NullS};
TYPELIB binlog_format_typelib=
  { array_elements(binlog_format_names) - 1, "",
    binlog_format_names, NULL };
ulong opt_binlog_format_id= (ulong) BINLOG_FORMAT_UNSPEC;
const char *opt_binlog_format= binlog_format_names[opt_binlog_format_id];
#ifdef HAVE_INITGROUPS
static bool calling_initgroups= FALSE; /**< Used in SIGSEGV handler. */
#endif
uint mysqld_port, test_flags, select_errors, dropping_tables, ha_open_options;
uint mysqld_extra_port;
uint mysqld_port_timeout;
uint delay_key_write_options, protocol_version;
uint lower_case_table_names;
uint tc_heuristic_recover= 0;
uint volatile thread_count, thread_running;
ulonglong thd_startup_options;
ulong back_log, connect_timeout, concurrency, server_id;
ulong table_cache_size, table_def_size;
ulong what_to_log;
ulong query_buff_size, slow_launch_time, slave_open_temp_tables;
ulong open_files_limit, max_binlog_size, max_relay_log_size;
ulong slave_net_timeout, slave_trans_retries;
ulong slave_exec_mode_options;
static const char *slave_exec_mode_str= "STRICT";
ulong thread_cache_size=0, thread_pool_size= 0;
ulong binlog_cache_size=0;
ulonglong  max_binlog_cache_size=0;
ulong query_cache_size=0;
ulong refresh_version;  /* Increments on each reload */
query_id_t global_query_id;
ulong aborted_threads, aborted_connects;
ulong delayed_insert_timeout, delayed_insert_limit, delayed_queue_size;
ulong delayed_insert_threads, delayed_insert_writes, delayed_rows_in_use;
ulong delayed_insert_errors,flush_time;
ulong specialflag=0;
ulong binlog_cache_use= 0, binlog_cache_disk_use= 0;
ulong max_connections, max_connect_errors;
ulong extra_max_connections;
uint  max_user_connections= 0;
ulonglong denied_connections;
/**
  Limit of the total number of prepared statements in the server.
  Is necessary to protect the server against out-of-memory attacks.
*/
ulong max_prepared_stmt_count;
/**
  Current total number of prepared statements in the server. This number
  is exact, and therefore may not be equal to the difference between
  `com_stmt_prepare' and `com_stmt_close' (global status variables), as
  the latter ones account for all registered attempts to prepare
  a statement (including unsuccessful ones).  Prepared statements are
  currently connection-local: if the same SQL query text is prepared in
  two different connections, this counts as two distinct prepared
  statements.
*/
ulong prepared_stmt_count=0;
ulong thread_id=1L,current_pid;
ulong slow_launch_threads = 0, sync_binlog_period;
ulong expire_logs_days = 0;
ulong rpl_recovery_rank=0;
const char *log_output_str= "FILE";

time_t server_start_time, flush_status_time;

char mysql_home[FN_REFLEN], pidfile_name[FN_REFLEN], system_time_zone[30];
char *default_tz_name;
char log_error_file[FN_REFLEN], glob_hostname[FN_REFLEN];
char mysql_real_data_home[FN_REFLEN],
     language[FN_REFLEN], reg_ext[FN_EXTLEN], mysql_charsets_dir[FN_REFLEN],
     *opt_init_file, *opt_tc_log_file,
     def_ft_boolean_syntax[sizeof(ft_boolean_syntax)];
char mysql_unpacked_real_data_home[FN_REFLEN];
int mysql_unpacked_real_data_home_len;
uint reg_ext_length;
const key_map key_map_empty(0);
key_map key_map_full(0);                        // Will be initialized later

const char *opt_date_time_formats[3];

uint mysql_data_home_len;
char mysql_data_home_buff[2], *mysql_data_home=mysql_real_data_home;
char server_version[SERVER_VERSION_LENGTH];
char *mysqld_unix_port, *opt_mysql_tmpdir;
const char **errmesg;			/**< Error messages */
const char *myisam_recover_options_str="OFF";
const char *myisam_stats_method_str="nulls_unequal";
const char *opt_thread_handling= thread_handling_typelib.type_names[0];

/** name of reference on left espression in rewritten IN subquery */
const char *in_left_expr_name= "<left expr>";
/** name of additional condition */
const char *in_additional_cond= "<IN COND>";
const char *in_having_cond= "<IN HAVING>";

my_decimal decimal_zero;
/* classes for comparation parsing/processing */
Eq_creator eq_creator;
Ne_creator ne_creator;
Gt_creator gt_creator;
Lt_creator lt_creator;
Ge_creator ge_creator;
Le_creator le_creator;

FILE *bootstrap_file;
int bootstrap_error;
FILE *stderror_file=0;

I_List<THD> threads;
I_List<NAMED_LIST> key_caches;
Rpl_filter* rpl_filter;
Rpl_filter* binlog_filter;

struct system_variables global_system_variables;
struct system_variables max_system_variables;
struct system_status_var global_status_var;

MY_TMPDIR mysql_tmpdir_list;
MY_BITMAP temp_pool;

CHARSET_INFO *system_charset_info, *files_charset_info ;
CHARSET_INFO *national_charset_info, *table_alias_charset;
CHARSET_INFO *character_set_filesystem;

MY_LOCALE *my_default_lc_time_names;

SHOW_COMP_OPTION have_ssl, have_symlink, have_dlopen, have_query_cache;
SHOW_COMP_OPTION have_geometry, have_rtree_keys;
SHOW_COMP_OPTION have_crypt, have_compress;
SHOW_COMP_OPTION have_community_features;

/* Thread specific variables */

pthread_key(MEM_ROOT**,THR_MALLOC);
pthread_key(THD*, THR_THD);
pthread_mutex_t LOCK_mysql_create_db, LOCK_Acl, LOCK_open, LOCK_thread_count,
		LOCK_mapped_file, LOCK_status, LOCK_global_read_lock,
		LOCK_error_log,
		LOCK_delayed_insert, LOCK_delayed_status, LOCK_delayed_create,
		LOCK_crypt, LOCK_bytes_sent, LOCK_bytes_received,
	        LOCK_global_system_variables,
                LOCK_user_conn, LOCK_slave_list, LOCK_active_mi,
                LOCK_connection_count, LOCK_uuid_generator;
pthread_mutex_t LOCK_stats, LOCK_global_user_client_stats;
pthread_mutex_t LOCK_global_table_stats, LOCK_global_index_stats;

/**
  The below lock protects access to two global server variables:
  max_prepared_stmt_count and prepared_stmt_count. These variables
  set the limit and hold the current total number of prepared statements
  in the server, respectively. As PREPARE/DEALLOCATE rate in a loaded
  server may be fairly high, we need a dedicated lock.
*/
pthread_mutex_t LOCK_prepared_stmt_count;
#ifdef HAVE_OPENSSL
pthread_mutex_t LOCK_des_key_file;
#endif
rw_lock_t	LOCK_grant, LOCK_sys_init_connect, LOCK_sys_init_slave;
rw_lock_t	LOCK_system_variables_hash;
pthread_cond_t COND_refresh, COND_thread_count, COND_global_read_lock;
pthread_t signal_thread;
pthread_attr_t connection_attrib;
pthread_mutex_t  LOCK_server_started;
pthread_cond_t  COND_server_started;

int mysqld_server_started= 0;

File_parser_dummy_hook file_parser_dummy_hook;

/* replication parameters, if master_host is not NULL, we are a slave */
uint master_port= MYSQL_PORT, master_connect_retry = 60;
uint report_port= MYSQL_PORT;
ulong master_retry_count=0;
char *master_user, *master_password, *master_host, *master_info_file;
char *relay_log_info_file;
char *report_user, *report_password, *report_host;
char *opt_relay_logname = 0, *opt_relaylog_index_name=0;
my_bool master_ssl;
char *master_ssl_key, *master_ssl_cert;
char *master_ssl_ca, *master_ssl_capath, *master_ssl_cipher;
char *opt_logname, *opt_slow_logname;

/* Static variables */

static bool kill_in_progress, segfaulted;
#ifdef HAVE_STACK_TRACE_ON_SEGV
static my_bool opt_do_pstack;
#endif /* HAVE_STACK_TRACE_ON_SEGV */
static my_bool opt_bootstrap, opt_myisam_log;
static int cleanup_done;
static ulong opt_specialflag, opt_myisam_block_size;
static char *opt_update_logname, *opt_binlog_index_name;
static char *opt_tc_heuristic_recover;
static char *mysql_home_ptr, *pidfile_name_ptr;
static int defaults_argc;
static char **defaults_argv;
static char *opt_bin_logname;

int orig_argc;
char **orig_argv;

static my_socket unix_sock, base_ip_sock, extra_ip_sock;
struct my_rnd_struct sql_rand; ///< used by sql_class.cc:THD::THD()

#ifndef EMBEDDED_LIBRARY
struct passwd *user_info;
static pthread_t select_thread;
#endif

/* OS specific variables */

#ifdef __WIN__
#undef	 getpid
#include <process.h>

static pthread_cond_t COND_handler_count;
static uint handler_count;
static bool start_mode=0, use_opt_args;
static int opt_argc;
static char **opt_argv;

#if !defined(EMBEDDED_LIBRARY)
static HANDLE hEventShutdown;
static char shutdown_event_name[40];
#include "nt_servc.h"
static	 NTService  Service;	      ///< Service object for WinNT
#endif /* EMBEDDED_LIBRARY */
#endif /* __WIN__ */

#ifdef __NT__
static char pipe_name[512];
static SECURITY_ATTRIBUTES saPipeSecurity;
static SECURITY_DESCRIPTOR sdPipeDescriptor;
static HANDLE hPipe = INVALID_HANDLE_VALUE;
#endif

#ifndef EMBEDDED_LIBRARY
bool mysqld_embedded=0;
#else
bool mysqld_embedded=1;
#endif

static my_bool plugins_are_initialized= FALSE;

#ifndef DBUG_OFF
static const char* default_dbug_option, *current_dbug_option;
#endif
#ifdef HAVE_LIBWRAP
const char *libwrapName= NULL;
int allow_severity = LOG_INFO;
int deny_severity = LOG_WARNING;
#endif
#ifdef HAVE_QUERY_CACHE
static ulong query_cache_limit= 0;
ulong query_cache_min_res_unit= QUERY_CACHE_MIN_RESULT_DATA_SIZE;
Query_cache query_cache;
#endif
#ifdef HAVE_SMEM
char *shared_memory_base_name= default_shared_memory_base_name;
my_bool opt_enable_shared_memory;
HANDLE smem_event_connect_request= 0;
#endif

scheduler_functions thread_scheduler, extra_thread_scheduler;

#define SSL_VARS_NOT_STATIC
#include "sslopt-vars.h"
#ifdef HAVE_OPENSSL
#include <openssl/crypto.h>
#ifndef HAVE_YASSL
typedef struct CRYPTO_dynlock_value
{
  rw_lock_t lock;
} openssl_lock_t;

static openssl_lock_t *openssl_stdlocks;
static openssl_lock_t *openssl_dynlock_create(const char *, int);
static void openssl_dynlock_destroy(openssl_lock_t *, const char *, int);
static void openssl_lock_function(int, int, const char *, int);
static void openssl_lock(int, openssl_lock_t *, const char *, int);
static unsigned long openssl_id_function();
#endif
char *des_key_file;
struct st_VioSSLFd *ssl_acceptor_fd;
#endif /* HAVE_OPENSSL */

/**
  Number of currently active user connections. The variable is protected by
  LOCK_connection_count.
*/
uint connection_count= 0, extra_connection_count= 0;

/* Function declarations */

pthread_handler_t signal_hand(void *arg);
static int mysql_init_variables(void);
static int get_options(int *argc,char **argv);
extern "C" my_bool mysqld_get_one_option(int, const struct my_option *, char *);
static void set_server_version(void);
static int init_thread_environment();
static char *get_relative_path(const char *path);
static int fix_paths(void);
pthread_handler_t handle_connections_sockets(void *arg);
pthread_handler_t kill_server_thread(void *arg);
static void bootstrap(FILE *file);
static bool read_init_file(char *file_name);
#ifdef __NT__
pthread_handler_t handle_connections_namedpipes(void *arg);
#endif
#ifdef HAVE_SMEM
pthread_handler_t handle_connections_shared_memory(void *arg);
#endif
pthread_handler_t handle_slave(void *arg);
static ulong find_bit_type(const char *x, TYPELIB *bit_lib);
static ulong find_bit_type_or_exit(const char *x, TYPELIB *bit_lib,
                                   const char *option, int *error);
static void clean_up(bool print_message);
static int test_if_case_insensitive(const char *dir_name);
static void register_mutex_order();

#ifndef EMBEDDED_LIBRARY
static void usage(void);
static void start_signal_handler(void);
static void close_server_sock();
static void clean_up_mutexes(void);
static void wait_for_signal_thread_to_end(void);
static void create_pid_file();
static void end_ssl();
#endif


#ifndef EMBEDDED_LIBRARY
/****************************************************************************
** Code to end mysqld
****************************************************************************/

static void close_connections(void)
{
#ifdef EXTRA_DEBUG
  int count=0;
#endif
  DBUG_ENTER("close_connections");

  /* Clear thread cache */
  kill_cached_threads++;
  flush_thread_cache();

  /* kill connection thread */
#if !defined(__WIN__) && !defined(__NETWARE__)
  DBUG_PRINT("quit", ("waiting for select thread: 0x%lx",
                      (ulong) select_thread));
  (void) pthread_mutex_lock(&LOCK_thread_count);

  while (select_thread_in_use)
  {
    struct timespec abstime;
    int error;
    LINT_INIT(error);
    DBUG_PRINT("info",("Waiting for select thread"));

#ifndef DONT_USE_THR_ALARM
    if (pthread_kill(select_thread, thr_client_alarm))
      break;					// allready dead
#endif
    set_timespec(abstime, 2);
    for (uint tmp=0 ; tmp < 10 && select_thread_in_use; tmp++)
    {
      error=pthread_cond_timedwait(&COND_thread_count,&LOCK_thread_count,
				   &abstime);
      if (error != EINTR)
	break;
    }
#ifdef EXTRA_DEBUG
    if (error != 0 && error != ETIMEDOUT && !count++)
      sql_print_error("Got error %d from pthread_cond_timedwait",error);
#endif
    close_server_sock();
  }
  (void) pthread_mutex_unlock(&LOCK_thread_count);
#endif /* __WIN__ */


  /* Abort listening to new connections */
  DBUG_PRINT("quit",("Closing sockets"));
  if (!opt_disable_networking )
  {
    if (base_ip_sock != INVALID_SOCKET)
    {
      (void) shutdown(base_ip_sock, SHUT_RDWR);
      (void) closesocket(base_ip_sock);
      base_ip_sock= INVALID_SOCKET;
    }
    if (extra_ip_sock != INVALID_SOCKET)
    {
      (void) shutdown(extra_ip_sock, SHUT_RDWR);
      (void) closesocket(extra_ip_sock);
      extra_ip_sock= INVALID_SOCKET;
    }
  }
#ifdef __NT__
  if (hPipe != INVALID_HANDLE_VALUE && opt_enable_named_pipe)
  {
    HANDLE temp;
    DBUG_PRINT("quit", ("Closing named pipes") );

    /* Create connection to the handle named pipe handler to break the loop */
    if ((temp = CreateFile(pipe_name,
			   GENERIC_READ | GENERIC_WRITE,
			   0,
			   NULL,
			   OPEN_EXISTING,
			   0,
			   NULL )) != INVALID_HANDLE_VALUE)
    {
      WaitNamedPipe(pipe_name, 1000);
      DWORD dwMode = PIPE_READMODE_BYTE | PIPE_WAIT;
      SetNamedPipeHandleState(temp, &dwMode, NULL, NULL);
      CancelIo(temp);
      DisconnectNamedPipe(temp);
      CloseHandle(temp);
    }
  }
#endif
#ifdef HAVE_SYS_UN_H
  if (unix_sock != INVALID_SOCKET)
  {
    (void) shutdown(unix_sock, SHUT_RDWR);
    (void) closesocket(unix_sock);
    (void) unlink(mysqld_unix_port);
    unix_sock= INVALID_SOCKET;
  }
#endif
  end_thr_alarm(0);			 // Abort old alarms.

  /*
    First signal all threads that it's time to die
    This will give the threads some time to gracefully abort their
    statements and inform their clients that the server is about to die.
  */

  THD *tmp;
  (void) pthread_mutex_lock(&LOCK_thread_count); // For unlink from list

  I_List_iterator<THD> it(threads);
  while ((tmp=it++))
  {
    DBUG_PRINT("quit",("Informing thread %ld that it's time to die",
		       tmp->thread_id));
    /* We skip slave threads & scheduler on this first loop through. */
    if (tmp->slave_thread)
      continue;

    tmp->killed= THD::KILL_CONNECTION;
    thread_scheduler.post_kill_notification(tmp);
    pthread_mutex_lock(&tmp->LOCK_thd_data);
    if (tmp->mysys_var)
    {
      tmp->mysys_var->abort=1;
      pthread_mutex_lock(&tmp->mysys_var->mutex);
      if (tmp->mysys_var->current_cond)
      {
        uint i;
        for (i=0; i < 2; i++)
        {
          int ret= pthread_mutex_trylock(tmp->mysys_var->current_mutex);
          pthread_cond_broadcast(tmp->mysys_var->current_cond);
          if (!ret)
          {
            /* Thread has surely got the signal, unlock and abort */
            pthread_mutex_unlock(tmp->mysys_var->current_mutex);
            break;
          }
          sleep(1);
        }
      }
      pthread_mutex_unlock(&tmp->mysys_var->mutex);
    }
    pthread_mutex_unlock(&tmp->LOCK_thd_data);
  }
  (void) pthread_mutex_unlock(&LOCK_thread_count); // For unlink from list

  Events::deinit();
  end_slave();

  if (thread_count)
    sleep(2);					// Give threads time to die

  /*
    Force remaining threads to die by closing the connection to the client
    This will ensure that threads that are waiting for a command from the
    client on a blocking read call are aborted.
  */

  for (;;)
  {
    DBUG_PRINT("quit",("Locking LOCK_thread_count"));
    (void) pthread_mutex_lock(&LOCK_thread_count); // For unlink from list
    if (!(tmp=threads.get()))
    {
      DBUG_PRINT("quit",("Unlocking LOCK_thread_count"));
      (void) pthread_mutex_unlock(&LOCK_thread_count);
      break;
    }
#ifndef __bsdi__				// Bug in BSDI kernel
    if (tmp->vio_ok())
    {
      if (global_system_variables.log_warnings)
        sql_print_warning(ER(ER_FORCING_CLOSE),my_progname,
                          tmp->thread_id,
                          (tmp->main_security_ctx.user ?
                           tmp->main_security_ctx.user : ""));
      close_connection(tmp,0,0);
    }
#endif
    DBUG_PRINT("quit",("Unlocking LOCK_thread_count"));
    (void) pthread_mutex_unlock(&LOCK_thread_count);
  }
  /* All threads has now been aborted */
  DBUG_PRINT("quit",("Waiting for threads to die (count=%u)",thread_count));
  (void) pthread_mutex_lock(&LOCK_thread_count);
  while (thread_count)
  {
    (void) pthread_cond_wait(&COND_thread_count,&LOCK_thread_count);
    DBUG_PRINT("quit",("One thread died (count=%u)",thread_count));
  }
  (void) pthread_mutex_unlock(&LOCK_thread_count);

  close_active_mi();
  DBUG_PRINT("quit",("close_connections thread"));
  DBUG_VOID_RETURN;
}


#ifdef HAVE_CLOSE_SERVER_SOCK
static void close_socket(my_socket sock, const char *info)
{
  DBUG_ENTER("close_socket");

  if (sock != INVALID_SOCKET)
  {
    DBUG_PRINT("info", ("calling shutdown on %s socket", info));
    (void) shutdown(sock, SHUT_RDWR);
#if defined(__NETWARE__)
    /*
      The following code is disabled for normal systems as it causes MySQL
      to hang on AIX 4.3 during shutdown
    */
    DBUG_PRINT("info", ("calling closesocket on %s socket", info));
    (void) closesocket(tmp_sock);
#endif
  }
  DBUG_VOID_RETURN;
}
#endif


static void close_server_sock()
{
#ifdef HAVE_CLOSE_SERVER_SOCK
  DBUG_ENTER("close_server_sock");

  close_socket(base_ip_sock, "TCP/IP");
  close_socket(extra_ip_sock, "TCP/IP");
  close_socket(unix_sock, "unix/IP");

  if (unix_sock != INVALID_SOCKET)
    VOID(unlink(mysqld_unix_port));
  base_ip_sock= extra_ip_sock= unix_sock= INVALID_SOCKET;
  DBUG_VOID_RETURN;
#endif
}

#endif /*EMBEDDED_LIBRARY*/


void kill_mysql(void)
{
  DBUG_ENTER("kill_mysql");

#if defined(SIGNALS_DONT_BREAK_READ) && !defined(EMBEDDED_LIBRARY)
  abort_loop=1;					// Break connection loops
  close_server_sock();				// Force accept to wake up
#endif

#if defined(__WIN__)
#if !defined(EMBEDDED_LIBRARY)
  {
    if (!SetEvent(hEventShutdown))
    {
      DBUG_PRINT("error",("Got error: %ld from SetEvent",GetLastError()));
    }
    /*
      or:
      HANDLE hEvent=OpenEvent(0, FALSE, "MySqlShutdown");
      SetEvent(hEventShutdown);
      CloseHandle(hEvent);
    */
  }
#endif
#elif defined(HAVE_PTHREAD_KILL)
  if (pthread_kill(signal_thread, MYSQL_KILL_SIGNAL))
  {
    DBUG_PRINT("error",("Got error %d from pthread_kill",errno)); /* purecov: inspected */
  }
#elif !defined(SIGNALS_DONT_BREAK_READ)
  kill(current_pid, MYSQL_KILL_SIGNAL);
#endif
  DBUG_PRINT("quit",("After pthread_kill"));
  shutdown_in_progress=1;			// Safety if kill didn't work
#ifdef SIGNALS_DONT_BREAK_READ
  if (!kill_in_progress)
  {
    pthread_t tmp;
    abort_loop=1;
    if (pthread_create(&tmp,&connection_attrib, kill_server_thread,
			   (void*) 0))
      sql_print_error("Can't create thread to kill server");
  }
#endif
  DBUG_VOID_RETURN;
}

/**
  Force server down. Kill all connections and threads and exit.

  @param  sig_ptr       Signal number that caused kill_server to be called.

  @note
    A signal number of 0 mean that the function was not called
    from a signal handler and there is thus no signal to block
    or stop, we just want to kill the server.
*/

#if defined(__NETWARE__)
extern "C" void kill_server(int sig_ptr)
#define RETURN_FROM_KILL_SERVER return
#elif !defined(__WIN__)
static void *kill_server(void *sig_ptr)
#define RETURN_FROM_KILL_SERVER return 0
#else
static void __cdecl kill_server(int sig_ptr)
#define RETURN_FROM_KILL_SERVER return
#endif
{
  DBUG_ENTER("kill_server");
#ifndef EMBEDDED_LIBRARY
  int sig=(int) (long) sig_ptr;			// This is passed a int
  // if there is a signal during the kill in progress, ignore the other
  if (kill_in_progress)				// Safety
  {
    DBUG_LEAVE;
    RETURN_FROM_KILL_SERVER;
  }
  kill_in_progress=TRUE;
  abort_loop=1;					// This should be set
  if (sig != 0) // 0 is not a valid signal number
    my_sigset(sig, SIG_IGN);                    /* purify inspected */
  if (sig == MYSQL_KILL_SIGNAL || sig == 0)
    sql_print_information(ER(ER_NORMAL_SHUTDOWN),my_progname);
  else
    sql_print_error(ER(ER_GOT_SIGNAL),my_progname,sig); /* purecov: inspected */

#if defined(HAVE_SMEM) && defined(__WIN__)
  /*
   Send event to smem_event_connect_request for aborting
   */
  if (opt_enable_shared_memory)
  {
    if (!SetEvent(smem_event_connect_request))
    {
      DBUG_PRINT("error",
                 ("Got error: %ld from SetEvent of smem_event_connect_request",
                  GetLastError()));
    }
  }
#endif

  close_connections();
  if (sig != MYSQL_KILL_SIGNAL &&
      sig != 0)
    unireg_abort(1);				/* purecov: inspected */
  else
    unireg_end();

  /* purecov: begin deadcode */
#ifdef __NETWARE__
  if (!event_flag)
    pthread_join(select_thread, NULL);		// wait for main thread
#endif /* __NETWARE__ */

  DBUG_LEAVE;                                   // Must match DBUG_ENTER()
  my_thread_end();
  pthread_exit(0);
  /* purecov: end */

  RETURN_FROM_KILL_SERVER;                      // Avoid compiler warnings

#else /* EMBEDDED_LIBRARY*/

  DBUG_LEAVE;
  RETURN_FROM_KILL_SERVER;

#endif /* EMBEDDED_LIBRARY */
}


#if defined(USE_ONE_SIGNAL_HAND) || (defined(__NETWARE__) && defined(SIGNALS_DONT_BREAK_READ))
pthread_handler_t kill_server_thread(void *arg __attribute__((unused)))
{
  my_thread_init();				// Initialize new thread
  kill_server(0);
  /* purecov: begin deadcode */
  my_thread_end();
  pthread_exit(0);
  return 0;
  /* purecov: end */
}
#endif


extern "C" sig_handler print_signal_warning(int sig)
{
  if (global_system_variables.log_warnings)
    sql_print_warning("Got signal %d from thread %ld", sig,my_thread_id());
#ifdef SIGNAL_HANDLER_RESET_ON_DELIVERY
  my_sigset(sig,print_signal_warning);		/* int. thread system calls */
#endif
#if !defined(__WIN__) && !defined(__NETWARE__)
  if (sig == SIGALRM)
    alarm(2);					/* reschedule alarm */
#endif
}

#ifndef EMBEDDED_LIBRARY

/**
  cleanup all memory and end program nicely.

    If SIGNALS_DONT_BREAK_READ is defined, this function is called
    by the main thread. To get MySQL to shut down nicely in this case
    (Mac OS X) we have to call exit() instead if pthread_exit().

  @note
    This function never returns.
*/
void unireg_end(void)
{
  clean_up(1);
  my_thread_end();
#if defined(SIGNALS_DONT_BREAK_READ) && !defined(__NETWARE__)
  exit(0);
#else
  pthread_exit(0);				// Exit is in main thread
#endif
}

extern "C" void unireg_abort(int exit_code)
{
  DBUG_ENTER("unireg_abort");

  if (opt_help)
    usage();
  if (exit_code)
    sql_print_error("Aborting\n");
  clean_up(!opt_help && (exit_code || !opt_bootstrap)); /* purecov: inspected */
  DBUG_PRINT("quit",("done with cleanup in unireg_abort"));
  wait_for_signal_thread_to_end();
  clean_up_mutexes();
  my_end(opt_endinfo ? MY_CHECK_ERROR | MY_GIVE_INFO : 0);
  exit(exit_code); /* purecov: inspected */
}

#endif /*EMBEDDED_LIBRARY*/


void clean_up(bool print_message)
{
  DBUG_PRINT("exit",("clean_up"));
  if (cleanup_done++)
    return; /* purecov: inspected */

  stop_handle_manager();
  release_ddl_log();

  /*
    make sure that handlers finish up
    what they have that is dependent on the binlog
  */
  ha_binlog_end(current_thd);

  logger.cleanup_base();

  injector::free_instance();
  mysql_bin_log.cleanup();

#ifdef HAVE_REPLICATION
  if (use_slave_mask)
    bitmap_free(&slave_error_mask);
#endif
  my_tz_free();
  my_database_names_free();
#ifndef NO_EMBEDDED_ACCESS_CHECKS
  servers_free(1);
  acl_free(1);
  grant_free();
#endif
  query_cache_destroy();
  table_cache_free();
  table_def_free();
  hostname_cache_free();
  item_user_lock_free();
  lex_free();				/* Free some memory */
  item_create_cleanup();
  set_var_free();
  free_charsets();
  if (!opt_noacl)
  {
#ifdef HAVE_DLOPEN
    udf_free();
#endif
  }
  plugin_shutdown();
  ha_end();
  if (tc_log)
    tc_log->close();
  xid_cache_free();
  wt_end();
  delete_elements(&key_caches, (void (*)(const char*, uchar*)) free_key_cache);
  multi_keycache_free();
  sp_cache_end();
  free_status_vars();
  end_thr_alarm(1);			/* Free allocated memory */
  my_free_open_file_info();
  my_free((char*) global_system_variables.date_format,
	  MYF(MY_ALLOW_ZERO_PTR));
  my_free((char*) global_system_variables.time_format,
	  MYF(MY_ALLOW_ZERO_PTR));
  my_free((char*) global_system_variables.datetime_format,
	  MYF(MY_ALLOW_ZERO_PTR));
  if (defaults_argv)
    free_defaults(defaults_argv);
  my_free(sys_init_connect.value, MYF(MY_ALLOW_ZERO_PTR));
  my_free(sys_init_slave.value, MYF(MY_ALLOW_ZERO_PTR));
  my_free(sys_var_general_log_path.value, MYF(MY_ALLOW_ZERO_PTR));
  my_free(sys_var_slow_log_path.value, MYF(MY_ALLOW_ZERO_PTR));
  free_tmpdir(&mysql_tmpdir_list);
#ifdef HAVE_REPLICATION
  my_free(slave_load_tmpdir,MYF(MY_ALLOW_ZERO_PTR));
#endif
  x_free(opt_bin_logname);
  x_free(opt_relay_logname);
  x_free(opt_secure_file_priv);
  bitmap_free(&temp_pool);
  free_max_user_conn();
  free_global_user_stats();
  free_global_client_stats();
  free_global_table_stats();
  free_global_index_stats();
#ifdef HAVE_REPLICATION
  end_slave_list();
#endif
  delete binlog_filter;
  delete rpl_filter;
#ifndef EMBEDDED_LIBRARY
  end_ssl();
#endif
  vio_end();
#ifdef USE_REGEX
  my_regex_end();
#endif
#if defined(ENABLED_DEBUG_SYNC)
  /* End the debug sync facility. See debug_sync.cc. */
  debug_sync_end();
#endif /* defined(ENABLED_DEBUG_SYNC) */

#if !defined(EMBEDDED_LIBRARY)
  if (!opt_bootstrap)
    (void) my_delete(pidfile_name,MYF(0));	// This may not always exist
#endif
  if (print_message && errmesg && server_start_time)
    sql_print_information(ER(ER_SHUTDOWN_COMPLETE),my_progname);
  thread_scheduler.end();
  mysql_library_end();
  finish_client_errs();
  my_free((uchar*) my_error_unregister(ER_ERROR_FIRST, ER_ERROR_LAST),
          MYF(MY_WME | MY_FAE | MY_ALLOW_ZERO_PTR));
  DBUG_PRINT("quit", ("Error messages freed"));
  /* Tell main we are ready */
  logger.cleanup_end();
  (void) pthread_mutex_lock(&LOCK_thread_count);
  DBUG_PRINT("quit", ("got thread count lock"));
  ready_to_exit=1;
  /* do the broadcast inside the lock to ensure that my_end() is not called */
  (void) pthread_cond_broadcast(&COND_thread_count);
  (void) pthread_mutex_unlock(&LOCK_thread_count);

  /*
    The following lines may never be executed as the main thread may have
    killed us
  */
  DBUG_PRINT("quit", ("done with cleanup"));
} /* clean_up */


#ifndef EMBEDDED_LIBRARY

/**
  This is mainly needed when running with purify, but it's still nice to
  know that all child threads have died when mysqld exits.
*/
static void wait_for_signal_thread_to_end()
{
#ifndef __NETWARE__
  uint i;
  /*
    Wait up to 10 seconds for signal thread to die. We use this mainly to
    avoid getting warnings that my_thread_end has not been called
  */
  for (i= 0 ; i < 100 && signal_thread_in_use; i++)
  {
    if (pthread_kill(signal_thread, MYSQL_KILL_SIGNAL) != ESRCH)
      break;
    my_sleep(100);				// Give it time to die
  }
#endif
}


static void clean_up_mutexes()
{
  DBUG_ENTER("clean_up_mutexes");
  (void) pthread_mutex_destroy(&LOCK_mysql_create_db);
  (void) pthread_mutex_destroy(&LOCK_lock_db);
  (void) pthread_mutex_destroy(&LOCK_Acl);
  (void) rwlock_destroy(&LOCK_grant);
  (void) pthread_mutex_destroy(&LOCK_open);
  (void) pthread_mutex_destroy(&LOCK_thread_count);
  (void) pthread_mutex_destroy(&LOCK_mapped_file);
  (void) pthread_mutex_destroy(&LOCK_status);
  (void) pthread_mutex_destroy(&LOCK_error_log);
  (void) pthread_mutex_destroy(&LOCK_delayed_insert);
  (void) pthread_mutex_destroy(&LOCK_delayed_status);
  (void) pthread_mutex_destroy(&LOCK_delayed_create);
  (void) pthread_mutex_destroy(&LOCK_manager);
  (void) pthread_mutex_destroy(&LOCK_crypt);
  (void) pthread_mutex_destroy(&LOCK_bytes_sent);
  (void) pthread_mutex_destroy(&LOCK_bytes_received);
  (void) pthread_mutex_destroy(&LOCK_user_conn);
  (void) pthread_mutex_destroy(&LOCK_connection_count);
  (void) pthread_mutex_destroy(&LOCK_stats);
  (void) pthread_mutex_destroy(&LOCK_global_user_client_stats);
  (void) pthread_mutex_destroy(&LOCK_global_table_stats);
  (void) pthread_mutex_destroy(&LOCK_global_index_stats);

  Events::destroy_mutexes();
#ifdef HAVE_OPENSSL
  (void) pthread_mutex_destroy(&LOCK_des_key_file);
#ifndef HAVE_YASSL
  for (int i= 0; i < CRYPTO_num_locks(); ++i)
    (void) rwlock_destroy(&openssl_stdlocks[i].lock);
  OPENSSL_free(openssl_stdlocks);
#endif
#endif
#ifdef HAVE_REPLICATION
  (void) pthread_mutex_destroy(&LOCK_rpl_status);
  (void) pthread_cond_destroy(&COND_rpl_status);
#endif
  (void) pthread_mutex_destroy(&LOCK_server_started);
  (void) pthread_cond_destroy(&COND_server_started);
  (void) pthread_mutex_destroy(&LOCK_active_mi);
  (void) rwlock_destroy(&LOCK_sys_init_connect);
  (void) rwlock_destroy(&LOCK_sys_init_slave);
  (void) pthread_mutex_destroy(&LOCK_global_system_variables);
  (void) pthread_mutex_destroy(&LOCK_uuid_generator);
  (void) rwlock_destroy(&LOCK_system_variables_hash);
  (void) pthread_mutex_destroy(&LOCK_global_read_lock);
  (void) pthread_mutex_destroy(&LOCK_prepared_stmt_count);
  (void) pthread_cond_destroy(&COND_thread_count);
  (void) pthread_cond_destroy(&COND_refresh);
  (void) pthread_cond_destroy(&COND_global_read_lock);
  (void) pthread_cond_destroy(&COND_thread_cache);
  (void) pthread_cond_destroy(&COND_flush_thread_cache);
  (void) pthread_cond_destroy(&COND_manager);
  DBUG_VOID_RETURN;
}

#endif /*EMBEDDED_LIBRARY*/


/**
   Register order of mutex for wrong mutex deadlock detector

   By aquiring all mutex in order here, the mutex order detector in
   mysys/thr_mutex.c, will give a warning on first wrong mutex usage!
*/

#ifdef SAFE_MUTEX
#define always_in_that_order(A,B)               \
  pthread_mutex_lock(A); pthread_mutex_lock(B); \
  pthread_mutex_unlock(B); pthread_mutex_unlock(A)
#else
#define always_in_that_order(A,B)
#endif

static void register_mutex_order()
{
  /*
    We must have LOCK_open before LOCK_global_system_variables because
    LOCK_open is hold while sql_plugin.c::intern_sys_var_ptr() is called.
  */
  always_in_that_order(&LOCK_open, &LOCK_global_system_variables);
}
#undef always_in_that_order


/****************************************************************************
** Init IP and UNIX socket
****************************************************************************/

#ifndef EMBEDDED_LIBRARY
static void set_ports()
{
  char	*env;
  if (!mysqld_port && !opt_disable_networking)
  {					// Get port if not from commandline
    mysqld_port= MYSQL_PORT;

    /*
      if builder specifically requested a default port, use that
      (even if it coincides with our factory default).
      only if they didn't do we check /etc/services (and, failing
      on that, fall back to the factory default of 3306).
      either default can be overridden by the environment variable
      MYSQL_TCP_PORT, which in turn can be overridden with command
      line options.
    */

#if MYSQL_PORT_DEFAULT == 0
    struct  servent *serv_ptr;
    if ((serv_ptr= getservbyname("mysql", "tcp")))
      mysqld_port= ntohs((u_short) serv_ptr->s_port); /* purecov: inspected */
#endif
    if ((env = getenv("MYSQL_TCP_PORT")))
      mysqld_port= (uint) atoi(env);		/* purecov: inspected */
  }
  if (!mysqld_unix_port)
  {
#ifdef __WIN__
    mysqld_unix_port= (char*) MYSQL_NAMEDPIPE;
#else
    mysqld_unix_port= (char*) MYSQL_UNIX_ADDR;
#endif
    if ((env = getenv("MYSQL_UNIX_PORT")))
      mysqld_unix_port= env;			/* purecov: inspected */
  }
}

/* Change to run as another user if started with --user */

static struct passwd *check_user(const char *user)
{
#if !defined(__WIN__) && !defined(__NETWARE__)
  struct passwd *tmp_user_info;
  uid_t user_id= geteuid();

  // Don't bother if we aren't superuser
  if (user_id)
  {
    if (user)
    {
      /* Don't give a warning, if real user is same as given with --user */
      /* purecov: begin tested */
      tmp_user_info= getpwnam(user);
      if ((!tmp_user_info || user_id != tmp_user_info->pw_uid) &&
	  global_system_variables.log_warnings)
        sql_print_warning(
                    "One can only use the --user switch if running as root\n");
      /* purecov: end */
    }
    return NULL;
  }
  if (!user)
  {
    if (!opt_bootstrap)
    {
      sql_print_error("Fatal error: Please read \"Security\" section of the manual to find out how to run mysqld as root!\n");
      unireg_abort(1);
    }
    return NULL;
  }
  /* purecov: begin tested */
  if (!strcmp(user,"root"))
    return NULL;                        // Avoid problem with dynamic libraries

  if (!(tmp_user_info= getpwnam(user)))
  {
    // Allow a numeric uid to be used
    const char *pos;
    for (pos= user; my_isdigit(mysqld_charset,*pos); pos++) ;
    if (*pos)                                   // Not numeric id
      goto err;
    if (!(tmp_user_info= getpwuid(atoi(user))))
      goto err;
  }
  return tmp_user_info;
  /* purecov: end */

err:
  sql_print_error("Fatal error: Can't change to run as user '%s' ;  Please check that the user exists!\n",user);
  unireg_abort(1);

#ifdef PR_SET_DUMPABLE
  if (test_flags & TEST_CORE_ON_SIGNAL)
  {
    /* inform kernel that process is dumpable */
    (void) prctl(PR_SET_DUMPABLE, 1);
  }
#endif

#endif
  return NULL;
}

static void set_user(const char *user, struct passwd *user_info_arg)
{
  /* purecov: begin tested */
#if !defined(__WIN__) && !defined(__NETWARE__)
  DBUG_ASSERT(user_info_arg != 0);
#ifdef HAVE_INITGROUPS
  /*
    We can get a SIGSEGV when calling initgroups() on some systems when NSS
    is configured to use LDAP and the server is statically linked.  We set
    calling_initgroups as a flag to the SIGSEGV handler that is then used to
    output a specific message to help the user resolve this problem.
  */
  calling_initgroups= TRUE;
  initgroups((char*) user, user_info_arg->pw_gid);
  calling_initgroups= FALSE;
#endif
  if (setgid(user_info_arg->pw_gid) == -1)
  {
    sql_perror("setgid");
    unireg_abort(1);
  }
  if (setuid(user_info_arg->pw_uid) == -1)
  {
    sql_perror("setuid");
    unireg_abort(1);
  }
#endif
  /* purecov: end */
}


static void set_effective_user(struct passwd *user_info_arg)
{
#if !defined(__WIN__) && !defined(__NETWARE__)
  DBUG_ASSERT(user_info_arg != 0);
  if (setregid((gid_t)-1, user_info_arg->pw_gid) == -1)
  {
    sql_perror("setregid");
    unireg_abort(1);
  }
  if (setreuid((uid_t)-1, user_info_arg->pw_uid) == -1)
  {
    sql_perror("setreuid");
    unireg_abort(1);
  }
#endif
}


/** Change root user if started with @c --chroot . */
static void set_root(const char *path)
{
#if !defined(__WIN__) && !defined(__NETWARE__)
  if (chroot(path) == -1)
  {
    sql_perror("chroot");
    unireg_abort(1);
  }
  my_setwd("/", MYF(0));
#endif
}

/**
   Activate usage of a tcp port
*/

static my_socket activate_tcp_port(uint port)
{
  struct sockaddr_in IPaddr;
  my_socket ip_sock;
  int	arg=1;
  int   ret;
  uint  waited;
  uint  this_wait;
  uint  retry;
  DBUG_ENTER("activate_tcp_port");
  DBUG_PRINT("enter",("port: %u", port));
  LINT_INIT(ret);

  ip_sock = socket(AF_INET, SOCK_STREAM, 0);
  if (ip_sock == INVALID_SOCKET)
  {
    DBUG_PRINT("error",("Got error: %d from socket()",socket_errno));
    sql_perror(ER(ER_IPSOCK_ERROR));		/* purecov: tested */
    unireg_abort(1);				/* purecov: tested */
  }
  bzero((char*) &IPaddr, sizeof(IPaddr));
  IPaddr.sin_family = AF_INET;
  IPaddr.sin_addr.s_addr = my_bind_addr;
  IPaddr.sin_port = (unsigned short) htons((unsigned short) port);

#ifndef __WIN__
  /*
    We should not use SO_REUSEADDR on windows as this would enable a
    user to open two mysqld servers with the same TCP/IP port.
  */
  (void) setsockopt(ip_sock,SOL_SOCKET,SO_REUSEADDR,(char*)&arg,sizeof(arg));
#endif /* __WIN__ */
  /*
    Sometimes the port is not released fast enough when stopping and
    restarting the server. This happens quite often with the test suite
    on busy Linux systems. Retry to bind the address at these intervals:
    Sleep intervals: 1, 2, 4,  6,  9, 13, 17, 22, ...
    Retry at second: 1, 3, 7, 13, 22, 35, 52, 74, ...
    Limit the sequence by mysqld_port_timeout (set --port-open-timeout=#).
  */

  for (waited= 0, retry= 1; ; retry++, waited+= this_wait)
  {
    if (((ret= bind(ip_sock, my_reinterpret_cast(struct sockaddr *) (&IPaddr),
                    sizeof(IPaddr))) >= 0) ||
        (socket_errno != SOCKET_EADDRINUSE) ||
        (waited >= mysqld_port_timeout))
      break;
    sql_print_information("Retrying bind on TCP/IP port %u", port);
    this_wait= retry * retry / 3 + 1;
    sleep(this_wait);
  }
  if (ret < 0)
  {
    DBUG_PRINT("error",("Got error: %d from bind",socket_errno));
    sql_perror("Can't start server: Bind on TCP/IP port");
    sql_print_error("Do you already have another mysqld server running on "
                    "port: %u ?", port);
    unireg_abort(1);
  }
  if (listen(ip_sock,(int) back_log) < 0)
  {
    sql_perror("Can't start server: listen() on TCP/IP port");
    sql_print_error("listen() on TCP/IP failed with error %d",
                    socket_errno);
    unireg_abort(1);
  }
  DBUG_RETURN(ip_sock);
}


static void network_init(void)
{
#ifdef HAVE_SYS_UN_H
  struct sockaddr_un	UNIXaddr;
#endif
  int	arg=1;
  DBUG_ENTER("network_init");

  if (thread_scheduler.init())
    unireg_abort(1);			/* purecov: inspected */

  set_ports();

  if (!opt_disable_networking && !opt_bootstrap)
  {
    if (mysqld_port)
      base_ip_sock= activate_tcp_port(mysqld_port);
    if (mysqld_extra_port)
      extra_ip_sock= activate_tcp_port(mysqld_extra_port);
  }

#ifdef __NT__
  /* create named pipe */
  if (Service.IsNT() && mysqld_unix_port[0] && !opt_bootstrap &&
      opt_enable_named_pipe)
  {

    strxnmov(pipe_name, sizeof(pipe_name)-1, "\\\\.\\pipe\\",
	     mysqld_unix_port, NullS);
    bzero((char*) &saPipeSecurity, sizeof(saPipeSecurity));
    bzero((char*) &sdPipeDescriptor, sizeof(sdPipeDescriptor));
    if (!InitializeSecurityDescriptor(&sdPipeDescriptor,
				      SECURITY_DESCRIPTOR_REVISION))
    {
      sql_perror("Can't start server : Initialize security descriptor");
      unireg_abort(1);
    }
    if (!SetSecurityDescriptorDacl(&sdPipeDescriptor, TRUE, NULL, FALSE))
    {
      sql_perror("Can't start server : Set security descriptor");
      unireg_abort(1);
    }
    saPipeSecurity.nLength = sizeof(SECURITY_ATTRIBUTES);
    saPipeSecurity.lpSecurityDescriptor = &sdPipeDescriptor;
    saPipeSecurity.bInheritHandle = FALSE;
    if ((hPipe= CreateNamedPipe(pipe_name,
				PIPE_ACCESS_DUPLEX|FILE_FLAG_OVERLAPPED,
				PIPE_TYPE_BYTE |
				PIPE_READMODE_BYTE |
				PIPE_WAIT,
				PIPE_UNLIMITED_INSTANCES,
				(int) global_system_variables.net_buffer_length,
				(int) global_system_variables.net_buffer_length,
				NMPWAIT_USE_DEFAULT_WAIT,
				&saPipeSecurity)) == INVALID_HANDLE_VALUE)
      {
	LPVOID lpMsgBuf;
	int error=GetLastError();
	FormatMessage(FORMAT_MESSAGE_ALLOCATE_BUFFER |
		      FORMAT_MESSAGE_FROM_SYSTEM,
		      NULL, error, MAKELANGID(LANG_NEUTRAL, SUBLANG_DEFAULT),
		      (LPTSTR) &lpMsgBuf, 0, NULL );
	sql_perror((char *)lpMsgBuf);
	LocalFree(lpMsgBuf);
	unireg_abort(1);
      }
  }
#endif

#if defined(HAVE_SYS_UN_H)
  /*
  ** Create the UNIX socket
  */
  if (mysqld_unix_port[0] && !opt_bootstrap)
  {
    DBUG_PRINT("general",("UNIX Socket is %s",mysqld_unix_port));

    if (strlen(mysqld_unix_port) > (sizeof(UNIXaddr.sun_path) - 1))
    {
      sql_print_error("The socket file path is too long (> %u): %s",
                      (uint) sizeof(UNIXaddr.sun_path) - 1, mysqld_unix_port);
      unireg_abort(1);
    }
    if ((unix_sock= socket(AF_UNIX, SOCK_STREAM, 0)) < 0)
    {
      sql_perror("Can't start server : UNIX Socket "); /* purecov: inspected */
      unireg_abort(1);				/* purecov: inspected */
    }
    bzero((char*) &UNIXaddr, sizeof(UNIXaddr));
    UNIXaddr.sun_family = AF_UNIX;
    strmov(UNIXaddr.sun_path, mysqld_unix_port);
    (void) unlink(mysqld_unix_port);
    (void) setsockopt(unix_sock,SOL_SOCKET,SO_REUSEADDR,(char*)&arg,
		      sizeof(arg));
    umask(0);
    if (bind(unix_sock, my_reinterpret_cast(struct sockaddr *) (&UNIXaddr),
	     sizeof(UNIXaddr)) < 0)
    {
      sql_perror("Can't start server : Bind on unix socket"); /* purecov: tested */
      sql_print_error("Do you already have another mysqld server running on socket: %s ?",mysqld_unix_port);
      unireg_abort(1);					/* purecov: tested */
    }
    umask(((~my_umask) & 0666));
#if defined(S_IFSOCK) && defined(SECURE_SOCKETS)
    (void) chmod(mysqld_unix_port,S_IFSOCK);	/* Fix solaris 2.6 bug */
#endif
    if (listen(unix_sock,(int) back_log) < 0)
      sql_print_warning("listen() on Unix socket failed with error %d",
		      socket_errno);
  }
#endif
  DBUG_PRINT("info",("server started"));
  DBUG_VOID_RETURN;
}

#endif /*!EMBEDDED_LIBRARY*/


#ifndef EMBEDDED_LIBRARY
/**
  Close a connection.

  @param thd		Thread handle
  @param errcode	Error code to print to console
  @param lock	        1 if we have have to lock LOCK_thread_count

  @note
    For the connection that is doing shutdown, this is called twice
*/
void close_connection(THD *thd, uint errcode, bool lock)
{
  st_vio *vio;
  DBUG_ENTER("close_connection");
  DBUG_PRINT("enter",("fd: %s  error: '%s'",
		      thd->net.vio ? vio_description(thd->net.vio) :
		      "(not connected)",
		      errcode ? ER(errcode) : ""));
  if (lock)
    (void) pthread_mutex_lock(&LOCK_thread_count);
  thd->killed= THD::KILL_CONNECTION;
  if ((vio= thd->net.vio) != 0)
  {
    if (errcode)
      net_send_error(thd, errcode, ER(errcode)); /* purecov: inspected */
    vio_close(vio);			/* vio is freed in delete thd */
  }
  if (lock)
    (void) pthread_mutex_unlock(&LOCK_thread_count);
  DBUG_VOID_RETURN;
}
#endif /* EMBEDDED_LIBRARY */


/** Called when mysqld is aborted with ^C */
/* ARGSUSED */
extern "C" sig_handler end_mysqld_signal(int sig __attribute__((unused)))
{
  DBUG_ENTER("end_mysqld_signal");
  /* Don't call kill_mysql() if signal thread is not running */
  if (signal_thread_in_use)
    kill_mysql();                          // Take down mysqld nicely 
  DBUG_VOID_RETURN;				/* purecov: deadcode */
}


/*
  Unlink thd from global list of available connections and free thd

  SYNOPSIS
    unlink_thd()
    thd		 Thread handler

  NOTES
    LOCK_thread_count is locked and left locked
*/

void unlink_thd(THD *thd)
{
  DBUG_ENTER("unlink_thd");
  DBUG_PRINT("enter", ("thd: 0x%lx", (long) thd));
  thd->cleanup();

  pthread_mutex_lock(&LOCK_connection_count);
  (*thd->scheduler->connection_count)--;
  pthread_mutex_unlock(&LOCK_connection_count);

  (void) pthread_mutex_lock(&LOCK_thread_count);
  thread_count--;
  delete thd;
  DBUG_VOID_RETURN;
}


/*
  Store thread in cache for reuse by new connections

  SYNOPSIS
    cache_thread()

  NOTES
    LOCK_thread_count has to be locked

  RETURN
    0  Thread was not put in cache
    1  Thread is to be reused by new connection.
       (ie, caller should return, not abort with pthread_exit())
*/


static bool cache_thread()
{
  safe_mutex_assert_owner(&LOCK_thread_count);
  if (cached_thread_count < thread_cache_size &&
      ! abort_loop && !kill_cached_threads)
  {
    /* Don't kill the thread, just put it in cache for reuse */
    DBUG_PRINT("info", ("Adding thread to cache"));
    cached_thread_count++;
    while (!abort_loop && ! wake_thread && ! kill_cached_threads)
      (void) pthread_cond_wait(&COND_thread_cache, &LOCK_thread_count);
    cached_thread_count--;
    if (kill_cached_threads)
      pthread_cond_signal(&COND_flush_thread_cache);
    if (wake_thread)
    {
      THD *thd;
      wake_thread--;
      thd= thread_cache.get();
      thd->thread_stack= (char*) &thd;          // For store_globals
      (void) thd->store_globals();
      /*
        THD::mysys_var::abort is associated with physical thread rather
        than with THD object. So we need to reset this flag before using
        this thread for handling of new THD object/connection.
      */
      thd->mysys_var->abort= 0;
      thd->thr_create_utime= my_micro_time();
      threads.append(thd);
      return(1);
    }
  }
  return(0);
}


/*
  End thread for the current connection

  SYNOPSIS
    one_thread_per_connection_end()
    thd		  Thread handler
    put_in_cache  Store thread in cache, if there is room in it
                  Normally this is true in all cases except when we got
                  out of resources initializing the current thread

  NOTES
    If thread is cached, we will wait until thread is scheduled to be
    reused and then we will return.
    If thread is not cached, we end the thread.

  RETURN
    0    Signal to handle_one_connection to reuse connection
*/

bool one_thread_per_connection_end(THD *thd, bool put_in_cache)
{
  DBUG_ENTER("one_thread_per_connection_end");
  unlink_thd(thd);
  /* Mark that current_thd is not valid anymore */
  my_pthread_setspecific_ptr(THR_THD,  0);
  if (put_in_cache)
    put_in_cache= cache_thread();
  pthread_mutex_unlock(&LOCK_thread_count);
  if (put_in_cache)
    DBUG_RETURN(0);                             // Thread is reused

  /* It's safe to broadcast outside a lock (COND... is not deleted here) */
  DBUG_PRINT("signal", ("Broadcasting COND_thread_count"));
  DBUG_LEAVE;                                   // Must match DBUG_ENTER()
  my_thread_end();
  (void) pthread_cond_broadcast(&COND_thread_count);

  pthread_exit(0);
  return 0;                                     // Avoid compiler warnings
}


void flush_thread_cache()
{
  (void) pthread_mutex_lock(&LOCK_thread_count);
  kill_cached_threads++;
  while (cached_thread_count)
  {
    pthread_cond_broadcast(&COND_thread_cache);
    pthread_cond_wait(&COND_flush_thread_cache,&LOCK_thread_count);
  }
  kill_cached_threads--;
  (void) pthread_mutex_unlock(&LOCK_thread_count);
}


#ifdef THREAD_SPECIFIC_SIGPIPE
/**
  Aborts a thread nicely. Comes here on SIGPIPE.

  @todo
    One should have to fix that thr_alarm know about this thread too.
*/
extern "C" sig_handler abort_thread(int sig __attribute__((unused)))
{
  THD *thd=current_thd;
  DBUG_ENTER("abort_thread");
  if (thd)
    thd->killed= THD::KILL_CONNECTION;
  DBUG_VOID_RETURN;
}
#endif


/******************************************************************************
  Setup a signal thread with handles all signals.
  Because Linux doesn't support schemas use a mutex to check that
  the signal thread is ready before continuing
******************************************************************************/

#if defined(__WIN__)


/*
  On Windows, we use native SetConsoleCtrlHandler for handle events like Ctrl-C
  with graceful shutdown.
  Also, we do not use signal(), but SetUnhandledExceptionFilter instead - as it
  provides possibility to pass the exception to just-in-time debugger, collect
  dumps and potentially also the exception and thread context used to output
  callstack.
*/

static BOOL WINAPI console_event_handler( DWORD type ) 
{
  DBUG_ENTER("console_event_handler");
#ifndef EMBEDDED_LIBRARY
  if(type == CTRL_C_EVENT)
  {
     /*
       Do not shutdown before startup is finished and shutdown
       thread is initialized. Otherwise there is a race condition 
       between main thread doing initialization and CTRL-C thread doing
       cleanup, which can result into crash.
     */
#ifndef EMBEDDED_LIBRARY
     if(hEventShutdown)
       kill_mysql();
     else
#endif
       sql_print_warning("CTRL-C ignored during startup");
     DBUG_RETURN(TRUE);
  }
#endif
  DBUG_RETURN(FALSE);
}


/*
  In Visual Studio 2005 and later, default SIGABRT handler will overwrite
  any unhandled exception filter set by the application  and will try to
  call JIT debugger. This is not what we want, this we calling __debugbreak
  to stop in debugger, if process is being debugged or to generate 
  EXCEPTION_BREAKPOINT and then handle_segfault will do its magic.
*/

#if (_MSC_VER >= 1400)
static void my_sigabrt_handler(int sig)
{
  __debugbreak();
}
#endif /*_MSC_VER >=1400 */

void win_install_sigabrt_handler(void)
{
#if (_MSC_VER >=1400)
  /*abort() should not override our exception filter*/
  _set_abort_behavior(0,_CALL_REPORTFAULT);
  signal(SIGABRT,my_sigabrt_handler);
#endif /* _MSC_VER >=1400 */
}

#ifdef DEBUG_UNHANDLED_EXCEPTION_FILTER
#define DEBUGGER_ATTACH_TIMEOUT 120
/*
  Wait for debugger to attach and break into debugger. If debugger is
  not attached, resume after timeout.
*/
static void wait_for_debugger(int timeout_sec)
{
   if(!IsDebuggerPresent())
   {
     int i;
     printf("Waiting for debugger to attach, pid=%u\n",GetCurrentProcessId());
     fflush(stdout);
     for(i= 0; i < timeout_sec; i++)
     {
       Sleep(1000);
       if(IsDebuggerPresent())
       {
         /* Break into debugger */
         __debugbreak();
         return;
       }
     }
     printf("pid=%u, debugger not attached after %d seconds, resuming\n",GetCurrentProcessId(),
       timeout_sec);
     fflush(stdout);
   }
}
#endif /* DEBUG_UNHANDLED_EXCEPTION_FILTER */

LONG WINAPI my_unhandler_exception_filter(EXCEPTION_POINTERS *ex_pointers)
{
   static BOOL first_time= TRUE;
   if(!first_time)
   {
     /*
       This routine can be called twice, typically
       when detaching in JIT debugger.
       Return EXCEPTION_EXECUTE_HANDLER to terminate process.
     */
     return EXCEPTION_EXECUTE_HANDLER;
   }
   first_time= FALSE;
#ifdef DEBUG_UNHANDLED_EXCEPTION_FILTER
   /*
    Unfortunately there is no clean way to debug unhandled exception filters,
    as debugger does not stop there(also documented in MSDN) 
    To overcome, one could put a MessageBox, but this will not work in service.
    Better solution is to print error message and sleep some minutes 
    until debugger is attached
  */
  wait_for_debugger(DEBUGGER_ATTACH_TIMEOUT);
#endif /* DEBUG_UNHANDLED_EXCEPTION_FILTER */
  __try
  {
    my_set_exception_pointers(ex_pointers);
    handle_segfault(ex_pointers->ExceptionRecord->ExceptionCode);
  }
  __except(EXCEPTION_EXECUTE_HANDLER)
  {
    DWORD written;
    const char msg[] = "Got exception in exception handler!\n";
    WriteFile(GetStdHandle(STD_OUTPUT_HANDLE),msg, sizeof(msg)-1, 
      &written,NULL);
  }
  /*
    Return EXCEPTION_CONTINUE_SEARCH to give JIT debugger
    (drwtsn32 or vsjitdebugger) possibility to attach,
    if JIT debugger is configured.
    Windows Error reporting might generate a dump here.
  */
  return EXCEPTION_CONTINUE_SEARCH;
}


static void init_signals(void)
{
  win_install_sigabrt_handler();
  if(opt_console)
    SetConsoleCtrlHandler(console_event_handler,TRUE);

    /* Avoid MessageBox()es*/
  _CrtSetReportMode(_CRT_WARN, _CRTDBG_MODE_FILE);
  _CrtSetReportFile(_CRT_WARN, _CRTDBG_FILE_STDERR);
  _CrtSetReportMode(_CRT_ERROR, _CRTDBG_MODE_FILE);
  _CrtSetReportFile(_CRT_ERROR, _CRTDBG_FILE_STDERR);
  _CrtSetReportMode(_CRT_ASSERT, _CRTDBG_MODE_FILE);
  _CrtSetReportFile(_CRT_ASSERT, _CRTDBG_FILE_STDERR);

   /*
     Do not use SEM_NOGPFAULTERRORBOX in the following SetErrorMode (),
     because it would prevent JIT debugger and Windows error reporting
     from working. We need WER or JIT-debugging, since our own unhandled
     exception filter is not guaranteed to work in all situation
     (like heap corruption or stack overflow)
   */
  SetErrorMode(SetErrorMode(0) | SEM_FAILCRITICALERRORS
                               | SEM_NOOPENFILEERRORBOX);
  SetUnhandledExceptionFilter(my_unhandler_exception_filter);
}


static void start_signal_handler(void)
{
#ifndef EMBEDDED_LIBRARY
  // Save vm id of this process
  if (!opt_bootstrap)
    create_pid_file();
#endif /* EMBEDDED_LIBRARY */
}


static void check_data_home(const char *path)
{}


#elif defined(__NETWARE__)

/// down server event callback.
void mysql_down_server_cb(void *, void *)
{
  event_flag= TRUE;
  kill_server(0);
}


/// destroy callback resources.
void mysql_cb_destroy(void *)
{
  UnRegisterEventNotification(eh);  // cleanup down event notification
  NX_UNWRAP_INTERFACE(ref);
  /* Deregister NSS volume deactivation event */
  NX_UNWRAP_INTERFACE(refneb);
  if (neb_consumer_id)
    UnRegisterConsumer(neb_consumer_id, NULL);
}


/// initialize callbacks.
void mysql_cb_init()
{
  // register for down server event
  void *handle = getnlmhandle();
  rtag_t rt= AllocateResourceTag(handle, "MySQL Down Server Callback",
                                 EventSignature);
  NX_WRAP_INTERFACE((void *)mysql_down_server_cb, 2, (void **)&ref);
  eh= RegisterForEventNotification(rt, EVENT_PRE_DOWN_SERVER,
                                   EVENT_PRIORITY_APPLICATION,
                                   NULL, ref, NULL);

  /*
    Register for volume deactivation event
    Wrap the callback function, as it is called by non-LibC thread
  */
  (void *) NX_WRAP_INTERFACE(neb_event_callback, 1, &refneb);
  registerwithneb();

  NXVmRegisterExitHandler(mysql_cb_destroy, NULL);  // clean-up
}


/** To get the name of the NetWare volume having MySQL data folder. */
static void getvolumename()
{
  char *p;
  /*
    We assume that data path is already set.
    If not it won't come here. Terminate after volume name
  */
  if ((p= strchr(mysql_real_data_home, ':')))
    strmake(datavolname, mysql_real_data_home,
            (uint) (p - mysql_real_data_home));
}


/**
  Registering with NEB for NSS Volume Deactivation event.
*/

static void registerwithneb()
{

  ConsumerRegistrationInfo reg_info;

  /* Clear NEB registration structure */
  bzero((char*) &reg_info, sizeof(struct ConsumerRegistrationInfo));

  /* Fill the NEB consumer information structure */
  reg_info.CRIVersion= 1;  	            // NEB version
  /* NEB Consumer name */
  reg_info.CRIConsumerName= (BYTE *) "MySQL Database Server";
  /* Event of interest */
  reg_info.CRIEventName= (BYTE *) "NSS.ChangeVolState.Enter";
  reg_info.CRIUserParameter= NULL;	    // Consumer Info
  reg_info.CRIEventFlags= 0;	            // Event flags
  /* Consumer NLM handle */
  reg_info.CRIOwnerID= (LoadDefinitionStructure *)getnlmhandle();
  reg_info.CRIConsumerESR= NULL;	    // No consumer ESR required
  reg_info.CRISecurityToken= 0;	            // No security token for the event
  reg_info.CRIConsumerFlags= 0;             // SMP_ENABLED_BIT;
  reg_info.CRIFilterName= 0;	            // No event filtering
  reg_info.CRIFilterDataLength= 0;          // No filtering data
  reg_info.CRIFilterData= 0;	            // No filtering data
  /* Callback function for the event */
  (void *)reg_info.CRIConsumerCallback= (void *) refneb;
  reg_info.CRIOrder= 0;	                    // Event callback order
  reg_info.CRIConsumerType= CHECK_CONSUMER; // Consumer type

  /* Register for the event with NEB */
  if (RegisterConsumer(&reg_info))
  {
    consoleprintf("Failed to register for NSS Volume Deactivation event \n");
    return;
  }
  /* This ID is required for deregistration */
  neb_consumer_id= reg_info.CRIConsumerID;

  /* Get MySQL data volume name, stored in global variable datavolname */
  getvolumename();

  /*
    Get the NSS volume ID of the MySQL Data volume.
    Volume ID is stored in a global variable
  */
  getvolumeID((BYTE*) datavolname);
}


/**
  Callback for NSS Volume Deactivation event.
*/

ulong neb_event_callback(struct EventBlock *eblock)
{
  EventChangeVolStateEnter_s *voldata;
  extern bool nw_panic;

  voldata= (EventChangeVolStateEnter_s *)eblock->EBEventData;

  /* Deactivation of a volume */
  if ((voldata->oldState == zVOLSTATE_ACTIVE &&
       voldata->newState == zVOLSTATE_DEACTIVE ||
       voldata->newState == zVOLSTATE_MAINTENANCE))
  {
    /*
      Ensure that we bring down MySQL server only for MySQL data
      volume deactivation
    */
    if (!memcmp(&voldata->volID, &datavolid, sizeof(VolumeID_t)))
    {
      consoleprintf("MySQL data volume is deactivated, shutting down MySQL Server \n");
      event_flag= TRUE;
      nw_panic = TRUE;
      event_flag= TRUE;
      kill_server(0);
    }
  }
  return 0;
}


#define ADMIN_VOL_PATH					"_ADMIN:/Volumes/"

/**
  Function to get NSS volume ID of the MySQL data.
*/
static void getvolumeID(BYTE *volumeName)
{
  char path[zMAX_FULL_NAME];
  Key_t rootKey= 0, fileKey= 0;
  QUAD getInfoMask;
  zInfo_s info;
  STATUS status;

  /* Get the root key */
  if ((status= zRootKey(0, &rootKey)) != zOK)
  {
    consoleprintf("\nGetNSSVolumeProperties - Failed to get root key, status: %d\n.", (int) status);
    goto exit;
  }

  /*
    Get the file key. This is the key to the volume object in the
    NSS admin volumes directory.
  */

  strxmov(path, (const char *) ADMIN_VOL_PATH, (const char *) volumeName,
          NullS);
  if ((status= zOpen(rootKey, zNSS_TASK, zNSPACE_LONG|zMODE_UTF8,
                     (BYTE *) path, zRR_READ_ACCESS, &fileKey)) != zOK)
  {
    consoleprintf("\nGetNSSVolumeProperties - Failed to get file, status: %d\n.", (int) status);
    goto exit;
  }

  getInfoMask= zGET_IDS | zGET_VOLUME_INFO ;
  if ((status= zGetInfo(fileKey, getInfoMask, sizeof(info),
                        zINFO_VERSION_A, &info)) != zOK)
  {
    consoleprintf("\nGetNSSVolumeProperties - Failed in zGetInfo, status: %d\n.", (int) status);
    goto exit;
  }

  /* Copy the data to global variable */
  datavolid.timeLow= info.vol.volumeID.timeLow;
  datavolid.timeMid= info.vol.volumeID.timeMid;
  datavolid.timeHighAndVersion= info.vol.volumeID.timeHighAndVersion;
  datavolid.clockSeqHighAndReserved= info.vol.volumeID.clockSeqHighAndReserved;
  datavolid.clockSeqLow= info.vol.volumeID.clockSeqLow;
  /* This is guranteed to be 6-byte length (but sizeof() would be better) */
  memcpy(datavolid.node, info.vol.volumeID.node, (unsigned int) 6);

exit:
  if (rootKey)
    zClose(rootKey);
  if (fileKey)
    zClose(fileKey);
}


static void init_signals(void)
{
  int signals[] = {SIGINT,SIGILL,SIGFPE,SIGSEGV,SIGTERM,SIGABRT};

  for (uint i=0 ; i < sizeof(signals)/sizeof(int) ; i++)
    signal(signals[i], kill_server);
  mysql_cb_init();  // initialize callbacks

}


static void start_signal_handler(void)
{
  // Save vm id of this process
  if (!opt_bootstrap)
    create_pid_file();
  // no signal handler
}


/**
  Warn if the data is on a Traditional volume.

  @note
    Already done by mysqld_safe
*/

static void check_data_home(const char *path)
{
}

#endif /*__WIN__ || __NETWARE */

#ifdef HAVE_LINUXTHREADS
#define UNSAFE_DEFAULT_LINUX_THREADS 200
#endif


#if BACKTRACE_DEMANGLE
#include <cxxabi.h>
extern "C" char *my_demangle(const char *mangled_name, int *status)
{
  return abi::__cxa_demangle(mangled_name, NULL, NULL, status);
}
#endif


extern "C" sig_handler handle_segfault(int sig)
{
  time_t curr_time;
  struct tm tm;
#ifdef HAVE_STACKTRACE
  THD *thd=current_thd;
#endif

  /*
    Strictly speaking, one needs a mutex here
    but since we have got SIGSEGV already, things are a mess
    so not having the mutex is not as bad as possibly using a buggy
    mutex - so we keep things simple
  */
  if (segfaulted)
  {
    fprintf(stderr, "Fatal " SIGNAL_FMT " while backtracing\n", sig);
    exit(1);
  }

  segfaulted = 1;

  curr_time= my_time(0);
  localtime_r(&curr_time, &tm);

  fprintf(stderr, "%02d%02d%02d %2d:%02d:%02d ",
          tm.tm_year % 100, tm.tm_mon+1, tm.tm_mday,
          tm.tm_hour, tm.tm_min, tm.tm_sec);
  if (opt_expect_abort && sig == SIGABRT)
  {
    fprintf(stderr,"[Note] mysqld did an expected abort\n");
    goto end;
  }

  fprintf(stderr,"[ERROR] mysqld got " SIGNAL_FMT " ;\n\
This could be because you hit a bug. It is also possible that this binary\n\
or one of the libraries it was linked against is corrupt, improperly built,\n\
or misconfigured. This error can also be caused by malfunctioning hardware.\n",
	  sig);
  fprintf(stderr, "\
We will try our best to scrape up some info that will hopefully help diagnose\n\
the problem, but since we have already crashed, something is definitely wrong\n\
and this may fail.\n\n");
  fprintf(stderr, "key_buffer_size=%lu\n",
          (ulong) dflt_key_cache->key_cache_mem_size);
  fprintf(stderr, "read_buffer_size=%ld\n", (long) global_system_variables.read_buff_size);
  fprintf(stderr, "max_used_connections=%lu\n", max_used_connections);
  fprintf(stderr, "max_threads=%u\n", thread_scheduler.max_threads +
          (uint) extra_max_connections);
  fprintf(stderr, "threads_connected=%u\n", thread_count);
  fprintf(stderr, "It is possible that mysqld could use up to \n\
key_buffer_size + (read_buffer_size + sort_buffer_size)*max_threads = %lu K\n\
bytes of memory\n", ((ulong) dflt_key_cache->key_cache_mem_size +
		     (global_system_variables.read_buff_size +
		      global_system_variables.sortbuff_size) *
		     (thread_scheduler.max_threads + extra_max_connections) +
                     (max_connections + extra_max_connections)* sizeof(THD))
          / 1024);
  fprintf(stderr, "Hope that's ok; if not, decrease some variables in the equation.\n\n");

#if defined(HAVE_LINUXTHREADS)
  if (sizeof(char*) == 4 && thread_count > UNSAFE_DEFAULT_LINUX_THREADS)
  {
    fprintf(stderr, "\
You seem to be running 32-bit Linux and have %d concurrent connections.\n\
If you have not changed STACK_SIZE in LinuxThreads and built the binary \n\
yourself, LinuxThreads is quite likely to steal a part of the global heap for\n\
the thread stack. Please read http://dev.mysql.com/doc/mysql/en/linux.html\n\n",
	    thread_count);
  }
#endif /* HAVE_LINUXTHREADS */

#ifdef HAVE_STACKTRACE

  if (!(test_flags & TEST_NO_STACKTRACE))
  {
    fprintf(stderr, "thd: 0x%lx\n",(long) thd);
    fprintf(stderr, "Attempting backtrace. You can use the following "
                    "information to find out\nwhere mysqld died. If "
                    "you see no messages after this, something went\n"
                    "terribly wrong...\n");
    my_print_stacktrace(thd ? (uchar*) thd->thread_stack : NULL,
                        my_thread_stack_size);
  }
  if (thd)
  {
    const char *kreason= "UNKNOWN";
    switch (thd->killed) {
    case THD::NOT_KILLED:
      kreason= "NOT_KILLED";
      break;
    case THD::KILL_BAD_DATA:
      kreason= "KILL_BAD_DATA";
      break;
    case THD::KILL_CONNECTION:
      kreason= "KILL_CONNECTION";
      break;
    case THD::KILL_QUERY:
      kreason= "KILL_QUERY";
      break;
    case THD::KILLED_NO_VALUE:
      kreason= "KILLED_NO_VALUE";
      break;
    }
    fprintf(stderr, "Trying to get some variables.\n\
Some pointers may be invalid and cause the dump to abort...\n");
    my_safe_print_str("thd->query", thd->query(), 1024);
    fprintf(stderr, "thd->thread_id=%lu\n", (ulong) thd->thread_id);
    fprintf(stderr, "thd->killed=%s\n", kreason);
  }
  fprintf(stderr, "\
The manual page at http://dev.mysql.com/doc/mysql/en/crashing.html contains\n\
information that should help you find out what is causing the crash.\n");
  fflush(stderr);
#endif /* HAVE_STACKTRACE */

#ifdef HAVE_INITGROUPS
  if (calling_initgroups)
    fprintf(stderr, "\n\
This crash occured while the server was calling initgroups(). This is\n\
often due to the use of a mysqld that is statically linked against glibc\n\
and configured to use LDAP in /etc/nsswitch.conf. You will need to either\n\
upgrade to a version of glibc that does not have this problem (2.3.4 or\n\
later when used with nscd), disable LDAP in your nsswitch.conf, or use a\n\
mysqld that is not statically linked.\n");
#endif

#ifdef HAVE_NPTL
  if (thd_lib_detected == THD_LIB_LT && !getenv("LD_ASSUME_KERNEL"))
    fprintf(stderr,"\n\
You are running a statically-linked LinuxThreads binary on an NPTL system.\n\
This can result in crashes on some distributions due to LT/NPTL conflicts.\n\
You should either build a dynamically-linked binary, or force LinuxThreads\n\
to be used with the LD_ASSUME_KERNEL environment variable. Please consult\n\
the documentation for your distribution on how to do that.\n");
#endif

  if (locked_in_memory)
  {
    fprintf(stderr, "\n\
The \"--memlock\" argument, which was enabled, uses system calls that are\n\
unreliable and unstable on some operating systems and operating-system\n\
versions (notably, some versions of Linux).  This crash could be due to use\n\
of those buggy OS calls.  You should consider whether you really need the\n\
\"--memlock\" parameter and/or consult the OS distributer about \"mlockall\"\n\
bugs.\n");
  }

#ifdef HAVE_WRITE_CORE
  if (test_flags & TEST_CORE_ON_SIGNAL)
  {
    fprintf(stderr, "Writing a core file\n");
    fflush(stderr);
    my_write_core(sig);
  }
#endif

end:
#ifndef __WIN__
  /* Terminate */
  exit(1);
#else
  /* On Windows, do not terminate, but pass control to exception filter */
  ;
#endif
}

#if !defined(__WIN__) && !defined(__NETWARE__)
#ifndef SA_RESETHAND
#define SA_RESETHAND 0
#endif
#ifndef SA_NODEFER
#define SA_NODEFER 0
#endif

#ifndef EMBEDDED_LIBRARY

static void init_signals(void)
{
  sigset_t set;
  struct sigaction sa;
  DBUG_ENTER("init_signals");

  my_sigset(THR_SERVER_ALARM,print_signal_warning); // Should never be called!

  if (!(test_flags & TEST_NO_STACKTRACE) || (test_flags & TEST_CORE_ON_SIGNAL))
  {
    sa.sa_flags = SA_RESETHAND | SA_NODEFER;
    sigemptyset(&sa.sa_mask);
    sigprocmask(SIG_SETMASK,&sa.sa_mask,NULL);

#ifdef HAVE_STACKTRACE
    my_init_stacktrace();
#endif
#if defined(__amiga__)
    sa.sa_handler=(void(*)())handle_segfault;
#else
    sa.sa_handler=handle_segfault;
#endif
    sigaction(SIGSEGV, &sa, NULL);
    sigaction(SIGABRT, &sa, NULL);
#ifdef SIGBUS
    sigaction(SIGBUS, &sa, NULL);
#endif
    sigaction(SIGILL, &sa, NULL);
    sigaction(SIGFPE, &sa, NULL);
  }

#ifdef HAVE_GETRLIMIT
  if (test_flags & TEST_CORE_ON_SIGNAL)
  {
    /* Change limits so that we will get a core file */
    STRUCT_RLIMIT rl;
    rl.rlim_cur = rl.rlim_max = (rlim_t) RLIM_INFINITY;
    if (setrlimit(RLIMIT_CORE, &rl) && global_system_variables.log_warnings)
      sql_print_warning("setrlimit could not change the size of core files to 'infinity';  We may not be able to generate a core file on signals");
  }
#endif
  (void) sigemptyset(&set);
  my_sigset(SIGPIPE,SIG_IGN);
  sigaddset(&set,SIGPIPE);
#ifndef IGNORE_SIGHUP_SIGQUIT
  sigaddset(&set,SIGQUIT);
  sigaddset(&set,SIGHUP);
#endif
  sigaddset(&set,SIGTERM);

  /* Fix signals if blocked by parents (can happen on Mac OS X) */
  sigemptyset(&sa.sa_mask);
  sa.sa_flags = 0;
  sa.sa_handler = print_signal_warning;
  sigaction(SIGTERM, &sa, (struct sigaction*) 0);
  sa.sa_flags = 0;
  sa.sa_handler = print_signal_warning;
  sigaction(SIGHUP, &sa, (struct sigaction*) 0);
#ifdef SIGTSTP
  sigaddset(&set,SIGTSTP);
#endif
  if (thd_lib_detected != THD_LIB_LT)
    sigaddset(&set,THR_SERVER_ALARM);
  if (test_flags & TEST_SIGINT)
  {
    /* Allow SIGINT to break mysqld. This is for debugging with --gdb */
    my_sigset(SIGINT, end_mysqld_signal);
    sigdelset(&set, SIGINT);
  }
  else
    sigaddset(&set,SIGINT);

  sigprocmask(SIG_SETMASK,&set,NULL);
  pthread_sigmask(SIG_SETMASK,&set,NULL);
  DBUG_VOID_RETURN;
}


static void start_signal_handler(void)
{
  int error;
  pthread_attr_t thr_attr;
  DBUG_ENTER("start_signal_handler");

  (void) pthread_attr_init(&thr_attr);
#if !defined(HAVE_DEC_3_2_THREADS)
  pthread_attr_setscope(&thr_attr,PTHREAD_SCOPE_SYSTEM);
  (void) pthread_attr_setdetachstate(&thr_attr,PTHREAD_CREATE_DETACHED);
  if (!(opt_specialflag & SPECIAL_NO_PRIOR))
    my_pthread_attr_setprio(&thr_attr,INTERRUPT_PRIOR);
#if defined(__ia64__) || defined(__ia64)
  /*
    Peculiar things with ia64 platforms - it seems we only have half the
    stack size in reality, so we have to double it here
  */
  pthread_attr_setstacksize(&thr_attr,my_thread_stack_size*2);
#else
  pthread_attr_setstacksize(&thr_attr,my_thread_stack_size);
#endif
#endif

  (void) pthread_mutex_lock(&LOCK_thread_count);
  if ((error=pthread_create(&signal_thread,&thr_attr,signal_hand,0)))
  {
    sql_print_error("Can't create interrupt-thread (error %d, errno: %d)",
		    error,errno);
    exit(1);
  }
  (void) pthread_cond_wait(&COND_thread_count,&LOCK_thread_count);
  pthread_mutex_unlock(&LOCK_thread_count);

  (void) pthread_attr_destroy(&thr_attr);
  DBUG_VOID_RETURN;
}


/** This threads handles all signals and alarms. */
/* ARGSUSED */
pthread_handler_t signal_hand(void *arg __attribute__((unused)))
{
  sigset_t set;
  int sig;
  my_thread_init();				// Init new thread
  DBUG_ENTER("signal_hand");
  signal_thread_in_use= 1;

  /*
    Setup alarm handler
    This should actually be '+ max_number_of_slaves' instead of +10,
    but the +10 should be quite safe.
  */
  init_thr_alarm(thread_scheduler.max_threads + extra_max_connections +
		 global_system_variables.max_insert_delayed_threads + 10);
  if (test_flags & TEST_SIGINT)
  {
    /* Allow SIGINT to break mysqld. This is for debugging with --gdb */
    (void) sigemptyset(&set);
    (void) sigaddset(&set,SIGINT);
    (void) pthread_sigmask(SIG_UNBLOCK,&set,NULL);
  }
  (void) sigemptyset(&set);			// Setup up SIGINT for debug
#ifdef USE_ONE_SIGNAL_HAND
  (void) sigaddset(&set,THR_SERVER_ALARM);	// For alarms
#endif
#ifndef IGNORE_SIGHUP_SIGQUIT
  (void) sigaddset(&set,SIGQUIT);
  (void) sigaddset(&set,SIGHUP);
#endif
  (void) sigaddset(&set,SIGTERM);
  (void) sigaddset(&set,SIGTSTP);

  /* Save pid to this process (or thread on Linux) */
  if (!opt_bootstrap)
    create_pid_file();

#ifdef HAVE_STACK_TRACE_ON_SEGV
  if (opt_do_pstack)
  {
    sprintf(pstack_file_name,"mysqld-%lu-%%d-%%d.backtrace", (ulong)getpid());
    pstack_install_segv_action(pstack_file_name);
  }
#endif /* HAVE_STACK_TRACE_ON_SEGV */

  /*
    signal to start_signal_handler that we are ready
    This works by waiting for start_signal_handler to free mutex,
    after which we signal it that we are ready.
    At this pointer there is no other threads running, so there
    should not be any other pthread_cond_signal() calls.
  */
  (void) pthread_mutex_lock(&LOCK_thread_count);
  (void) pthread_mutex_unlock(&LOCK_thread_count);
  (void) pthread_cond_broadcast(&COND_thread_count);

  (void) pthread_sigmask(SIG_BLOCK,&set,NULL);
  for (;;)
  {
    int error;					// Used when debugging
    if (shutdown_in_progress && !abort_loop)
    {
      sig= SIGTERM;
      error=0;
    }
    else
      while ((error=my_sigwait(&set,&sig)) == EINTR) ;
    if (cleanup_done)
    {
      DBUG_PRINT("quit",("signal_handler: calling my_thread_end()"));
      my_thread_end();
      signal_thread_in_use= 0;
      DBUG_LEAVE;                               // Must match DBUG_ENTER()
      pthread_exit(0);				// Safety
      return 0;                                 // Avoid compiler warnings
    }
    switch (sig) {
    case SIGTERM:
    case SIGQUIT:
    case SIGKILL:
#ifdef EXTRA_DEBUG
      sql_print_information("Got signal %d to shutdown mysqld",sig);
#endif
      /* switch to the old log message processing */
      logger.set_handlers(LOG_FILE, opt_slow_log ? LOG_FILE:LOG_NONE,
                          opt_log ? LOG_FILE:LOG_NONE);
      DBUG_PRINT("info",("Got signal: %d  abort_loop: %d",sig,abort_loop));
      if (!abort_loop)
      {
	abort_loop=1;				// mark abort for threads
#ifdef USE_ONE_SIGNAL_HAND
	pthread_t tmp;
	if (!(opt_specialflag & SPECIAL_NO_PRIOR))
	  my_pthread_attr_setprio(&connection_attrib,INTERRUPT_PRIOR);
	if (pthread_create(&tmp,&connection_attrib, kill_server_thread,
			   (void*) &sig))
	  sql_print_error("Can't create thread to kill server");
#else
	kill_server((void*) sig);	// MIT THREAD has a alarm thread
#endif
      }
      break;
    case SIGHUP:
      if (!abort_loop)
      {
        bool not_used;
	mysql_print_status();		// Print some debug info
	reload_acl_and_cache((THD*) 0,
			     (REFRESH_LOG | REFRESH_TABLES | REFRESH_FAST |
			      REFRESH_GRANT |
			      REFRESH_THREADS | REFRESH_HOSTS),
			     (TABLE_LIST*) 0, &not_used); // Flush logs
      }
      /* reenable logs after the options were reloaded */
      if (log_output_options & LOG_NONE)
      {
        logger.set_handlers(LOG_FILE,
                            opt_slow_log ? LOG_TABLE : LOG_NONE,
                            opt_log ? LOG_TABLE : LOG_NONE);
      }
      else
      {
        logger.set_handlers(LOG_FILE,
                            opt_slow_log ? log_output_options : LOG_NONE,
                            opt_log ? log_output_options : LOG_NONE);
      }
      break;
#ifdef USE_ONE_SIGNAL_HAND
    case THR_SERVER_ALARM:
      process_alarm(sig);			// Trigger alarms.
      break;
#endif
    default:
#ifdef EXTRA_DEBUG
      sql_print_warning("Got signal: %d  error: %d",sig,error); /* purecov: tested */
#endif
      break;					/* purecov: tested */
    }
  }
  return(0);					/* purecov: deadcode */
}

static void check_data_home(const char *path)
{}

#endif /*!EMBEDDED_LIBRARY*/
#endif	/* __WIN__*/


/**
  All global error messages are sent here where the first one is stored
  for the client.
*/
/* ARGSUSED */
extern "C" int my_message_sql(uint error, const char *str, myf MyFlags);

int my_message_sql(uint error, const char *str, myf MyFlags)
{
  THD *thd;
  MYSQL_ERROR::enum_warning_level level;
  sql_print_message_func func;
  DBUG_ENTER("my_message_sql");
  DBUG_PRINT("error", ("error: %u  message: '%s'", error, str));

  DBUG_ASSERT(str != NULL);
  /*
    An error should have a valid error number (!= 0), so it can be caught
    in stored procedures by SQL exception handlers.
    Calling my_error() with error == 0 is a bug.
    Remaining known places to fix:
    - storage/myisam/mi_create.c, my_printf_error()
    TODO:
    DBUG_ASSERT(error != 0);
  */
  if (error == 0)
  {
    /* At least, prevent new abuse ... */
    DBUG_ASSERT(strncmp(str, "MyISAM table", 12) == 0 ||
                strncmp(str, "Aria table", 11) == 0);
    error= ER_UNKNOWN_ERROR;
  }

  if (MyFlags & ME_JUST_INFO)
  {
    level= MYSQL_ERROR::WARN_LEVEL_NOTE;
    func= sql_print_information;
  }
  else if (MyFlags & ME_JUST_WARNING)
  {
    level= MYSQL_ERROR::WARN_LEVEL_WARN;
    func= sql_print_warning;
  }
  else
  {
    level= MYSQL_ERROR::WARN_LEVEL_ERROR;
    func= sql_print_error;
  }

  if ((thd= current_thd))
  {
    /*
      TODO: There are two exceptions mechanism (THD and sp_rcontext),
      this could be improved by having a common stack of handlers.
    */
    if (thd->handle_error(error, str, level))
      DBUG_RETURN(0);

    if (level == MYSQL_ERROR::WARN_LEVEL_WARN)
      push_warning(thd, MYSQL_ERROR::WARN_LEVEL_WARN, error, str);
    if (level != MYSQL_ERROR::WARN_LEVEL_ERROR)
      goto to_error_log;

    thd->is_slave_error=  1; // needed to catch query errors during replication

    /*
      thd->lex->current_select == 0 if lex structure is not inited
      (not query command (COM_QUERY))
    */
    if (thd->lex->current_select &&
	thd->lex->current_select->no_error && !thd->is_fatal_error)
    {
      DBUG_PRINT("error",
                 ("Error converted to warning: current_select: no_error %d  "
                  "fatal_error: %d",
                  (thd->lex->current_select ?
                   thd->lex->current_select->no_error : 0),
                  (int) thd->is_fatal_error));
    }
    else
    {
      if (thd->main_da.is_ok() && !thd->main_da.can_overwrite_status)
      {
        /*
          Client has already got ok packet and we are not in net_flush(), so
          we write a message to error log.
          This could happen if we get an error in implicit commit.
          This should never happen in normal operation, so lets
          assert here in debug builds.
        */
        DBUG_ASSERT(0);
        func= sql_print_error;
        MyFlags|= ME_NOREFRESH;
      }
      else if (! thd->main_da.is_error()) // Return only first message
      {
        thd->main_da.set_error_status(thd, error, str);
      }
      query_cache_abort(&thd->net);
    }
    /*
      If a continue handler is found, the error message will be cleared
      by the stored procedures code.
    */
    if (thd->spcont &&
        ! (MyFlags & ME_NO_SP_HANDLER) &&
        thd->spcont->handle_error(error, MYSQL_ERROR::WARN_LEVEL_ERROR, thd))
    {
      /*
        Do not push any warnings, a handled error must be completely
        silenced.
      */
      DBUG_RETURN(0);
    }

    /* When simulating OOM, skip writing to error log to avoid mtr errors */
    DBUG_EXECUTE_IF("simulate_out_of_memory", DBUG_RETURN(0););

    if (!thd->no_warnings_for_error &&
        !(MyFlags & ME_NO_WARNING_FOR_ERROR))
    {
      /*
        Suppress infinite recursion if there a memory allocation error
        inside push_warning.
      */
      thd->no_warnings_for_error= TRUE;
      push_warning(thd, MYSQL_ERROR::WARN_LEVEL_ERROR, error, str);
      thd->no_warnings_for_error= FALSE;
    }
  }

to_error_log:
  /* When simulating OOM, skip writing to error log to avoid mtr errors */
  DBUG_EXECUTE_IF("simulate_out_of_memory", DBUG_RETURN(0););

  if (!thd || (MyFlags & ME_NOREFRESH))
    (*func)("%s: %s", my_progname_short, str); /* purecov: inspected */
  DBUG_RETURN(0);
}


#ifndef EMBEDDED_LIBRARY
extern "C" void *my_str_malloc_mysqld(size_t size);
extern "C" void my_str_free_mysqld(void *ptr);

void *my_str_malloc_mysqld(size_t size)
{
  return my_malloc(size, MYF(MY_FAE));
}


void my_str_free_mysqld(void *ptr)
{
  my_free((uchar*)ptr, MYF(MY_FAE));
}
#endif /* EMBEDDED_LIBRARY */


#ifdef __WIN__

pthread_handler_t handle_shutdown(void *arg)
{
  MSG msg;
  my_thread_init();

  /* this call should create the message queue for this thread */
  PeekMessage(&msg, NULL, 1, 65534,PM_NOREMOVE);
#if !defined(EMBEDDED_LIBRARY)
  if (WaitForSingleObject(hEventShutdown,INFINITE)==WAIT_OBJECT_0)
#endif /* EMBEDDED_LIBRARY */
     kill_server(MYSQL_KILL_SIGNAL);
  return 0;
}
#endif

const char *load_default_groups[]= {
#ifdef WITH_NDBCLUSTER_STORAGE_ENGINE
"mysql_cluster",
#endif
"mysqld", "server", MYSQL_BASE_VERSION,
"mariadb", MARIADB_BASE_VERSION,
0, 0};

#if defined(__WIN__) && !defined(EMBEDDED_LIBRARY)
static const int load_default_groups_sz=
sizeof(load_default_groups)/sizeof(load_default_groups[0]);
#endif


/**
  Initialize one of the global date/time format variables.

  @param format_type		What kind of format should be supported
  @param var_ptr		Pointer to variable that should be updated

  @note
    The default value is taken from either opt_date_time_formats[] or
    the ISO format (ANSI SQL)

  @retval 0 ok
  @retval 1 error
*/

static bool init_global_datetime_format(timestamp_type format_type,
                                        DATE_TIME_FORMAT **var_ptr)
{
  /* Get command line option */
  const char *str= opt_date_time_formats[format_type];

  if (!str)					// No specified format
  {
    str= get_date_time_format_str(&known_date_time_formats[ISO_FORMAT],
				  format_type);
    /*
      Set the "command line" option to point to the generated string so
      that we can set global formats back to default
    */
    opt_date_time_formats[format_type]= str;
  }
  if (!(*var_ptr= date_time_format_make(format_type, str, strlen(str))))
  {
    fprintf(stderr, "Wrong date/time format specifier: %s\n", str);
    return 1;
  }
  return 0;
}

SHOW_VAR com_status_vars[]= {
  {"admin_commands",       (char*) offsetof(STATUS_VAR, com_other), SHOW_LONG_STATUS},
  {"assign_to_keycache",   (char*) offsetof(STATUS_VAR, com_stat[(uint) SQLCOM_ASSIGN_TO_KEYCACHE]), SHOW_LONG_STATUS},
  {"alter_db",             (char*) offsetof(STATUS_VAR, com_stat[(uint) SQLCOM_ALTER_DB]), SHOW_LONG_STATUS},
  {"alter_db_upgrade",     (char*) offsetof(STATUS_VAR, com_stat[(uint) SQLCOM_ALTER_DB_UPGRADE]), SHOW_LONG_STATUS},
  {"alter_event",          (char*) offsetof(STATUS_VAR, com_stat[(uint) SQLCOM_ALTER_EVENT]), SHOW_LONG_STATUS},
  {"alter_function",       (char*) offsetof(STATUS_VAR, com_stat[(uint) SQLCOM_ALTER_FUNCTION]), SHOW_LONG_STATUS},
  {"alter_procedure",      (char*) offsetof(STATUS_VAR, com_stat[(uint) SQLCOM_ALTER_PROCEDURE]), SHOW_LONG_STATUS},
  {"alter_server",         (char*) offsetof(STATUS_VAR, com_stat[(uint) SQLCOM_ALTER_SERVER]), SHOW_LONG_STATUS},
  {"alter_table",          (char*) offsetof(STATUS_VAR, com_stat[(uint) SQLCOM_ALTER_TABLE]), SHOW_LONG_STATUS},
  {"alter_tablespace",     (char*) offsetof(STATUS_VAR, com_stat[(uint) SQLCOM_ALTER_TABLESPACE]), SHOW_LONG_STATUS},
  {"analyze",              (char*) offsetof(STATUS_VAR, com_stat[(uint) SQLCOM_ANALYZE]), SHOW_LONG_STATUS},
  {"backup_table",         (char*) offsetof(STATUS_VAR, com_stat[(uint) SQLCOM_BACKUP_TABLE]), SHOW_LONG_STATUS},
  {"begin",                (char*) offsetof(STATUS_VAR, com_stat[(uint) SQLCOM_BEGIN]), SHOW_LONG_STATUS},
  {"binlog",               (char*) offsetof(STATUS_VAR, com_stat[(uint) SQLCOM_BINLOG_BASE64_EVENT]), SHOW_LONG_STATUS},
  {"call_procedure",       (char*) offsetof(STATUS_VAR, com_stat[(uint) SQLCOM_CALL]), SHOW_LONG_STATUS},
  {"change_db",            (char*) offsetof(STATUS_VAR, com_stat[(uint) SQLCOM_CHANGE_DB]), SHOW_LONG_STATUS},
  {"change_master",        (char*) offsetof(STATUS_VAR, com_stat[(uint) SQLCOM_CHANGE_MASTER]), SHOW_LONG_STATUS},
  {"check",                (char*) offsetof(STATUS_VAR, com_stat[(uint) SQLCOM_CHECK]), SHOW_LONG_STATUS},
  {"checksum",             (char*) offsetof(STATUS_VAR, com_stat[(uint) SQLCOM_CHECKSUM]), SHOW_LONG_STATUS},
  {"commit",               (char*) offsetof(STATUS_VAR, com_stat[(uint) SQLCOM_COMMIT]), SHOW_LONG_STATUS},
  {"create_db",            (char*) offsetof(STATUS_VAR, com_stat[(uint) SQLCOM_CREATE_DB]), SHOW_LONG_STATUS},
  {"create_event",         (char*) offsetof(STATUS_VAR, com_stat[(uint) SQLCOM_CREATE_EVENT]), SHOW_LONG_STATUS},
  {"create_function",      (char*) offsetof(STATUS_VAR, com_stat[(uint) SQLCOM_CREATE_SPFUNCTION]), SHOW_LONG_STATUS},
  {"create_index",         (char*) offsetof(STATUS_VAR, com_stat[(uint) SQLCOM_CREATE_INDEX]), SHOW_LONG_STATUS},
  {"create_procedure",     (char*) offsetof(STATUS_VAR, com_stat[(uint) SQLCOM_CREATE_PROCEDURE]), SHOW_LONG_STATUS},
  {"create_server",        (char*) offsetof(STATUS_VAR, com_stat[(uint) SQLCOM_CREATE_SERVER]), SHOW_LONG_STATUS},
  {"create_table",         (char*) offsetof(STATUS_VAR, com_stat[(uint) SQLCOM_CREATE_TABLE]), SHOW_LONG_STATUS},
  {"create_trigger",       (char*) offsetof(STATUS_VAR, com_stat[(uint) SQLCOM_CREATE_TRIGGER]), SHOW_LONG_STATUS},
  {"create_udf",           (char*) offsetof(STATUS_VAR, com_stat[(uint) SQLCOM_CREATE_FUNCTION]), SHOW_LONG_STATUS},
  {"create_user",          (char*) offsetof(STATUS_VAR, com_stat[(uint) SQLCOM_CREATE_USER]), SHOW_LONG_STATUS},
  {"create_view",          (char*) offsetof(STATUS_VAR, com_stat[(uint) SQLCOM_CREATE_VIEW]), SHOW_LONG_STATUS},
  {"dealloc_sql",          (char*) offsetof(STATUS_VAR, com_stat[(uint) SQLCOM_DEALLOCATE_PREPARE]), SHOW_LONG_STATUS},
  {"delete",               (char*) offsetof(STATUS_VAR, com_stat[(uint) SQLCOM_DELETE]), SHOW_LONG_STATUS},
  {"delete_multi",         (char*) offsetof(STATUS_VAR, com_stat[(uint) SQLCOM_DELETE_MULTI]), SHOW_LONG_STATUS},
  {"do",                   (char*) offsetof(STATUS_VAR, com_stat[(uint) SQLCOM_DO]), SHOW_LONG_STATUS},
  {"drop_db",              (char*) offsetof(STATUS_VAR, com_stat[(uint) SQLCOM_DROP_DB]), SHOW_LONG_STATUS},
  {"drop_event",           (char*) offsetof(STATUS_VAR, com_stat[(uint) SQLCOM_DROP_EVENT]), SHOW_LONG_STATUS},
  {"drop_function",        (char*) offsetof(STATUS_VAR, com_stat[(uint) SQLCOM_DROP_FUNCTION]), SHOW_LONG_STATUS},
  {"drop_index",           (char*) offsetof(STATUS_VAR, com_stat[(uint) SQLCOM_DROP_INDEX]), SHOW_LONG_STATUS},
  {"drop_procedure",       (char*) offsetof(STATUS_VAR, com_stat[(uint) SQLCOM_DROP_PROCEDURE]), SHOW_LONG_STATUS},
  {"drop_server",          (char*) offsetof(STATUS_VAR, com_stat[(uint) SQLCOM_DROP_SERVER]), SHOW_LONG_STATUS},
  {"drop_table",           (char*) offsetof(STATUS_VAR, com_stat[(uint) SQLCOM_DROP_TABLE]), SHOW_LONG_STATUS},
  {"drop_trigger",         (char*) offsetof(STATUS_VAR, com_stat[(uint) SQLCOM_DROP_TRIGGER]), SHOW_LONG_STATUS},
  {"drop_user",            (char*) offsetof(STATUS_VAR, com_stat[(uint) SQLCOM_DROP_USER]), SHOW_LONG_STATUS},
  {"drop_view",            (char*) offsetof(STATUS_VAR, com_stat[(uint) SQLCOM_DROP_VIEW]), SHOW_LONG_STATUS},
  {"empty_query",          (char*) offsetof(STATUS_VAR, com_stat[(uint) SQLCOM_EMPTY_QUERY]), SHOW_LONG_STATUS},
  {"execute_sql",          (char*) offsetof(STATUS_VAR, com_stat[(uint) SQLCOM_EXECUTE]), SHOW_LONG_STATUS},
  {"flush",                (char*) offsetof(STATUS_VAR, com_stat[(uint) SQLCOM_FLUSH]), SHOW_LONG_STATUS},
  {"grant",                (char*) offsetof(STATUS_VAR, com_stat[(uint) SQLCOM_GRANT]), SHOW_LONG_STATUS},
  {"ha_close",             (char*) offsetof(STATUS_VAR, com_stat[(uint) SQLCOM_HA_CLOSE]), SHOW_LONG_STATUS},
  {"ha_open",              (char*) offsetof(STATUS_VAR, com_stat[(uint) SQLCOM_HA_OPEN]), SHOW_LONG_STATUS},
  {"ha_read",              (char*) offsetof(STATUS_VAR, com_stat[(uint) SQLCOM_HA_READ]), SHOW_LONG_STATUS},
  {"help",                 (char*) offsetof(STATUS_VAR, com_stat[(uint) SQLCOM_HELP]), SHOW_LONG_STATUS},
  {"insert",               (char*) offsetof(STATUS_VAR, com_stat[(uint) SQLCOM_INSERT]), SHOW_LONG_STATUS},
  {"insert_select",        (char*) offsetof(STATUS_VAR, com_stat[(uint) SQLCOM_INSERT_SELECT]), SHOW_LONG_STATUS},
  {"install_plugin",       (char*) offsetof(STATUS_VAR, com_stat[(uint) SQLCOM_INSTALL_PLUGIN]), SHOW_LONG_STATUS},
  {"kill",                 (char*) offsetof(STATUS_VAR, com_stat[(uint) SQLCOM_KILL]), SHOW_LONG_STATUS},
  {"load",                 (char*) offsetof(STATUS_VAR, com_stat[(uint) SQLCOM_LOAD]), SHOW_LONG_STATUS},
  {"load_master_data",     (char*) offsetof(STATUS_VAR, com_stat[(uint) SQLCOM_LOAD_MASTER_DATA]), SHOW_LONG_STATUS},
  {"load_master_table",    (char*) offsetof(STATUS_VAR, com_stat[(uint) SQLCOM_LOAD_MASTER_TABLE]), SHOW_LONG_STATUS},
  {"lock_tables",          (char*) offsetof(STATUS_VAR, com_stat[(uint) SQLCOM_LOCK_TABLES]), SHOW_LONG_STATUS},
  {"optimize",             (char*) offsetof(STATUS_VAR, com_stat[(uint) SQLCOM_OPTIMIZE]), SHOW_LONG_STATUS},
  {"preload_keys",         (char*) offsetof(STATUS_VAR, com_stat[(uint) SQLCOM_PRELOAD_KEYS]), SHOW_LONG_STATUS},
  {"prepare_sql",          (char*) offsetof(STATUS_VAR, com_stat[(uint) SQLCOM_PREPARE]), SHOW_LONG_STATUS},
  {"purge",                (char*) offsetof(STATUS_VAR, com_stat[(uint) SQLCOM_PURGE]), SHOW_LONG_STATUS},
  {"purge_before_date",    (char*) offsetof(STATUS_VAR, com_stat[(uint) SQLCOM_PURGE_BEFORE]), SHOW_LONG_STATUS},
  {"release_savepoint",    (char*) offsetof(STATUS_VAR, com_stat[(uint) SQLCOM_RELEASE_SAVEPOINT]), SHOW_LONG_STATUS},
  {"rename_table",         (char*) offsetof(STATUS_VAR, com_stat[(uint) SQLCOM_RENAME_TABLE]), SHOW_LONG_STATUS},
  {"rename_user",          (char*) offsetof(STATUS_VAR, com_stat[(uint) SQLCOM_RENAME_USER]), SHOW_LONG_STATUS},
  {"repair",               (char*) offsetof(STATUS_VAR, com_stat[(uint) SQLCOM_REPAIR]), SHOW_LONG_STATUS},
  {"replace",              (char*) offsetof(STATUS_VAR, com_stat[(uint) SQLCOM_REPLACE]), SHOW_LONG_STATUS},
  {"replace_select",       (char*) offsetof(STATUS_VAR, com_stat[(uint) SQLCOM_REPLACE_SELECT]), SHOW_LONG_STATUS},
  {"reset",                (char*) offsetof(STATUS_VAR, com_stat[(uint) SQLCOM_RESET]), SHOW_LONG_STATUS},
  {"restore_table",        (char*) offsetof(STATUS_VAR, com_stat[(uint) SQLCOM_RESTORE_TABLE]), SHOW_LONG_STATUS},
  {"revoke",               (char*) offsetof(STATUS_VAR, com_stat[(uint) SQLCOM_REVOKE]), SHOW_LONG_STATUS},
  {"revoke_all",           (char*) offsetof(STATUS_VAR, com_stat[(uint) SQLCOM_REVOKE_ALL]), SHOW_LONG_STATUS},
  {"rollback",             (char*) offsetof(STATUS_VAR, com_stat[(uint) SQLCOM_ROLLBACK]), SHOW_LONG_STATUS},
  {"rollback_to_savepoint",(char*) offsetof(STATUS_VAR, com_stat[(uint) SQLCOM_ROLLBACK_TO_SAVEPOINT]), SHOW_LONG_STATUS},
  {"savepoint",            (char*) offsetof(STATUS_VAR, com_stat[(uint) SQLCOM_SAVEPOINT]), SHOW_LONG_STATUS},
  {"select",               (char*) offsetof(STATUS_VAR, com_stat[(uint) SQLCOM_SELECT]), SHOW_LONG_STATUS},
  {"set_option",           (char*) offsetof(STATUS_VAR, com_stat[(uint) SQLCOM_SET_OPTION]), SHOW_LONG_STATUS},
  {"show_authors",         (char*) offsetof(STATUS_VAR, com_stat[(uint) SQLCOM_SHOW_AUTHORS]), SHOW_LONG_STATUS},
  {"show_binlog_events",   (char*) offsetof(STATUS_VAR, com_stat[(uint) SQLCOM_SHOW_BINLOG_EVENTS]), SHOW_LONG_STATUS},
  {"show_binlogs",         (char*) offsetof(STATUS_VAR, com_stat[(uint) SQLCOM_SHOW_BINLOGS]), SHOW_LONG_STATUS},
  {"show_charsets",        (char*) offsetof(STATUS_VAR, com_stat[(uint) SQLCOM_SHOW_CHARSETS]), SHOW_LONG_STATUS},
  {"show_client_statistics",    (char*) offsetof(STATUS_VAR, com_stat[(uint) SQLCOM_SHOW_CLIENT_STATS]), SHOW_LONG_STATUS},
  {"show_collations",      (char*) offsetof(STATUS_VAR, com_stat[(uint) SQLCOM_SHOW_COLLATIONS]), SHOW_LONG_STATUS},
  {"show_column_types",    (char*) offsetof(STATUS_VAR, com_stat[(uint) SQLCOM_SHOW_COLUMN_TYPES]), SHOW_LONG_STATUS},
  {"show_contributors",    (char*) offsetof(STATUS_VAR, com_stat[(uint) SQLCOM_SHOW_CONTRIBUTORS]), SHOW_LONG_STATUS},
  {"show_create_db",       (char*) offsetof(STATUS_VAR, com_stat[(uint) SQLCOM_SHOW_CREATE_DB]), SHOW_LONG_STATUS},
  {"show_create_event",    (char*) offsetof(STATUS_VAR, com_stat[(uint) SQLCOM_SHOW_CREATE_EVENT]), SHOW_LONG_STATUS},
  {"show_create_func",     (char*) offsetof(STATUS_VAR, com_stat[(uint) SQLCOM_SHOW_CREATE_FUNC]), SHOW_LONG_STATUS},
  {"show_create_proc",     (char*) offsetof(STATUS_VAR, com_stat[(uint) SQLCOM_SHOW_CREATE_PROC]), SHOW_LONG_STATUS},
  {"show_create_table",    (char*) offsetof(STATUS_VAR, com_stat[(uint) SQLCOM_SHOW_CREATE]), SHOW_LONG_STATUS},
  {"show_create_trigger",  (char*) offsetof(STATUS_VAR, com_stat[(uint) SQLCOM_SHOW_CREATE_TRIGGER]), SHOW_LONG_STATUS},
  {"show_databases",       (char*) offsetof(STATUS_VAR, com_stat[(uint) SQLCOM_SHOW_DATABASES]), SHOW_LONG_STATUS},
  {"show_engine_logs",     (char*) offsetof(STATUS_VAR, com_stat[(uint) SQLCOM_SHOW_ENGINE_LOGS]), SHOW_LONG_STATUS},
  {"show_engine_mutex",    (char*) offsetof(STATUS_VAR, com_stat[(uint) SQLCOM_SHOW_ENGINE_MUTEX]), SHOW_LONG_STATUS},
  {"show_engine_status",   (char*) offsetof(STATUS_VAR, com_stat[(uint) SQLCOM_SHOW_ENGINE_STATUS]), SHOW_LONG_STATUS},
  {"show_events",          (char*) offsetof(STATUS_VAR, com_stat[(uint) SQLCOM_SHOW_EVENTS]), SHOW_LONG_STATUS},
  {"show_errors",          (char*) offsetof(STATUS_VAR, com_stat[(uint) SQLCOM_SHOW_ERRORS]), SHOW_LONG_STATUS},
  {"show_fields",          (char*) offsetof(STATUS_VAR, com_stat[(uint) SQLCOM_SHOW_FIELDS]), SHOW_LONG_STATUS},
#ifndef DBUG_OFF
  {"show_function_code",   (char*) offsetof(STATUS_VAR, com_stat[(uint) SQLCOM_SHOW_FUNC_CODE]), SHOW_LONG_STATUS},
#endif
  {"show_function_status", (char*) offsetof(STATUS_VAR, com_stat[(uint) SQLCOM_SHOW_STATUS_FUNC]), SHOW_LONG_STATUS},
  {"show_grants",          (char*) offsetof(STATUS_VAR, com_stat[(uint) SQLCOM_SHOW_GRANTS]), SHOW_LONG_STATUS},
  {"show_keys",            (char*) offsetof(STATUS_VAR, com_stat[(uint) SQLCOM_SHOW_KEYS]), SHOW_LONG_STATUS},
  {"show_index_statistics",     (char*) offsetof(STATUS_VAR, com_stat[(uint) SQLCOM_SHOW_INDEX_STATS]), SHOW_LONG_STATUS},
  {"show_master_status",   (char*) offsetof(STATUS_VAR, com_stat[(uint) SQLCOM_SHOW_MASTER_STAT]), SHOW_LONG_STATUS},
  {"show_new_master",      (char*) offsetof(STATUS_VAR, com_stat[(uint) SQLCOM_SHOW_NEW_MASTER]), SHOW_LONG_STATUS},
  {"show_open_tables",     (char*) offsetof(STATUS_VAR, com_stat[(uint) SQLCOM_SHOW_OPEN_TABLES]), SHOW_LONG_STATUS},
  {"show_plugins",         (char*) offsetof(STATUS_VAR, com_stat[(uint) SQLCOM_SHOW_PLUGINS]), SHOW_LONG_STATUS},
  {"show_privileges",      (char*) offsetof(STATUS_VAR, com_stat[(uint) SQLCOM_SHOW_PRIVILEGES]), SHOW_LONG_STATUS},
#ifndef DBUG_OFF
  {"show_procedure_code",  (char*) offsetof(STATUS_VAR, com_stat[(uint) SQLCOM_SHOW_PROC_CODE]), SHOW_LONG_STATUS},
#endif
  {"show_procedure_status",(char*) offsetof(STATUS_VAR, com_stat[(uint) SQLCOM_SHOW_STATUS_PROC]), SHOW_LONG_STATUS},
  {"show_processlist",     (char*) offsetof(STATUS_VAR, com_stat[(uint) SQLCOM_SHOW_PROCESSLIST]), SHOW_LONG_STATUS},
  {"show_profile",         (char*) offsetof(STATUS_VAR, com_stat[(uint) SQLCOM_SHOW_PROFILE]), SHOW_LONG_STATUS},
  {"show_profiles",        (char*) offsetof(STATUS_VAR, com_stat[(uint) SQLCOM_SHOW_PROFILES]), SHOW_LONG_STATUS},
  {"show_slave_hosts",     (char*) offsetof(STATUS_VAR, com_stat[(uint) SQLCOM_SHOW_SLAVE_HOSTS]), SHOW_LONG_STATUS},
  {"show_slave_status",    (char*) offsetof(STATUS_VAR, com_stat[(uint) SQLCOM_SHOW_SLAVE_STAT]), SHOW_LONG_STATUS},
  {"show_status",          (char*) offsetof(STATUS_VAR, com_stat[(uint) SQLCOM_SHOW_STATUS]), SHOW_LONG_STATUS},
  {"show_storage_engines", (char*) offsetof(STATUS_VAR, com_stat[(uint) SQLCOM_SHOW_STORAGE_ENGINES]), SHOW_LONG_STATUS},
  {"show_table_statistics",     (char*) offsetof(STATUS_VAR, com_stat[(uint) SQLCOM_SHOW_TABLE_STATS]), SHOW_LONG_STATUS},
  {"show_table_status",    (char*) offsetof(STATUS_VAR, com_stat[(uint) SQLCOM_SHOW_TABLE_STATUS]), SHOW_LONG_STATUS},
  {"show_tables",          (char*) offsetof(STATUS_VAR, com_stat[(uint) SQLCOM_SHOW_TABLES]), SHOW_LONG_STATUS},
  {"show_triggers",        (char*) offsetof(STATUS_VAR, com_stat[(uint) SQLCOM_SHOW_TRIGGERS]), SHOW_LONG_STATUS},
  {"show_user_statistics",      (char*) offsetof(STATUS_VAR, com_stat[(uint) SQLCOM_SHOW_USER_STATS]), SHOW_LONG_STATUS},
  {"show_variables",       (char*) offsetof(STATUS_VAR, com_stat[(uint) SQLCOM_SHOW_VARIABLES]), SHOW_LONG_STATUS},
  {"show_warnings",        (char*) offsetof(STATUS_VAR, com_stat[(uint) SQLCOM_SHOW_WARNS]), SHOW_LONG_STATUS},
  {"slave_start",          (char*) offsetof(STATUS_VAR, com_stat[(uint) SQLCOM_SLAVE_START]), SHOW_LONG_STATUS},
  {"slave_stop",           (char*) offsetof(STATUS_VAR, com_stat[(uint) SQLCOM_SLAVE_STOP]), SHOW_LONG_STATUS},
  {"stmt_close",           (char*) offsetof(STATUS_VAR, com_stmt_close), SHOW_LONG_STATUS},
  {"stmt_execute",         (char*) offsetof(STATUS_VAR, com_stmt_execute), SHOW_LONG_STATUS},
  {"stmt_fetch",           (char*) offsetof(STATUS_VAR, com_stmt_fetch), SHOW_LONG_STATUS},
  {"stmt_prepare",         (char*) offsetof(STATUS_VAR, com_stmt_prepare), SHOW_LONG_STATUS},
  {"stmt_reprepare",       (char*) offsetof(STATUS_VAR, com_stmt_reprepare), SHOW_LONG_STATUS},
  {"stmt_reset",           (char*) offsetof(STATUS_VAR, com_stmt_reset), SHOW_LONG_STATUS},
  {"stmt_send_long_data",  (char*) offsetof(STATUS_VAR, com_stmt_send_long_data), SHOW_LONG_STATUS},
  {"truncate",             (char*) offsetof(STATUS_VAR, com_stat[(uint) SQLCOM_TRUNCATE]), SHOW_LONG_STATUS},
  {"uninstall_plugin",     (char*) offsetof(STATUS_VAR, com_stat[(uint) SQLCOM_UNINSTALL_PLUGIN]), SHOW_LONG_STATUS},
  {"unlock_tables",        (char*) offsetof(STATUS_VAR, com_stat[(uint) SQLCOM_UNLOCK_TABLES]), SHOW_LONG_STATUS},
  {"update",               (char*) offsetof(STATUS_VAR, com_stat[(uint) SQLCOM_UPDATE]), SHOW_LONG_STATUS},
  {"update_multi",         (char*) offsetof(STATUS_VAR, com_stat[(uint) SQLCOM_UPDATE_MULTI]), SHOW_LONG_STATUS},
  {"xa_commit",            (char*) offsetof(STATUS_VAR, com_stat[(uint) SQLCOM_XA_COMMIT]),SHOW_LONG_STATUS},
  {"xa_end",               (char*) offsetof(STATUS_VAR, com_stat[(uint) SQLCOM_XA_END]),SHOW_LONG_STATUS},
  {"xa_prepare",           (char*) offsetof(STATUS_VAR, com_stat[(uint) SQLCOM_XA_PREPARE]),SHOW_LONG_STATUS},
  {"xa_recover",           (char*) offsetof(STATUS_VAR, com_stat[(uint) SQLCOM_XA_RECOVER]),SHOW_LONG_STATUS},
  {"xa_rollback",          (char*) offsetof(STATUS_VAR, com_stat[(uint) SQLCOM_XA_ROLLBACK]),SHOW_LONG_STATUS},
  {"xa_start",             (char*) offsetof(STATUS_VAR, com_stat[(uint) SQLCOM_XA_START]),SHOW_LONG_STATUS},
  {NullS, NullS, SHOW_LONG}
};

static int init_common_variables(const char *conf_file_name, int argc,
				 char **argv, const char **groups)
{
  char buff[FN_REFLEN], *s;
  umask(((~my_umask) & 0666));
  my_decimal_set_zero(&decimal_zero); // set decimal_zero constant;
  tzset();			// Set tzname

  max_system_variables.pseudo_thread_id= (ulong)~0;
  server_start_time= flush_status_time= my_time(0);
  /* TODO: remove this when my_time_t is 64 bit compatible */
  if (server_start_time >= (time_t) MY_TIME_T_MAX)
  {
    sql_print_error("This MySQL server doesn't support dates later then 2038");
    return 1;
  }

  rpl_filter= new Rpl_filter;
  binlog_filter= new Rpl_filter;
  if (!rpl_filter || !binlog_filter)
  {
    sql_perror("Could not allocate replication and binlog filters");
    return 1;
  }

  if (init_thread_environment() ||
      mysql_init_variables())
    return 1;

#ifdef HAVE_TZNAME
  {
    struct tm tm_tmp;
    localtime_r(&server_start_time,&tm_tmp);
    strmake(system_time_zone, tzname[tm_tmp.tm_isdst != 0 ? 1 : 0],
            sizeof(system_time_zone)-1);

 }
#endif
  /*
    We set SYSTEM time zone as reasonable default and
    also for failure of my_tz_init() and bootstrap mode.
    If user explicitly set time zone with --default-time-zone
    option we will change this value in my_tz_init().
  */
  global_system_variables.time_zone= my_tz_SYSTEM;

  /*
    Init mutexes for the global MYSQL_BIN_LOG objects.
    As safe_mutex depends on what MY_INIT() does, we can't init the mutexes of
    global MYSQL_BIN_LOGs in their constructors, because then they would be
    inited before MY_INIT(). So we do it here.
  */
  mysql_bin_log.init_pthread_objects();

  if (gethostname(glob_hostname,sizeof(glob_hostname)) < 0)
  {
    strmake(glob_hostname, STRING_WITH_LEN("localhost"));
    sql_print_warning("gethostname failed, using '%s' as hostname",
                      glob_hostname);
    strmake(pidfile_name, STRING_WITH_LEN("mysql"));
  }
  else
  strmake(pidfile_name, glob_hostname, sizeof(pidfile_name)-5);
  strmov(fn_ext(pidfile_name),".pid");		// Add proper extension

  /*
    Add server status variables to the dynamic list of
    status variables that is shown by SHOW STATUS.
    Later, in plugin_init, and mysql_install_plugin
    new entries could be added to that list.
  */
  if (add_status_vars(status_vars))
    return 1; // an error was already reported

#ifndef DBUG_OFF
  /*
    We have few debug-only commands in com_status_vars, only visible in debug
    builds. for simplicity we enable the assert only in debug builds

    There are 8 Com_ variables which don't have corresponding SQLCOM_ values:
    (TODO strictly speaking they shouldn't be here, should not have Com_ prefix
    that is. Perhaps Stmt_ ? Comstmt_ ? Prepstmt_ ?)

      Com_admin_commands       => com_other
      Com_stmt_close           => com_stmt_close
      Com_stmt_execute         => com_stmt_execute
      Com_stmt_fetch           => com_stmt_fetch
      Com_stmt_prepare         => com_stmt_prepare
      Com_stmt_reprepare       => com_stmt_reprepare
      Com_stmt_reset           => com_stmt_reset
      Com_stmt_send_long_data  => com_stmt_send_long_data

    With this correction the number of Com_ variables (number of elements in
    the array, excluding the last element - terminator) must match the number
    of SQLCOM_ constants.
  */
  compile_time_assert(sizeof(com_status_vars)/sizeof(com_status_vars[0]) - 1 ==
                     SQLCOM_END + 8);
#endif

  orig_argc=argc;
  orig_argv=argv;
  load_defaults(conf_file_name, groups, &argc, &argv);
  defaults_argv=argv;
  defaults_argc=argc;
  if (get_options(&defaults_argc, defaults_argv))
    return 1;
  set_server_version();

  DBUG_PRINT("info",("%s  Ver %s for %s on %s\n",my_progname,
		     server_version, SYSTEM_TYPE,MACHINE_TYPE));

#ifdef HAVE_LARGE_PAGES
  /* Initialize large page size */
  if (opt_large_pages && (opt_large_page_size= my_get_large_page_size()))
  {
      my_use_large_pages= 1;
      my_large_page_size= opt_large_page_size;
  }
#endif /* HAVE_LARGE_PAGES */

  /* connections and databases needs lots of files */
  {
    uint files, wanted_files, max_open_files;

    /* MyISAM requires two file handles per table. */
    wanted_files= (10 + max_connections + extra_max_connections +
                   table_cache_size*2);
    /*
      We are trying to allocate no less than max_connections*5 file
      handles (i.e. we are trying to set the limit so that they will
      be available).  In addition, we allocate no less than how much
      was already allocated.  However below we report a warning and
      recompute values only if we got less file handles than were
      explicitly requested.  No warning and re-computation occur if we
      can't get max_connections*5 but still got no less than was
      requested (value of wanted_files).
    */
    max_open_files= max(max(wanted_files,
                            (max_connections + extra_max_connections)*5),
                        open_files_limit);
    files= my_set_max_open_files(max_open_files);

    if (files < wanted_files)
    {
      if (!open_files_limit)
      {
        /*
          If we have requested too much file handles than we bring
          max_connections in supported bounds.
        */
        max_connections= (ulong) min(files-10-TABLE_OPEN_CACHE_MIN*2,
                                     max_connections);
        /*
          Decrease table_cache_size according to max_connections, but
          not below TABLE_OPEN_CACHE_MIN.  Outer min() ensures that we
          never increase table_cache_size automatically (that could
          happen if max_connections is decreased above).
        */
        table_cache_size= (ulong) min(max((files-10-max_connections)/2,
                                          TABLE_OPEN_CACHE_MIN),
                                      table_cache_size);
	DBUG_PRINT("warning",
		   ("Changed limits: max_open_files: %u  max_connections: %ld  table_cache: %ld",
		    files, max_connections, table_cache_size));
	if (global_system_variables.log_warnings)
	  sql_print_warning("Changed limits: max_open_files: %u  max_connections: %ld  table_cache: %ld",
			files, max_connections, table_cache_size);
      }
      else if (global_system_variables.log_warnings)
	sql_print_warning("Could not increase number of max_open_files to more than %u (request: %u)", files, wanted_files);
    }
    open_files_limit= files;
  }
  unireg_init(opt_specialflag); /* Set up extern variabels */
  if (init_errmessage())	/* Read error messages from file */
    return 1;
  init_client_errs();
  mysql_library_init(never,never,never); /* for replication */
  lex_init();
  if (item_create_init())
    return 1;
  item_init();
  if (set_var_init())
    return 1;
#ifdef HAVE_REPLICATION
  if (init_replication_sys_vars())
    return 1;
#endif
  mysys_uses_curses=0;
#ifdef USE_REGEX
  my_regex_init(&my_charset_latin1);
#endif
  /*
    Process a comma-separated character set list and choose
    the first available character set. This is mostly for
    test purposes, to be able to start "mysqld" even if
    the requested character set is not available (see bug#18743).
  */
  for (;;)
  {
    char *next_character_set_name= strchr(default_character_set_name, ',');
    if (next_character_set_name)
      *next_character_set_name++= '\0';
    if (!(default_charset_info=
          get_charset_by_csname(default_character_set_name,
                                MY_CS_PRIMARY, MYF(MY_WME))))
    {
      if (next_character_set_name)
      {
        default_character_set_name= next_character_set_name;
        default_collation_name= 0;          // Ignore collation
      }
      else
        return 1;                           // Eof of the list
    }
    else
      break;
  }

  if (default_collation_name)
  {
    CHARSET_INFO *default_collation;
    default_collation= get_charset_by_name(default_collation_name, MYF(0));
    if (!default_collation)
    {
      sql_print_error(ER(ER_UNKNOWN_COLLATION), default_collation_name);
      return 1;
    }
    if (!my_charset_same(default_charset_info, default_collation))
    {
      sql_print_error(ER(ER_COLLATION_CHARSET_MISMATCH),
		      default_collation_name,
		      default_charset_info->csname);
      return 1;
    }
    default_charset_info= default_collation;
  }
  /* Set collactions that depends on the default collation */
  global_system_variables.collation_server=	 default_charset_info;
  global_system_variables.collation_database=	 default_charset_info;
  global_system_variables.collation_connection=  default_charset_info;
  global_system_variables.character_set_results= default_charset_info;
  global_system_variables.character_set_client= default_charset_info;

  global_system_variables.optimizer_use_mrr= 1;

  if (!(character_set_filesystem=
        get_charset_by_csname(character_set_filesystem_name,
                              MY_CS_PRIMARY, MYF(MY_WME))))
    return 1;
  global_system_variables.character_set_filesystem= character_set_filesystem;

  if (!(my_default_lc_time_names=
        my_locale_by_name(lc_time_names_name)))
  {
    sql_print_error("Unknown locale: '%s'", lc_time_names_name);
    return 1;
  }
  global_system_variables.lc_time_names= my_default_lc_time_names;

  sys_init_connect.value_length= 0;
  if ((sys_init_connect.value= opt_init_connect))
    sys_init_connect.value_length= strlen(opt_init_connect);
  else
    sys_init_connect.value=my_strdup("",MYF(0));
  sys_init_connect.is_os_charset= TRUE;

  sys_init_slave.value_length= 0;
  if ((sys_init_slave.value= opt_init_slave))
    sys_init_slave.value_length= strlen(opt_init_slave);
  else
    sys_init_slave.value=my_strdup("",MYF(0));
  sys_init_slave.is_os_charset= TRUE;

  /* check log options and issue warnings if needed */
  if (opt_log && opt_logname && *opt_logname &&
      !(log_output_options & (LOG_FILE | LOG_NONE)))
    sql_print_warning("Although a path was specified for the "
                      "--log option, log tables are used. "
                      "To enable logging to files use the --log-output option.");

  if (opt_slow_log && opt_slow_logname && *opt_slow_logname &&
      !(log_output_options & (LOG_FILE | LOG_NONE)))
    sql_print_warning("Although a path was specified for the "
                      "--log_slow_queries option, log tables are used. "
                      "To enable logging to files use the --log-output=file option.");

  s= opt_logname && *opt_logname ? opt_logname : make_default_log_name(buff, ".log");
  sys_var_general_log_path.value= my_strdup(s, MYF(0));
  sys_var_general_log_path.value_length= strlen(s);

  s= opt_slow_logname && *opt_slow_logname ? opt_slow_logname : make_default_log_name(buff, "-slow.log");
  sys_var_slow_log_path.value= my_strdup(s, MYF(0));
  sys_var_slow_log_path.value_length= strlen(s);

#if defined(ENABLED_DEBUG_SYNC)
  /* Initialize the debug sync facility. See debug_sync.cc. */
  if (debug_sync_init())
    return 1; /* purecov: tested */
#endif /* defined(ENABLED_DEBUG_SYNC) */

#if (ENABLE_TEMP_POOL)
  if (use_temp_pool && bitmap_init(&temp_pool,0,1024,1))
    return 1;
#else
  use_temp_pool= 0;
#endif

  if (my_database_names_init())
    return 1;

  /*
    Ensure that lower_case_table_names is set on system where we have case
    insensitive names.  If this is not done the users MyISAM tables will
    get corrupted if accesses with names of different case.
  */
  DBUG_PRINT("info", ("lower_case_table_names: %d", lower_case_table_names));
  lower_case_file_system= test_if_case_insensitive(mysql_real_data_home);
  if (!lower_case_table_names && lower_case_file_system == 1)
  {
    if (lower_case_table_names_used)
    {
      if (global_system_variables.log_warnings)
	sql_print_warning("\
You have forced lower_case_table_names to 0 through a command-line \
option, even though your file system '%s' is case insensitive.  This means \
that you can corrupt a MyISAM table by accessing it with different cases. \
You should consider changing lower_case_table_names to 1 or 2",
			mysql_real_data_home);
    }
    else
    {
      if (global_system_variables.log_warnings)
	sql_print_warning("Setting lower_case_table_names=2 because file system for %s is case insensitive", mysql_real_data_home);
      lower_case_table_names= 2;
    }
  }
  else if (lower_case_table_names == 2 &&
           !(lower_case_file_system=
             (test_if_case_insensitive(mysql_real_data_home) == 1)))
  {
    if (global_system_variables.log_warnings)
      sql_print_warning("lower_case_table_names was set to 2, even though your "
                        "the file system '%s' is case sensitive.  Now setting "
                        "lower_case_table_names to 0 to avoid future problems.",
			mysql_real_data_home);
    lower_case_table_names= 0;
  }
  else
  {
    lower_case_file_system=
      (test_if_case_insensitive(mysql_real_data_home) == 1);
  }

  /* Reset table_alias_charset, now that lower_case_table_names is set. */
  table_alias_charset= (lower_case_table_names ?
			files_charset_info :
			&my_charset_bin);

  return 0;
}


static int init_thread_environment()
{
  (void) pthread_mutex_init(&LOCK_mysql_create_db,MY_MUTEX_INIT_SLOW);
  (void) pthread_mutex_init(&LOCK_lock_db,MY_MUTEX_INIT_SLOW);
  (void) pthread_mutex_init(&LOCK_Acl,MY_MUTEX_INIT_SLOW);
  (void) pthread_mutex_init(&LOCK_open, MY_MUTEX_INIT_FAST);
  (void) pthread_mutex_init(&LOCK_thread_count,MY_MUTEX_INIT_FAST);
  (void) pthread_mutex_init(&LOCK_mapped_file,MY_MUTEX_INIT_SLOW);
  (void) pthread_mutex_init(&LOCK_status,MY_MUTEX_INIT_FAST);
  (void) pthread_mutex_init(&LOCK_error_log,MY_MUTEX_INIT_FAST);
  (void) pthread_mutex_init(&LOCK_delayed_insert,MY_MUTEX_INIT_FAST);
  (void) pthread_mutex_init(&LOCK_delayed_status,MY_MUTEX_INIT_FAST);
  (void) pthread_mutex_init(&LOCK_delayed_create,MY_MUTEX_INIT_SLOW);
  (void) pthread_mutex_init(&LOCK_manager,MY_MUTEX_INIT_FAST);
  (void) pthread_mutex_init(&LOCK_crypt,MY_MUTEX_INIT_FAST);
  (void) pthread_mutex_init(&LOCK_bytes_sent,MY_MUTEX_INIT_FAST);
  (void) pthread_mutex_init(&LOCK_bytes_received,MY_MUTEX_INIT_FAST);
  (void) pthread_mutex_init(&LOCK_user_conn, MY_MUTEX_INIT_FAST);
  (void) pthread_mutex_init(&LOCK_active_mi, MY_MUTEX_INIT_FAST);
  (void) pthread_mutex_init(&LOCK_global_system_variables, MY_MUTEX_INIT_FAST);
  (void) my_rwlock_init(&LOCK_system_variables_hash, NULL);
  (void) pthread_mutex_init(&LOCK_global_read_lock, MY_MUTEX_INIT_FAST);
  (void) pthread_mutex_init(&LOCK_prepared_stmt_count, MY_MUTEX_INIT_FAST);
  (void) pthread_mutex_init(&LOCK_uuid_generator, MY_MUTEX_INIT_FAST);
  (void) pthread_mutex_init(&LOCK_connection_count, MY_MUTEX_INIT_FAST);
  (void) pthread_mutex_init(&LOCK_stats, MY_MUTEX_INIT_FAST);
  (void) pthread_mutex_init(&LOCK_global_user_client_stats,
                            MY_MUTEX_INIT_FAST);
  (void) pthread_mutex_init(&LOCK_global_table_stats, MY_MUTEX_INIT_FAST);
  (void) pthread_mutex_init(&LOCK_global_index_stats, MY_MUTEX_INIT_FAST);

#ifdef HAVE_OPENSSL
  (void) pthread_mutex_init(&LOCK_des_key_file,MY_MUTEX_INIT_FAST);
#ifndef HAVE_YASSL
  openssl_stdlocks= (openssl_lock_t*) OPENSSL_malloc(CRYPTO_num_locks() *
                                                     sizeof(openssl_lock_t));
  for (int i= 0; i < CRYPTO_num_locks(); ++i)
    (void) my_rwlock_init(&openssl_stdlocks[i].lock, NULL);
  CRYPTO_set_dynlock_create_callback(openssl_dynlock_create);
  CRYPTO_set_dynlock_destroy_callback(openssl_dynlock_destroy);
  CRYPTO_set_dynlock_lock_callback(openssl_lock);
  CRYPTO_set_locking_callback(openssl_lock_function);
  CRYPTO_set_id_callback(openssl_id_function);
#endif
#endif
  (void) my_rwlock_init(&LOCK_sys_init_connect, NULL);
  (void) my_rwlock_init(&LOCK_sys_init_slave, NULL);
  (void) my_rwlock_init(&LOCK_grant, NULL);
  (void) pthread_cond_init(&COND_thread_count,NULL);
  (void) pthread_cond_init(&COND_refresh,NULL);
  (void) pthread_cond_init(&COND_global_read_lock,NULL);
  (void) pthread_cond_init(&COND_thread_cache,NULL);
  (void) pthread_cond_init(&COND_flush_thread_cache,NULL);
  (void) pthread_cond_init(&COND_manager,NULL);
#ifdef HAVE_REPLICATION
  (void) pthread_mutex_init(&LOCK_rpl_status, MY_MUTEX_INIT_FAST);
  (void) pthread_cond_init(&COND_rpl_status, NULL);
#endif
  (void) pthread_mutex_init(&LOCK_server_started, MY_MUTEX_INIT_FAST);
  (void) pthread_cond_init(&COND_server_started,NULL);
  sp_cache_init();
#ifdef HAVE_EVENT_SCHEDULER
  Events::init_mutexes();
#endif
  /* Parameter for threads created for connections */
  (void) pthread_attr_init(&connection_attrib);
  (void) pthread_attr_setdetachstate(&connection_attrib,
				     PTHREAD_CREATE_DETACHED);
  pthread_attr_setscope(&connection_attrib, PTHREAD_SCOPE_SYSTEM);
  if (!(opt_specialflag & SPECIAL_NO_PRIOR))
    my_pthread_attr_setprio(&connection_attrib,WAIT_PRIOR);

  if (pthread_key_create(&THR_THD,NULL) ||
      pthread_key_create(&THR_MALLOC,NULL))
  {
    sql_print_error("Can't create thread-keys");
    return 1;
  }
  register_mutex_order();
  return 0;
}


#if defined(HAVE_OPENSSL) && !defined(HAVE_YASSL)
static unsigned long openssl_id_function()
{
  return (unsigned long) pthread_self();
}


static openssl_lock_t *openssl_dynlock_create(const char *file, int line)
{
  openssl_lock_t *lock= new openssl_lock_t;
  my_rwlock_init(&lock->lock, NULL);
  return lock;
}


static void openssl_dynlock_destroy(openssl_lock_t *lock, const char *file,
				    int line)
{
  rwlock_destroy(&lock->lock);
  delete lock;
}


static void openssl_lock_function(int mode, int n, const char *file, int line)
{
  if (n < 0 || n > CRYPTO_num_locks())
  {
    /* Lock number out of bounds. */
    sql_print_error("Fatal: OpenSSL interface problem (n = %d)", n);
    abort();
  }
  openssl_lock(mode, &openssl_stdlocks[n], file, line);
}


static void openssl_lock(int mode, openssl_lock_t *lock, const char *file,
			 int line)
{
  int err;
  char const *what;

  switch (mode) {
  case CRYPTO_LOCK|CRYPTO_READ:
    what = "read lock";
    err = rw_rdlock(&lock->lock);
    break;
  case CRYPTO_LOCK|CRYPTO_WRITE:
    what = "write lock";
    err = rw_wrlock(&lock->lock);
    break;
  case CRYPTO_UNLOCK|CRYPTO_READ:
  case CRYPTO_UNLOCK|CRYPTO_WRITE:
    what = "unlock";
    err = rw_unlock(&lock->lock);
    break;
  default:
    /* Unknown locking mode. */
    sql_print_error("Fatal: OpenSSL interface problem (mode=0x%x)", mode);
    abort();
  }
  if (err)
  {
    sql_print_error("Fatal: can't %s OpenSSL lock", what);
    abort();
  }
}
#endif /* HAVE_OPENSSL */


#ifndef EMBEDDED_LIBRARY

static void init_ssl()
{
#ifdef HAVE_OPENSSL
  if (opt_use_ssl)
  {
    enum enum_ssl_init_error error= SSL_INITERR_NOERROR;

    /* having ssl_acceptor_fd != 0 signals the use of SSL */
    ssl_acceptor_fd= new_VioSSLAcceptorFd(opt_ssl_key, opt_ssl_cert,
					  opt_ssl_ca, opt_ssl_capath,
					  opt_ssl_cipher, &error);
    DBUG_PRINT("info",("ssl_acceptor_fd: 0x%lx", (long) ssl_acceptor_fd));
    if (!ssl_acceptor_fd)
    {
      sql_print_warning("Failed to setup SSL");
      sql_print_warning("SSL error: %s", sslGetErrString(error));
      opt_use_ssl = 0;
      have_ssl= SHOW_OPTION_DISABLED;
    }
  }
  else
  {
    have_ssl= SHOW_OPTION_DISABLED;
  }
  if (des_key_file)
    load_des_key_file(des_key_file);
#endif /* HAVE_OPENSSL */
}


static void end_ssl()
{
#ifdef HAVE_OPENSSL
  if (ssl_acceptor_fd)
  {
    free_vio_ssl_acceptor_fd(ssl_acceptor_fd);
    ssl_acceptor_fd= 0;
  }
#endif /* HAVE_OPENSSL */
}

#endif /* EMBEDDED_LIBRARY */


static int init_server_components()
{
  DBUG_ENTER("init_server_components");
  /*
    We need to call each of these following functions to ensure that
    all things are initialized so that unireg_abort() doesn't fail
  */
  if (table_cache_init() | table_def_init() | hostname_cache_init())
    unireg_abort(1);

  query_cache_result_size_limit(query_cache_limit);
  query_cache_set_min_res_unit(query_cache_min_res_unit);
  query_cache_init();
  query_cache_resize(query_cache_size);
  my_rnd_init(&sql_rand,(ulong) server_start_time,(ulong) server_start_time/2);
  setup_fpu();
  init_thr_lock();
  my_uuid_init((ulong) (my_rnd(&sql_rand))*12345,12345);
#ifdef HAVE_REPLICATION
  init_slave_list();
#endif
  wt_init();

  /* Setup logs */

  /*
    Enable old-fashioned error log, except when the user has requested
    help information. Since the implementation of plugin server
    variables the help output is now written much later.
  */
  if (opt_error_log && !opt_help)
  {
    if (!log_error_file_ptr[0])
      fn_format(log_error_file, pidfile_name, mysql_data_home, ".err",
                MY_REPLACE_EXT); /* replace '.<domain>' by '.err', bug#4997 */
    else
      fn_format(log_error_file, log_error_file_ptr, mysql_data_home, ".err",
                MY_UNPACK_FILENAME | MY_SAFE_PATH);
    if (!log_error_file[0])
      opt_error_log= 1;				// Too long file name
    else
    {
      my_bool res;
#ifndef EMBEDDED_LIBRARY
      res= reopen_fstreams(log_error_file, stdout, stderr);
#else
      res= reopen_fstreams(log_error_file, NULL, stderr);
#endif

      if (!res)
        setbuf(stderr, NULL);
    }
  }

  /* set up the hook before initializing plugins which may use it */
  error_handler_hook= my_message_sql;
  proc_info_hook= (const char *(*)(void *, const char *, const char *,
                                   const char *, const unsigned int))
                  set_thd_proc_info;

  if (xid_cache_init())
  {
    sql_print_error("Out of memory");
    unireg_abort(1);
  }

  /* need to configure logging before initializing storage engines */
  if (opt_update_log)
  {
    /*
      Update log is removed since 5.0. But we still accept the option.
      The idea is if the user already uses the binlog and the update log,
      we completely ignore any option/variable related to the update log, like
      if the update log did not exist. But if the user uses only the update
      log, then we translate everything into binlog for him (with warnings).
      Implementation of the above :
      - If mysqld is started with --log-update and --log-bin,
      ignore --log-update (print a warning), push a warning when SQL_LOG_UPDATE
      is used, and turn off --sql-bin-update-same.
      This will completely ignore SQL_LOG_UPDATE
      - If mysqld is started with --log-update only,
      change it to --log-bin (with the filename passed to log-update,
      plus '-bin') (print a warning), push a warning when SQL_LOG_UPDATE is
      used, and turn on --sql-bin-update-same.
      This will translate SQL_LOG_UPDATE to SQL_LOG_BIN.

      Note that we tell the user that --sql-bin-update-same is deprecated and
      does nothing, and we don't take into account if he used this option or
      not; but internally we give this variable a value to have the behaviour
      we want (i.e. have SQL_LOG_UPDATE influence SQL_LOG_BIN or not).
      As sql-bin-update-same, log-update and log-bin cannot be changed by the
      user after starting the server (they are not variables), the user will
      not later interfere with the settings we do here.
    */
    if (opt_bin_log)
    {
      opt_sql_bin_update= 0;
      sql_print_error("The update log is no longer supported by MySQL in \
version 5.0 and above. It is replaced by the binary log.");
    }
    else
    {
      opt_sql_bin_update= 1;
      opt_bin_log= 1;
      if (opt_update_logname)
      {
        /* as opt_bin_log==0, no need to free opt_bin_logname */
        if (!(opt_bin_logname= my_strdup(opt_update_logname, MYF(MY_WME))))
        {
          sql_print_error("Out of memory");
          return EXIT_OUT_OF_MEMORY;
        }
        sql_print_error("The update log is no longer supported by MySQL in \
version 5.0 and above. It is replaced by the binary log. Now starting MySQL \
with --log-bin='%s' instead.",opt_bin_logname);
      }
      else
        sql_print_error("The update log is no longer supported by MySQL in \
version 5.0 and above. It is replaced by the binary log. Now starting MySQL \
with --log-bin instead.");
    }
  }
  if (opt_log_slave_updates && !opt_bin_log)
  {
    sql_print_error("You need to use --log-bin to make "
                    "--log-slave-updates work.");
    unireg_abort(1);
  }
  if (!opt_bin_log)
  {
    if (opt_binlog_format_id != BINLOG_FORMAT_UNSPEC)
    {
      sql_print_error("You need to use --log-bin to make "
                      "--binlog-format work.");
      unireg_abort(1);
    }
    else
    {
      global_system_variables.binlog_format= BINLOG_FORMAT_STMT;
    }
  }
  else
    if (opt_binlog_format_id == BINLOG_FORMAT_UNSPEC)
      global_system_variables.binlog_format= BINLOG_FORMAT_STMT;
    else
    {
      DBUG_ASSERT(global_system_variables.binlog_format != BINLOG_FORMAT_UNSPEC);
    }

  /* Check that we have not let the format to unspecified at this point */
  DBUG_ASSERT((uint)global_system_variables.binlog_format <=
              array_elements(binlog_format_names)-1);

#ifdef HAVE_REPLICATION
  if (opt_log_slave_updates && replicate_same_server_id)
  {
    sql_print_error("\
using --replicate-same-server-id in conjunction with \
--log-slave-updates is impossible, it would lead to infinite loops in this \
server.");
    unireg_abort(1);
  }
#endif

  if (opt_bin_log)
  {
    /* Reports an error and aborts, if the --log-bin's path 
       is a directory.*/
    if (opt_bin_logname && 
        opt_bin_logname[strlen(opt_bin_logname) - 1] == FN_LIBCHAR)
    {
      sql_print_error("Path '%s' is a directory name, please specify \
a file name for --log-bin option", opt_bin_logname);
      unireg_abort(1);
    }

    /* Reports an error and aborts, if the --log-bin-index's path 
       is a directory.*/
    if (opt_binlog_index_name && 
        opt_binlog_index_name[strlen(opt_binlog_index_name) - 1] 
        == FN_LIBCHAR)
    {
      sql_print_error("Path '%s' is a directory name, please specify \
a file name for --log-bin-index option", opt_binlog_index_name);
      unireg_abort(1);
    }

    char buf[FN_REFLEN];
    const char *ln;
    ln= mysql_bin_log.generate_name(opt_bin_logname, "-bin", 1, buf);
    if (!opt_bin_logname && !opt_binlog_index_name)
    {
      /*
        User didn't give us info to name the binlog index file.
        Picking `hostname`-bin.index like did in 4.x, causes replication to
        fail if the hostname is changed later. So, we would like to instead
        require a name. But as we don't want to break many existing setups, we
        only give warning, not error.
      */
      sql_print_warning("No argument was provided to --log-bin, and "
                        "--log-bin-index was not used; so replication "
                        "may break when this MySQL server acts as a "
                        "master and has his hostname changed!! Please "
                        "use '--log-bin=%s' to avoid this problem.", ln);
    }
    if (ln == buf)
    {
      my_free(opt_bin_logname, MYF(MY_ALLOW_ZERO_PTR));
      opt_bin_logname=my_strdup(buf, MYF(0));
    }
    if (mysql_bin_log.open_index_file(opt_binlog_index_name, ln, TRUE))
    {
      unireg_abort(1);
    }
  }

  /* call ha_init_key_cache() on all key caches to init them */
  process_key_caches(&ha_init_key_cache);

  init_global_table_stats();
  init_global_index_stats();

  /* Allow storage engine to give real error messages */
  if (ha_init_errors())
    DBUG_RETURN(1);

  { 
    if (plugin_init(&defaults_argc, defaults_argv,
		    (opt_noacl ? PLUGIN_INIT_SKIP_PLUGIN_TABLE : 0) |
		    (opt_help ? PLUGIN_INIT_SKIP_INITIALIZATION : 0)))
    {
      sql_print_error("Failed to initialize plugins.");
      unireg_abort(1);
    }
    plugins_are_initialized= TRUE;  /* Don't separate from init function */
  }

  /* we do want to exit if there are any other unknown options */
  if (defaults_argc > 1)
  {
    int ho_error;
    char **tmp_argv= defaults_argv;
    struct my_option no_opts[]=
    {
      {0, 0, 0, 0, 0, 0, GET_NO_ARG, NO_ARG, 0, 0, 0, 0, 0, 0}
    };
    /*
      We need to eat any 'loose' arguments first before we conclude
      that there are unprocessed options.
      But we need to preserve defaults_argv pointer intact for
      free_defaults() to work. Thus we use a copy here.
    */
    my_getopt_skip_unknown= 0;

    if ((ho_error= handle_options(&defaults_argc, &tmp_argv, no_opts,
                                  mysqld_get_one_option)))
      unireg_abort(ho_error);
    my_getopt_skip_unknown= TRUE;

    if (defaults_argc)
    {
      fprintf(stderr, "%s: Too many arguments (first extra is '%s').\n",
              my_progname, *tmp_argv);
      unireg_abort(1);
    }
  }

  if (opt_help)
    unireg_abort(0);

  /* if the errmsg.sys is not loaded, terminate to maintain behaviour */
  if (!errmesg[0][0])
    unireg_abort(1);

  /* We have to initialize the storage engines before CSV logging */
  if (ha_init())
  {
    sql_print_error("Can't init databases");
    unireg_abort(1);
  }

  if (opt_bootstrap)
    log_output_options= LOG_FILE;
  else
    logger.init_log_tables();

  if (log_output_options & LOG_NONE)
  {
    /*
      Issue a warining if there were specified additional options to the
      log-output along with NONE. Probably this wasn't what user wanted.
    */
    if ((log_output_options & LOG_NONE) && (log_output_options & ~LOG_NONE))
      sql_print_warning("There were other values specified to "
                        "log-output besides NONE. Disabling slow "
                        "and general logs anyway.");
    logger.set_handlers(LOG_FILE, LOG_NONE, LOG_NONE);
  }
  else
  {
    /* fall back to the log files if tables are not present */
    LEX_STRING csv_name={C_STRING_WITH_LEN("csv")};
    if (!plugin_is_ready(&csv_name, MYSQL_STORAGE_ENGINE_PLUGIN))
    {
      /* purecov: begin inspected */
      sql_print_error("CSV engine is not present, falling back to the "
                      "log files");
      log_output_options= (log_output_options & ~LOG_TABLE) | LOG_FILE;
      /* purecov: end */
    }

    logger.set_handlers(LOG_FILE, opt_slow_log ? log_output_options:LOG_NONE,
                        opt_log ? log_output_options:LOG_NONE);
  }

  /*
    Check that the default storage engine is actually available.
  */
  if (default_storage_engine_str)
  {
    LEX_STRING name= { default_storage_engine_str,
                       strlen(default_storage_engine_str) };
    plugin_ref plugin;
    handlerton *hton;

    if ((plugin= ha_resolve_by_name(0, &name)))
      hton= plugin_data(plugin, handlerton*);
    else
    {
      sql_print_error("Unknown/unsupported table type: %s",
                      default_storage_engine_str);
      unireg_abort(1);
    }
    if (!ha_storage_engine_is_enabled(hton))
    {
      if (!opt_bootstrap)
      {
        sql_print_error("Default storage engine (%s) is not available",
                        default_storage_engine_str);
        unireg_abort(1);
      }
      DBUG_ASSERT(global_system_variables.table_plugin);
    }
    else
    {
      /*
        Need to unlock as global_system_variables.table_plugin
        was acquired during plugin_init()
      */
      pthread_mutex_lock(&LOCK_global_system_variables);
      plugin_unlock(0, global_system_variables.table_plugin);
      global_system_variables.table_plugin= plugin;
      pthread_mutex_unlock(&LOCK_global_system_variables);
    }
  }
#if defined(WITH_ARIA_STORAGE_ENGINE) && defined(USE_MARIA_FOR_TMP_TABLES)
  if (!ha_storage_engine_is_enabled(maria_hton) && !opt_bootstrap)
  {
    sql_print_error("Aria engine is not enabled or did not start. The Aria engine must be enabled to continue as mysqld was configured with --with-aria-tmp-tables");
    unireg_abort(1);
  }
#endif

  tc_log= (total_ha_2pc > 1 ? (opt_bin_log  ?
                               (TC_LOG *) &mysql_bin_log :
                               (TC_LOG *) &tc_log_mmap) :
           (TC_LOG *) &tc_log_dummy);

  if (tc_log->open(opt_bin_log ? opt_bin_logname : opt_tc_log_file))
  {
    sql_print_error("Can't init tc log");
    unireg_abort(1);
  }

  if (ha_recover(0))
  {
    unireg_abort(1);
  }

  if (opt_bin_log && mysql_bin_log.open(opt_bin_logname, LOG_BIN, 0,
                                        WRITE_CACHE, 0, max_binlog_size, 0, TRUE))
    unireg_abort(1);

#ifdef HAVE_REPLICATION
  if (opt_bin_log && expire_logs_days)
  {
    time_t purge_time= server_start_time - expire_logs_days*24*60*60;
    if (purge_time >= 0)
      mysql_bin_log.purge_logs_before_date(purge_time);
  }
#endif
#ifdef __NETWARE__
  /* Increasing stacksize of threads on NetWare */
  pthread_attr_setstacksize(&connection_attrib, NW_THD_STACKSIZE);
#endif

  if (opt_myisam_log)
    (void) mi_log(1);

#if defined(HAVE_MLOCKALL) && defined(MCL_CURRENT) && !defined(EMBEDDED_LIBRARY)
  if (locked_in_memory && !getuid())
  {
    if (setreuid((uid_t)-1, 0) == -1)
    {                        // this should never happen
      sql_perror("setreuid");
      unireg_abort(1);
    }
    if (mlockall(MCL_CURRENT))
    {
      if (global_system_variables.log_warnings)
	sql_print_warning("Failed to lock memory. Errno: %d\n",errno);
      locked_in_memory= 0;
    }
    if (user_info)
      set_user(mysqld_user, user_info);
  }
  else
#endif
    locked_in_memory=0;

  ft_init_stopwords();

  init_max_user_conn();
  init_update_queries();
  init_global_user_stats();
  init_global_client_stats();
  DBUG_RETURN(0);
}


#ifndef EMBEDDED_LIBRARY

static void create_shutdown_thread()
{
#ifdef __WIN__
  hEventShutdown=CreateEvent(0, FALSE, FALSE, shutdown_event_name);
  pthread_t hThread;
  if (pthread_create(&hThread,&connection_attrib,handle_shutdown,0))
    sql_print_warning("Can't create thread to handle shutdown requests");

  // On "Stop Service" we have to do regular shutdown
  Service.SetShutdownEvent(hEventShutdown);
#endif /* __WIN__ */
}

#endif /* EMBEDDED_LIBRARY */


#if (defined(__NT__) || defined(HAVE_SMEM)) && !defined(EMBEDDED_LIBRARY)
static void handle_connections_methods()
{
  pthread_t hThread;
  DBUG_ENTER("handle_connections_methods");
#ifdef __NT__
  if (hPipe == INVALID_HANDLE_VALUE &&
      (!have_tcpip || opt_disable_networking) &&
      !opt_enable_shared_memory)
  {
    sql_print_error("TCP/IP, --shared-memory, or --named-pipe should be configured on NT OS");
    unireg_abort(1);				// Will not return
  }
#endif

  pthread_mutex_lock(&LOCK_thread_count);
  (void) pthread_cond_init(&COND_handler_count,NULL);
  handler_count=0;
#ifdef __NT__
  if (hPipe != INVALID_HANDLE_VALUE)
  {
    handler_count++;
    if (pthread_create(&hThread,&connection_attrib,
		       handle_connections_namedpipes, 0))
    {
      sql_print_warning("Can't create thread to handle named pipes");
      handler_count--;
    }
  }
#endif /* __NT__ */
  if (have_tcpip && !opt_disable_networking)
  {
    handler_count++;
    if (pthread_create(&hThread,&connection_attrib,
		       handle_connections_sockets, 0))
    {
      sql_print_warning("Can't create thread to handle TCP/IP");
      handler_count--;
    }
  }
#ifdef HAVE_SMEM
  if (opt_enable_shared_memory)
  {
    handler_count++;
    if (pthread_create(&hThread,&connection_attrib,
		       handle_connections_shared_memory, 0))
    {
      sql_print_warning("Can't create thread to handle shared memory");
      handler_count--;
    }
  }
#endif

  while (handler_count > 0)
    pthread_cond_wait(&COND_handler_count,&LOCK_thread_count);
  pthread_mutex_unlock(&LOCK_thread_count);
  DBUG_VOID_RETURN;
}

void decrement_handler_count()
{
  pthread_mutex_lock(&LOCK_thread_count);
  handler_count--;
  pthread_cond_signal(&COND_handler_count);
  pthread_mutex_unlock(&LOCK_thread_count);
  my_thread_end();
}
#else
#define decrement_handler_count()
#endif /* defined(__NT__) || defined(HAVE_SMEM) */


#ifndef EMBEDDED_LIBRARY
#ifndef DBUG_OFF
/*
  Debugging helper function to keep the locale database
  (see sql_locale.cc) and max_month_name_length and
  max_day_name_length variable values in consistent state.
*/
static void test_lc_time_sz()
{
  DBUG_ENTER("test_lc_time_sz");
  for (MY_LOCALE **loc= my_locales; *loc; loc++)
  {
    uint max_month_len= 0;
    uint max_day_len = 0;
    for (const char **month= (*loc)->month_names->type_names; *month; month++)
    {
      set_if_bigger(max_month_len,
                    my_numchars_mb(&my_charset_utf8_general_ci,
                                   *month, *month + strlen(*month)));
    }
    for (const char **day= (*loc)->day_names->type_names; *day; day++)
    {
      set_if_bigger(max_day_len,
                    my_numchars_mb(&my_charset_utf8_general_ci,
                                   *day, *day + strlen(*day)));
    }
    if ((*loc)->max_month_name_length != max_month_len ||
        (*loc)->max_day_name_length != max_day_len)
    {
      DBUG_PRINT("Wrong max day name(or month name) length for locale:",
                 ("%s", (*loc)->name));
      DBUG_ASSERT(0);
    }
  }
  DBUG_VOID_RETURN;
}
#endif//DBUG_OFF


#ifdef __WIN__
int win_main(int argc, char **argv)
#else
int main(int argc, char **argv)
#endif
{
  MY_INIT(argv[0]);		// init my_sys library & pthreads
  /* nothing should come before this line ^^^ */

  /*
    Perform basic logger initialization logger. Should be called after
    MY_INIT, as it initializes mutexes. Log tables are inited later.
  */
  logger.init_base();

#ifdef _CUSTOMSTARTUPCONFIG_
  if (_cust_check_startup())
  {
    / * _cust_check_startup will report startup failure error * /
    exit(1);
  }
#endif

#ifdef	__WIN__
  /*
    Before performing any socket operation (like retrieving hostname
    in init_common_variables we have to call WSAStartup
  */
  {
    WSADATA WsaData;
    if (SOCKET_ERROR == WSAStartup (0x0101, &WsaData))
    {
      /* errors are not read yet, so we use english text here */
      my_message(ER_WSAS_FAILED, "WSAStartup Failed", MYF(0));
      unireg_abort(1);
    }
  }
#endif /* __WIN__ */

  if (init_common_variables(MYSQL_CONFIG_NAME,
			    argc, argv, load_default_groups))
    unireg_abort(1);				// Will do exit

  init_signals();
  if (!(opt_specialflag & SPECIAL_NO_PRIOR))
    my_pthread_setprio(pthread_self(),CONNECT_PRIOR);
#if defined(__ia64__) || defined(__ia64)
  /*
    Peculiar things with ia64 platforms - it seems we only have half the
    stack size in reality, so we have to double it here
  */
  pthread_attr_setstacksize(&connection_attrib,my_thread_stack_size*2);
#else
  pthread_attr_setstacksize(&connection_attrib,my_thread_stack_size);
#endif
#ifdef HAVE_PTHREAD_ATTR_GETSTACKSIZE
  {
    /* Retrieve used stack size;  Needed for checking stack overflows */
    size_t stack_size= 0;
    pthread_attr_getstacksize(&connection_attrib, &stack_size);
#if defined(__ia64__) || defined(__ia64)
    stack_size/= 2;
#endif
    /* We must check if stack_size = 0 as Solaris 2.9 can return 0 here */
    if (stack_size && stack_size < my_thread_stack_size)
    {
      if (global_system_variables.log_warnings)
	sql_print_warning("Asked for %lu thread stack, but got %ld",
			  my_thread_stack_size, (long) stack_size);
#if defined(__ia64__) || defined(__ia64)
      my_thread_stack_size= stack_size*2;
#else
      my_thread_stack_size= stack_size;
#endif
    }
  }
#endif
#ifdef __NETWARE__
  /* Increasing stacksize of threads on NetWare */
  pthread_attr_setstacksize(&connection_attrib, NW_THD_STACKSIZE);
#endif

  (void) thr_setconcurrency(concurrency);	// 10 by default

  select_thread=pthread_self();
  select_thread_in_use=1;

#ifdef HAVE_LIBWRAP
  libwrapName= my_progname+dirname_length(my_progname);
  openlog(libwrapName, LOG_PID, LOG_AUTH);
#endif

#ifndef DBUG_OFF
  test_lc_time_sz();
#endif

  /*
    We have enough space for fiddling with the argv, continue
  */
  check_data_home(mysql_real_data_home);
  if (my_setwd(mysql_real_data_home,MYF(MY_WME)) && !opt_help)
    unireg_abort(1);				/* purecov: inspected */
  mysql_data_home= mysql_data_home_buff;
  mysql_data_home[0]=FN_CURLIB;		// all paths are relative from here
  mysql_data_home[1]=0;
  mysql_data_home_len= 2;

  if ((user_info= check_user(mysqld_user)))
  {
#if defined(HAVE_MLOCKALL) && defined(MCL_CURRENT)
    if (locked_in_memory) // getuid() == 0 here
      set_effective_user(user_info);
    else
#endif
      set_user(mysqld_user, user_info);
  }

  if (opt_bin_log && !server_id)
  {
    server_id= !master_host ? 1 : 2;
#ifdef EXTRA_DEBUG
    switch (server_id) {
    case 1:
      sql_print_warning("\
You have enabled the binary log, but you haven't set server-id to \
a non-zero value: we force server id to 1; updates will be logged to the \
binary log, but connections from slaves will not be accepted.");
      break;
    case 2:
      sql_print_warning("\
You should set server-id to a non-0 value if master_host is set; \
we force server id to 2, but this MySQL server will not act as a slave.");
      break;
    }
#endif
  }

  if (init_server_components())
    unireg_abort(1);

  init_ssl();
  network_init();

#ifdef __WIN__
  if (!opt_console)
  {
    if (reopen_fstreams(log_error_file, stdout, stderr))
      unireg_abort(1);
    setbuf(stderr, NULL);
    FreeConsole();				// Remove window
  }
#endif

  /*
   Initialize my_str_malloc() and my_str_free()
  */
  my_str_malloc= &my_str_malloc_mysqld;
  my_str_free= &my_str_free_mysqld;

  /*
    init signals & alarm
    After this we can't quit by a simple unireg_abort
  */
  start_signal_handler();				// Creates pidfile

  if (mysql_rm_tmp_tables() || acl_init(opt_noacl) ||
      my_tz_init((THD *)0, default_tz_name, opt_bootstrap))
  {
    abort_loop=1;
    select_thread_in_use=0;
#ifndef __NETWARE__
    (void) pthread_kill(signal_thread, MYSQL_KILL_SIGNAL);
#endif /* __NETWARE__ */

    if (!opt_bootstrap)
      (void) my_delete(pidfile_name,MYF(MY_WME));	// Not needed anymore

    if (unix_sock != INVALID_SOCKET)
      unlink(mysqld_unix_port);
    exit(1);
  }
  if (!opt_noacl)
    (void) grant_init();

  if (!opt_bootstrap)
    servers_init(0);

  if (!opt_noacl)
  {
#ifdef HAVE_DLOPEN
    udf_init();
#endif
  }

  init_status_vars();
  if (opt_bootstrap) /* If running with bootstrap, do not start replication. */
    opt_skip_slave_start= 1;
  /*
    init_slave() must be called after the thread keys are created.
    Some parts of the code (e.g. SHOW STATUS LIKE 'slave_running' and other
    places) assume that active_mi != 0, so let's fail if it's 0 (out of
    memory); a message has already been printed.
  */
  if (init_slave() && !active_mi)
  {
    unireg_abort(1);
  }

  execute_ddl_log_recovery();

  if (Events::init(opt_noacl || opt_bootstrap))
    unireg_abort(1);

  if (opt_bootstrap)
  {
    select_thread_in_use= 0;                    // Allow 'kill' to work
    bootstrap(stdin);
    if (!kill_in_progress)
      unireg_abort(bootstrap_error ? 1 : 0);
    else
    {
      sleep(2);                                 // Wait for kill
      exit(0);
    }
  }
  if (opt_init_file)
  {
    if (read_init_file(opt_init_file))
      unireg_abort(1);
  }

  create_shutdown_thread();
  start_handle_manager();

  sql_print_information(ER(ER_STARTUP),my_progname,server_version,
                        ((unix_sock == INVALID_SOCKET) ? (char*) ""
                                                       : mysqld_unix_port),
                         mysqld_port,
                         MYSQL_COMPILATION_COMMENT);
#if defined(_WIN32) && !defined(EMBEDDED_LIBRARY)
  Service.SetRunning();
#endif


  /* Signal threads waiting for server to be started */
  pthread_mutex_lock(&LOCK_server_started);
  mysqld_server_started= 1;
  pthread_cond_signal(&COND_server_started);
  pthread_mutex_unlock(&LOCK_server_started);

#if defined(__NT__) || defined(HAVE_SMEM)
  handle_connections_methods();
#else
#ifdef __WIN__
  if (!have_tcpip || opt_disable_networking)
  {
    sql_print_error("TCP/IP unavailable or disabled with --skip-networking; no available interfaces");
    unireg_abort(1);
  }
#endif
  handle_connections_sockets(0);
#endif /* __NT__ */

  /* (void) pthread_attr_destroy(&connection_attrib); */

  DBUG_PRINT("quit",("Exiting main thread"));

#ifndef __WIN__
#ifdef EXTRA_DEBUG2
  sql_print_error("Before Lock_thread_count");
#endif
  (void) pthread_mutex_lock(&LOCK_thread_count);
  DBUG_PRINT("quit", ("Got thread_count mutex"));
  select_thread_in_use=0;			// For close_connections
  (void) pthread_mutex_unlock(&LOCK_thread_count);
  (void) pthread_cond_broadcast(&COND_thread_count);
#ifdef EXTRA_DEBUG2
  sql_print_error("After lock_thread_count");
#endif
#endif /* __WIN__ */

  /* Wait until cleanup is done */
  (void) pthread_mutex_lock(&LOCK_thread_count);
  while (!ready_to_exit)
    pthread_cond_wait(&COND_thread_count,&LOCK_thread_count);
  (void) pthread_mutex_unlock(&LOCK_thread_count);

#if defined(__WIN__) && !defined(EMBEDDED_LIBRARY)
  if (Service.IsNT() && start_mode)
    Service.Stop();
  else
  {
    Service.SetShutdownEvent(0);
    if (hEventShutdown)
      CloseHandle(hEventShutdown);
  }
#endif
  clean_up(1);
  wait_for_signal_thread_to_end();
  clean_up_mutexes();
  my_end(opt_endinfo ? MY_CHECK_ERROR | MY_GIVE_INFO : 0);

  exit(0);
  return(0);					/* purecov: deadcode */
}

#endif /* EMBEDDED_LIBRARY */


/****************************************************************************
  Main and thread entry function for Win32
  (all this is needed only to run mysqld as a service on WinNT)
****************************************************************************/

#if defined(__WIN__) && !defined(EMBEDDED_LIBRARY)
int mysql_service(void *p)
{
  if (use_opt_args)
    win_main(opt_argc, opt_argv);
  else
    win_main(Service.my_argc, Service.my_argv);
  return 0;
}


/* Quote string if it contains space, else copy */

static char *add_quoted_string(char *to, const char *from, char *to_end)
{
  uint length= (uint) (to_end-to);

  if (!strchr(from, ' '))
    return strmake(to, from, length-1);
  return strxnmov(to, length-1, "\"", from, "\"", NullS);
}


/**
  Handle basic handling of services, like installation and removal.

  @param argv	   	        Pointer to argument list
  @param servicename		Internal name of service
  @param displayname		Display name of service (in taskbar ?)
  @param file_path		Path to this program
  @param startup_option	Startup option to mysqld

  @retval 0	option handled
  @retval 1	Could not handle option
*/

static bool
default_service_handling(char **argv,
			 const char *servicename,
			 const char *displayname,
			 const char *file_path,
			 const char *extra_opt,
			 const char *account_name)
{
  char path_and_service[FN_REFLEN+FN_REFLEN+32], *pos, *end;
  const char *opt_delim;
  end= path_and_service + sizeof(path_and_service)-3;

  /* We have to quote filename if it contains spaces */
  pos= add_quoted_string(path_and_service, file_path, end);
  if (*extra_opt)
  {
    /* 
     Add option after file_path. There will be zero or one extra option.  It's 
     assumed to be --defaults-file=file but isn't checked.  The variable (not
     the option name) should be quoted if it contains a string.  
    */
    *pos++= ' ';
    if (opt_delim= strchr(extra_opt, '='))
    {
      size_t length= ++opt_delim - extra_opt;
      pos= strnmov(pos, extra_opt, length);
    }
    else
      opt_delim= extra_opt;
    
    pos= add_quoted_string(pos, opt_delim, end);
  }
  /* We must have servicename last */
  *pos++= ' ';
  (void) add_quoted_string(pos, servicename, end);

  if (Service.got_service_option(argv, "install"))
  {
    Service.Install(1, servicename, displayname, path_and_service,
                    account_name);
    return 0;
  }
  if (Service.got_service_option(argv, "install-manual"))
  {
    Service.Install(0, servicename, displayname, path_and_service,
                    account_name);
    return 0;
  }
  if (Service.got_service_option(argv, "remove"))
  {
    Service.Remove(servicename);
    return 0;
  }
  return 1;
}


int main(int argc, char **argv)
{
  /*
    When several instances are running on the same machine, we
    need to have an  unique  named  hEventShudown  through the
    application PID e.g.: MySQLShutdown1890; MySQLShutdown2342
  */
  int10_to_str((int) GetCurrentProcessId(),strmov(shutdown_event_name,
                                                  "MySQLShutdown"), 10);

  /* Must be initialized early for comparison of service name */
  system_charset_info= &my_charset_utf8_general_ci;

  if (Service.GetOS())	/* true NT family */
  {
    char file_path[FN_REFLEN];
    my_path(file_path, argv[0], "");		      /* Find name in path */
    fn_format(file_path,argv[0],file_path,"",
	      MY_REPLACE_DIR | MY_UNPACK_FILENAME | MY_RESOLVE_SYMLINKS);

    if (argc == 2)
    {
      if (!default_service_handling(argv, MYSQL_SERVICENAME, MYSQL_SERVICENAME,
				   file_path, "", NULL))
	return 0;
      if (Service.IsService(argv[1]))        /* Start an optional service */
      {
	/*
	  Only add the service name to the groups read from the config file
	  if it's not "MySQL". (The default service name should be 'mysqld'
	  but we started a bad tradition by calling it MySQL from the start
	  and we are now stuck with it.
	*/
	if (my_strcasecmp(system_charset_info, argv[1],"mysql"))
	  load_default_groups[load_default_groups_sz-2]= argv[1];
        start_mode= 1;
        Service.Init(argv[1], mysql_service);
        return 0;
      }
    }
    else if (argc == 3) /* install or remove any optional service */
    {
      if (!default_service_handling(argv, argv[2], argv[2], file_path, "",
                                    NULL))
	return 0;
      if (Service.IsService(argv[2]))
      {
	/*
	  mysqld was started as
	  mysqld --defaults-file=my_path\my.ini service-name
	*/
	use_opt_args=1;
	opt_argc= 2;				// Skip service-name
	opt_argv=argv;
	start_mode= 1;
	if (my_strcasecmp(system_charset_info, argv[2],"mysql"))
	  load_default_groups[load_default_groups_sz-2]= argv[2];
	Service.Init(argv[2], mysql_service);
	return 0;
      }
    }
    else if (argc == 4 || argc == 5)
    {
      /*
        This may seem strange, because we handle --local-service while
        preserving 4.1's behavior of allowing any one other argument that is
        passed to the service on startup. (The assumption is that this is
        --defaults-file=file, but that was not enforced in 4.1, so we don't
        enforce it here.)
      */
      const char *extra_opt= NullS;
      const char *account_name = NullS;
      int index;
      for (index = 3; index < argc; index++)
      {
        if (!strcmp(argv[index], "--local-service"))
          account_name= "NT AUTHORITY\\LocalService";
        else
          extra_opt= argv[index];
      }

      if (argc == 4 || account_name)
        if (!default_service_handling(argv, argv[2], argv[2], file_path,
                                      extra_opt, account_name))
          return 0;
    }
    else if (argc == 1 && Service.IsService(MYSQL_SERVICENAME))
    {
      /* start the default service */
      start_mode= 1;
      Service.Init(MYSQL_SERVICENAME, mysql_service);
      return 0;
    }
  }
  /* Start as standalone server */
  Service.my_argc=argc;
  Service.my_argv=argv;
  mysql_service(NULL);
  return 0;
}
#endif


/**
  Execute all commands from a file. Used by the mysql_install_db script to
  create MySQL privilege tables without having to start a full MySQL server.
*/

static void bootstrap(FILE *file)
{
  DBUG_ENTER("bootstrap");

  THD *thd= new THD;
  thd->bootstrap=1;
  my_net_init(&thd->net,(st_vio*) 0);
  thd->max_client_packet_length= thd->net.max_packet;
  thd->security_ctx->master_access= ~(ulong)0;
  thd->thread_id= thd->variables.pseudo_thread_id= thread_id++;
  thread_count++;
  in_bootstrap= TRUE;

  bootstrap_file=file;
#ifndef EMBEDDED_LIBRARY			// TODO:  Enable this
  if (pthread_create(&thd->real_id,&connection_attrib,handle_bootstrap,
		     (void*) thd))
  {
    sql_print_warning("Can't create thread to handle bootstrap");
    bootstrap_error=-1;
    DBUG_VOID_RETURN;
  }
  /* Wait for thread to die */
  (void) pthread_mutex_lock(&LOCK_thread_count);
  while (in_bootstrap)
  {
    (void) pthread_cond_wait(&COND_thread_count,&LOCK_thread_count);
    DBUG_PRINT("quit",("One thread died (count=%u)",thread_count));
  }
  (void) pthread_mutex_unlock(&LOCK_thread_count);
#else
  thd->mysql= 0;
  handle_bootstrap((void *)thd);
#endif

  DBUG_VOID_RETURN;
}


static bool read_init_file(char *file_name)
{
  FILE *file;
  DBUG_ENTER("read_init_file");
  DBUG_PRINT("enter",("name: %s",file_name));
  if (!(file=my_fopen(file_name,O_RDONLY,MYF(MY_WME))))
    DBUG_RETURN(TRUE);
  bootstrap(file);
  (void) my_fclose(file,MYF(MY_WME));
  DBUG_RETURN(FALSE);
}


#ifndef EMBEDDED_LIBRARY

/*
   Simple scheduler that use the main thread to handle the request

   NOTES
     This is only used for debugging, when starting mysqld with
     --thread-handling=no-threads or --one-thread

     When we enter this function, LOCK_thread_count is hold!
*/

void handle_connection_in_main_thread(THD *thd)
{
  safe_mutex_assert_owner(&LOCK_thread_count);
  thread_cache_size=0;			// Safety
  threads.append(thd);
  thd->start_utime= my_micro_time();
  pthread_mutex_unlock(&LOCK_thread_count);
  thd->start_utime= my_micro_time();
  handle_one_connection(thd);
}


/*
  Scheduler that uses one thread per connection
*/

void create_thread_to_handle_connection(THD *thd)
{
  if (cached_thread_count > wake_thread)
  {
    /* Get thread from cache */
    thread_cache.append(thd);
    wake_thread++;
    pthread_cond_signal(&COND_thread_cache);
  }
  else
  {
    char error_message_buff[MYSQL_ERRMSG_SIZE];
    /* Create new thread to handle connection */
    int error;
    thread_created++;
    threads.append(thd);
    DBUG_PRINT("info",(("creating thread %lu"), thd->thread_id));
    thd->prior_thr_create_utime= thd->start_utime= my_micro_time();
    if ((error=pthread_create(&thd->real_id,&connection_attrib,
                              handle_one_connection,
                              (void*) thd)))
    {
      /* purecov: begin inspected */
      DBUG_PRINT("error",
                 ("Can't create thread to handle request (error %d)",
                  error));
      thread_count--;
      thd->killed= THD::KILL_CONNECTION;			// Safety
      (void) pthread_mutex_unlock(&LOCK_thread_count);

      pthread_mutex_lock(&LOCK_connection_count);
      (*thd->scheduler->connection_count)--;
      pthread_mutex_unlock(&LOCK_connection_count);

      statistic_increment(aborted_connects,&LOCK_status);
      /* Can't use my_error() since store_globals has not been called. */
      my_snprintf(error_message_buff, sizeof(error_message_buff),
                  ER(ER_CANT_CREATE_THREAD), error);
      net_send_error(thd, ER_CANT_CREATE_THREAD, error_message_buff);
      (void) pthread_mutex_lock(&LOCK_thread_count);
      close_connection(thd,0,0);
      delete thd;
      (void) pthread_mutex_unlock(&LOCK_thread_count);
      return;
      /* purecov: end */
    }
  }
  (void) pthread_mutex_unlock(&LOCK_thread_count);
  DBUG_PRINT("info",("Thread created"));
}


/**
  Create new thread to handle incoming connection.

    This function will create new thread to handle the incoming
    connection.  If there are idle cached threads one will be used.
    'thd' will be pushed into 'threads'.

    In single-threaded mode (\#define ONE_THREAD) connection will be
    handled inside this function.

  @param[in,out] thd    Thread handle of future thread.
*/

static void create_new_thread(THD *thd)
{
  NET *net=&thd->net;
  DBUG_ENTER("create_new_thread");

  if (protocol_version > 9)
    net->return_errno=1;

  /*
    Don't allow too many connections. We roughly check here that we allow
    only (max_connections + 1) connections.
  */

  pthread_mutex_lock(&LOCK_connection_count);

  if (*thd->scheduler->connection_count >=
      *thd->scheduler->max_connections + 1|| abort_loop)
  {
    pthread_mutex_unlock(&LOCK_connection_count);

    DBUG_PRINT("error",("Too many connections"));
    close_connection(thd, ER_CON_COUNT_ERROR, 1);
    statistic_increment(denied_connections, &LOCK_status);
    delete thd;
    DBUG_VOID_RETURN;
  }

  ++*thd->scheduler->connection_count;

  if (connection_count + extra_connection_count > max_used_connections)
    max_used_connections= connection_count + extra_connection_count;

  pthread_mutex_unlock(&LOCK_connection_count);

  /* Start a new thread to handle connection. */

  pthread_mutex_lock(&LOCK_thread_count);

  /*
    The initialization of thread_id is done in create_embedded_thd() for
    the embedded library.
    TODO: refactor this to avoid code duplication there
  */
  thd->thread_id= thd->variables.pseudo_thread_id= thread_id++;

  thread_count++;

  thd->scheduler->add_connection(thd);

  DBUG_VOID_RETURN;
}
#endif /* EMBEDDED_LIBRARY */


#ifdef SIGNALS_DONT_BREAK_READ
inline void kill_broken_server()
{
  /* hack to get around signals ignored in syscalls for problem OS's */
  if (
#if !defined(__NETWARE__)
      unix_sock == INVALID_SOCKET ||
#endif
      (!opt_disable_networking && base_ip_sock == INVALID_SOCKET))
  {
    select_thread_in_use = 0;
    /* The following call will never return */
    DBUG_PRINT("general", ("killing server because socket is closed"));
    kill_server(IF_NETWARE(MYSQL_KILL_SIGNAL, (void*) MYSQL_KILL_SIGNAL));
  }
}
#define MAYBE_BROKEN_SYSCALL kill_broken_server();
#else
#define MAYBE_BROKEN_SYSCALL
#endif

	/* Handle new connections and spawn new process to handle them */

#ifndef EMBEDDED_LIBRARY
pthread_handler_t handle_connections_sockets(void *arg __attribute__((unused)))
{
  my_socket sock,new_sock;
  uint error_count=0;
  uint max_used_connection;
  fd_set readFDs,clientFDs;
  THD *thd;
  struct sockaddr_in cAddr;
  int base_ip_flags=0, extra_ip_flags= 0, socket_flags=0, flags;
  st_vio *vio_tmp;
  DBUG_ENTER("handle_connections_sockets");

  max_used_connection= (uint) (max(base_ip_sock, unix_sock));
  max_used_connection= (uint) (max(extra_ip_sock, (int) max_used_connection));
  max_used_connection++;

  LINT_INIT(new_sock);

  (void) my_pthread_getprio(pthread_self());		// For debugging

  FD_ZERO(&clientFDs);
  if (base_ip_sock != INVALID_SOCKET)
  {
    FD_SET(base_ip_sock, &clientFDs);
#ifdef HAVE_FCNTL
    base_ip_flags = fcntl(base_ip_sock, F_GETFL, 0);
#endif
  }
  if (extra_ip_sock != INVALID_SOCKET)
  {
    FD_SET(extra_ip_sock, &clientFDs);
#ifdef HAVE_FCNTL
    extra_ip_flags = fcntl(extra_ip_sock, F_GETFL, 0);
#endif
  }

#ifdef HAVE_SYS_UN_H
  FD_SET(unix_sock,&clientFDs);
#ifdef HAVE_FCNTL
  socket_flags=fcntl(unix_sock, F_GETFL, 0);
#endif
#endif

  DBUG_PRINT("general",("Waiting for connections."));
  MAYBE_BROKEN_SYSCALL;
  while (!abort_loop)
  {
    readFDs=clientFDs;
#ifdef HPUX10
    if (select(max_used_connection,(int*) &readFDs,0,0,0) < 0)
      continue;
#else
    if (select((int) max_used_connection,&readFDs,0,0,0) < 0)
    {
      if (socket_errno != SOCKET_EINTR)
      {
	if (!select_errors++ && !abort_loop)	/* purecov: inspected */
	  sql_print_error("mysqld: Got error %d from select",socket_errno); /* purecov: inspected */
      }
      MAYBE_BROKEN_SYSCALL
      continue;
    }
#endif	/* HPUX10 */
    if (abort_loop)
    {
      MAYBE_BROKEN_SYSCALL;
      break;
    }

    /* Is this a new connection request ? */
#ifdef HAVE_SYS_UN_H
    if (FD_ISSET(unix_sock,&readFDs))
    {
      sock=  unix_sock;
      flags= socket_flags;
    }
    else
#endif
    {
      if (FD_ISSET(base_ip_sock,&readFDs))
      {
        sock=  base_ip_sock;
        flags= base_ip_flags;
      }
      else
      {
        sock=  extra_ip_sock;
        flags= extra_ip_flags;
      }
    }

#if !defined(NO_FCNTL_NONBLOCK)
    if (!(test_flags & TEST_BLOCKING))
    {
#if defined(O_NONBLOCK)
      fcntl(sock, F_SETFL, flags | O_NONBLOCK);
#elif defined(O_NDELAY)
      fcntl(sock, F_SETFL, flags | O_NDELAY);
#endif
    }
#endif /* NO_FCNTL_NONBLOCK */
    for (uint retry=0; retry < MAX_ACCEPT_RETRY; retry++)
    {
      size_socket length=sizeof(struct sockaddr_in);
      new_sock = accept(sock, my_reinterpret_cast(struct sockaddr *) (&cAddr),
			&length);
#ifdef __NETWARE__
      // TODO: temporary fix, waiting for TCP/IP fix - DEFECT000303149
      if ((new_sock == INVALID_SOCKET) && (socket_errno == EINVAL))
      {
        kill_server(SIGTERM);
      }
#endif
      if (new_sock != INVALID_SOCKET ||
	  (socket_errno != SOCKET_EINTR && socket_errno != SOCKET_EAGAIN))
	break;
      MAYBE_BROKEN_SYSCALL;
#if !defined(NO_FCNTL_NONBLOCK)
      if (!(test_flags & TEST_BLOCKING))
      {
	if (retry == MAX_ACCEPT_RETRY - 1)
	  fcntl(sock, F_SETFL, flags);		// Try without O_NONBLOCK
      }
#endif
    }
#if !defined(NO_FCNTL_NONBLOCK)
    if (!(test_flags & TEST_BLOCKING))
      fcntl(sock, F_SETFL, flags);
#endif
    if (new_sock == INVALID_SOCKET)
    {
      if ((error_count++ & 255) == 0)		// This can happen often
	sql_perror("Error in accept");
      MAYBE_BROKEN_SYSCALL;
      if (socket_errno == SOCKET_ENFILE || socket_errno == SOCKET_EMFILE)
	sleep(1);				// Give other threads some time
      continue;
    }

#ifdef HAVE_LIBWRAP
    {
      if (sock == base_ip_sock || sock == extra_ip_sock)
      {
	struct request_info req;
	signal(SIGCHLD, SIG_DFL);
	request_init(&req, RQ_DAEMON, libwrapName, RQ_FILE, new_sock, NULL);
	my_fromhost(&req);
	if (!my_hosts_access(&req))
	{
	  /*
	    This may be stupid but refuse() includes an exit(0)
	    which we surely don't want...
	    clean_exit() - same stupid thing ...
	  */
	  syslog(deny_severity, "refused connect from %s",
		 my_eval_client(&req));

	  /*
	    C++ sucks (the gibberish in front just translates the supplied
	    sink function pointer in the req structure from a void (*sink)();
	    to a void(*sink)(int) if you omit the cast, the C++ compiler
	    will cry...
	  */
	  if (req.sink)
	    ((void (*)(int))req.sink)(req.fd);

	  (void) shutdown(new_sock, SHUT_RDWR);
	  (void) closesocket(new_sock);
	  continue;
	}
      }
    }
#endif /* HAVE_LIBWRAP */

    {
      size_socket dummyLen;
      struct sockaddr dummy;
      dummyLen = sizeof(struct sockaddr);
      if (getsockname(new_sock,&dummy, &dummyLen) < 0)
      {
	sql_perror("Error on new connection socket");
	(void) shutdown(new_sock, SHUT_RDWR);
	(void) closesocket(new_sock);
	continue;
      }
    }

    /*
    ** Don't allow too many connections
    */

    if (!(thd= new THD))
    {
      (void) shutdown(new_sock, SHUT_RDWR);
      VOID(closesocket(new_sock));
      continue;
    }
    if (!(vio_tmp=vio_new(new_sock,
			  sock == unix_sock ? VIO_TYPE_SOCKET :
			  VIO_TYPE_TCPIP,
			  sock == unix_sock ? VIO_LOCALHOST: 0)) ||
	my_net_init(&thd->net,vio_tmp))
    {
      /*
        Only delete the temporary vio if we didn't already attach it to the
        NET object. The destructor in THD will delete any initialized net
        structure.
      */
      if (vio_tmp && thd->net.vio != vio_tmp)
        vio_delete(vio_tmp);
      else
      {
	(void) shutdown(new_sock, SHUT_RDWR);
	(void) closesocket(new_sock);
      }
      delete thd;
      continue;
    }
    if (sock == unix_sock)
      thd->security_ctx->host=(char*) my_localhost;

    if (sock == extra_ip_sock)
    {
      thd->extra_port= 1;
      thd->scheduler= &extra_thread_scheduler;
    }
    create_new_thread(thd);
  }
  DBUG_LEAVE;
  decrement_handler_count();
  return 0;
}


#ifdef __NT__
pthread_handler_t handle_connections_namedpipes(void *arg)
{
  HANDLE hConnectedPipe;
  OVERLAPPED connectOverlapped= {0};
  THD *thd;
  my_thread_init();
  DBUG_ENTER("handle_connections_namedpipes");
  connectOverlapped.hEvent= CreateEvent(NULL, TRUE, FALSE, NULL);
  if (!connectOverlapped.hEvent)
  {
    sql_print_error("Can't create event, last error=%u", GetLastError());
    unireg_abort(1);
  }
  DBUG_PRINT("general",("Waiting for named pipe connections."));
  while (!abort_loop)
  {
    /* wait for named pipe connection */
    BOOL fConnected= ConnectNamedPipe(hPipe, &connectOverlapped);
    if (!fConnected && (GetLastError() == ERROR_IO_PENDING))
    {
        /*
          ERROR_IO_PENDING says async IO has started but not yet finished.
          GetOverlappedResult will wait for completion.
        */
        DWORD bytes;
        fConnected= GetOverlappedResult(hPipe, &connectOverlapped,&bytes, TRUE);
    }
    if (abort_loop)
      break;
    if (!fConnected)
      fConnected = GetLastError() == ERROR_PIPE_CONNECTED;
    if (!fConnected)
    {
      CloseHandle(hPipe);
      if ((hPipe= CreateNamedPipe(pipe_name,
                                  PIPE_ACCESS_DUPLEX |
                                  FILE_FLAG_OVERLAPPED,
                                  PIPE_TYPE_BYTE |
                                  PIPE_READMODE_BYTE |
                                  PIPE_WAIT,
                                  PIPE_UNLIMITED_INSTANCES,
                                  (int) global_system_variables.
                                  net_buffer_length,
                                  (int) global_system_variables.
                                  net_buffer_length,
                                  NMPWAIT_USE_DEFAULT_WAIT,
                                  &saPipeSecurity)) ==
	  INVALID_HANDLE_VALUE)
      {
	sql_perror("Can't create new named pipe!");
	break;					// Abort
      }
    }
    hConnectedPipe = hPipe;
    /* create new pipe for new connection */
    if ((hPipe = CreateNamedPipe(pipe_name,
                 PIPE_ACCESS_DUPLEX |
                 FILE_FLAG_OVERLAPPED,
				 PIPE_TYPE_BYTE |
				 PIPE_READMODE_BYTE |
				 PIPE_WAIT,
				 PIPE_UNLIMITED_INSTANCES,
				 (int) global_system_variables.net_buffer_length,
				 (int) global_system_variables.net_buffer_length,
				 NMPWAIT_USE_DEFAULT_WAIT,
				 &saPipeSecurity)) ==
	INVALID_HANDLE_VALUE)
    {
      sql_perror("Can't create new named pipe!");
      hPipe=hConnectedPipe;
      continue;					// We have to try again
    }

    if (!(thd = new THD))
    {
      DisconnectNamedPipe(hConnectedPipe);
      CloseHandle(hConnectedPipe);
      continue;
    }
    if (!(thd->net.vio= vio_new_win32pipe(hConnectedPipe)) ||
	my_net_init(&thd->net, thd->net.vio))
    {
      close_connection(thd, ER_OUT_OF_RESOURCES, 1);
      delete thd;
      continue;
    }
    /* Host is unknown */
    thd->security_ctx->host= my_strdup(my_localhost, MYF(0));
    create_new_thread(thd);
  }
  CloseHandle(connectOverlapped.hEvent);
  DBUG_LEAVE;
  decrement_handler_count();
  return 0;
}
#endif /* __NT__ */


#ifdef HAVE_SMEM

/**
  Thread of shared memory's service.

  @param arg                              Arguments of thread
*/
pthread_handler_t handle_connections_shared_memory(void *arg)
{
  /* file-mapping object, use for create shared memory */
  HANDLE handle_connect_file_map= 0;
  char  *handle_connect_map= 0;                 // pointer on shared memory
  HANDLE event_connect_answer= 0;
  ulong smem_buffer_length= shared_memory_buffer_length + 4;
  ulong connect_number= 1;
  char *tmp= NULL;
  char *suffix_pos;
  char connect_number_char[22], *p;
  const char *errmsg= 0;
  SECURITY_ATTRIBUTES *sa_event= 0, *sa_mapping= 0;
  my_thread_init();
  DBUG_ENTER("handle_connections_shared_memorys");
  DBUG_PRINT("general",("Waiting for allocated shared memory."));

  /*
     get enough space base-name + '_' + longest suffix we might ever send
   */
  if (!(tmp= (char *)my_malloc(strlen(shared_memory_base_name) + 32L, MYF(MY_FAE))))
    goto error;

  if (my_security_attr_create(&sa_event, &errmsg,
                              GENERIC_ALL, SYNCHRONIZE | EVENT_MODIFY_STATE))
    goto error;

  if (my_security_attr_create(&sa_mapping, &errmsg,
                             GENERIC_ALL, FILE_MAP_READ | FILE_MAP_WRITE))
    goto error;

  /*
    The name of event and file-mapping events create agree next rule:
      shared_memory_base_name+unique_part
    Where:
      shared_memory_base_name is unique value for each server
      unique_part is unique value for each object (events and file-mapping)
  */
  suffix_pos= strxmov(tmp,shared_memory_base_name,"_",NullS);
  strmov(suffix_pos, "CONNECT_REQUEST");
  if ((smem_event_connect_request= CreateEvent(sa_event,
                                               FALSE, FALSE, tmp)) == 0)
  {
    errmsg= "Could not create request event";
    goto error;
  }
  strmov(suffix_pos, "CONNECT_ANSWER");
  if ((event_connect_answer= CreateEvent(sa_event, FALSE, FALSE, tmp)) == 0)
  {
    errmsg="Could not create answer event";
    goto error;
  }
  strmov(suffix_pos, "CONNECT_DATA");
  if ((handle_connect_file_map=
       CreateFileMapping(INVALID_HANDLE_VALUE, sa_mapping,
                         PAGE_READWRITE, 0, sizeof(connect_number), tmp)) == 0)
  {
    errmsg= "Could not create file mapping";
    goto error;
  }
  if ((handle_connect_map= (char *)MapViewOfFile(handle_connect_file_map,
						  FILE_MAP_WRITE,0,0,
						  sizeof(DWORD))) == 0)
  {
    errmsg= "Could not create shared memory service";
    goto error;
  }

  while (!abort_loop)
  {
    /* Wait a request from client */
    WaitForSingleObject(smem_event_connect_request,INFINITE);

    /*
       it can be after shutdown command
    */
    if (abort_loop)
      goto error;

    HANDLE handle_client_file_map= 0;
    char  *handle_client_map= 0;
    HANDLE event_client_wrote= 0;
    HANDLE event_client_read= 0;    // for transfer data server <-> client
    HANDLE event_server_wrote= 0;
    HANDLE event_server_read= 0;
    HANDLE event_conn_closed= 0;
    THD *thd= 0;

    p= int10_to_str(connect_number, connect_number_char, 10);
    /*
      The name of event and file-mapping events create agree next rule:
        shared_memory_base_name+unique_part+number_of_connection
        Where:
	  shared_memory_base_name is uniquel value for each server
	  unique_part is unique value for each object (events and file-mapping)
	  number_of_connection is connection-number between server and client
    */
    suffix_pos= strxmov(tmp,shared_memory_base_name,"_",connect_number_char,
			 "_",NullS);
    strmov(suffix_pos, "DATA");
    if ((handle_client_file_map=
         CreateFileMapping(INVALID_HANDLE_VALUE, sa_mapping,
                           PAGE_READWRITE, 0, smem_buffer_length, tmp)) == 0)
    {
      errmsg= "Could not create file mapping";
      goto errorconn;
    }
    if ((handle_client_map= (char*)MapViewOfFile(handle_client_file_map,
						  FILE_MAP_WRITE,0,0,
						  smem_buffer_length)) == 0)
    {
      errmsg= "Could not create memory map";
      goto errorconn;
    }
    strmov(suffix_pos, "CLIENT_WROTE");
    if ((event_client_wrote= CreateEvent(sa_event, FALSE, FALSE, tmp)) == 0)
    {
      errmsg= "Could not create client write event";
      goto errorconn;
    }
    strmov(suffix_pos, "CLIENT_READ");
    if ((event_client_read= CreateEvent(sa_event, FALSE, FALSE, tmp)) == 0)
    {
      errmsg= "Could not create client read event";
      goto errorconn;
    }
    strmov(suffix_pos, "SERVER_READ");
    if ((event_server_read= CreateEvent(sa_event, FALSE, FALSE, tmp)) == 0)
    {
      errmsg= "Could not create server read event";
      goto errorconn;
    }
    strmov(suffix_pos, "SERVER_WROTE");
    if ((event_server_wrote= CreateEvent(sa_event,
                                         FALSE, FALSE, tmp)) == 0)
    {
      errmsg= "Could not create server write event";
      goto errorconn;
    }
    strmov(suffix_pos, "CONNECTION_CLOSED");
    if ((event_conn_closed= CreateEvent(sa_event,
                                        TRUE, FALSE, tmp)) == 0)
    {
      errmsg= "Could not create closed connection event";
      goto errorconn;
    }
    if (abort_loop)
      goto errorconn;
    if (!(thd= new THD))
      goto errorconn;
    /* Send number of connection to client */
    int4store(handle_connect_map, connect_number);
    if (!SetEvent(event_connect_answer))
    {
      errmsg= "Could not send answer event";
      goto errorconn;
    }
    /* Set event that client should receive data */
    if (!SetEvent(event_client_read))
    {
      errmsg= "Could not set client to read mode";
      goto errorconn;
    }
    if (!(thd->net.vio= vio_new_win32shared_memory(handle_client_file_map,
                                                   handle_client_map,
                                                   event_client_wrote,
                                                   event_client_read,
                                                   event_server_wrote,
                                                   event_server_read,
                                                   event_conn_closed)) ||
                        my_net_init(&thd->net, thd->net.vio))
    {
      close_connection(thd, ER_OUT_OF_RESOURCES, 1);
      errmsg= 0;
      goto errorconn;
    }
    thd->security_ctx->host= my_strdup(my_localhost, MYF(0)); /* Host is unknown */
    create_new_thread(thd);
    connect_number++;
    continue;

errorconn:
    /* Could not form connection;  Free used handlers/memort and retry */
    if (errmsg)
    {
      char buff[180];
      strxmov(buff, "Can't create shared memory connection: ", errmsg, ".",
	      NullS);
      sql_perror(buff);
    }
    if (handle_client_file_map)
      CloseHandle(handle_client_file_map);
    if (handle_client_map)
      UnmapViewOfFile(handle_client_map);
    if (event_server_wrote)
      CloseHandle(event_server_wrote);
    if (event_server_read)
      CloseHandle(event_server_read);
    if (event_client_wrote)
      CloseHandle(event_client_wrote);
    if (event_client_read)
      CloseHandle(event_client_read);
    if (event_conn_closed)
      CloseHandle(event_conn_closed);
    delete thd;
  }

  /* End shared memory handling */
error:
  if (tmp)
    my_free(tmp, MYF(0));

  if (errmsg)
  {
    char buff[180];
    strxmov(buff, "Can't create shared memory service: ", errmsg, ".", NullS);
    sql_perror(buff);
  }
  my_security_attr_free(sa_event);
  my_security_attr_free(sa_mapping);
  if (handle_connect_map)	UnmapViewOfFile(handle_connect_map);
  if (handle_connect_file_map)	CloseHandle(handle_connect_file_map);
  if (event_connect_answer)	CloseHandle(event_connect_answer);
  if (smem_event_connect_request) CloseHandle(smem_event_connect_request);
  DBUG_LEAVE;
  decrement_handler_count();
  return 0;
}
#endif /* HAVE_SMEM */
#endif /* EMBEDDED_LIBRARY */


/****************************************************************************
  Handle start options
******************************************************************************/

enum options_mysqld
{
  OPT_ISAM_LOG=256,
  OPT_SKIP_GRANT,              OPT_SKIP_LOCK,
  OPT_ENABLE_LOCK,             OPT_USE_LOCKING,
  OPT_SOCKET,                  OPT_UPDATE_LOG,
  OPT_EXTRA_PORT,
  OPT_BIN_LOG,                 OPT_SKIP_RESOLVE,
  OPT_SKIP_NETWORKING,         OPT_BIN_LOG_INDEX,
  OPT_BIND_ADDRESS,            OPT_PID_FILE,
  OPT_SKIP_PRIOR,              OPT_BIG_TABLES,
  OPT_STANDALONE,              OPT_ONE_THREAD,
  OPT_CONSOLE,                 OPT_LOW_PRIORITY_UPDATES,
  OPT_SKIP_HOST_CACHE,         OPT_SHORT_LOG_FORMAT,
  OPT_FLUSH,                   OPT_SAFE,
  OPT_BOOTSTRAP,               OPT_SKIP_SHOW_DB,
  OPT_STORAGE_ENGINE,          OPT_INIT_FILE,
  OPT_DELAY_KEY_WRITE_ALL,     OPT_SLOW_QUERY_LOG,
  OPT_DELAY_KEY_WRITE,	       OPT_CHARSETS_DIR,
  OPT_MASTER_HOST,             OPT_MASTER_USER,
  OPT_MASTER_PASSWORD,         OPT_MASTER_PORT,
  OPT_MASTER_INFO_FILE,        OPT_MASTER_CONNECT_RETRY,
  OPT_MASTER_RETRY_COUNT,      OPT_LOG_TC, OPT_LOG_TC_SIZE,
  OPT_MASTER_SSL,              OPT_MASTER_SSL_KEY,
  OPT_MASTER_SSL_CERT,         OPT_MASTER_SSL_CAPATH,
  OPT_MASTER_SSL_CIPHER,       OPT_MASTER_SSL_CA,
  OPT_SQL_BIN_UPDATE_SAME,     OPT_REPLICATE_DO_DB,
  OPT_REPLICATE_IGNORE_DB,     OPT_LOG_SLAVE_UPDATES,
  OPT_BINLOG_DO_DB,            OPT_BINLOG_IGNORE_DB,
  OPT_BINLOG_FORMAT,
#ifndef DBUG_OFF
  OPT_BINLOG_SHOW_XID,
#endif
  OPT_BINLOG_ROWS_EVENT_MAX_SIZE,
  OPT_WANT_CORE,               OPT_CONCURRENT_INSERT,
  OPT_MEMLOCK,                 OPT_MYISAM_RECOVER,
  OPT_REPLICATE_REWRITE_DB,    OPT_SERVER_ID,
  OPT_SKIP_SLAVE_START,        OPT_SAFE_SHOW_DB,
  OPT_SAFEMALLOC_MEM_LIMIT,    OPT_REPLICATE_DO_TABLE,
  OPT_REPLICATE_IGNORE_TABLE,  OPT_REPLICATE_WILD_DO_TABLE,
  OPT_REPLICATE_WILD_IGNORE_TABLE, OPT_REPLICATE_SAME_SERVER_ID,
  OPT_DISCONNECT_SLAVE_EVENT_COUNT, OPT_TC_HEURISTIC_RECOVER,
  OPT_ABORT_SLAVE_EVENT_COUNT,
  OPT_LOG_BIN_TRUST_FUNCTION_CREATORS,
  OPT_LOG_BIN_TRUST_FUNCTION_CREATORS_OLD,
  OPT_ENGINE_CONDITION_PUSHDOWN, OPT_NDB_CONNECTSTRING,
  OPT_NDB_USE_EXACT_COUNT, OPT_NDB_USE_TRANSACTIONS,
  OPT_NDB_FORCE_SEND, OPT_NDB_AUTOINCREMENT_PREFETCH_SZ,
  OPT_NDB_SHM, OPT_NDB_OPTIMIZED_NODE_SELECTION, OPT_NDB_CACHE_CHECK_TIME,
  OPT_NDB_MGMD, OPT_NDB_NODEID,
  OPT_NDB_DISTRIBUTION,
  OPT_NDB_INDEX_STAT_ENABLE,
  OPT_NDB_EXTRA_LOGGING,
  OPT_NDB_REPORT_THRESH_BINLOG_EPOCH_SLIP,
  OPT_NDB_REPORT_THRESH_BINLOG_MEM_USAGE,
  OPT_NDB_USE_COPYING_ALTER_TABLE,
  OPT_SKIP_SAFEMALLOC, OPT_MUTEX_DEADLOCK_DETECTOR,
  OPT_TEMP_POOL, OPT_TX_ISOLATION, OPT_COMPLETION_TYPE,
  OPT_SKIP_STACK_TRACE, OPT_SKIP_SYMLINKS,
  OPT_MAX_BINLOG_DUMP_EVENTS, OPT_SPORADIC_BINLOG_DUMP_FAIL,
  OPT_SAFE_USER_CREATE, OPT_SQL_MODE,
  OPT_HAVE_NAMED_PIPE,
  OPT_DO_PSTACK, OPT_EVENT_SCHEDULER, OPT_REPORT_HOST,
  OPT_REPORT_USER, OPT_REPORT_PASSWORD, OPT_REPORT_PORT,
  OPT_SHOW_SLAVE_AUTH_INFO,
  OPT_SLAVE_LOAD_TMPDIR, OPT_NO_MIX_TYPE,
  OPT_RPL_RECOVERY_RANK,OPT_INIT_RPL_ROLE,
  OPT_RELAY_LOG, OPT_RELAY_LOG_INDEX, OPT_RELAY_LOG_INFO_FILE,
  OPT_SLAVE_SKIP_ERRORS, OPT_DES_KEY_FILE, OPT_LOCAL_INFILE,
  OPT_SSL_SSL, OPT_SSL_KEY, OPT_SSL_CERT, OPT_SSL_CA,
  OPT_SSL_CAPATH, OPT_SSL_CIPHER,
  OPT_BACK_LOG, OPT_BINLOG_CACHE_SIZE,
  OPT_CONNECT_TIMEOUT, OPT_DELAYED_INSERT_TIMEOUT,
  OPT_DELAYED_INSERT_LIMIT, OPT_DELAYED_QUEUE_SIZE,
  OPT_FLUSH_TIME, OPT_FT_MIN_WORD_LEN, OPT_FT_BOOLEAN_SYNTAX,
  OPT_FT_MAX_WORD_LEN, OPT_FT_QUERY_EXPANSION_LIMIT, OPT_FT_STOPWORD_FILE,
  OPT_INTERACTIVE_TIMEOUT, OPT_JOIN_BUFF_SIZE,
  OPT_JOIN_BUFF_SPACE_LIMIT, OPT_JOIN_CACHE_LEVEL,
  OPT_KEY_BUFFER_SIZE, OPT_KEY_CACHE_BLOCK_SIZE,
  OPT_KEY_CACHE_DIVISION_LIMIT, OPT_KEY_CACHE_AGE_THRESHOLD,
  OPT_KEY_CACHE_PARTITIONS,
  OPT_LONG_QUERY_TIME,
  OPT_LOWER_CASE_TABLE_NAMES, OPT_MAX_ALLOWED_PACKET,
  OPT_MAX_BINLOG_CACHE_SIZE, OPT_MAX_BINLOG_SIZE,
  OPT_MAX_CONNECTIONS, OPT_MAX_CONNECT_ERRORS,
  OPT_MAX_DELAYED_THREADS, OPT_MAX_HEP_TABLE_SIZE,
  OPT_MAX_JOIN_SIZE, OPT_MAX_PREPARED_STMT_COUNT,
  OPT_MAX_RELAY_LOG_SIZE, OPT_MAX_SORT_LENGTH,
  OPT_MAX_SEEKS_FOR_KEY, OPT_MAX_TMP_TABLES, OPT_MAX_USER_CONNECTIONS,
  OPT_MAX_LENGTH_FOR_SORT_DATA,
  OPT_MAX_WRITE_LOCK_COUNT, OPT_BULK_INSERT_BUFFER_SIZE,
  OPT_MAX_ERROR_COUNT, OPT_MRR_BUFFER_SIZE, OPT_MYISAM_DATA_POINTER_SIZE,

  OPT_MYISAM_BLOCK_SIZE, OPT_MYISAM_MAX_EXTRA_SORT_FILE_SIZE,
  OPT_MYISAM_MAX_SORT_FILE_SIZE, OPT_MYISAM_SORT_BUFFER_SIZE,
  OPT_MYISAM_USE_MMAP, OPT_MYISAM_REPAIR_THREADS,
  OPT_MYISAM_MMAP_SIZE,
  OPT_MYISAM_STATS_METHOD,

  OPT_PAGECACHE_BUFFER_SIZE,
  OPT_PAGECACHE_DIVISION_LIMIT, OPT_PAGECACHE_AGE_THRESHOLD,

  OPT_NET_BUFFER_LENGTH, OPT_NET_RETRY_COUNT,
  OPT_NET_READ_TIMEOUT, OPT_NET_WRITE_TIMEOUT,
  OPT_OPEN_FILES_LIMIT,
  OPT_PRELOAD_BUFFER_SIZE,
  OPT_QUERY_CACHE_LIMIT, OPT_QUERY_CACHE_MIN_RES_UNIT, OPT_QUERY_CACHE_SIZE,
  OPT_QUERY_CACHE_TYPE, OPT_QUERY_CACHE_WLOCK_INVALIDATE, OPT_RECORD_BUFFER,
  OPT_RECORD_RND_BUFFER, OPT_DIV_PRECINCREMENT, OPT_RELAY_LOG_SPACE_LIMIT,
  OPT_RELAY_LOG_PURGE,
  OPT_SLAVE_NET_TIMEOUT, OPT_SLAVE_COMPRESSED_PROTOCOL, OPT_SLOW_LAUNCH_TIME,
  OPT_SLAVE_TRANS_RETRIES,
  OPT_SUBQUERY_CACHE,
  OPT_READONLY, OPT_ROWID_MERGE_BUFF_SIZE,
  OPT_DEBUGGING, OPT_DEBUG_FLUSH,
  OPT_SORT_BUFFER, OPT_TABLE_OPEN_CACHE, OPT_TABLE_DEF_CACHE,
  OPT_THREAD_CONCURRENCY, OPT_THREAD_CACHE_SIZE,
  OPT_TMP_TABLE_SIZE, OPT_THREAD_STACK,
  OPT_WAIT_TIMEOUT,
  OPT_ERROR_LOG_FILE,
  OPT_DEFAULT_WEEK_FORMAT,
  OPT_RANGE_ALLOC_BLOCK_SIZE, OPT_ALLOW_SUSPICIOUS_UDFS,
  OPT_QUERY_ALLOC_BLOCK_SIZE, OPT_QUERY_PREALLOC_SIZE,
  OPT_TRANS_ALLOC_BLOCK_SIZE, OPT_TRANS_PREALLOC_SIZE,
  OPT_SYNC_FRM, OPT_SYNC_BINLOG, OPT_SYNC,
  OPT_SYNC_REPLICATION,
  OPT_SYNC_REPLICATION_SLAVE_ID,
  OPT_SYNC_REPLICATION_TIMEOUT,
  OPT_ENABLE_SHARED_MEMORY,
  OPT_SHARED_MEMORY_BASE_NAME,
  OPT_OLD_PASSWORDS,
  OPT_OLD_ALTER_TABLE,
  OPT_EXPIRE_LOGS_DAYS,
  OPT_GROUP_CONCAT_MAX_LEN,
  OPT_DEFAULT_COLLATION,
  OPT_DEFAULT_COLLATION_OLD,
  OPT_CHARACTER_SET_CLIENT_HANDSHAKE,
  OPT_CHARACTER_SET_FILESYSTEM,
  OPT_LC_TIME_NAMES,
  OPT_INIT_CONNECT,
  OPT_INIT_SLAVE,
  OPT_SECURE_AUTH,
  OPT_DATE_FORMAT,
  OPT_TIME_FORMAT,
  OPT_DATETIME_FORMAT,
  OPT_LOG_QUERIES_NOT_USING_INDEXES,
  OPT_DEFAULT_TIME_ZONE,
  OPT_SYSDATE_IS_NOW,
  OPT_OPTIMIZER_SEARCH_DEPTH,
  OPT_OPTIMIZER_PRUNE_LEVEL,
  OPT_OPTIMIZER_SWITCH,
  OPT_UPDATABLE_VIEWS_WITH_LIMIT,
  OPT_SP_AUTOMATIC_PRIVILEGES,
  OPT_MAX_SP_RECURSION_DEPTH,
  OPT_AUTO_INCREMENT, OPT_AUTO_INCREMENT_OFFSET,
  OPT_ENABLE_LARGE_PAGES,
  OPT_TIMED_MUTEXES,
  OPT_OLD_STYLE_USER_LIMITS,
  OPT_LOG_SLOW_ADMIN_STATEMENTS,
  OPT_TABLE_LOCK_WAIT_TIMEOUT,
  OPT_PLUGIN_LOAD,
  OPT_PLUGIN_DIR,
  OPT_PLUGIN_MATURITY,
  OPT_SYMBOLIC_LINKS,
  OPT_WARNINGS,
  OPT_RECORD_BUFFER_OLD,
  OPT_LOG_OUTPUT,
  OPT_PORT_OPEN_TIMEOUT,
  OPT_PROFILING,
  OPT_KEEP_FILES_ON_CREATE,
  OPT_GENERAL_LOG,
  OPT_SLOW_LOG,
  OPT_THREAD_HANDLING,
  OPT_INNODB_ROLLBACK_ON_TIMEOUT,
  OPT_SECURE_FILE_PRIV,
  OPT_MIN_EXAMINED_ROW_LIMIT,
  OPT_LOG_SLOW_SLAVE_STATEMENTS,
  OPT_DEBUG_CRC, OPT_DEBUG_ON, OPT_OLD_MODE,
  OPT_TEST_IGNORE_WRONG_OPTIONS, OPT_TEST_RESTART,
#if defined(ENABLED_DEBUG_SYNC)
  OPT_DEBUG_SYNC_TIMEOUT,
#endif /* defined(ENABLED_DEBUG_SYNC) */
  OPT_DEPRECATED_OPTION,
  OPT_SLAVE_EXEC_MODE,
  OPT_DEADLOCK_SEARCH_DEPTH_SHORT,
  OPT_DEADLOCK_SEARCH_DEPTH_LONG,
  OPT_DEADLOCK_TIMEOUT_SHORT,
  OPT_DEADLOCK_TIMEOUT_LONG,
  OPT_LOG_SLOW_RATE_LIMIT, 
  OPT_LOG_SLOW_VERBOSITY, 
  OPT_LOG_SLOW_FILTER, 
  OPT_USERSTAT,
  OPT_GENERAL_LOG_FILE,
  OPT_SLOW_QUERY_LOG_FILE,
  OPT_IGNORE_BUILTIN_INNODB,
  OPT_BINLOG_DIRECT_NON_TRANS_UPDATE,
  OPT_DEFAULT_CHARACTER_SET_OLD
};


#define LONG_TIMEOUT ((ulong) 3600L*24L*365L)

struct my_option my_long_options[] =
{
  {"help", '?', "Display this help and exit.", 
   &opt_help, &opt_help, 0, GET_BOOL, NO_ARG, 0, 0, 0, 0,
   0, 0},
#ifdef HAVE_REPLICATION
  {"abort-slave-event-count", OPT_ABORT_SLAVE_EVENT_COUNT,
   "Option used by mysql-test for debugging and testing of replication.",
   &abort_slave_event_count,  &abort_slave_event_count,
   0, GET_INT, REQUIRED_ARG, 0, 0, 0, 0, 0, 0},
#endif /* HAVE_REPLICATION */
  {"allow-suspicious-udfs", OPT_ALLOW_SUSPICIOUS_UDFS,
   "Allows use of UDFs consisting of only one symbol xxx() "
   "without corresponding xxx_init() or xxx_deinit(). That also means "
   "that one can load any function from any library, for example exit() "
   "from libc.so",
   &opt_allow_suspicious_udfs, &opt_allow_suspicious_udfs,
   0, GET_BOOL, NO_ARG, 0, 0, 0, 0, 0, 0},
  {"ansi", 'a', "Use ANSI SQL syntax instead of MySQL syntax. This mode "
   "will also set transaction isolation level 'serializable'.", 0, 0, 0,
   GET_NO_ARG, NO_ARG, 0, 0, 0, 0, 0, 0},
  {"auto-increment-increment", OPT_AUTO_INCREMENT,
   "Auto-increment columns are incremented by this.",
   &global_system_variables.auto_increment_increment,
   &max_system_variables.auto_increment_increment, 0, GET_ULONG,
   OPT_ARG, 1, 1, 65535, 0, 1, 0 },
  {"auto-increment-offset", OPT_AUTO_INCREMENT_OFFSET,
   "Offset added to Auto-increment columns. Used when auto-increment-increment != 1.",
   &global_system_variables.auto_increment_offset,
   &max_system_variables.auto_increment_offset, 0, GET_ULONG, OPT_ARG,
   1, 1, 65535, 0, 1, 0 },
  {"automatic-sp-privileges", OPT_SP_AUTOMATIC_PRIVILEGES,
   "Creating and dropping stored procedures alters ACLs. Disable with --skip-automatic-sp-privileges.",
   &sp_automatic_privileges, &sp_automatic_privileges,
   0, GET_BOOL, NO_ARG, 1, 0, 0, 0, 0, 0},
  {"basedir", 'b',
   "Path to installation directory. All paths are usually resolved relative to this.",
   &mysql_home_ptr, &mysql_home_ptr, 0, GET_STR, REQUIRED_ARG,
   0, 0, 0, 0, 0, 0},
  {"big-tables", OPT_BIG_TABLES,
   "Allow big result sets by saving all temporary sets on file (solves most 'table full' errors).",
   0, 0, 0, GET_NO_ARG, NO_ARG, 0, 0, 0, 0, 0, 0},
  {"bind-address", OPT_BIND_ADDRESS, "IP address to bind to.",
   &my_bind_addr_str, &my_bind_addr_str, 0, GET_STR,
   REQUIRED_ARG, 0, 0, 0, 0, 0, 0},
  {"binlog_format", OPT_BINLOG_FORMAT,
   "Does not have any effect without '--log-bin'. "
   "Tell the master the form of binary logging to use: either 'row' for "
   "row-based binary logging, 'statement' for statement-based binary "
   "logging, or 'mixed'. 'mixed' is statement-based binary logging except "
   "for statements where only row-based is correct: Statements that involve "
   "user-defined functions (i.e., UDFs) or the UUID() function."
#ifdef HAVE_NDB_BINLOG
   "If ndbcluster is enabled and binlog_format is `mixed', the format switches"
   " to 'row' and back implicitly per each query accessing a NDB table."
#endif
   , &opt_binlog_format, &opt_binlog_format,
   0, GET_STR, REQUIRED_ARG, 0, 0, 0, 0, 0, 0},
  {"binlog-do-db", OPT_BINLOG_DO_DB,
   "Tells the master it should log updates for the specified database, "
   "and exclude all others not explicitly mentioned.",
   0, 0, 0, GET_STR, REQUIRED_ARG, 0, 0, 0, 0, 0, 0},
  {"binlog-ignore-db", OPT_BINLOG_IGNORE_DB,
   "Tells the master that updates to the given database should not be logged to the binary log.",
   0, 0, 0, GET_STR, REQUIRED_ARG, 0, 0, 0, 0, 0, 0},
  {"binlog-row-event-max-size", OPT_BINLOG_ROWS_EVENT_MAX_SIZE,
   "The maximum size of a row-based binary log event in bytes. Rows will be "
   "grouped into events smaller than this size if possible. "
   "The value has to be a multiple of 256.",
   &opt_binlog_rows_event_max_size, &opt_binlog_rows_event_max_size,
   0, GET_ULONG, REQUIRED_ARG,
   /* def_value */ 1024, /* min_value */  256, /* max_value */ ULONG_MAX, 
   /* sub_size */     0, /* block_size */ 256, 
   /* app_type */ 0
  },
#ifndef DISABLE_GRANT_OPTIONS
  {"bootstrap", OPT_BOOTSTRAP, "Used by mysql installation scripts.", 0, 0, 0,
   GET_NO_ARG, NO_ARG, 0, 0, 0, 0, 0, 0},
#endif
  {"character-set-client-handshake", OPT_CHARACTER_SET_CLIENT_HANDSHAKE,
   "Don't ignore client side character set value sent during handshake.",
   &opt_character_set_client_handshake,
   &opt_character_set_client_handshake,
    0, GET_BOOL, NO_ARG, 1, 0, 0, 0, 0, 0},
  {"character-set-filesystem", OPT_CHARACTER_SET_FILESYSTEM,
   "Set the filesystem character set.",
   &character_set_filesystem_name,
   &character_set_filesystem_name,
   0, GET_STR, REQUIRED_ARG, 0, 0, 0, 0, 0, 0 },
  {"character-set-server", 'C', "Set the default character set.",
   &default_character_set_name, &default_character_set_name,
   0, GET_STR, REQUIRED_ARG, 0, 0, 0, 0, 0, 0 },
  {"character-sets-dir", OPT_CHARSETS_DIR,
   "Directory where character sets are.", &charsets_dir,
   &charsets_dir, 0, GET_STR, REQUIRED_ARG, 0, 0, 0, 0, 0, 0},
  {"chroot", 'r', "Chroot mysqld daemon during startup.",
   &mysqld_chroot, &mysqld_chroot, 0, GET_STR, REQUIRED_ARG,
   0, 0, 0, 0, 0, 0},
  {"collation-server", OPT_DEFAULT_COLLATION, "Set the default collation.",
   &default_collation_name, &default_collation_name,
   0, GET_STR, REQUIRED_ARG, 0, 0, 0, 0, 0, 0 },
  {"completion-type", OPT_COMPLETION_TYPE, "Default completion type.",
   &global_system_variables.completion_type,
   &max_system_variables.completion_type, 0, GET_ULONG,
   REQUIRED_ARG, 0, 0, 2, 0, 1, 0},
  {"concurrent-insert", OPT_CONCURRENT_INSERT,
   "Use concurrent insert with MyISAM. Disable with --concurrent-insert=0.",
   &myisam_concurrent_insert, &myisam_concurrent_insert,
   0, GET_ULONG, OPT_ARG, 1, 0, 2, 0, 0, 0},
  {"console", OPT_CONSOLE, "Write error output on screen; don't remove the console window on windows.",
   &opt_console, &opt_console, 0, GET_BOOL, NO_ARG, 0, 0, 0,
   0, 0, 0},
  {"core-file", OPT_WANT_CORE, "Write core on errors.", 0, 0, 0, GET_NO_ARG,
   NO_ARG, 0, 0, 0, 0, 0, 0},
  {"datadir", 'h', "Path to the database root.", &mysql_data_home,
   &mysql_data_home, 0, GET_STR, REQUIRED_ARG, 0, 0, 0, 0, 0, 0},
  {"deadlock-search-depth-short", OPT_DEADLOCK_SEARCH_DEPTH_SHORT,
   "Short search depth for the two-step deadlock detection",
   &global_system_variables.wt_deadlock_search_depth_short,
   &max_system_variables.wt_deadlock_search_depth_short,
   0, GET_ULONG, REQUIRED_ARG, 4, 0, 32, 0, 0, 0},
  {"deadlock-search-depth-long", OPT_DEADLOCK_SEARCH_DEPTH_LONG,
   "Long search depth for the two-step deadlock detection",
   &global_system_variables.wt_deadlock_search_depth_long,
   &max_system_variables.wt_deadlock_search_depth_long,
   0, GET_ULONG, REQUIRED_ARG, 15, 0, 33, 0, 0, 0},
  {"deadlock-timeout-short", OPT_DEADLOCK_TIMEOUT_SHORT,
   "Short timeout for the two-step deadlock detection (in microseconds)",
   &global_system_variables.wt_timeout_short,
   &max_system_variables.wt_timeout_short,
   0, GET_ULONG, REQUIRED_ARG, 10000, 0, ULONG_MAX, 0, 0, 0},
  {"deadlock-timeout-long", OPT_DEADLOCK_TIMEOUT_LONG,
   "Long timeout for the two-step deadlock detection (in microseconds)",
   &global_system_variables.wt_timeout_long,
   &max_system_variables.wt_timeout_long,
   0, GET_ULONG, REQUIRED_ARG, 50000000, 0, ULONG_MAX, 0, 0, 0},
#ifndef DBUG_OFF
  {"debug", '#', "Debug log.", &current_dbug_option,
   &current_dbug_option, 0, GET_STR, OPT_ARG, 0, 0, 0, 0, 0, 0},
  {"debug-crc-break", OPT_DEBUG_CRC,
   "Call my_debug_put_break_here() if crc matches this number (for debug).",
   &opt_my_crc_dbug_check, &opt_my_crc_dbug_check,
   0, GET_ULONG, REQUIRED_ARG, 0, 0, ~(ulong) 0L, 0, 0, 0},
  {"debug-flush", OPT_DEBUG_FLUSH, "Default debug log with flush after write",
   0, 0, 0, GET_NO_ARG, NO_ARG, 0, 0, 0, 0, 0, 0},
#endif
  {"default-character-set", OPT_DEFAULT_CHARACTER_SET_OLD, 
   "Set the default character set (deprecated option, use --character-set-server instead).",
   &default_character_set_name, &default_character_set_name,
   0, GET_STR, REQUIRED_ARG, 0, 0, 0, 0, 0, 0 },
  {"default-collation", OPT_DEFAULT_COLLATION_OLD, "Set the default collation "
   "(deprecated option, use --collation-server instead).",
   &default_collation_name, &default_collation_name,
   0, GET_STR, REQUIRED_ARG, 0, 0, 0, 0, 0, 0 },
  {"default-storage-engine", OPT_STORAGE_ENGINE,
   "Set the default storage engine (table type) for tables.",
   &default_storage_engine_str, &default_storage_engine_str,
   0, GET_STR, REQUIRED_ARG, 0, 0, 0, 0, 0, 0},
  {"default-table-type", OPT_STORAGE_ENGINE,
   "(deprecated) Use --default-storage-engine.",
   &default_storage_engine_str, &default_storage_engine_str,
   0, GET_STR, REQUIRED_ARG, 0, 0, 0, 0, 0, 0},
  {"default-time-zone", OPT_DEFAULT_TIME_ZONE, "Set the default time zone.",
   &default_tz_name, &default_tz_name,
   0, GET_STR, REQUIRED_ARG, 0, 0, 0, 0, 0, 0 },
  {"delay-key-write", OPT_DELAY_KEY_WRITE, "Type of DELAY_KEY_WRITE.",
   0,0,0, GET_STR, OPT_ARG, 0, 0, 0, 0, 0, 0},
  {"delay-key-write-for-all-tables", OPT_DELAY_KEY_WRITE_ALL,
   "Don't flush key buffers between writes for any MyISAM table. "
   "(Deprecated option, use --delay-key-write=all instead.)",
   0, 0, 0, GET_NO_ARG, NO_ARG, 0, 0, 0, 0, 0, 0},
#ifdef HAVE_OPENSSL
  {"des-key-file", OPT_DES_KEY_FILE,
   "Load keys for des_encrypt() and des_encrypt from given file.",
   &des_key_file, &des_key_file, 0, GET_STR, REQUIRED_ARG,
   0, 0, 0, 0, 0, 0},
#endif /* HAVE_OPENSSL */
#ifdef HAVE_REPLICATION
  {"disconnect-slave-event-count", OPT_DISCONNECT_SLAVE_EVENT_COUNT,
   "Option used by mysql-test for debugging and testing of replication.",
   &disconnect_slave_event_count, &disconnect_slave_event_count,
   0, GET_INT, REQUIRED_ARG, 0, 0, 0, 0, 0, 0},
#endif /* HAVE_REPLICATION */
  {"enable-locking", OPT_ENABLE_LOCK,
   "Deprecated option, use --external-locking instead.",
   &opt_external_locking, &opt_external_locking,
   0, GET_BOOL, NO_ARG, 0, 0, 0, 0, 0, 0},
#ifdef __NT__
  {"enable-named-pipe", OPT_HAVE_NAMED_PIPE, "Enable the named pipe (NT).",
   &opt_enable_named_pipe, &opt_enable_named_pipe, 0, GET_BOOL,
   NO_ARG, 0, 0, 0, 0, 0, 0},
#endif
#ifdef HAVE_STACK_TRACE_ON_SEGV
  {"enable-pstack", OPT_DO_PSTACK, "Print a symbolic stack trace on failure.",
   &opt_do_pstack, &opt_do_pstack, 0, GET_BOOL, NO_ARG, 0, 0,
   0, 0, 0, 0},
#endif /* HAVE_STACK_TRACE_ON_SEGV */
  {"engine-condition-pushdown",
   OPT_ENGINE_CONDITION_PUSHDOWN,
   "Push supported query conditions to the storage engine.",
   &global_system_variables.engine_condition_pushdown,
   &global_system_variables.engine_condition_pushdown,
   0, GET_BOOL, NO_ARG, 1, 0, 0, 0, 0, 0},
  /* See how it's handled in get_one_option() */
  {"event-scheduler", OPT_EVENT_SCHEDULER, "Enable/disable the event scheduler.",
   NULL,  NULL, 0, GET_STR, OPT_ARG, 0, 0, 0, 0, 0, 0},
  {"exit-info", 'T', "Used for debugging. Use at your own risk.", 0, 0, 0,
   GET_LONG, OPT_ARG, 0, 0, 0, 0, 0, 0},
  {"external-locking", OPT_USE_LOCKING, "Use system (external) locking "
   "(disabled by default).  With this option enabled you can run myisamchk "
   "to test (not repair) tables while the MySQL server is running. "
   "Disable with --skip-external-locking.",
   &opt_external_locking, &opt_external_locking,
   0, GET_BOOL, NO_ARG, 0, 0, 0, 0, 0, 0},
  {"flush", OPT_FLUSH, "Flush tables to disk between SQL commands.", 0, 0, 0,
   GET_NO_ARG, NO_ARG, 0, 0, 0, 0, 0, 0},
  /* We must always support the next option to make scripts like mysqltest
     easier to do */
  {"extra-port", OPT_EXTRA_PORT,
   "Extra port number to use for tcp-connections in a one-thread-per-connection manner. 0 means don't use another port",
   &mysqld_extra_port,
   &mysqld_extra_port, 0, GET_UINT, REQUIRED_ARG, 0, 0, 0, 0, 0, 0},
  {"extra-max-connections", OPT_MAX_CONNECTIONS,
   "The number of connections on 'extra-port.",
   &extra_max_connections,
   &extra_max_connections, 0, GET_ULONG, REQUIRED_ARG, 1, 1, 100000,
   0, 1, 0},
  {"gdb", OPT_DEBUGGING,
   "Set up signals usable for debugging.",
   &opt_debugging, &opt_debugging,
   0, GET_BOOL, NO_ARG, 0, 0, 0, 0, 0, 0},
  {"general_log", OPT_GENERAL_LOG,
   "Enable/disable general log.", &opt_log,
   &opt_log, 0, GET_BOOL, OPT_ARG, 0, 0, 0, 0, 0, 0},
#ifdef HAVE_LARGE_PAGES
  {"large-pages", OPT_ENABLE_LARGE_PAGES, "Enable support for large pages. "
   "Disable with --skip-large-pages.", &opt_large_pages, &opt_large_pages,
   0, GET_BOOL, NO_ARG, 0, 0, 0, 0, 0, 0},
#endif
  {"ignore-builtin-innodb", OPT_IGNORE_BUILTIN_INNODB ,
   "Disable initialization of builtin InnoDB plugin.",
   0, 0, 0, GET_NO_ARG, NO_ARG, 0, 0, 0, 0, 0, 0},
  {"init-connect", OPT_INIT_CONNECT, 
   "Command(s) that are executed for each new connection.",
   &opt_init_connect, &opt_init_connect, 0, GET_STR_ALLOC,
   REQUIRED_ARG, 0, 0, 0, 0, 0, 0},
#ifndef DISABLE_GRANT_OPTIONS
  {"init-file", OPT_INIT_FILE, "Read SQL commands from this file at startup.",
   &opt_init_file, &opt_init_file, 0, GET_STR, REQUIRED_ARG,
   0, 0, 0, 0, 0, 0},
#endif
  {"init-rpl-role", OPT_INIT_RPL_ROLE, "Set the replication role.", 0, 0, 0,
   GET_STR, REQUIRED_ARG, 0, 0, 0, 0, 0, 0},
  {"init-slave", OPT_INIT_SLAVE, "Command(s) that are executed by a slave server \
each time the SQL thread starts.",
   &opt_init_slave, &opt_init_slave, 0, GET_STR_ALLOC,
   REQUIRED_ARG, 0, 0, 0, 0, 0, 0},
  {"language", 'L',
   "Client error messages in given language. May be given as a full path.",
   &language_ptr, &language_ptr, 0, GET_STR, REQUIRED_ARG,
   0, 0, 0, 0, 0, 0},
  {"lc-time-names", OPT_LC_TIME_NAMES,
   "Set the language used for the month names and the days of the week.",
   &lc_time_names_name, &lc_time_names_name,
   0, GET_STR, REQUIRED_ARG, 0, 0, 0, 0, 0, 0 },
  {"local-infile", OPT_LOCAL_INFILE,
   "Enable/disable LOAD DATA LOCAL INFILE (takes values 1 or 0).",
   &opt_local_infile, &opt_local_infile, 0, GET_BOOL, OPT_ARG,
   1, 0, 0, 0, 0, 0},
  {"log", 'l', "Log connections and queries to file (deprecated option, use "
   "--general_log/--general_log_file instead).", &opt_logname,
   &opt_logname, 0, GET_STR, OPT_ARG, 0, 0, 0, 0, 0, 0},
  {"general_log_file", OPT_GENERAL_LOG_FILE,
   "Log connections and queries to given file.", &opt_logname,
   &opt_logname, 0, GET_STR, REQUIRED_ARG, 0, 0, 0, 0, 0, 0},
  {"log-bin", OPT_BIN_LOG,
   "Log update queries in binary format. Optional (but strongly recommended "
   "to avoid replication problems if server's hostname changes) argument "
   "should be the chosen location for the binary log files.",
   &opt_bin_logname, &opt_bin_logname, 0, GET_STR_ALLOC,
   OPT_ARG, 0, 0, 0, 0, 0, 0},
  {"log-bin-index", OPT_BIN_LOG_INDEX,
   "File that holds the names for last binary log files.",
   &opt_binlog_index_name, &opt_binlog_index_name, 0, GET_STR,
   REQUIRED_ARG, 0, 0, 0, 0, 0, 0},
#ifndef TO_BE_REMOVED_IN_5_1_OR_6_0
  /*
    In 5.0.6 we introduced the below option, then in 5.0.16 we renamed it to
    log-bin-trust-function-creators but kept also the old name for
    compatibility; the behaviour was also changed to apply only to functions
    (and triggers). In a future release this old name could be removed.
  */
  {"log-bin-trust-routine-creators", OPT_LOG_BIN_TRUST_FUNCTION_CREATORS_OLD,
   "(deprecated) Use log-bin-trust-function-creators.",
   &trust_function_creators, &trust_function_creators, 0,
   GET_BOOL, NO_ARG, 0, 0, 0, 0, 0, 0},
#endif
  /*
    This option starts with "log-bin" to emphasize that it is specific of
    binary logging.
  */
  {"log-bin-trust-function-creators", OPT_LOG_BIN_TRUST_FUNCTION_CREATORS,
   "If equal to 0 (the default), then when --log-bin is used, creation of "
   "a stored function (or trigger) is allowed only to users having the SUPER "
   "privilege, and only if this stored function (trigger) may not break "
   "binary logging."
   "Note that if ALL connections to this server ALWAYS use row-based binary "
   "logging, the security issues do not exist and the binary logging cannot "
   "break, so you can safely set this to 1."
   ,&trust_function_creators, &trust_function_creators, 0,
   GET_BOOL, NO_ARG, 0, 0, 0, 0, 0, 0},
  {"log-error", OPT_ERROR_LOG_FILE, "Error log file.",
   &log_error_file_ptr, &log_error_file_ptr, 0, GET_STR,
   OPT_ARG, 0, 0, 0, 0, 0, 0},
  {"log-isam", OPT_ISAM_LOG, "Log all MyISAM changes to file.",
   &myisam_log_filename, &myisam_log_filename, 0, GET_STR,
   OPT_ARG, 0, 0, 0, 0, 0, 0},
  {"log-long-format", '0',
   "Log some extra information to update log. Please note that this option "
   "is deprecated; see --log-short-format option.",
   0, 0, 0, GET_NO_ARG, NO_ARG, 0, 0, 0, 0, 0, 0},
  {"log-output", OPT_LOG_OUTPUT,
   "Syntax: log-output[=value[,value...]], where \"value\" could be TABLE, "
   "FILE or NONE.",
   &log_output_str, &log_output_str, 0,
   GET_STR, OPT_ARG, 0, 0, 0, 0, 0, 0},
  {"log-queries-not-using-indexes", OPT_LOG_QUERIES_NOT_USING_INDEXES,
   "Log queries that are executed without benefit of any index to the slow log if it is open.",
   &opt_log_queries_not_using_indexes, &opt_log_queries_not_using_indexes,
   0, GET_BOOL, NO_ARG, 0, 0, 0, 0, 0, 0},
  {"log-short-format", OPT_SHORT_LOG_FORMAT,
   "Don't log extra information to update and slow-query logs.",
   &opt_short_log_format, &opt_short_log_format,
   0, GET_BOOL, NO_ARG, 0, 0, 0, 0, 0, 0},
  {"log-slave-updates", OPT_LOG_SLAVE_UPDATES,
   "Tells the slave to log the updates from the slave thread to the binary log. "
   "You will need to turn it on if you plan to daisy-chain the slaves.",
   &opt_log_slave_updates, &opt_log_slave_updates, 0, GET_BOOL,
   NO_ARG, 0, 0, 0, 0, 0, 0},
  {"log-slow-admin-statements", OPT_LOG_SLOW_ADMIN_STATEMENTS,
   "Log slow OPTIMIZE, ANALYZE, ALTER and other administrative statements "
   "to the slow log if it is open.", &opt_log_slow_admin_statements,
   &opt_log_slow_admin_statements, 0, GET_BOOL, NO_ARG, 0, 0, 0, 0, 0, 0},
 {"log-slow-slave-statements", OPT_LOG_SLOW_SLAVE_STATEMENTS,
  "Log slow statements executed by slave thread to the slow log if it is open.",
  &opt_log_slow_slave_statements,
  &opt_log_slow_slave_statements,
  0, GET_BOOL, NO_ARG, 0, 0, 0, 0, 0, 0},
  {"log-slow-queries", OPT_SLOW_QUERY_LOG,
    "Log slow queries to a table or log file. Defaults logging to table "
    "mysql.slow_log or hostname-slow.log if --log-output=file is used. "
    "Must be enabled to activate other slow log options. "
    "(deprecated option, use --slow_query_log/--slow_query_log_file instead)",
   &opt_slow_logname, &opt_slow_logname, 0, GET_STR, OPT_ARG,
   0, 0, 0, 0, 0, 0},
  {"slow_query_log_file", OPT_SLOW_QUERY_LOG_FILE,
    "Log slow queries to given log file. Defaults logging to hostname-slow.log. "
    "Must be enabled to activate other slow log options.",
   &opt_slow_logname, &opt_slow_logname, 0, GET_STR,
   REQUIRED_ARG, 0, 0, 0, 0, 0, 0},
  {"log-tc", OPT_LOG_TC,
   "Path to transaction coordinator log (used for transactions that affect "
   "more than one storage engine, when binary log is disabled).",
   &opt_tc_log_file, &opt_tc_log_file, 0, GET_STR,
   REQUIRED_ARG, 0, 0, 0, 0, 0, 0},
#ifdef HAVE_MMAP
  {"log-tc-size", OPT_LOG_TC_SIZE, "Size of transaction coordinator log.",
   &opt_tc_log_size, &opt_tc_log_size, 0, GET_ULONG,
   REQUIRED_ARG, TC_LOG_MIN_SIZE, TC_LOG_MIN_SIZE, (longlong) ULONG_MAX, 0,
   TC_LOG_PAGE_SIZE, 0},
#endif
  {"log-update", OPT_UPDATE_LOG,
   "The update log is deprecated since version 5.0, is replaced by the binary "
   "log and this option just turns on --log-bin instead.",
   &opt_update_logname, &opt_update_logname, 0, GET_STR,
   OPT_ARG, 0, 0, 0, 0, 0, 0},
  {"log-warnings", 'W', "Log some not critical warnings to the log file.",
   &global_system_variables.log_warnings,
   &max_system_variables.log_warnings, 0, GET_ULONG, OPT_ARG, 1, 0, 0,
   0, 0, 0},
  {"low-priority-updates", OPT_LOW_PRIORITY_UPDATES,
   "INSERT/DELETE/UPDATE has lower priority than selects.",
   &global_system_variables.low_priority_updates,
   &max_system_variables.low_priority_updates,
   0, GET_BOOL, NO_ARG, 0, 0, 0, 0, 0, 0},
  {"master-connect-retry", OPT_MASTER_CONNECT_RETRY,
   "The number of seconds the slave thread will sleep before retrying to "
   "connect to the master, in case the master goes down or the connection "
   "is lost.",
   &master_connect_retry, &master_connect_retry, 0, GET_UINT,
   REQUIRED_ARG, 60, 0, 0, 0, 0, 0},
  {"master-host", OPT_MASTER_HOST,
   "Master hostname or IP address for replication. If not set, the slave "
   "thread will not be started. Note that the setting of master-host will "
   "be ignored if there exists a valid master.info file.",
   &master_host, &master_host, 0, GET_STR, REQUIRED_ARG, 0, 0,
   0, 0, 0, 0},
  {"master-info-file", OPT_MASTER_INFO_FILE,
   "The location and name of the file that remembers the master and where "
   "the I/O replication thread is in the master's binlogs.",
   &master_info_file, &master_info_file, 0, GET_STR,
   REQUIRED_ARG, 0, 0, 0, 0, 0, 0},
  {"master-password", OPT_MASTER_PASSWORD,
   "The password the slave thread will authenticate with when connecting to "
   "the master. If not set, an empty password is assumed. The value in "
   "master.info will take precedence if it can be read.",
   &master_password, &master_password, 0,
   GET_STR, REQUIRED_ARG, 0, 0, 0, 0, 0, 0},
  {"master-port", OPT_MASTER_PORT,
   "The port the master is listening on. If not set, the compiled setting of "
   "MYSQL_PORT is assumed. If you have not tinkered with configure options, "
   "this should be 3306. The value in master.info will take precedence if it "
   "can be read.", &master_port, &master_port, 0, GET_UINT, REQUIRED_ARG,
   MYSQL_PORT, 0, 0, 0, 0, 0},
  {"master-retry-count", OPT_MASTER_RETRY_COUNT,
   "The number of tries the slave will make to connect to the master before giving up.",
   &master_retry_count, &master_retry_count, 0, GET_ULONG,
   REQUIRED_ARG, 3600*24, 0, 0, 0, 0, 0},
  {"master-ssl", OPT_MASTER_SSL,
   "Enable the slave to connect to the master using SSL.",
   &master_ssl, &master_ssl, 0, GET_BOOL, NO_ARG, 0, 0, 0, 0,
   0, 0},
  {"master-ssl-ca", OPT_MASTER_SSL_CA,
   "Master SSL CA file. Only applies if you have enabled master-ssl.",
   &master_ssl_ca, &master_ssl_ca, 0, GET_STR, OPT_ARG,
   0, 0, 0, 0, 0, 0},
  {"master-ssl-capath", OPT_MASTER_SSL_CAPATH,
   "Master SSL CA path. Only applies if you have enabled master-ssl.",
   &master_ssl_capath, &master_ssl_capath, 0, GET_STR, OPT_ARG,
   0, 0, 0, 0, 0, 0},
  {"master-ssl-cert", OPT_MASTER_SSL_CERT,
   "Master SSL certificate file name. Only applies if you have enabled "
   "master-ssl.",
   &master_ssl_cert, &master_ssl_cert, 0, GET_STR, OPT_ARG,
   0, 0, 0, 0, 0, 0},
  {"master-ssl-cipher", OPT_MASTER_SSL_CIPHER,
   "Master SSL cipher. Only applies if you have enabled master-ssl.",
   &master_ssl_cipher, &master_ssl_capath, 0, GET_STR, OPT_ARG,
   0, 0, 0, 0, 0, 0},
  {"master-ssl-key", OPT_MASTER_SSL_KEY,
   "Master SSL keyfile name. Only applies if you have enabled master-ssl.",
   &master_ssl_key, &master_ssl_key, 0, GET_STR, OPT_ARG,
   0, 0, 0, 0, 0, 0},
  {"master-user", OPT_MASTER_USER,
   "The username the slave thread will use for authentication when "
   "connecting to the master. The user must have FILE privilege. "
   "If the master user is not set, user test is assumed. The value "
   "in master.info will take precedence if it can be read.",
   &master_user, &master_user, 0, GET_STR, REQUIRED_ARG, 0, 0,
   0, 0, 0, 0},
#ifdef HAVE_REPLICATION
  {"max-binlog-dump-events", OPT_MAX_BINLOG_DUMP_EVENTS,
   "Option used by mysql-test for debugging and testing of replication.",
   &max_binlog_dump_events, &max_binlog_dump_events, 0,
   GET_INT, REQUIRED_ARG, 0, 0, 0, 0, 0, 0},
#endif /* HAVE_REPLICATION */
  {"memlock", OPT_MEMLOCK, "Lock mysqld in memory.", &locked_in_memory,
   &locked_in_memory, 0, GET_BOOL, NO_ARG, 0, 0, 0, 0, 0, 0},
#ifdef SAFE_MUTEX
  {"mutex-deadlock-detector", OPT_MUTEX_DEADLOCK_DETECTOR,
   "Enable checking of wrong mutex usage.",
   &safe_mutex_deadlock_detector,
   &safe_mutex_deadlock_detector,
   0, GET_BOOL, NO_ARG, 1, 0, 0, 0, 0, 0},
#endif
  {"myisam-recover", OPT_MYISAM_RECOVER,
   "Syntax: myisam-recover=OFF or myisam-recover[=option[,option...]], where option can be DEFAULT, BACKUP, FORCE or QUICK.",
   &myisam_recover_options_str, &myisam_recover_options_str, 0,
   GET_STR, OPT_ARG, 0, 0, 0, 0, 0, 0},
#ifdef WITH_NDBCLUSTER_STORAGE_ENGINE
  {"ndb-connectstring", OPT_NDB_CONNECTSTRING,
   "Connect string for ndbcluster.",
   &opt_ndb_connectstring, &opt_ndb_connectstring,
   0, GET_STR, REQUIRED_ARG, 0, 0, 0, 0, 0, 0},
  {"ndb-mgmd-host", OPT_NDB_MGMD,
   "Set host and port for ndb_mgmd. Syntax: hostname[:port]",
   &opt_ndb_mgmd, &opt_ndb_mgmd,
   0, GET_STR, REQUIRED_ARG, 0, 0, 0, 0, 0, 0},
  {"ndb-nodeid", OPT_NDB_NODEID,
   "Nodeid for this mysqlserver in the cluster.",
   &opt_ndb_nodeid,
   &opt_ndb_nodeid,
   0, GET_INT, REQUIRED_ARG, 0, 0, 0, 0, 0, 0},
  {"ndb-autoincrement-prefetch-sz", OPT_NDB_AUTOINCREMENT_PREFETCH_SZ,
   "Specify number of autoincrement values that are prefetched.",
   &global_system_variables.ndb_autoincrement_prefetch_sz,
   &max_system_variables.ndb_autoincrement_prefetch_sz,
   0, GET_ULONG, REQUIRED_ARG, 1, 1, 256, 0, 0, 0},
  {"ndb-force-send", OPT_NDB_FORCE_SEND,
   "Force send of buffers to ndb immediately without waiting for "
   "other threads.",
   &global_system_variables.ndb_force_send,
   &global_system_variables.ndb_force_send,
   0, GET_BOOL, OPT_ARG, 1, 0, 0, 0, 0, 0},
  {"ndb_force_send", OPT_NDB_FORCE_SEND,
   "same as --ndb-force-send.",
   &global_system_variables.ndb_force_send,
   &global_system_variables.ndb_force_send,
   0, GET_BOOL, OPT_ARG, 1, 0, 0, 0, 0, 0},
  {"ndb-extra-logging", OPT_NDB_EXTRA_LOGGING,
   "Turn on more logging in the error log.",
   &ndb_extra_logging,
   &ndb_extra_logging,
   0, GET_INT, OPT_ARG, 0, 0, 0, 0, 0, 0},
#ifdef HAVE_NDB_BINLOG
  {"ndb-report-thresh-binlog-epoch-slip", OPT_NDB_REPORT_THRESH_BINLOG_EPOCH_SLIP,
   "Threshold on number of epochs to be behind before reporting binlog status. "
   "E.g., 3 means that if the difference between what epoch has been received "
   "from the storage nodes and what has been applied to the binlog is 3 or more, "
   "a status message will be sent to the cluster log.",
   &ndb_report_thresh_binlog_epoch_slip,
   &ndb_report_thresh_binlog_epoch_slip,
   0, GET_ULONG, REQUIRED_ARG, 3, 0, 256, 0, 0, 0},
  {"ndb-report-thresh-binlog-mem-usage", OPT_NDB_REPORT_THRESH_BINLOG_MEM_USAGE,
   "Threshold on percentage of free memory before reporting binlog status. E.g., "
   "10 means that if amount of available memory for receiving binlog data from "
   "the storage nodes goes below 10%, "
   "a status message will be sent to the cluster log.",
   &ndb_report_thresh_binlog_mem_usage,
   &ndb_report_thresh_binlog_mem_usage,
   0, GET_ULONG, REQUIRED_ARG, 10, 0, 100, 0, 0, 0},
#endif
  {"ndb-use-exact-count", OPT_NDB_USE_EXACT_COUNT,
   "Use exact records count during query planning and for fast "
   "select count(*), disable for faster queries.",
   &global_system_variables.ndb_use_exact_count,
   &global_system_variables.ndb_use_exact_count,
   0, GET_BOOL, OPT_ARG, 1, 0, 0, 0, 0, 0},
  {"ndb_use_exact_count", OPT_NDB_USE_EXACT_COUNT,
   "Same as --ndb-use-exact-count.",
   &global_system_variables.ndb_use_exact_count,
   &global_system_variables.ndb_use_exact_count,
   0, GET_BOOL, OPT_ARG, 1, 0, 0, 0, 0, 0},
  {"ndb-use-transactions", OPT_NDB_USE_TRANSACTIONS,
   "Use transactions for large inserts, if enabled then large "
   "inserts will be split into several smaller transactions",
   &global_system_variables.ndb_use_transactions,
   &global_system_variables.ndb_use_transactions,
   0, GET_BOOL, OPT_ARG, 1, 0, 0, 0, 0, 0},
  {"ndb_use_transactions", OPT_NDB_USE_TRANSACTIONS,
   "Same as --ndb-use-transactions.",
   &global_system_variables.ndb_use_transactions,
   &global_system_variables.ndb_use_transactions,
   0, GET_BOOL, OPT_ARG, 1, 0, 0, 0, 0, 0},
  {"ndb-shm", OPT_NDB_SHM,
   "Use shared memory connections when available.",
   &opt_ndb_shm, &opt_ndb_shm,
   0, GET_BOOL, OPT_ARG, OPT_NDB_SHM_DEFAULT, 0, 0, 0, 0, 0},
  {"ndb-optimized-node-selection", OPT_NDB_OPTIMIZED_NODE_SELECTION,
   "Select nodes for transactions in a more optimal way.",
   &opt_ndb_optimized_node_selection,
   &opt_ndb_optimized_node_selection,
   0, GET_BOOL, OPT_ARG, 1, 0, 0, 0, 0, 0},
  { "ndb-cache-check-time", OPT_NDB_CACHE_CHECK_TIME,
    "A dedicated thread is created to, at the given milliseconds interval, "
    "invalidate the query cache if another MySQL server in the cluster has "
    "changed the data in the database.",
    &opt_ndb_cache_check_time, &opt_ndb_cache_check_time, 0, GET_ULONG, REQUIRED_ARG,
    0, 0, LONG_TIMEOUT, 0, 1, 0},
  {"ndb-index-stat-enable", OPT_NDB_INDEX_STAT_ENABLE,
   "Use ndb index statistics in query optimization.",
   &global_system_variables.ndb_index_stat_enable,
   &max_system_variables.ndb_index_stat_enable,
   0, GET_BOOL, OPT_ARG, 0, 0, 1, 0, 0, 0},
#endif
  {"ndb-use-copying-alter-table",
   OPT_NDB_USE_COPYING_ALTER_TABLE,
   "Force ndbcluster to always copy tables at alter table "
   "(should only be used if on-line alter table fails).",
   &global_system_variables.ndb_use_copying_alter_table,
   &global_system_variables.ndb_use_copying_alter_table,
   0, GET_BOOL, NO_ARG, 0, 0, 0, 0, 0, 0},  
  {"new", 'n', "Use very new, possibly 'unsafe', functions.",
   &global_system_variables.new_mode,
   &max_system_variables.new_mode,
   0, GET_BOOL, NO_ARG, 0, 0, 0, 0, 0, 0},
#ifdef NOT_YET
  {"no-mix-table-types", OPT_NO_MIX_TYPE, 
   "Don't allow commands that use two different table types.",
   &opt_no_mix_types, &opt_no_mix_types, 0, GET_BOOL, NO_ARG,
   0, 0, 0, 0, 0, 0},
#endif
  {"old-alter-table", OPT_OLD_ALTER_TABLE,
   "Use old, non-optimized alter table.",
   &global_system_variables.old_alter_table,
   &max_system_variables.old_alter_table, 0, GET_BOOL, NO_ARG,
   0, 0, 0, 0, 0, 0},
  {"old-passwords", OPT_OLD_PASSWORDS, "Use old password "
   "encryption method (needed for 4.0 and older clients).",
   &global_system_variables.old_passwords,
   &max_system_variables.old_passwords, 0, GET_BOOL, NO_ARG,
   0, 0, 0, 0, 0, 0},
  {"one-thread", OPT_ONE_THREAD,
   "(Deprecated): Only use one thread (for debugging under Linux). Use "
   "thread-handling=no-threads instead.",
   0, 0, 0, GET_NO_ARG, NO_ARG, 0, 0, 0, 0, 0, 0},
  {"old-style-user-limits", OPT_OLD_STYLE_USER_LIMITS,
   "Enable old-style user limits (before 5.0.3, user resources were counted "
   "per each user+host vs. per account).",
   &opt_old_style_user_limits, &opt_old_style_user_limits,
   0, GET_BOOL, NO_ARG, 0, 0, 0, 0, 0, 0},
  {"pid-file", OPT_PID_FILE, "Pid file used by safe_mysqld.",
   &pidfile_name_ptr, &pidfile_name_ptr, 0, GET_STR,
   REQUIRED_ARG, 0, 0, 0, 0, 0, 0},
  {"port", 'P', "Port number to use for connection or 0 for default to, in "
   "order of preference, my.cnf, $MYSQL_TCP_PORT, "
#if MYSQL_PORT_DEFAULT == 0
   "/etc/services, "
#endif
   "built-in default (" STRINGIFY_ARG(MYSQL_PORT) ").",
   &mysqld_port,
   &mysqld_port, 0, GET_UINT, REQUIRED_ARG, 0, 0, 0, 0, 0, 0},
  {"port-open-timeout", OPT_PORT_OPEN_TIMEOUT,
   "Maximum time in seconds to wait for the port to become free. "
   "(Default: No wait).", &mysqld_port_timeout,
   &mysqld_port_timeout, 0, GET_UINT, REQUIRED_ARG, 0, 0, 0, 0, 0, 0},
#if defined(ENABLED_PROFILING) && defined(COMMUNITY_SERVER)
  {"profiling_history_size", OPT_PROFILING, "Limit of query profiling memory.",
   &global_system_variables.profiling_history_size,
   &max_system_variables.profiling_history_size,
   0, GET_ULONG, REQUIRED_ARG, 15, 0, 100, 0, 0, 0},
#endif
  {"relay-log", OPT_RELAY_LOG,
   "The location and name to use for relay logs.",
   &opt_relay_logname, &opt_relay_logname, 0,
   GET_STR_ALLOC, REQUIRED_ARG, 0, 0, 0, 0, 0, 0},
  {"relay-log-index", OPT_RELAY_LOG_INDEX,
   "The location and name to use for the file that keeps a list of the last \
relay logs.",
   &opt_relaylog_index_name, &opt_relaylog_index_name, 0,
   GET_STR, REQUIRED_ARG, 0, 0, 0, 0, 0, 0},
  {"relay-log-info-file", OPT_RELAY_LOG_INFO_FILE,
   "The location and name of the file that remembers where the SQL replication \
thread is in the relay logs.",
   &relay_log_info_file, &relay_log_info_file, 0, GET_STR,
   REQUIRED_ARG, 0, 0, 0, 0, 0, 0},
  {"replicate-do-db", OPT_REPLICATE_DO_DB,
   "Tells the slave thread to restrict replication to the specified database. "
   "To specify more than one database, use the directive multiple times, "
   "once for each database. Note that this will only work if you do not use "
   "cross-database queries such as UPDATE some_db.some_table SET foo='bar' "
   "while having selected a different or no database. If you need cross "
   "database updates to work, make sure you have 3.23.28 or later, and use "
   "replicate-wild-do-table=db_name.%.",
   0, 0, 0, GET_STR, REQUIRED_ARG, 0, 0, 0, 0, 0, 0},
  {"replicate-do-table", OPT_REPLICATE_DO_TABLE,
   "Tells the slave thread to restrict replication to the specified table. "
   "To specify more than one table, use the directive multiple times, once "
   "for each table. This will work for cross-database updates, in contrast "
   "to replicate-do-db.", 0, 0, 0, GET_STR, REQUIRED_ARG, 0, 0, 0, 0, 0, 0},
  {"replicate-ignore-db", OPT_REPLICATE_IGNORE_DB,
   "Tells the slave thread to not replicate to the specified database. To "
   "specify more than one database to ignore, use the directive multiple "
   "times, once for each database. This option will not work if you use "
   "cross database updates. If you need cross database updates to work, "
   "make sure you have 3.23.28 or later, and use replicate-wild-ignore-"
   "table=db_name.%. ", 0, 0, 0, GET_STR, REQUIRED_ARG, 0, 0, 0, 0, 0, 0},
  {"replicate-ignore-table", OPT_REPLICATE_IGNORE_TABLE,
   "Tells the slave thread to not replicate to the specified table. To specify "
   "more than one table to ignore, use the directive multiple times, once for "
   "each table. This will work for cross-database updates, in contrast to "
   "replicate-ignore-db.", 0, 0, 0, GET_STR, REQUIRED_ARG, 0, 0, 0, 0, 0, 0},
  {"replicate-rewrite-db", OPT_REPLICATE_REWRITE_DB,
   "Updates to a database with a different name than the original. Example: "
   "replicate-rewrite-db=master_db_name->slave_db_name.",
   0, 0, 0, GET_STR, REQUIRED_ARG, 0, 0, 0, 0, 0, 0},
#ifdef HAVE_REPLICATION
  {"replicate-same-server-id", OPT_REPLICATE_SAME_SERVER_ID,
   "In replication, if set to 1, do not skip events having our server id. "
   "Default value is 0 (to break infinite loops in circular replication). "
   "Can't be set to 1 if --log-slave-updates is used.",
   &replicate_same_server_id, &replicate_same_server_id,
   0, GET_BOOL, NO_ARG, 0, 0, 0, 0, 0, 0},
#endif
  {"replicate-wild-do-table", OPT_REPLICATE_WILD_DO_TABLE,
   "Tells the slave thread to restrict replication to the tables that match "
   "the specified wildcard pattern. To specify more than one table, use the "
   "directive multiple times, once for each table. This will work for cross-"
   "database updates. Example: replicate-wild-do-table=foo%.bar% will "
   "replicate only updates to tables in all databases that start with foo "
   "and whose table names start with bar.",
   0, 0, 0, GET_STR, REQUIRED_ARG, 0, 0, 0, 0, 0, 0},
  {"replicate-wild-ignore-table", OPT_REPLICATE_WILD_IGNORE_TABLE,
   "Tells the slave thread to not replicate to the tables that match the "
   "given wildcard pattern. To specify more than one table to ignore, use "
   "the directive multiple times, once for each table. This will work for "
   "cross-database updates. Example: replicate-wild-ignore-table=foo%.bar% "
   "will not do updates to tables in databases that start with foo and whose "
   "table names start with bar.",
   0, 0, 0, GET_STR, REQUIRED_ARG, 0, 0, 0, 0, 0, 0},
  // In replication, we may need to tell the other servers how to connect
  {"report-host", OPT_REPORT_HOST,
   "Hostname or IP of the slave to be reported to the master during slave "
   "registration. Will appear in the output of SHOW SLAVE HOSTS. Leave unset "
   "if you do not want the slave to register itself with the master. Note that "
   "it is not sufficient for the master to simply read the IP of the slave "
   "from the socket once the slave connects. Due to NAT and other routing "
   "issues, that IP may not be valid for connecting to the slave from the "
   "master or other hosts.",
   &report_host, &report_host, 0, GET_STR, REQUIRED_ARG, 0, 0,
   0, 0, 0, 0},
  {"report-password", OPT_REPORT_PASSWORD, "Undocumented.",
   &report_password, &report_password, 0, GET_STR,
   REQUIRED_ARG, 0, 0, 0, 0, 0, 0},
  {"report-port", OPT_REPORT_PORT,
   "Port for connecting to slave reported to the master during slave "
   "registration. Set it only if the slave is listening on a non-default "
   "port or if you have a special tunnel from the master or other clients "
   "to the slave. If not sure, leave this option unset.",
   &report_port, &report_port, 0, GET_UINT, REQUIRED_ARG,
   MYSQL_PORT, 0, 0, 0, 0, 0},
  {"report-user", OPT_REPORT_USER, "Undocumented.", &report_user,
   &report_user, 0, GET_STR, REQUIRED_ARG, 0, 0, 0, 0, 0, 0},
  {"rpl-recovery-rank", OPT_RPL_RECOVERY_RANK, "Undocumented.",
   &rpl_recovery_rank, &rpl_recovery_rank, 0, GET_ULONG,
   REQUIRED_ARG, 0, 0, 0, 0, 0, 0},
  {"safe-mode", OPT_SAFE, "Skip some optimize stages (for testing).",
   0, 0, 0, GET_NO_ARG, NO_ARG, 0, 0, 0, 0, 0, 0},
#ifndef TO_BE_DELETED
  {"safe-show-database", OPT_SAFE_SHOW_DB,
   "Deprecated option; use GRANT SHOW DATABASES instead.",
   0, 0, 0, GET_NO_ARG, NO_ARG, 0, 0, 0, 0, 0, 0},
#endif
  {"safe-user-create", OPT_SAFE_USER_CREATE,
   "Don't allow new user creation by the user who has no write privileges to the mysql.user table.",
   &opt_safe_user_create, &opt_safe_user_create, 0, GET_BOOL,
   NO_ARG, 0, 0, 0, 0, 0, 0},
  {"safemalloc-mem-limit", OPT_SAFEMALLOC_MEM_LIMIT,
   "Simulate memory shortage when compiled with the --with-debug=full option.",
   0, 0, 0, GET_ULL, REQUIRED_ARG, 0, 0, 0, 0, 0, 0},
  {"secure-auth", OPT_SECURE_AUTH, "Disallow authentication for accounts that have old (pre-4.1) passwords.",
   &opt_secure_auth, &opt_secure_auth, 0, GET_BOOL, NO_ARG,
   my_bool(0), 0, 0, 0, 0, 0},
  {"secure-file-priv", OPT_SECURE_FILE_PRIV,
   "Limit LOAD DATA, SELECT ... OUTFILE, and LOAD_FILE() to files within specified directory.",
   &opt_secure_file_priv, &opt_secure_file_priv, 0,
   GET_STR_ALLOC, REQUIRED_ARG, 0, 0, 0, 0, 0, 0},
  {"server-id",	OPT_SERVER_ID,
   "Uniquely identifies the server instance in the community of replication partners.",
   &server_id, &server_id, 0, GET_ULONG, REQUIRED_ARG, 0, 0, UINT_MAX32,
   0, 0, 0},
  {"set-variable", 'O',
   "Change the value of a variable. Please note that this option is deprecated; "
   "you can set variables directly with --variable-name=value.",
   0, 0, 0, GET_STR, REQUIRED_ARG, 0, 0, 0, 0, 0, 0},
#ifdef HAVE_SMEM
  {"shared-memory", OPT_ENABLE_SHARED_MEMORY,
   "Enable the shared memory.",&opt_enable_shared_memory, &opt_enable_shared_memory,
   0, GET_BOOL, NO_ARG, 0, 0, 0, 0, 0, 0},
  {"shared-memory-base-name",OPT_SHARED_MEMORY_BASE_NAME,
   "Base name of shared memory.", &shared_memory_base_name, &shared_memory_base_name,
   0, GET_STR, REQUIRED_ARG, 0, 0, 0, 0, 0, 0},
#endif
  {"show-slave-auth-info", OPT_SHOW_SLAVE_AUTH_INFO,
   "Show user and password in SHOW SLAVE HOSTS on this master.",
   &opt_show_slave_auth_info, &opt_show_slave_auth_info, 0,
   GET_BOOL, NO_ARG, 0, 0, 0, 0, 0, 0},
  {"skip-bdb", OPT_DEPRECATED_OPTION,
   "Deprecated option; Exist only for compatiblity with old my.cnf files",
   0, 0, 0, GET_NO_ARG, NO_ARG, 0, 0, 0, 0, 0, 0},
#ifndef DISABLE_GRANT_OPTIONS
  {"skip-grant-tables", OPT_SKIP_GRANT,
   "Start without grant tables. This gives all users FULL ACCESS to all tables.",
   &opt_noacl, &opt_noacl, 0, GET_BOOL, NO_ARG, 0, 0, 0, 0, 0,
   0},
#endif
  {"skip-host-cache", OPT_SKIP_HOST_CACHE, "Don't cache host names.", 0, 0, 0,
   GET_NO_ARG, NO_ARG, 0, 0, 0, 0, 0, 0},
  {"skip-locking", OPT_SKIP_LOCK,
   "Deprecated option, use --skip-external-locking instead.",
   0, 0, 0, GET_NO_ARG, NO_ARG, 0, 0, 0, 0, 0, 0},
  {"skip-name-resolve", OPT_SKIP_RESOLVE,
   "Don't resolve hostnames. All hostnames are IP's or 'localhost'.",
   0, 0, 0, GET_NO_ARG, NO_ARG, 0, 0, 0, 0, 0, 0},
  {"skip-networking", OPT_SKIP_NETWORKING,
   "Don't allow connection with TCP/IP.", 0, 0, 0, GET_NO_ARG, NO_ARG, 0, 0, 0,
   0, 0, 0},
#ifndef DBUG_OFF
#ifdef SAFEMALLOC
  {"skip-safemalloc", OPT_SKIP_SAFEMALLOC,
   "Don't use the memory allocation checking.", 0, 0, 0, GET_NO_ARG, NO_ARG,
   0, 0, 0, 0, 0, 0},
#endif
#endif
  {"skip-show-database", OPT_SKIP_SHOW_DB,
   "Don't allow 'SHOW DATABASE' commands.", 0, 0, 0, GET_NO_ARG, NO_ARG, 0, 0,
   0, 0, 0, 0},
  {"skip-slave-start", OPT_SKIP_SLAVE_START,
   "If set, slave is not autostarted.", &opt_skip_slave_start,
   &opt_skip_slave_start, 0, GET_BOOL, NO_ARG, 0, 0, 0, 0, 0, 0},
  {"skip-stack-trace", OPT_SKIP_STACK_TRACE,
   "Don't print a stack trace on failure.", 0, 0, 0, GET_NO_ARG, NO_ARG, 0, 0,
   0, 0, 0, 0},
  {"skip-symlink", OPT_SKIP_SYMLINKS, "Don't allow symlinking of tables. "
  "Deprecated option. Use --skip-symbolic-links instead.",
   0, 0, 0, GET_NO_ARG, NO_ARG, 0, 0, 0, 0, 0, 0},
  {"skip-thread-priority", OPT_SKIP_PRIOR,
   "Don't give threads different priorities. Deprecated option.", 0, 0, 0, GET_NO_ARG, NO_ARG,
   DEFAULT_SKIP_THREAD_PRIORITY, 0, 0, 0, 0, 0},
#ifdef HAVE_REPLICATION
  {"slave-load-tmpdir", OPT_SLAVE_LOAD_TMPDIR,
   "The location where the slave should put its temporary files when "
   "replicating a LOAD DATA INFILE command.",
   &slave_load_tmpdir, &slave_load_tmpdir, 0, GET_STR_ALLOC,
   REQUIRED_ARG, 0, 0, 0, 0, 0, 0},
  {"slave-skip-errors", OPT_SLAVE_SKIP_ERRORS,
   "Tells the slave thread to continue replication when a query event returns an error from the provided list.",
   0, 0, 0, GET_STR, REQUIRED_ARG, 0, 0, 0, 0, 0, 0},
  {"slave-exec-mode", OPT_SLAVE_EXEC_MODE,
   "Modes for how replication events should be executed. Legal values are "
   "STRICT (default) and IDEMPOTENT. In IDEMPOTENT mode, replication will "
   "not stop for operations that are idempotent. In STRICT mode, replication "
   "will stop on any unexpected difference between the master and the slave.",
   &slave_exec_mode_str, &slave_exec_mode_str, 0, GET_STR, REQUIRED_ARG, 0, 0, 0, 0, 0, 0},
#endif
  {"slow-query-log", OPT_SLOW_LOG,
   "Enable/disable slow query log.", &opt_slow_log,
   &opt_slow_log, 0, GET_BOOL, OPT_ARG, 0, 0, 0, 0, 0, 0},
  {"socket", OPT_SOCKET, "Socket file to use for connection.",
   &mysqld_unix_port, &mysqld_unix_port, 0, GET_STR,
   REQUIRED_ARG, 0, 0, 0, 0, 0, 0},
#ifdef HAVE_REPLICATION
  {"sporadic-binlog-dump-fail", OPT_SPORADIC_BINLOG_DUMP_FAIL,
   "Option used by mysql-test for debugging and testing of replication.",
   &opt_sporadic_binlog_dump_fail,
   &opt_sporadic_binlog_dump_fail, 0, GET_BOOL, NO_ARG, 0, 0, 0, 0, 0,
   0},
#endif /* HAVE_REPLICATION */
  {"sql-bin-update-same", OPT_SQL_BIN_UPDATE_SAME,
   "The update log is deprecated since version 5.0, is replaced by the "
   "binary log and this option does nothing anymore.",
   0, 0, 0, GET_DISABLED, NO_ARG, 0, 0, 0, 0, 0, 0},
  {"sql-mode", OPT_SQL_MODE,
   "Syntax: sql-mode=option[,option[,option...]] where option can be one "
   "of: REAL_AS_FLOAT, PIPES_AS_CONCAT, ANSI_QUOTES, IGNORE_SPACE, "
   "ONLY_FULL_GROUP_BY, NO_UNSIGNED_SUBTRACTION.",
   &sql_mode_str, &sql_mode_str, 0, GET_STR, REQUIRED_ARG, 0,
   0, 0, 0, 0, 0},
#ifdef HAVE_OPENSSL
#include "sslopt-longopts.h"
#endif
#ifdef __WIN__
  {"standalone", OPT_STANDALONE,
  "Dummy option to start as a standalone program (NT).", 0, 0, 0, GET_NO_ARG,
   NO_ARG, 0, 0, 0, 0, 0, 0},
#endif
  {"symbolic-links", 's', "Enable symbolic link support.",
   &my_use_symdir, &my_use_symdir, 0, GET_BOOL, NO_ARG,
   /*
     The system call realpath() produces warnings under valgrind and
     purify. These are not suppressed: instead we disable symlinks
     option if compiled with valgrind support.
   */
   IF_VALGRIND(0,1), 0, 0, 0, 0, 0},
  {"sysdate-is-now", OPT_SYSDATE_IS_NOW,
   "Non-default option to alias SYSDATE() to NOW() to make it safe-replicable. "
   "Since 5.0, SYSDATE() returns a `dynamic' value different for different "
   "invocations, even within the same statement.",
   &global_system_variables.sysdate_is_now,
   0, 0, GET_BOOL, NO_ARG, 0, 0, 1, 0, 1, 0},
  {"tc-heuristic-recover", OPT_TC_HEURISTIC_RECOVER,
   "Decision to use in heuristic recover process. Possible values are COMMIT "
   "or ROLLBACK.", &opt_tc_heuristic_recover, &opt_tc_heuristic_recover,
   0, GET_STR, REQUIRED_ARG, 0, 0, 0, 0, 0, 0},
#if defined(ENABLED_DEBUG_SYNC)
  {"debug-sync-timeout", OPT_DEBUG_SYNC_TIMEOUT,
   "Enable the debug sync facility "
   "and optionally specify a default wait timeout in seconds. "
   "A zero value keeps the facility disabled.",
   &opt_debug_sync_timeout, 0,
   0, GET_UINT, OPT_ARG, 0, 0, UINT_MAX, 0, 0, 0},
#endif /* defined(ENABLED_DEBUG_SYNC) */
  {"temp-pool", OPT_TEMP_POOL,
#if (ENABLE_TEMP_POOL)
   "Using this option will cause most temporary files created to use a small "
   "set of names, rather than a unique name for each new file.",
#else
   "This option is ignored on this OS.",
#endif
   &use_temp_pool, &use_temp_pool, 0, GET_BOOL, NO_ARG, 1,
   0, 0, 0, 0, 0},
  {"test-ignore-wrong-options", OPT_TEST_IGNORE_WRONG_OPTIONS,
   "Ignore wrong enums values in command line arguments. Useful only for test scripts",
   &opt_ignore_wrong_options, &opt_ignore_wrong_options,
   0, GET_BOOL, NO_ARG, 0, 0, 0, 0, 0, 0},
  {"test-expect-abort", OPT_TEST_RESTART,
   "Expect that server aborts with 'abort'; Don't write out server variables on 'abort'. Useful only for test scripts",
   &opt_expect_abort, &opt_expect_abort,
   0, GET_BOOL, NO_ARG, 0, 0, 0, 0, 0, 0},
  {"timed_mutexes", OPT_TIMED_MUTEXES,
   "Specify whether to time mutexes (only InnoDB mutexes are currently supported).",
   &timed_mutexes, &timed_mutexes, 0, GET_BOOL, NO_ARG, 0,
    0, 0, 0, 0, 0},
  {"tmpdir", 't',
   "Path for temporary files. Several paths may be specified, separated by a "
#if defined(__WIN__) || defined(__NETWARE__)
   "semicolon (;)"
#else
   "colon (:)"
#endif
   ", in this case they are used in a round-robin fashion.",
   &opt_mysql_tmpdir, &opt_mysql_tmpdir, 0, GET_STR, REQUIRED_ARG,
   0, 0, 0, 0, 0, 0},
  {"transaction-isolation", OPT_TX_ISOLATION,
   "Default transaction isolation level.", 0, 0, 0, GET_STR, REQUIRED_ARG, 0,
   0, 0, 0, 0, 0},
  {"use-symbolic-links", OPT_SYMBOLIC_LINKS,
   "Enable symbolic link support. "
   "Deprecated option; use --symbolic-links instead.",
   &my_use_symdir, &my_use_symdir, 0, GET_BOOL, NO_ARG,
   IF_VALGRIND(0,1), 0, 0, 0, 0, 0},
  {"user", 'u', "Run mysqld daemon as user.", 0, 0, 0, GET_STR, REQUIRED_ARG,
   0, 0, 0, 0, 0, 0},
  {"verbose", 'v', "Used with --help option for detailed help.",
   &opt_verbose, &opt_verbose, 0, GET_BOOL, NO_ARG, 0, 0, 0, 0, 0, 0},
  {"version", 'V', "Output version information and exit.", 0, 0, 0, GET_NO_ARG,
   NO_ARG, 0, 0, 0, 0, 0, 0},
  {"warnings", OPT_WARNINGS, "Deprecated; use --log-warnings instead.",
   &global_system_variables.log_warnings,
   &max_system_variables.log_warnings, 0, GET_ULONG, OPT_ARG,
   1, 0, ULONG_MAX, 0, 0, 0},
  {"back_log", OPT_BACK_LOG,
   "The number of outstanding connection requests MySQL can have. This "
   "comes into play when the main MySQL thread gets very many connection "
   "requests in a very short time.", &back_log, &back_log, 0, GET_ULONG,
   REQUIRED_ARG, 50, 1, 65535, 0, 1, 0 },
  {"binlog_cache_size", OPT_BINLOG_CACHE_SIZE,
   "The size of the cache to hold the SQL statements for the binary log "
   "during a transaction. If you often use big, multi-statement "
   "transactions you can increase this to get more performance.",
   &binlog_cache_size, &binlog_cache_size, 0, GET_ULONG,
   REQUIRED_ARG, 32*1024L, IO_SIZE, (longlong) ULONG_MAX, 0, IO_SIZE, 0},
  {"bulk_insert_buffer_size", OPT_BULK_INSERT_BUFFER_SIZE,
   "Size of tree cache used in bulk insert optimization. Note that this "
   "is a limit per thread.", &global_system_variables.bulk_insert_buff_size,
   &max_system_variables.bulk_insert_buff_size,
   0, GET_ULONG, REQUIRED_ARG, 8192*1024, 0, (longlong) ULONG_MAX, 0, 1, 0},
  {"connect_timeout", OPT_CONNECT_TIMEOUT,
   "The number of seconds the mysqld server is waiting for a connect packet "
   "before responding with 'Bad handshake'.", &connect_timeout, &connect_timeout,
   0, GET_ULONG, REQUIRED_ARG, CONNECT_TIMEOUT, 2, LONG_TIMEOUT, 0, 1, 0 },
  { "date_format", OPT_DATE_FORMAT,
    "The DATE format (for future).",
    &opt_date_time_formats[MYSQL_TIMESTAMP_DATE],
    &opt_date_time_formats[MYSQL_TIMESTAMP_DATE],
    0, GET_STR, REQUIRED_ARG, 0, 0, 0, 0, 0, 0},
  { "datetime_format", OPT_DATETIME_FORMAT,
    "The DATETIME/TIMESTAMP format (for future).",
    &opt_date_time_formats[MYSQL_TIMESTAMP_DATETIME],
    &opt_date_time_formats[MYSQL_TIMESTAMP_DATETIME],
    0, GET_STR, REQUIRED_ARG, 0, 0, 0, 0, 0, 0},
  { "default_week_format", OPT_DEFAULT_WEEK_FORMAT,
    "The default week format used by WEEK() functions.",
    &global_system_variables.default_week_format,
    &max_system_variables.default_week_format,
    0, GET_ULONG, REQUIRED_ARG, 0, 0, 7L, 0, 1, 0},
  {"delayed_insert_limit", OPT_DELAYED_INSERT_LIMIT,
   "After inserting delayed_insert_limit rows, the INSERT DELAYED handler "
   "will check if there are any SELECT statements pending. If so, it allows "
   "these to execute before continuing.",
    &delayed_insert_limit, &delayed_insert_limit, 0, GET_ULONG,
    REQUIRED_ARG, DELAYED_LIMIT, 1, (longlong) ULONG_MAX, 0, 1, 0},
  {"delayed_insert_timeout", OPT_DELAYED_INSERT_TIMEOUT,
   "How long a INSERT DELAYED thread should wait for INSERT statements before terminating.",
   &delayed_insert_timeout, &delayed_insert_timeout, 0,
   GET_ULONG, REQUIRED_ARG, DELAYED_WAIT_TIMEOUT, 1, LONG_TIMEOUT, 0, 1, 0},
  { "delayed_queue_size", OPT_DELAYED_QUEUE_SIZE,
    "What size queue (in rows) should be allocated for handling INSERT DELAYED. "
    "If the queue becomes full, any client that does INSERT DELAYED will wait "
    "until there is room in the queue again.",
    &delayed_queue_size, &delayed_queue_size, 0, GET_ULONG,
    REQUIRED_ARG, DELAYED_QUEUE_SIZE, 1, (longlong) ULONG_MAX, 0, 1, 0},
  {"div_precision_increment", OPT_DIV_PRECINCREMENT,
   "Precision of the result of '/' operator will be increased on that value.",
   &global_system_variables.div_precincrement,
   &max_system_variables.div_precincrement, 0, GET_ULONG,
   REQUIRED_ARG, 4, 0, DECIMAL_MAX_SCALE, 0, 0, 0},
  {"expire_logs_days", OPT_EXPIRE_LOGS_DAYS,
   "If non-zero, binary logs will be purged after expire_logs_days "
   "days; possible purges happen at startup and at binary log rotation.",
   &expire_logs_days, &expire_logs_days, 0, GET_ULONG,
   REQUIRED_ARG, 0, 0, 99, 0, 1, 0},
  { "flush_time", OPT_FLUSH_TIME,
    "A dedicated thread is created to flush all tables at the given interval.",
    &flush_time, &flush_time, 0, GET_ULONG, REQUIRED_ARG,
    FLUSH_TIME, 0, LONG_TIMEOUT, 0, 1, 0},
  { "ft_boolean_syntax", OPT_FT_BOOLEAN_SYNTAX,
    "List of operators for MATCH ... AGAINST ( ... IN BOOLEAN MODE).",
    0, 0, 0, GET_STR, REQUIRED_ARG, 0, 0, 0, 0, 0, 0},
  { "ft_max_word_len", OPT_FT_MAX_WORD_LEN,
    "The maximum length of the word to be included in a FULLTEXT index. "
    "Note: FULLTEXT indexes must be rebuilt after changing this variable.",
    &ft_max_word_len, &ft_max_word_len, 0, GET_ULONG,
    REQUIRED_ARG, HA_FT_MAXCHARLEN, 10, HA_FT_MAXCHARLEN, 0, 1, 0},
  { "ft_min_word_len", OPT_FT_MIN_WORD_LEN,
    "The minimum length of the word to be included in a FULLTEXT index. "
    "Note: FULLTEXT indexes must be rebuilt after changing this variable.",
    &ft_min_word_len, &ft_min_word_len, 0, GET_ULONG,
    REQUIRED_ARG, 4, 1, HA_FT_MAXCHARLEN, 0, 1, 0},
  { "ft_query_expansion_limit", OPT_FT_QUERY_EXPANSION_LIMIT,
    "Number of best matches to use for query expansion.",
    &ft_query_expansion_limit, &ft_query_expansion_limit, 0, GET_ULONG,
    REQUIRED_ARG, 20, 0, 1000, 0, 1, 0},
  { "ft_stopword_file", OPT_FT_STOPWORD_FILE,
    "Use stopwords from this file instead of built-in list.",
    &ft_stopword_file, &ft_stopword_file, 0, GET_STR,
    REQUIRED_ARG, 0, 0, 0, 0, 0, 0},
  { "group_concat_max_len", OPT_GROUP_CONCAT_MAX_LEN,
    "The maximum length of the result of function group_concat.",
    &global_system_variables.group_concat_max_len,
    &max_system_variables.group_concat_max_len, 0, GET_ULONG,
    REQUIRED_ARG, 1024, 4, (longlong) ULONG_MAX, 0, 1, 0},
  {"interactive_timeout", OPT_INTERACTIVE_TIMEOUT,
   "The number of seconds the server waits for activity on an interactive "
   "connection before closing it.",
   &global_system_variables.net_interactive_timeout,
   &max_system_variables.net_interactive_timeout, 0,
   GET_ULONG, REQUIRED_ARG, NET_WAIT_TIMEOUT, 1, LONG_TIMEOUT, 0, 1, 0},
  {"join_buffer_size", OPT_JOIN_BUFF_SIZE,
   "The size of the buffer that is used for joins.",
    &global_system_variables.join_buff_size,
    &max_system_variables.join_buff_size, 0, GET_ULONG,
   REQUIRED_ARG, 128*1024L, 128+MALLOC_OVERHEAD, (longlong) ULONG_MAX,
   MALLOC_OVERHEAD, 128, 0},
  {"join_buffer_space_limit", OPT_JOIN_BUFF_SPACE_LIMIT,
   "The limit of the space for all join buffers used by a query.",
   &global_system_variables.join_buff_space_limit,
   &max_system_variables.join_buff_space_limit, 0, GET_ULL,
   REQUIRED_ARG, 8*128*1024L, 2048+MALLOC_OVERHEAD, (longlong) ULONGLONG_MAX,
   MALLOC_OVERHEAD, 2048, 0},
   {"join_cache_level", OPT_JOIN_CACHE_LEVEL,
   "Controls what join operations can be executed with join buffers. Odd numbers are used for plain join buffers while even numbers are used for linked buffers",
   &global_system_variables.join_cache_level,
   &max_system_variables.join_cache_level,
   0, GET_ULONG, REQUIRED_ARG, 1, 0, 8, 0, 1, 0},
  {"keep_files_on_create", OPT_KEEP_FILES_ON_CREATE,
   "Don't overwrite stale .MYD and .MYI even if no directory is specified.",
   &global_system_variables.keep_files_on_create,
   &max_system_variables.keep_files_on_create,
   0, GET_BOOL, OPT_ARG, 0, 0, 0, 0, 0, 0},
  {"key_buffer_size", OPT_KEY_BUFFER_SIZE,
   "The size of the buffer used for index blocks for MyISAM tables. Increase "
   "this to get better index handling (for all reads and multiple writes) to "
   "as much as you can afford; 1GB on a 4GB machine that mainly runs MySQL is "
   "quite common.",
   &dflt_key_cache_var.param_buff_size, NULL, NULL, (GET_ULL | GET_ASK_ADDR),
   REQUIRED_ARG, KEY_CACHE_SIZE, MALLOC_OVERHEAD, SIZE_T_MAX, MALLOC_OVERHEAD,
   IO_SIZE, 0},
  {"key_cache_age_threshold", OPT_KEY_CACHE_AGE_THRESHOLD,
   "This characterizes the number of hits a hot block has to be untouched "
   "until it is considered aged enough to be downgraded to a warm block. "
   "This specifies the percentage ratio of that number of hits to the total "
   "number of blocks in key cache.",
   &dflt_key_cache_var.param_age_threshold,  0, 0,
   (GET_ULONG | GET_ASK_ADDR), REQUIRED_ARG, 300, 100, (longlong) ULONG_MAX,
   0, 100, 0},
  {"key_cache_block_size", OPT_KEY_CACHE_BLOCK_SIZE,
   "The default size of key cache blocks.",
   &dflt_key_cache_var.param_block_size, NULL, NULL, (GET_ULONG | GET_ASK_ADDR),
   REQUIRED_ARG, KEY_CACHE_BLOCK_SIZE, 512, 1024 * 16, 0, 512, 0},
  {"key_cache_division_limit", OPT_KEY_CACHE_DIVISION_LIMIT,
   "The minimum percentage of warm blocks in key cache.",
   &dflt_key_cache_var.param_division_limit, 0, 0,
   (GET_ULONG | GET_ASK_ADDR) , REQUIRED_ARG, 100, 1, 100, 0, 1, 0},
  {"key_cache_segments", OPT_KEY_CACHE_PARTITIONS,
   "The number of segments in a key cache",
   &dflt_key_cache_var.param_partitions, 0,
   0, (GET_ULONG | GET_ASK_ADDR), REQUIRED_ARG, DEFAULT_KEY_CACHE_PARTITIONS,
   0, MAX_KEY_CACHE_PARTITIONS, 0, 1, 0},  
  {"log-slow-filter", OPT_LOG_SLOW_FILTER,
   "Log only the queries that followed certain execution plan. Multiple flags "
   "allowed in a comma-separated string. [admin, filesort, filesort_on_disk, "
   "full_join, full_scan, query_cache, query_cache_miss, tmp_table, "
   "tmp_table_on_disk]. Sets log-slow-admin-command to ON",
   0, 0, 0, GET_STR, REQUIRED_ARG, 0, 0, 0, QPLAN_ALWAYS_SET, 0, 0},
  {"log-slow-rate_limit", OPT_LOG_SLOW_RATE_LIMIT,
   "If set, only write to slow log every 'log_slow_rate_limit' query (use "
   "this to reduce output on slow query log)",
   &global_system_variables.log_slow_rate_limit,
   &max_system_variables.log_slow_rate_limit, 0, GET_ULONG,
   REQUIRED_ARG, 1, 1, ~0L, 0, 1L, 0},
  {"log-slow-verbosity", OPT_LOG_SLOW_VERBOSITY,
   "Choose how verbose the messages to your slow log will be. Multiple flags "
   "allowed in a comma-separated string. [query_plan, innodb]",
   0, 0, 0, GET_STR, REQUIRED_ARG, 0, 0, 0, 0, 0, 0 },
  {"log-slow-file", OPT_SLOW_QUERY_LOG_FILE,
    "Log slow queries to given log file. Defaults logging to hostname-slow.log",
   &opt_slow_logname, &opt_slow_logname, 0, GET_STR,
   REQUIRED_ARG, 0, 0, 0, 0, 0, 0},
  {"long_query_time", OPT_LONG_QUERY_TIME,
   "Log all queries that have taken more than long_query_time seconds to "
   "execute. The argument will be treated as a decimal value with "
   "microsecond precision.",
   &long_query_time, &long_query_time, 0, GET_DOUBLE,
   REQUIRED_ARG, 10, 0, LONG_TIMEOUT, 0, 0, 0},
  {"log-slow-time", OPT_LONG_QUERY_TIME,
   "Log all queries that have taken more than long_query_time seconds to execute to file. "
   "The argument will be treated as a decimal value with microsecond precission.",
   &long_query_time, &long_query_time, 0, GET_DOUBLE,
   REQUIRED_ARG, 10, 0, LONG_TIMEOUT, 0, 0, 0},
  {"lower_case_table_names", OPT_LOWER_CASE_TABLE_NAMES,
   "If set to 1, table names are stored in lowercase on disk and table names "
   "will be case-insensitive.  Should be set to 2 if you are using a case-"
   "insensitive file system.",
   &lower_case_table_names, &lower_case_table_names, 0, GET_UINT, OPT_ARG,
#ifdef FN_NO_CASE_SENCE
    1
#else
    0
#endif
   , 0, 2, 0, 1, 0},
  {"max_allowed_packet", OPT_MAX_ALLOWED_PACKET,
   "The maximum packet length to send to or receive from server.",
   &global_system_variables.max_allowed_packet,
   &max_system_variables.max_allowed_packet, 0, GET_ULONG,
   REQUIRED_ARG, 1024*1024L, 1024, 1024L*1024L*1024L, MALLOC_OVERHEAD, 1024, 0},
  {"max_binlog_cache_size", OPT_MAX_BINLOG_CACHE_SIZE,
   "Can be used to restrict the total size used to cache a multi-transaction query.",
   &max_binlog_cache_size, &max_binlog_cache_size, 0,
   GET_ULL, REQUIRED_ARG, ULONG_MAX, IO_SIZE, ULONGLONG_MAX, 0, IO_SIZE, 0},
  {"max_binlog_size", OPT_MAX_BINLOG_SIZE,
   "Binary log will be rotated automatically when the size exceeds this "
   "value. Will also apply to relay logs if max_relay_log_size is 0. "
   "The minimum value for this variable is 4096.",
   &max_binlog_size, &max_binlog_size, 0, GET_ULONG,
   REQUIRED_ARG, 1024*1024L*1024L, IO_SIZE, 1024*1024L*1024L, 0, IO_SIZE, 0},
  {"max_connect_errors", OPT_MAX_CONNECT_ERRORS,
   "If there is more than this number of interrupted connections from a host "
   "this host will be blocked from further connections.",
   &max_connect_errors, &max_connect_errors, 0, GET_ULONG,
  REQUIRED_ARG, MAX_CONNECT_ERRORS, 1, (longlong) ULONG_MAX, 0, 1, 0},
  // Default max_connections of 151 is larger than Apache's default max
  // children, to avoid "too many connections" error in a common setup
  {"max_connections", OPT_MAX_CONNECTIONS,
   "The number of simultaneous clients allowed.", &max_connections,
   &max_connections, 0, GET_ULONG, REQUIRED_ARG, 151, 1, 100000, 0, 1, 0},
  {"max_delayed_threads", OPT_MAX_DELAYED_THREADS,
   "Don't start more than this number of threads to handle INSERT DELAYED "
   "statements. If set to zero, which means INSERT DELAYED is not used.",
   &global_system_variables.max_insert_delayed_threads,
   &max_system_variables.max_insert_delayed_threads,
   0, GET_ULONG, REQUIRED_ARG, 20, 0, 16384, 0, 1, 0},
  {"max_error_count", OPT_MAX_ERROR_COUNT,
   "Max number of errors/warnings to store for a statement.",
   &global_system_variables.max_error_count,
   &max_system_variables.max_error_count,
   0, GET_ULONG, REQUIRED_ARG, DEFAULT_ERROR_COUNT, 0, 65535, 0, 1, 0},
  {"max_heap_table_size", OPT_MAX_HEP_TABLE_SIZE,
   "Don't allow creation of heap tables bigger than this.",
   &global_system_variables.max_heap_table_size,
   &max_system_variables.max_heap_table_size, 0, GET_ULL,
   REQUIRED_ARG, 16*1024*1024L, 16384, MAX_MEM_TABLE_SIZE,
   MALLOC_OVERHEAD, 1024, 0},
  {"max_join_size", OPT_MAX_JOIN_SIZE,
   "Joins that are probably going to read more than max_join_size records return an error.",
   &global_system_variables.max_join_size,
   &max_system_variables.max_join_size, 0, GET_HA_ROWS, REQUIRED_ARG,
   HA_POS_ERROR, 1, HA_POS_ERROR, 0, 1, 0},
   {"max_length_for_sort_data", OPT_MAX_LENGTH_FOR_SORT_DATA,
    "Max number of bytes in sorted records.",
    &global_system_variables.max_length_for_sort_data,
    &max_system_variables.max_length_for_sort_data, 0, GET_ULONG,
    REQUIRED_ARG, 1024, 4, 8192*1024L, 0, 1, 0},
  {"max_prepared_stmt_count", OPT_MAX_PREPARED_STMT_COUNT,
   "Maximum number of prepared statements in the server.",
   &max_prepared_stmt_count, &max_prepared_stmt_count,
   0, GET_ULONG, REQUIRED_ARG, 16382, 0, 1*1024*1024, 0, 1, 0},
  {"max_relay_log_size", OPT_MAX_RELAY_LOG_SIZE,
   "If non-zero: relay log will be rotated automatically when the size "
   "exceeds this value; if zero (the default): when the size exceeds "
   "max_binlog_size. 0 excepted, the minimum value for this variable is 4096.",
   &max_relay_log_size, &max_relay_log_size, 0, GET_ULONG,
   REQUIRED_ARG, 0L, 0L, 1024*1024L*1024L, 0, IO_SIZE, 0},
  { "max_seeks_for_key", OPT_MAX_SEEKS_FOR_KEY,
    "Limit assumed max number of seeks when looking up rows based on a key.",
    &global_system_variables.max_seeks_for_key,
    &max_system_variables.max_seeks_for_key, 0, GET_ULONG,
    REQUIRED_ARG, (longlong) ULONG_MAX, 1, (longlong) ULONG_MAX, 0, 1, 0 },
  {"max_sort_length", OPT_MAX_SORT_LENGTH,
   "The number of bytes to use when sorting BLOB or TEXT values (only the "
   "first max_sort_length bytes of each value are used; the rest are ignored).",
   &global_system_variables.max_sort_length,
   &max_system_variables.max_sort_length, 0, GET_ULONG,
   REQUIRED_ARG, 1024, 4, 8192*1024L, 0, 1, 0},
  {"max_sp_recursion_depth", OPT_MAX_SP_RECURSION_DEPTH,
   "Maximum stored procedure recursion depth. (discussed with docs).",
   &global_system_variables.max_sp_recursion_depth,
   &max_system_variables.max_sp_recursion_depth, 0, GET_ULONG,
   OPT_ARG, 0, 0, 255, 0, 1, 0 },
  {"max_tmp_tables", OPT_MAX_TMP_TABLES,
   "Maximum number of temporary tables a client can keep open at a time.",
   &global_system_variables.max_tmp_tables,
   &max_system_variables.max_tmp_tables, 0, GET_ULONG,
   REQUIRED_ARG, 32, 1, (longlong) ULONG_MAX, 0, 1, 0},
  {"max_user_connections", OPT_MAX_USER_CONNECTIONS,
   "The maximum number of active connections for a single user (0 = no limit).",
   &max_user_connections, &max_user_connections, 0, GET_UINT,
   REQUIRED_ARG, 0, 0, UINT_MAX, 0, 1, 0},
  {"max_write_lock_count", OPT_MAX_WRITE_LOCK_COUNT,
   "After this many write locks, allow some read locks to run in between.",
   &max_write_lock_count, &max_write_lock_count, 0, GET_ULONG,
   REQUIRED_ARG, (longlong) ULONG_MAX, 1, (longlong) ULONG_MAX, 0, 1, 0},
  {"min_examined_row_limit", OPT_MIN_EXAMINED_ROW_LIMIT,
   "Don't log queries which examine less than min_examined_row_limit rows to file.",
   &global_system_variables.min_examined_row_limit,
   &max_system_variables.min_examined_row_limit, 0, GET_ULONG,
  REQUIRED_ARG, 0, 0, (longlong) ULONG_MAX, 0, 1L, 0},
  {"mrr_buffer_size", OPT_MRR_BUFFER_SIZE,
   "Size of buffer to use when using MRR with range access",
   (uchar**) &global_system_variables.mrr_buff_size,
   (uchar**) &max_system_variables.mrr_buff_size, 0,
   GET_ULONG, REQUIRED_ARG, 256*1024L, IO_SIZE*2+MALLOC_OVERHEAD,
   INT_MAX32, MALLOC_OVERHEAD, 1 /* Small to be able to do tests */ , 0},
  {"myisam_block_size", OPT_MYISAM_BLOCK_SIZE,
   "Block size to be used for MyISAM index pages.",
   &opt_myisam_block_size, &opt_myisam_block_size, 0, GET_ULONG, REQUIRED_ARG,
   MI_KEY_BLOCK_LENGTH, MI_MIN_KEY_BLOCK_LENGTH, MI_MAX_KEY_BLOCK_LENGTH,
   0, MI_MIN_KEY_BLOCK_LENGTH, 0},
  {"myisam_data_pointer_size", OPT_MYISAM_DATA_POINTER_SIZE,
   "Default pointer size to be used for MyISAM tables.",
   &myisam_data_pointer_size,
   &myisam_data_pointer_size, 0, GET_ULONG, REQUIRED_ARG,
   6, 2, 7, 0, 1, 0},
  {"myisam_max_extra_sort_file_size", OPT_MYISAM_MAX_EXTRA_SORT_FILE_SIZE,
   "This is a deprecated option that does nothing anymore. "
   "It will be removed in MySQL " VER_CELOSIA,
   &global_system_variables.myisam_max_extra_sort_file_size,
   &max_system_variables.myisam_max_extra_sort_file_size,
   0, GET_ULL, REQUIRED_ARG, (ulonglong) INT_MAX32,
   0, (ulonglong) MAX_FILE_SIZE, 0, 1, 0},
  {"myisam_max_sort_file_size", OPT_MYISAM_MAX_SORT_FILE_SIZE,
   "Don't use the fast sort index method to created index if the temporary "
   "file would get bigger than this.",
   &global_system_variables.myisam_max_sort_file_size,
   &max_system_variables.myisam_max_sort_file_size, 0,
   GET_ULL, REQUIRED_ARG, (longlong) LONG_MAX, 0, (ulonglong) MAX_FILE_SIZE,
   0, 1024*1024, 0},
  {"myisam_mmap_size", OPT_MYISAM_MMAP_SIZE,
   "Can be used to restrict the total memory used for memory mmaping of myisam files",
   &myisam_mmap_size, &myisam_mmap_size, 0,
   GET_ULL, REQUIRED_ARG, SIZE_T_MAX, MEMMAP_EXTRA_MARGIN, SIZE_T_MAX, 0, 1, 0},
  {"myisam_repair_threads", OPT_MYISAM_REPAIR_THREADS,
   "Specifies whether several threads should be used when repairing MyISAM "
   "tables. For values > 1, one thread is used per index. The value of 1 "
   "disables parallel repair.",
   &global_system_variables.myisam_repair_threads,
   &max_system_variables.myisam_repair_threads, 0,
   GET_ULONG, REQUIRED_ARG, 1, 1, (longlong) ULONG_MAX, 0, 1, 0},
  {"myisam_sort_buffer_size", OPT_MYISAM_SORT_BUFFER_SIZE,
   "The buffer that is allocated when sorting the index when doing a REPAIR "
   "or when creating indexes with CREATE INDEX or ALTER TABLE.",
   &global_system_variables.myisam_sort_buff_size,
   &max_system_variables.myisam_sort_buff_size, 0,
   GET_ULONG, REQUIRED_ARG, 8192 * 1024, 4096, (longlong) ULONG_MAX, 0, 1, 0},
  {"myisam_use_mmap", OPT_MYISAM_USE_MMAP,
   "Use memory mapping for reading and writing MyISAM tables.",
   &opt_myisam_use_mmap, &opt_myisam_use_mmap, 0, GET_BOOL, NO_ARG,
   0, 0, 0, 0, 0, 0},
  {"myisam_stats_method", OPT_MYISAM_STATS_METHOD,
   "Specifies how MyISAM index statistics collection code should threat NULLs. "
   "Possible values of name are \"nulls_unequal\" (default behavior for 4.1/5.0), "
   "\"nulls_equal\" (emulate 4.0 behavior), and \"nulls_ignored\".",
   &myisam_stats_method_str, &myisam_stats_method_str, 0,
    GET_STR, REQUIRED_ARG, 0, 0, 0, 0, 0, 0},
  {"net_buffer_length", OPT_NET_BUFFER_LENGTH,
   "Buffer length for TCP/IP and socket communication.",
   &global_system_variables.net_buffer_length,
   &max_system_variables.net_buffer_length, 0, GET_ULONG,
   REQUIRED_ARG, 16384, 1024, 1024*1024L, 0, 1024, 0},
  {"net_read_timeout", OPT_NET_READ_TIMEOUT,
   "Number of seconds to wait for more data from a connection before aborting the read.",
   &global_system_variables.net_read_timeout,
   &max_system_variables.net_read_timeout, 0, GET_ULONG,
   REQUIRED_ARG, NET_READ_TIMEOUT, 1, LONG_TIMEOUT, 0, 1, 0},
  {"net_retry_count", OPT_NET_RETRY_COUNT,
   "If a read on a communication port is interrupted, retry this many times before giving up.",
   &global_system_variables.net_retry_count,
   &max_system_variables.net_retry_count,0,
   GET_ULONG, REQUIRED_ARG, MYSQLD_NET_RETRY_COUNT, 1, (longlong) ULONG_MAX,
   0, 1, 0},
  {"net_write_timeout", OPT_NET_WRITE_TIMEOUT,
   "Number of seconds to wait for a block to be written to a connection before "
   "aborting the write.",
   &global_system_variables.net_write_timeout,
   &max_system_variables.net_write_timeout, 0, GET_ULONG,
   REQUIRED_ARG, NET_WRITE_TIMEOUT, 1, LONG_TIMEOUT, 0, 1, 0},
  { "old", OPT_OLD_MODE, "Use compatible behavior.", 
    &global_system_variables.old_mode,
    &max_system_variables.old_mode, 0, GET_BOOL, NO_ARG, 
    0, 0, 0, 0, 0, 0},
  {"open_files_limit", OPT_OPEN_FILES_LIMIT,
   "If this is not 0, then mysqld will use this value to reserve file "
   "descriptors to use with setrlimit(). If this value is 0 then mysqld "
   "will reserve max_connections*5 or max_connections + table_cache*2 "
   "(whichever is larger) number of files.",
   &open_files_limit, &open_files_limit, 0, GET_ULONG,
   REQUIRED_ARG, 0, 0, OS_FILE_LIMIT, 0, 1, 0},
  {"optimizer_prune_level", OPT_OPTIMIZER_PRUNE_LEVEL,
   "Controls the heuristic(s) applied during query optimization to prune "
   "less-promising partial plans from the optimizer search space. Meaning: "
   "0 - do not apply any heuristic, thus perform exhaustive search; 1 - "
   "prune plans based on number of retrieved rows.",
   &global_system_variables.optimizer_prune_level,
   &max_system_variables.optimizer_prune_level,
   0, GET_ULONG, OPT_ARG, 1, 0, 1, 0, 1, 0},
  {"optimizer_search_depth", OPT_OPTIMIZER_SEARCH_DEPTH,
   "Maximum depth of search performed by the query optimizer. Values larger "
   "than the number of relations in a query result in better query plans, "
   "but take longer to compile a query. Smaller values than the number of "
   "tables in a relation result in faster optimization, but may produce "
   "very bad query plans. If set to 0, the system will automatically pick "
   "a reasonable value; if set to MAX_TABLES+2, the optimizer will switch "
   "to the original find_best (used for testing/comparison).",
   &global_system_variables.optimizer_search_depth,
   &max_system_variables.optimizer_search_depth,
   0, GET_ULONG, OPT_ARG, MAX_TABLES+1, 0, MAX_TABLES+2, 0, 1, 0},
  {"optimizer_switch", OPT_OPTIMIZER_SWITCH,
   "optimizer_switch=option=val[,option=val...], where option={index_merge, "
   "index_merge_union, index_merge_sort_union, index_merge_intersection, "
   "index_condition_pushdown, firstmatch, loosescan, materialization, "
   "semijoin, partial_match_rowid_merge, partial_match_table_scan, "
   "subquery_cache, outer_join_with_cache, semijoin_with_cache, "
   "join_cache_incremental, join_cache_hashed, join_cache_bka"
#ifndef DBUG_OFF
   ", table_elimination"
#endif 
   "} and val={on, off, default}.",
   &optimizer_switch_str, &optimizer_switch_str, 0, GET_STR, REQUIRED_ARG, 
   /*OPTIMIZER_SWITCH_DEFAULT*/0, 0, 0, 0, 0, 0},
  {"plugin_dir", OPT_PLUGIN_DIR,
   "Directory for plugins.",
   &opt_plugin_dir_ptr, &opt_plugin_dir_ptr, 0,
   GET_STR, REQUIRED_ARG, 0, 0, 0, 0, 0, 0},
  {"plugin-load", OPT_PLUGIN_LOAD,
   "Optional semicolon-separated list of plugins to load, where each plugin is "
   "identified as name=library, where name is the plugin name and library "
   "is the plugin library in plugin_dir.",
   &opt_plugin_load, &opt_plugin_load, 0,
   GET_STR, REQUIRED_ARG, 0, 0, 0, 0, 0, 0},
  {"plugin-maturity", OPT_PLUGIN_MATURITY,
   "The lowest desirable plugin maturity. Plugins less mature than that will not be installed or loaded.",
   (uchar**) &plugin_maturity, (uchar**) &plugin_maturity, &plugin_maturity_values,
   GET_ENUM, REQUIRED_ARG, server_maturity, 0, 0, 0, 0, 0},
  {"preload_buffer_size", OPT_PRELOAD_BUFFER_SIZE,
   "The size of the buffer that is allocated when preloading indexes.",
   &global_system_variables.preload_buff_size,
   &max_system_variables.preload_buff_size, 0, GET_ULONG,
   REQUIRED_ARG, 32*1024L, 1024, 1024*1024*1024L, 0, 1, 0},
  {"query_alloc_block_size", OPT_QUERY_ALLOC_BLOCK_SIZE,
   "Allocation block size for query parsing and execution.",
   &global_system_variables.query_alloc_block_size,
   &max_system_variables.query_alloc_block_size, 0, GET_ULONG,
   REQUIRED_ARG, QUERY_ALLOC_BLOCK_SIZE, 1024, (longlong) ULONG_MAX, 0, 1024,
   0},
#ifdef HAVE_QUERY_CACHE
  {"query_cache_limit", OPT_QUERY_CACHE_LIMIT,
   "Don't cache results that are bigger than this.",
   &query_cache_limit, &query_cache_limit, 0, GET_ULONG,
   REQUIRED_ARG, 1024*1024L, 0, (longlong) ULONG_MAX, 0, 1, 0},
  {"query_cache_min_res_unit", OPT_QUERY_CACHE_MIN_RES_UNIT,
   "Minimal size of unit in which space for results is allocated (last unit "
   "will be trimmed after writing all result data).",
   &query_cache_min_res_unit, &query_cache_min_res_unit,
   0, GET_ULONG, REQUIRED_ARG, QUERY_CACHE_MIN_RESULT_DATA_SIZE,
   0, (longlong) ULONG_MAX, 0, 1, 0},
#endif /*HAVE_QUERY_CACHE*/
  {"query_cache_size", OPT_QUERY_CACHE_SIZE,
   "The memory allocated to store results from old queries.",
   &query_cache_size, &query_cache_size, 0, GET_ULONG,
   REQUIRED_ARG, 0, 0, (longlong) ULONG_MAX, 0, 1024, 0},
#ifdef HAVE_QUERY_CACHE
  {"query_cache_type", OPT_QUERY_CACHE_TYPE,
   "0 = OFF = Don't cache or retrieve results. 1 = ON = Cache all results "
   "except SELECT SQL_NO_CACHE ... queries. 2 = DEMAND = Cache only SELECT "
   "SQL_CACHE ... queries.", &global_system_variables.query_cache_type,
   &max_system_variables.query_cache_type,
   0, GET_ULONG, REQUIRED_ARG, 1, 0, 2, 0, 1, 0},
  {"query_cache_wlock_invalidate", OPT_QUERY_CACHE_WLOCK_INVALIDATE,
   "Invalidate queries in query cache on LOCK for write.",
   &global_system_variables.query_cache_wlock_invalidate,
   &max_system_variables.query_cache_wlock_invalidate,
   0, GET_BOOL, NO_ARG, 0, 0, 1, 0, 1, 0},
#endif /*HAVE_QUERY_CACHE*/
  {"query_prealloc_size", OPT_QUERY_PREALLOC_SIZE,
   "Persistent buffer for query parsing and execution.",
   &global_system_variables.query_prealloc_size,
   &max_system_variables.query_prealloc_size, 0, GET_ULONG,
   REQUIRED_ARG, QUERY_ALLOC_PREALLOC_SIZE, QUERY_ALLOC_PREALLOC_SIZE,
   (longlong) ULONG_MAX, 0, 1024, 0},
  {"range_alloc_block_size", OPT_RANGE_ALLOC_BLOCK_SIZE,
   "Allocation block size for storing ranges during optimization.",
   &global_system_variables.range_alloc_block_size,
   &max_system_variables.range_alloc_block_size, 0, GET_ULONG,
   REQUIRED_ARG, RANGE_ALLOC_BLOCK_SIZE, RANGE_ALLOC_BLOCK_SIZE,
   (longlong) ULONG_MAX, 0, 1024, 0},
  {"rowid_merge_buff_size", OPT_ROWID_MERGE_BUFF_SIZE,
   "The size of the buffers used [NOT] IN evaluation via partial matching.",
   (uchar**) &global_system_variables.rowid_merge_buff_size,
   (uchar**) &max_system_variables.rowid_merge_buff_size, 0, GET_ULONG,
   REQUIRED_ARG, 8*1024*1024L, 0, MAX_MEM_TABLE_SIZE/2, 0, 1, 0},
  {"read_buffer_size", OPT_RECORD_BUFFER,
   "Each thread that does a sequential scan allocates a buffer of this size "
   "for each table it scans. If you do many sequential scans, you may want "
   "to increase this value.", &global_system_variables.read_buff_size,
   &max_system_variables.read_buff_size,0, GET_ULONG, REQUIRED_ARG,
   128*1024L, IO_SIZE*2+MALLOC_OVERHEAD, INT_MAX32, MALLOC_OVERHEAD, IO_SIZE,
   0},
  {"read_only", OPT_READONLY,
   "Make all non-temporary tables read-only, with the exception of replication "
   "(slave) threads and users with the SUPER privilege.",
   &opt_readonly,
   &opt_readonly,
   0, GET_BOOL, NO_ARG, 0, 0, 1, 0, 1, 0},
  {"read_rnd_buffer_size", OPT_RECORD_RND_BUFFER,
   "When reading rows in sorted order after a sort, the rows are read through "
   "this buffer to avoid disk seeks. If not set, then it's set to the value of "
   "record_buffer.",
   &global_system_variables.read_rnd_buff_size,
   &max_system_variables.read_rnd_buff_size, 0,
   GET_ULONG, REQUIRED_ARG, 256*1024L, IO_SIZE*2+MALLOC_OVERHEAD,
   INT_MAX32, MALLOC_OVERHEAD, IO_SIZE, 0},
  {"record_buffer", OPT_RECORD_BUFFER_OLD,
   "Alias for read_buffer_size. This variable is deprecated and will be removed in a future release.",
   &global_system_variables.read_buff_size,
   &max_system_variables.read_buff_size,0, GET_ULONG, REQUIRED_ARG,
   128*1024L, IO_SIZE*2+MALLOC_OVERHEAD, INT_MAX32, MALLOC_OVERHEAD, IO_SIZE, 0},
#ifdef HAVE_REPLICATION
  {"relay_log_purge", OPT_RELAY_LOG_PURGE,
   "0 = do not purge relay logs. 1 = purge them as soon as they are no more needed.",
   &relay_log_purge,
   &relay_log_purge, 0, GET_BOOL, NO_ARG,
   1, 0, 1, 0, 1, 0},
  {"relay_log_space_limit", OPT_RELAY_LOG_SPACE_LIMIT,
   "Maximum space to use for all relay logs.",
   &relay_log_space_limit,
   &relay_log_space_limit, 0, GET_ULL, REQUIRED_ARG, 0L, 0L,
   (longlong) ULONG_MAX, 0, 1, 0},
  {"slave_compressed_protocol", OPT_SLAVE_COMPRESSED_PROTOCOL,
   "Use compression on master/slave protocol.",
   &opt_slave_compressed_protocol,
   &opt_slave_compressed_protocol,
   0, GET_BOOL, NO_ARG, 0, 0, 1, 0, 1, 0},
  {"slave_net_timeout", OPT_SLAVE_NET_TIMEOUT,
   "Number of seconds to wait for more data from a master/slave connection before aborting the read.",
   &slave_net_timeout, &slave_net_timeout, 0,
   GET_ULONG, REQUIRED_ARG, SLAVE_NET_TIMEOUT, 1, LONG_TIMEOUT, 0, 1, 0},
  {"slave_transaction_retries", OPT_SLAVE_TRANS_RETRIES,
   "Number of times the slave SQL thread will retry a transaction in case "
   "it failed with a deadlock or elapsed lock wait timeout, "
   "before giving up and stopping.",
   &slave_trans_retries, &slave_trans_retries, 0,
   GET_ULONG, REQUIRED_ARG, 10L, 0L, (longlong) ULONG_MAX, 0, 1, 0},
#endif /* HAVE_REPLICATION */
  {"slow_launch_time", OPT_SLOW_LAUNCH_TIME,
   "If creating the thread takes longer than this value (in seconds), "
   "the Slow_launch_threads counter will be incremented.",
   &slow_launch_time, &slow_launch_time, 0, GET_ULONG,
   REQUIRED_ARG, 2L, 0L, LONG_TIMEOUT, 0, 1, 0},
  {"sort_buffer_size", OPT_SORT_BUFFER,
   "Each thread that needs to do a sort allocates a buffer of this size.",
   &global_system_variables.sortbuff_size,
   &max_system_variables.sortbuff_size, 0, GET_ULONG, REQUIRED_ARG,
   MAX_SORT_MEMORY, MIN_SORT_MEMORY+MALLOC_OVERHEAD*2, (longlong) ULONG_MAX,
   MALLOC_OVERHEAD, 1, 0},
  {"sync-binlog", OPT_SYNC_BINLOG,
   "Synchronously flush binary log to disk after every #th event. "
   "Use 0 (default) to disable synchronous flushing.",
   &sync_binlog_period, &sync_binlog_period, 0, GET_ULONG,
   REQUIRED_ARG, 0, 0, (longlong) ULONG_MAX, 0, 1, 0},
  {"sync-frm", OPT_SYNC_FRM, "Sync .frm to disk on create. Enabled by default.",
   &opt_sync_frm, &opt_sync_frm, 0, GET_BOOL, NO_ARG, 1, 0,
   0, 0, 0, 0},
  {"sync-sys", OPT_SYNC,
   "Enable/disable system sync calls. Should only be turned off when running "
   "tests or debugging!!",
   &opt_sync, &opt_sync, 0, GET_BOOL, NO_ARG, 1, 0, 0, 0, 0, 0},
  {"table_cache", OPT_TABLE_OPEN_CACHE,
   "Deprecated; use --table_open_cache instead.",
   &table_cache_size, &table_cache_size, 0, GET_ULONG,
   REQUIRED_ARG, TABLE_OPEN_CACHE_DEFAULT, 1, 512*1024L, 0, 1, 0},
  {"table_definition_cache", OPT_TABLE_DEF_CACHE,
   "The number of cached table definitions.",
   &table_def_size, &table_def_size,
   0, GET_ULONG, REQUIRED_ARG, TABLE_DEF_CACHE_DEFAULT, TABLE_DEF_CACHE_MIN,
   512*1024L, 0, 1, 0},
  {"table_open_cache", OPT_TABLE_OPEN_CACHE,
   "The number of cached open tables.",
   &table_cache_size, &table_cache_size, 0, GET_ULONG,
   REQUIRED_ARG, TABLE_OPEN_CACHE_DEFAULT, 1, 512*1024L, 0, 1, 0},
  {"table_lock_wait_timeout", OPT_TABLE_LOCK_WAIT_TIMEOUT,
   "Timeout in seconds to wait for a table level lock before returning an "
   "error. Used only if the connection has active cursors.",
   &table_lock_wait_timeout, &table_lock_wait_timeout,
   0, GET_ULONG, REQUIRED_ARG, 50, 1, 1024 * 1024 * 1024, 0, 1, 0},
  {"thread_cache_size", OPT_THREAD_CACHE_SIZE,
   "How many threads we should keep in a cache for reuse.",
   &thread_cache_size, &thread_cache_size, 0, GET_ULONG,
   REQUIRED_ARG, 0, 0, 16384, 0, 1, 0},
  {"thread_concurrency", OPT_THREAD_CONCURRENCY,
   "Permits the application to give the threads system a hint for the "
   "desired number of threads that should be run at the same time.",
   &concurrency, &concurrency, 0, GET_ULONG, REQUIRED_ARG,
   DEFAULT_CONCURRENCY, 1, 512, 0, 1, 0},
#if HAVE_POOL_OF_THREADS == 1
  {"thread_pool_size", OPT_THREAD_CACHE_SIZE,
   "How many threads we should create to handle query requests in case of "
   "'thread_handling=pool-of-threads'.",
   &thread_pool_size, &thread_pool_size, 0, GET_ULONG,
   REQUIRED_ARG, 20, 1, 16384, 0, 1, 0},
#endif
  {"thread_stack", OPT_THREAD_STACK,
   "The stack size for each thread.", &my_thread_stack_size,
   &my_thread_stack_size, 0, GET_ULONG, REQUIRED_ARG,DEFAULT_THREAD_STACK,
   (sizeof(void*)<=4)?1024L*128L: ((256-16)*1024L), (longlong) ULONG_MAX, 0, 1024, 0},
  { "time_format", OPT_TIME_FORMAT,
    "The TIME format (for future).",
    &opt_date_time_formats[MYSQL_TIMESTAMP_TIME],
    &opt_date_time_formats[MYSQL_TIMESTAMP_TIME],
    0, GET_STR, REQUIRED_ARG, 0, 0, 0, 0, 0, 0},
  {"tmp_table_size", OPT_TMP_TABLE_SIZE,
   "If an internal in-memory temporary table exceeds this size, MySQL will "
   "automatically convert it to an on-disk MyISAM/Aria table.",
   &global_system_variables.tmp_table_size,
   &max_system_variables.tmp_table_size, 0, GET_ULL,
   REQUIRED_ARG, 16*1024*1024L, 1024, MAX_MEM_TABLE_SIZE, 0, 1, 0},
  {"transaction_alloc_block_size", OPT_TRANS_ALLOC_BLOCK_SIZE,
   "Allocation block size for transactions to be stored in binary log.",
   &global_system_variables.trans_alloc_block_size,
   &max_system_variables.trans_alloc_block_size, 0, GET_ULONG,
   REQUIRED_ARG, QUERY_ALLOC_BLOCK_SIZE, 1024, (longlong) ULONG_MAX, 0, 1024,
   0},
  {"transaction_prealloc_size", OPT_TRANS_PREALLOC_SIZE,
   "Persistent buffer for transactions to be stored in binary log.",
   &global_system_variables.trans_prealloc_size,
   &max_system_variables.trans_prealloc_size, 0, GET_ULONG,
   REQUIRED_ARG, TRANS_ALLOC_PREALLOC_SIZE, 1024, (longlong) ULONG_MAX, 0,
   1024, 0},
  {"thread_handling", OPT_THREAD_HANDLING,
   "Define threads usage for handling queries: "
   "one-thread-per-connection or no-threads.",
   &opt_thread_handling, &opt_thread_handling,
   0, GET_STR, REQUIRED_ARG, 0, 0, 0, 0, 0, 0},
  {"updatable_views_with_limit", OPT_UPDATABLE_VIEWS_WITH_LIMIT,
   "1 = YES = Don't issue an error message (warning only) if a VIEW without "
   "presence of a key of the underlying table is used in queries with a "
   "LIMIT clause for updating. 0 = NO = Prohibit update of a VIEW, which "
   "does not contain a key of the underlying table and the query uses a "
   "LIMIT clause (usually get from GUI tools).",
   &global_system_variables.updatable_views_with_limit,
   &max_system_variables.updatable_views_with_limit,
   0, GET_ULONG, REQUIRED_ARG, 1, 0, 1, 0, 1, 0},
  {"wait_timeout", OPT_WAIT_TIMEOUT,
   "The number of seconds the server waits for activity on a connection before closing it.",
   &global_system_variables.net_wait_timeout,
   &max_system_variables.net_wait_timeout, 0, GET_ULONG,
   REQUIRED_ARG, NET_WAIT_TIMEOUT, 1, IF_WIN(INT_MAX32/1000, LONG_TIMEOUT),
   0, 1, 0},
  {"userstat", OPT_USERSTAT,
   "Control USER_STATISTICS, CLIENT_STATISTICS, INDEX_STATISTICS and TABLE_STATISTICS running",
   (uchar**) &opt_userstat_running, (uchar**) &opt_userstat_running,
   0, GET_BOOL, NO_ARG, 0, 0, 1, 0, 1, 0},
  {"binlog-direct-non-transactional-updates", OPT_BINLOG_DIRECT_NON_TRANS_UPDATE,
   "Causes updates to non-transactional engines using statement format to be "
   "written directly to binary log. Before using this option, make sure that "
   "there are no dependencies between transactional and non-transactional "
   "tables such as in the statement INSERT INTO t_myisam SELECT * FROM "
   "t_innodb; otherwise, slaves may diverge from the master.",
   &global_system_variables.binlog_direct_non_trans_update,
   &max_system_variables.binlog_direct_non_trans_update,
   0, GET_BOOL, NO_ARG, 0, 0, 0, 0, 0, 0},
  {0, 0, 0, 0, 0, 0, GET_NO_ARG, NO_ARG, 0, 0, 0, 0, 0, 0}
};


static int show_queries(THD *thd, SHOW_VAR *var, char *buff)
{
  var->type= SHOW_LONGLONG;
  var->value= (char *)&thd->query_id;
  return 0;
}


static int show_net_compression(THD *thd, SHOW_VAR *var, char *buff)
{
  var->type= SHOW_MY_BOOL;
  var->value= (char *)&thd->net.compress;
  return 0;
}

static int show_starttime(THD *thd, SHOW_VAR *var, char *buff)
{
  var->type= SHOW_LONG;
  var->value= buff;
  *((long *)buff)= (long) (thd->query_start() - server_start_time);
  return 0;
}

#ifdef COMMUNITY_SERVER
static int show_flushstatustime(THD *thd, SHOW_VAR *var, char *buff)
{
  var->type= SHOW_LONG;
  var->value= buff;
  *((long *)buff)= (long) (thd->query_start() - flush_status_time);
  return 0;
}
#endif

#ifdef HAVE_REPLICATION
static int show_rpl_status(THD *thd, SHOW_VAR *var, char *buff)
{
  var->type= SHOW_CHAR;
  var->value= const_cast<char*>(rpl_status_type[(int)rpl_status]);
  return 0;
}

static int show_slave_running(THD *thd, SHOW_VAR *var, char *buff)
{
  var->type= SHOW_MY_BOOL;
  pthread_mutex_lock(&LOCK_active_mi);
  var->value= buff;
  *((my_bool *)buff)= (my_bool) (active_mi && 
                                 active_mi->slave_running == MYSQL_SLAVE_RUN_CONNECT &&
                                 active_mi->rli.slave_running);
  pthread_mutex_unlock(&LOCK_active_mi);
  return 0;
}

static int show_slave_retried_trans(THD *thd, SHOW_VAR *var, char *buff)
{
  /*
    TODO: with multimaster, have one such counter per line in
    SHOW SLAVE STATUS, and have the sum over all lines here.
  */
  pthread_mutex_lock(&LOCK_active_mi);
  if (active_mi)
  {
    var->type= SHOW_LONG;
    var->value= buff;
    pthread_mutex_lock(&active_mi->rli.data_lock);
    *((long *)buff)= (long)active_mi->rli.retried_trans;
    pthread_mutex_unlock(&active_mi->rli.data_lock);
  }
  else
    var->type= SHOW_UNDEF;
  pthread_mutex_unlock(&LOCK_active_mi);
  return 0;
}
#endif /* HAVE_REPLICATION */

static int show_open_tables(THD *thd, SHOW_VAR *var, char *buff)
{
  var->type= SHOW_LONG;
  var->value= buff;
  *((long *)buff)= (long)cached_open_tables();
  return 0;
}

static int show_prepared_stmt_count(THD *thd, SHOW_VAR *var, char *buff)
{
  var->type= SHOW_LONG;
  var->value= buff;
  pthread_mutex_lock(&LOCK_prepared_stmt_count);
  *((long *)buff)= (long)prepared_stmt_count;
  pthread_mutex_unlock(&LOCK_prepared_stmt_count);
  return 0;
}

static int show_table_definitions(THD *thd, SHOW_VAR *var, char *buff)
{
  var->type= SHOW_LONG;
  var->value= buff;
  *((long *)buff)= (long)cached_table_definitions();
  return 0;
}

#ifdef HAVE_OPENSSL
/* Functions relying on CTX */
static int show_ssl_ctx_sess_accept(THD *thd, SHOW_VAR *var, char *buff)
{
  var->type= SHOW_LONG;
  var->value= buff;
  *((long *)buff)= (!ssl_acceptor_fd ? 0 :
                     SSL_CTX_sess_accept(ssl_acceptor_fd->ssl_context));
  return 0;
}

static int show_ssl_ctx_sess_accept_good(THD *thd, SHOW_VAR *var, char *buff)
{
  var->type= SHOW_LONG;
  var->value= buff;
  *((long *)buff)= (!ssl_acceptor_fd ? 0 :
                     SSL_CTX_sess_accept_good(ssl_acceptor_fd->ssl_context));
  return 0;
}

static int show_ssl_ctx_sess_connect_good(THD *thd, SHOW_VAR *var, char *buff)
{
  var->type= SHOW_LONG;
  var->value= buff;
  *((long *)buff)= (!ssl_acceptor_fd ? 0 :
                     SSL_CTX_sess_connect_good(ssl_acceptor_fd->ssl_context));
  return 0;
}

static int show_ssl_ctx_sess_accept_renegotiate(THD *thd, SHOW_VAR *var, char *buff)
{
  var->type= SHOW_LONG;
  var->value= buff;
  *((long *)buff)= (!ssl_acceptor_fd ? 0 :
                     SSL_CTX_sess_accept_renegotiate(ssl_acceptor_fd->ssl_context));
  return 0;
}

static int show_ssl_ctx_sess_connect_renegotiate(THD *thd, SHOW_VAR *var, char *buff)
{
  var->type= SHOW_LONG;
  var->value= buff;
  *((long *)buff)= (!ssl_acceptor_fd ? 0 :
                     SSL_CTX_sess_connect_renegotiate(ssl_acceptor_fd->ssl_context));
  return 0;
}

static int show_ssl_ctx_sess_cb_hits(THD *thd, SHOW_VAR *var, char *buff)
{
  var->type= SHOW_LONG;
  var->value= buff;
  *((long *)buff)= (!ssl_acceptor_fd ? 0 :
                     SSL_CTX_sess_cb_hits(ssl_acceptor_fd->ssl_context));
  return 0;
}

static int show_ssl_ctx_sess_hits(THD *thd, SHOW_VAR *var, char *buff)
{
  var->type= SHOW_LONG;
  var->value= buff;
  *((long *)buff)= (!ssl_acceptor_fd ? 0 :
                     SSL_CTX_sess_hits(ssl_acceptor_fd->ssl_context));
  return 0;
}

static int show_ssl_ctx_sess_cache_full(THD *thd, SHOW_VAR *var, char *buff)
{
  var->type= SHOW_LONG;
  var->value= buff;
  *((long *)buff)= (!ssl_acceptor_fd ? 0 :
                     SSL_CTX_sess_cache_full(ssl_acceptor_fd->ssl_context));
  return 0;
}

static int show_ssl_ctx_sess_misses(THD *thd, SHOW_VAR *var, char *buff)
{
  var->type= SHOW_LONG;
  var->value= buff;
  *((long *)buff)= (!ssl_acceptor_fd ? 0 :
                     SSL_CTX_sess_misses(ssl_acceptor_fd->ssl_context));
  return 0;
}

static int show_ssl_ctx_sess_timeouts(THD *thd, SHOW_VAR *var, char *buff)
{
  var->type= SHOW_LONG;
  var->value= buff;
  *((long *)buff)= (!ssl_acceptor_fd ? 0 :
                     SSL_CTX_sess_timeouts(ssl_acceptor_fd->ssl_context));
  return 0;
}

static int show_ssl_ctx_sess_number(THD *thd, SHOW_VAR *var, char *buff)
{
  var->type= SHOW_LONG;
  var->value= buff;
  *((long *)buff)= (!ssl_acceptor_fd ? 0 :
                     SSL_CTX_sess_number(ssl_acceptor_fd->ssl_context));
  return 0;
}

static int show_ssl_ctx_sess_connect(THD *thd, SHOW_VAR *var, char *buff)
{
  var->type= SHOW_LONG;
  var->value= buff;
  *((long *)buff)= (!ssl_acceptor_fd ? 0 :
                     SSL_CTX_sess_connect(ssl_acceptor_fd->ssl_context));
  return 0;
}

static int show_ssl_ctx_sess_get_cache_size(THD *thd, SHOW_VAR *var, char *buff)
{
  var->type= SHOW_LONG;
  var->value= buff;
  *((long *)buff)= (!ssl_acceptor_fd ? 0 :
                     SSL_CTX_sess_get_cache_size(ssl_acceptor_fd->ssl_context));
  return 0;
}

static int show_ssl_ctx_get_verify_mode(THD *thd, SHOW_VAR *var, char *buff)
{
  var->type= SHOW_LONG;
  var->value= buff;
  *((long *)buff)= (!ssl_acceptor_fd ? 0 :
                     SSL_CTX_get_verify_mode(ssl_acceptor_fd->ssl_context));
  return 0;
}

static int show_ssl_ctx_get_verify_depth(THD *thd, SHOW_VAR *var, char *buff)
{
  var->type= SHOW_LONG;
  var->value= buff;
  *((long *)buff)= (!ssl_acceptor_fd ? 0 :
                     SSL_CTX_get_verify_depth(ssl_acceptor_fd->ssl_context));
  return 0;
}

static int show_ssl_ctx_get_session_cache_mode(THD *thd, SHOW_VAR *var, char *buff)
{
  var->type= SHOW_CHAR;
  if (!ssl_acceptor_fd)
    var->value= const_cast<char*>("NONE");
  else
    switch (SSL_CTX_get_session_cache_mode(ssl_acceptor_fd->ssl_context))
    {
    case SSL_SESS_CACHE_OFF:
      var->value= const_cast<char*>("OFF"); break;
    case SSL_SESS_CACHE_CLIENT:
      var->value= const_cast<char*>("CLIENT"); break;
    case SSL_SESS_CACHE_SERVER:
      var->value= const_cast<char*>("SERVER"); break;
    case SSL_SESS_CACHE_BOTH:
      var->value= const_cast<char*>("BOTH"); break;
    case SSL_SESS_CACHE_NO_AUTO_CLEAR:
      var->value= const_cast<char*>("NO_AUTO_CLEAR"); break;
    case SSL_SESS_CACHE_NO_INTERNAL_LOOKUP:
      var->value= const_cast<char*>("NO_INTERNAL_LOOKUP"); break;
    default:
      var->value= const_cast<char*>("Unknown"); break;
    }
  return 0;
}

/*
   Functions relying on SSL
   Note: In the show_ssl_* functions, we need to check if we have a
         valid vio-object since this isn't always true, specifically
         when session_status or global_status is requested from
         inside an Event.
 */
static int show_ssl_get_version(THD *thd, SHOW_VAR *var, char *buff)
{
  var->type= SHOW_CHAR;
  if( thd->vio_ok() && thd->net.vio->ssl_arg )
    var->value= const_cast<char*>(SSL_get_version((SSL*) thd->net.vio->ssl_arg));
  else
    var->value= (char *)"";
  return 0;
}

static int show_ssl_session_reused(THD *thd, SHOW_VAR *var, char *buff)
{
  var->type= SHOW_LONG;
  var->value= buff;
  if( thd->vio_ok() && thd->net.vio->ssl_arg )
    *((long *)buff)= (long)SSL_session_reused((SSL*) thd->net.vio->ssl_arg);
  else
    *((long *)buff)= 0;
  return 0;
}

static int show_ssl_get_default_timeout(THD *thd, SHOW_VAR *var, char *buff)
{
  var->type= SHOW_LONG;
  var->value= buff;
  if( thd->vio_ok() && thd->net.vio->ssl_arg )
    *((long *)buff)= (long)SSL_get_default_timeout((SSL*)thd->net.vio->ssl_arg);
  else
    *((long *)buff)= 0;
  return 0;
}

static int show_ssl_get_verify_mode(THD *thd, SHOW_VAR *var, char *buff)
{
  var->type= SHOW_LONG;
  var->value= buff;
  if( thd->net.vio && thd->net.vio->ssl_arg )
    *((long *)buff)= (long)SSL_get_verify_mode((SSL*)thd->net.vio->ssl_arg);
  else
    *((long *)buff)= 0;
  return 0;
}

static int show_ssl_get_verify_depth(THD *thd, SHOW_VAR *var, char *buff)
{
  var->type= SHOW_LONG;
  var->value= buff;
  if( thd->vio_ok() && thd->net.vio->ssl_arg )
    *((long *)buff)= (long)SSL_get_verify_depth((SSL*)thd->net.vio->ssl_arg);
  else
    *((long *)buff)= 0;
  return 0;
}

static int show_ssl_get_cipher(THD *thd, SHOW_VAR *var, char *buff)
{
  var->type= SHOW_CHAR;
  if( thd->vio_ok() && thd->net.vio->ssl_arg )
    var->value= const_cast<char*>(SSL_get_cipher((SSL*) thd->net.vio->ssl_arg));
  else
    var->value= (char *)"";
  return 0;
}

static int show_ssl_get_cipher_list(THD *thd, SHOW_VAR *var, char *buff)
{
  var->type= SHOW_CHAR;
  var->value= buff;
  if (thd->vio_ok() && thd->net.vio->ssl_arg)
  {
    int i;
    const char *p;
    char *end= buff + SHOW_VAR_FUNC_BUFF_SIZE;
    for (i=0; (p= SSL_get_cipher_list((SSL*) thd->net.vio->ssl_arg,i)) &&
               buff < end; i++)
    {
      buff= strnmov(buff, p, end-buff-1);
      *buff++= ':';
    }
    if (i)
      buff--;
  }
  *buff=0;
  return 0;
}

#endif /* HAVE_OPENSSL */


/*
  Variables shown by SHOW STATUS in alphabetical order
*/

SHOW_VAR status_vars[]= {
  {"Aborted_clients",          (char*) &aborted_threads,        SHOW_LONG},
  {"Aborted_connects",         (char*) &aborted_connects,       SHOW_LONG},
  {"Access_denied_errors",     (char*) offsetof(STATUS_VAR, access_denied_errors), SHOW_LONG_STATUS},
  {"Binlog_cache_disk_use",    (char*) &binlog_cache_disk_use,  SHOW_LONG},
  {"Binlog_cache_use",         (char*) &binlog_cache_use,       SHOW_LONG},
  {"Busy_time",                (char*) offsetof(STATUS_VAR, busy_time), SHOW_DOUBLE_STATUS},
  {"Bytes_received",           (char*) offsetof(STATUS_VAR, bytes_received), SHOW_LONGLONG_STATUS},
  {"Bytes_sent",               (char*) offsetof(STATUS_VAR, bytes_sent), SHOW_LONGLONG_STATUS},
  {"Binlog_bytes_written",     (char*) offsetof(STATUS_VAR, binlog_bytes_written), SHOW_LONGLONG_STATUS},
  {"Com",                      (char*) com_status_vars, SHOW_ARRAY},
  {"Compression",              (char*) &show_net_compression, SHOW_FUNC},
  {"Connections",              (char*) &thread_id,              SHOW_LONG_NOFLUSH},
  {"Cpu_time",                 (char*) offsetof(STATUS_VAR, cpu_time), SHOW_DOUBLE_STATUS},
  {"Created_tmp_disk_tables",  (char*) offsetof(STATUS_VAR, created_tmp_disk_tables), SHOW_LONG_STATUS},
  {"Created_tmp_files",	       (char*) &my_tmp_file_created,	SHOW_LONG},
  {"Created_tmp_tables",       (char*) offsetof(STATUS_VAR, created_tmp_tables), SHOW_LONG_STATUS},
  {"Delayed_errors",           (char*) &delayed_insert_errors,  SHOW_LONG},
  {"Delayed_insert_threads",   (char*) &delayed_insert_threads, SHOW_LONG_NOFLUSH},
  {"Delayed_writes",           (char*) &delayed_insert_writes,  SHOW_LONG},
  {"Empty_queries",            (char*) offsetof(STATUS_VAR, empty_queries), SHOW_LONG_STATUS},
  {"Flush_commands",           (char*) &refresh_version,        SHOW_LONG_NOFLUSH},
  {"Handler_commit",           (char*) offsetof(STATUS_VAR, ha_commit_count), SHOW_LONG_STATUS},
  {"Handler_delete",           (char*) offsetof(STATUS_VAR, ha_delete_count), SHOW_LONG_STATUS},
  {"Handler_discover",         (char*) offsetof(STATUS_VAR, ha_discover_count), SHOW_LONG_STATUS},
  {"Handler_prepare",          (char*) offsetof(STATUS_VAR, ha_prepare_count),  SHOW_LONG_STATUS},
  {"Handler_read_first",       (char*) offsetof(STATUS_VAR, ha_read_first_count), SHOW_LONG_STATUS},
  {"Handler_read_key",         (char*) offsetof(STATUS_VAR, ha_read_key_count), SHOW_LONG_STATUS},
  {"Handler_read_next",        (char*) offsetof(STATUS_VAR, ha_read_next_count), SHOW_LONG_STATUS},
  {"Handler_read_prev",        (char*) offsetof(STATUS_VAR, ha_read_prev_count), SHOW_LONG_STATUS},
  {"Handler_read_rnd",         (char*) offsetof(STATUS_VAR, ha_read_rnd_count), SHOW_LONG_STATUS},
  {"Handler_read_rnd_next",    (char*) offsetof(STATUS_VAR, ha_read_rnd_next_count), SHOW_LONG_STATUS},
  {"Handler_rollback",         (char*) offsetof(STATUS_VAR, ha_rollback_count), SHOW_LONG_STATUS},
  {"Handler_savepoint",        (char*) offsetof(STATUS_VAR, ha_savepoint_count), SHOW_LONG_STATUS},
  {"Handler_savepoint_rollback",(char*) offsetof(STATUS_VAR, ha_savepoint_rollback_count), SHOW_LONG_STATUS},
  {"Handler_update",           (char*) offsetof(STATUS_VAR, ha_update_count), SHOW_LONG_STATUS},
  {"Handler_write",            (char*) offsetof(STATUS_VAR, ha_write_count), SHOW_LONG_STATUS},
  {"Key_blocks_not_flushed",   (char*) offsetof(KEY_CACHE, global_blocks_changed), SHOW_KEY_CACHE_LONG},
  {"Key_blocks_unused",        (char*) offsetof(KEY_CACHE, blocks_unused), SHOW_KEY_CACHE_LONG},
  {"Key_blocks_used",          (char*) offsetof(KEY_CACHE, blocks_used), SHOW_KEY_CACHE_LONG},
  {"Key_read_requests",        (char*) offsetof(KEY_CACHE, global_cache_r_requests), SHOW_KEY_CACHE_LONGLONG},
  {"Key_reads",                (char*) offsetof(KEY_CACHE, global_cache_read), SHOW_KEY_CACHE_LONGLONG},
  {"Key_write_requests",       (char*) offsetof(KEY_CACHE, global_cache_w_requests), SHOW_KEY_CACHE_LONGLONG},
  {"Key_writes",               (char*) offsetof(KEY_CACHE, global_cache_write), SHOW_KEY_CACHE_LONGLONG},
  {"Last_query_cost",          (char*) offsetof(STATUS_VAR, last_query_cost), SHOW_DOUBLE_STATUS},
  {"Max_used_connections",     (char*) &max_used_connections,  SHOW_LONG},
  {"Not_flushed_delayed_rows", (char*) &delayed_rows_in_use,    SHOW_LONG_NOFLUSH},
  {"Open_files",               (char*) &my_file_opened,         SHOW_LONG_NOFLUSH},
  {"Open_streams",             (char*) &my_stream_opened,       SHOW_LONG_NOFLUSH},
  {"Open_table_definitions",   (char*) &show_table_definitions, SHOW_FUNC},
  {"Open_tables",              (char*) &show_open_tables,       SHOW_FUNC},
  {"Opened_files",             (char*) &my_file_total_opened, SHOW_LONG_NOFLUSH},
  {"Opened_tables",            (char*) offsetof(STATUS_VAR, opened_tables), SHOW_LONG_STATUS},
  {"Opened_table_definitions", (char*) offsetof(STATUS_VAR, opened_shares), SHOW_LONG_STATUS},
  {"Prepared_stmt_count",      (char*) &show_prepared_stmt_count, SHOW_FUNC},
  {"Rows_sent",                (char*) offsetof(STATUS_VAR, rows_sent), SHOW_LONG_STATUS},
  {"Rows_read",                (char*) offsetof(STATUS_VAR, rows_read), SHOW_LONG_STATUS},
#ifdef HAVE_QUERY_CACHE
  {"Qcache_free_blocks",       (char*) &query_cache.free_memory_blocks, SHOW_LONG_NOFLUSH},
  {"Qcache_free_memory",       (char*) &query_cache.free_memory, SHOW_LONG_NOFLUSH},
  {"Qcache_hits",              (char*) &query_cache.hits,       SHOW_LONG},
  {"Qcache_inserts",           (char*) &query_cache.inserts,    SHOW_LONG},
  {"Qcache_lowmem_prunes",     (char*) &query_cache.lowmem_prunes, SHOW_LONG},
  {"Qcache_not_cached",        (char*) &query_cache.refused,    SHOW_LONG},
  {"Qcache_queries_in_cache",  (char*) &query_cache.queries_in_cache, SHOW_LONG_NOFLUSH},
  {"Qcache_total_blocks",      (char*) &query_cache.total_blocks, SHOW_LONG_NOFLUSH},
#endif /*HAVE_QUERY_CACHE*/
  {"Queries",                  (char*) &show_queries,            SHOW_FUNC},
  {"Questions",                (char*) offsetof(STATUS_VAR, questions), SHOW_LONG_STATUS},
#ifdef HAVE_REPLICATION
  {"Rpl_status",               (char*) &show_rpl_status,          SHOW_FUNC},
#endif
  {"Select_full_join",         (char*) offsetof(STATUS_VAR, select_full_join_count), SHOW_LONG_STATUS},
  {"Select_full_range_join",   (char*) offsetof(STATUS_VAR, select_full_range_join_count), SHOW_LONG_STATUS},
  {"Select_range",             (char*) offsetof(STATUS_VAR, select_range_count), SHOW_LONG_STATUS},
  {"Select_range_check",       (char*) offsetof(STATUS_VAR, select_range_check_count), SHOW_LONG_STATUS},
  {"Select_scan",	       (char*) offsetof(STATUS_VAR, select_scan_count), SHOW_LONG_STATUS},
  {"Slave_open_temp_tables",   (char*) &slave_open_temp_tables, SHOW_LONG},
#ifdef HAVE_REPLICATION
  {"Slave_retried_transactions",(char*) &show_slave_retried_trans, SHOW_FUNC},
  {"Slave_running",            (char*) &show_slave_running,     SHOW_FUNC},
#endif
  {"Slow_launch_threads",      (char*) &slow_launch_threads,    SHOW_LONG},
  {"Slow_queries",             (char*) offsetof(STATUS_VAR, long_query_count), SHOW_LONG_STATUS},
  {"Sort_merge_passes",	       (char*) offsetof(STATUS_VAR, filesort_merge_passes), SHOW_LONG_STATUS},
  {"Sort_range",	       (char*) offsetof(STATUS_VAR, filesort_range_count), SHOW_LONG_STATUS},
  {"Sort_rows",		       (char*) offsetof(STATUS_VAR, filesort_rows), SHOW_LONG_STATUS},
  {"Sort_scan",		       (char*) offsetof(STATUS_VAR, filesort_scan_count), SHOW_LONG_STATUS},
#ifdef HAVE_OPENSSL
  {"Ssl_accept_renegotiates",  (char*) &show_ssl_ctx_sess_accept_renegotiate, SHOW_FUNC},
  {"Ssl_accepts",              (char*) &show_ssl_ctx_sess_accept, SHOW_FUNC},
  {"Ssl_callback_cache_hits",  (char*) &show_ssl_ctx_sess_cb_hits, SHOW_FUNC},
  {"Ssl_cipher",               (char*) &show_ssl_get_cipher, SHOW_FUNC},
  {"Ssl_cipher_list",          (char*) &show_ssl_get_cipher_list, SHOW_FUNC},
  {"Ssl_client_connects",      (char*) &show_ssl_ctx_sess_connect, SHOW_FUNC},
  {"Ssl_connect_renegotiates", (char*) &show_ssl_ctx_sess_connect_renegotiate, SHOW_FUNC},
  {"Ssl_ctx_verify_depth",     (char*) &show_ssl_ctx_get_verify_depth, SHOW_FUNC},
  {"Ssl_ctx_verify_mode",      (char*) &show_ssl_ctx_get_verify_mode, SHOW_FUNC},
  {"Ssl_default_timeout",      (char*) &show_ssl_get_default_timeout, SHOW_FUNC},
  {"Ssl_finished_accepts",     (char*) &show_ssl_ctx_sess_accept_good, SHOW_FUNC},
  {"Ssl_finished_connects",    (char*) &show_ssl_ctx_sess_connect_good, SHOW_FUNC},
  {"Ssl_session_cache_hits",   (char*) &show_ssl_ctx_sess_hits, SHOW_FUNC},
  {"Ssl_session_cache_misses", (char*) &show_ssl_ctx_sess_misses, SHOW_FUNC},
  {"Ssl_session_cache_mode",   (char*) &show_ssl_ctx_get_session_cache_mode, SHOW_FUNC},
  {"Ssl_session_cache_overflows", (char*) &show_ssl_ctx_sess_cache_full, SHOW_FUNC},
  {"Ssl_session_cache_size",   (char*) &show_ssl_ctx_sess_get_cache_size, SHOW_FUNC},
  {"Ssl_session_cache_timeouts", (char*) &show_ssl_ctx_sess_timeouts, SHOW_FUNC},
  {"Ssl_sessions_reused",      (char*) &show_ssl_session_reused, SHOW_FUNC},
  {"Ssl_used_session_cache_entries",(char*) &show_ssl_ctx_sess_number, SHOW_FUNC},
  {"Ssl_verify_depth",         (char*) &show_ssl_get_verify_depth, SHOW_FUNC},
  {"Ssl_verify_mode",          (char*) &show_ssl_get_verify_mode, SHOW_FUNC},
  {"Ssl_version",              (char*) &show_ssl_get_version, SHOW_FUNC},
#endif /* HAVE_OPENSSL */
  {"Syncs",                    (char*) &my_sync_count,          SHOW_LONG_NOFLUSH},
  /*
    Expression cache used only for caching subqueries now, so its statistic
    variables we call subquery_cache*.
  */
  {"Subquery_cache_hit",       (char*) &subquery_cache_hit, SHOW_LONG},
  {"Subquery_cache_miss",      (char*) &subquery_cache_miss, SHOW_LONG},
  {"Table_locks_immediate",    (char*) &locks_immediate,        SHOW_LONG},
  {"Table_locks_waited",       (char*) &locks_waited,           SHOW_LONG},
#ifdef HAVE_MMAP
  {"Tc_log_max_pages_used",    (char*) &tc_log_max_pages_used,  SHOW_LONG},
  {"Tc_log_page_size",         (char*) &tc_log_page_size,       SHOW_LONG},
  {"Tc_log_page_waits",        (char*) &tc_log_page_waits,      SHOW_LONG},
#endif
  {"Threads_cached",           (char*) &cached_thread_count,    SHOW_LONG_NOFLUSH},
  {"Threads_connected",        (char*) &thread_count,           SHOW_INT},
  {"Threads_created",	       (char*) &thread_created,		SHOW_LONG_NOFLUSH},
  {"Threads_running",          (char*) &thread_running,         SHOW_INT},
  {"Uptime",                   (char*) &show_starttime,         SHOW_FUNC},
#ifdef COMMUNITY_SERVER
  {"Uptime_since_flush_status",(char*) &show_flushstatustime,   SHOW_FUNC},
#endif
  {NullS, NullS, SHOW_LONG}
};

#ifndef EMBEDDED_LIBRARY
static void print_version(void)
{
  set_server_version();
  /*
    Note: the instance manager keys off the string 'Ver' so it can find the
    version from the output of 'mysqld --version', so don't change it!
  */
  printf("%s  Ver %s for %s on %s (%s)\n",my_progname,
	 server_version,SYSTEM_TYPE,MACHINE_TYPE, MYSQL_COMPILATION_COMMENT);
}

static void usage(void)
{
  if (!(default_charset_info= get_charset_by_csname(default_character_set_name,
					           MY_CS_PRIMARY,
						   MYF(MY_WME))))
    exit(1);
  if (!default_collation_name)
    default_collation_name= (char*) default_charset_info->name;
  print_version();
  puts("\
Copyright (C) 2000-2008 MySQL AB, by Monty and others.\n\
Copyright (C) 2008 Sun Microsystems, Inc.\n\
This software comes with ABSOLUTELY NO WARRANTY. This is free software,\n\
and you are welcome to modify and redistribute it under the GPL license\n\n\
Starts the MySQL database server.\n");

  printf("Usage: %s [OPTIONS]\n", my_progname);
  if (!opt_verbose)
    puts("\nFor more help options (several pages), use mysqld --verbose --help.");
  else
  {
#ifdef __WIN__
  puts("NT and Win32 specific options:\n\
  --install                     Install the default service (NT).\n\
  --install-manual              Install the default service started manually (NT).\n\
  --install service_name        Install an optional service (NT).\n\
  --install-manual service_name Install an optional service started manually (NT).\n\
  --remove                      Remove the default service from the service list (NT).\n\
  --remove service_name         Remove the service_name from the service list (NT).\n\
  --enable-named-pipe           Only to be used for the default server (NT).\n\
  --standalone                  Dummy option to start as a standalone server (NT).\
");
  puts("");
#endif
  print_defaults(MYSQL_CONFIG_NAME,load_default_groups);
  puts("");
  set_ports();

  /* Print out all the options including plugin supplied options */
  my_print_help_inc_plugins(my_long_options, sizeof(my_long_options)/sizeof(my_option));

  if (! plugins_are_initialized)
  {
    puts("\n\
Plugins have parameters that are not reflected in this list\n\
because execution stopped before plugins were initialized.");
  }

  puts("\n\
To see what values a running MySQL server is using, type\n\
'mysqladmin variables' instead of 'mysqld --verbose --help'.");
  }
}
#endif /*!EMBEDDED_LIBRARY*/


/**
  Initialize all MySQL global variables to default values.

  We don't need to set numeric variables refered to in my_long_options
  as these are initialized by my_getopt.

  @note
    The reason to set a lot of global variables to zero is to allow one to
    restart the embedded server with a clean environment
    It's also needed on some exotic platforms where global variables are
    not set to 0 when a program starts.

    We don't need to set numeric variables refered to in my_long_options
    as these are initialized by my_getopt.
*/

static int mysql_init_variables(void)
{
  int error;
  /* Things reset to zero */
  opt_skip_slave_start= opt_reckless_slave = 0;
  mysql_home[0]= pidfile_name[0]= log_error_file[0]= 0;
#if defined(HAVE_REALPATH) && !defined(HAVE_valgrind) && !defined(HAVE_BROKEN_REALPATH)
  /*  We can only test for sub paths if my_symlink.c is using realpath */
  myisam_test_invalid_symlink= test_if_data_home_dir;
#endif
  opt_log= opt_slow_log= 0;
  opt_update_log= 0;
  log_output_options= find_bit_type(log_output_str, &log_output_typelib);
  opt_bin_log= 0;
  opt_disable_networking= opt_skip_show_db=0;
  opt_skip_name_resolve= 0;
  opt_ignore_builtin_innodb= 0;
  opt_logname= opt_update_logname= opt_binlog_index_name= opt_slow_logname= 0;
  opt_tc_log_file= (char *)"tc.log";      // no hostname in tc_log file name !
  opt_secure_auth= 0;
  opt_secure_file_priv= 0;
  opt_bootstrap= opt_myisam_log= 0;
  mqh_used= 0;
  segfaulted= kill_in_progress= 0;
  cleanup_done= 0;
  defaults_argc= 0;
  defaults_argv= 0;
  server_id_supplied= 0;
  test_flags= select_errors= dropping_tables= ha_open_options=0;
  thread_count= thread_running= kill_cached_threads= wake_thread=0;
  slave_open_temp_tables= 0;
  cached_thread_count= 0;
  opt_endinfo= using_udf_functions= 0;
  opt_using_transactions= 0;
  abort_loop= select_thread_in_use= signal_thread_in_use= 0;
  ready_to_exit= shutdown_in_progress= grant_option= 0;
  aborted_threads= aborted_connects= 0;
  subquery_cache_miss= subquery_cache_hit= 0;
  delayed_insert_threads= delayed_insert_writes= delayed_rows_in_use= 0;
  delayed_insert_errors= thread_created= 0;
  specialflag= 0;
  binlog_cache_use=  binlog_cache_disk_use= 0;
  max_used_connections= slow_launch_threads = 0;
  mysqld_user= mysqld_chroot= opt_init_file= opt_bin_logname = 0;
  prepared_stmt_count= 0;
  errmesg= 0;
  mysqld_unix_port= opt_mysql_tmpdir= my_bind_addr_str= NullS;
  bzero((uchar*) &mysql_tmpdir_list, sizeof(mysql_tmpdir_list));
  bzero((char *) &global_status_var, sizeof(global_status_var));
  opt_large_pages= 0;
#if defined(ENABLED_DEBUG_SYNC)
  opt_debug_sync_timeout= 0;
#endif /* defined(ENABLED_DEBUG_SYNC) */
  key_map_full.set_all();

  /* Character sets */
  system_charset_info= &my_charset_utf8_general_ci;
  files_charset_info= &my_charset_utf8_general_ci;
  national_charset_info= &my_charset_utf8_general_ci;
  table_alias_charset= &my_charset_bin;
  character_set_filesystem= &my_charset_bin;

  opt_date_time_formats[0]= opt_date_time_formats[1]= opt_date_time_formats[2]= 0;

  /* Things with default values that are not zero */
  delay_key_write_options= (uint) DELAY_KEY_WRITE_ON;
  slave_exec_mode_options= find_bit_type_or_exit(slave_exec_mode_str,
                                                 &slave_exec_mode_typelib,
                                                 NULL, &error);
  /* Default mode string must not yield a error. */
  DBUG_ASSERT(!error);
  if (error)
    return 1;
  opt_specialflag= SPECIAL_ENGLISH;
  unix_sock= base_ip_sock= extra_ip_sock= INVALID_SOCKET;
  mysql_home_ptr= mysql_home;
  pidfile_name_ptr= pidfile_name;
  log_error_file_ptr= log_error_file;
  language_ptr= language;
  mysql_data_home= mysql_real_data_home;
  thd_startup_options= (OPTION_AUTO_IS_NULL | OPTION_BIN_LOG |
                        OPTION_QUOTE_SHOW_CREATE | OPTION_SQL_NOTES);
  protocol_version= PROTOCOL_VERSION;
  what_to_log= ~ (1L << (uint) COM_TIME);
  refresh_version= 1L;	/* Increments on each reload */
  global_query_id= thread_id= 1L;
  strmov(server_version, MYSQL_SERVER_VERSION);
  sql_mode_str= "";

  /* By default, auto-repair MyISAM tables after crash */
  myisam_recover_options_str= "DEFAULT";
  myisam_recover_options=     HA_RECOVER_DEFAULT;
  ha_open_options|= HA_OPEN_ABORT_IF_CRASHED;

  myisam_stats_method_str= "nulls_unequal";
  my_bind_addr = htonl(INADDR_ANY);
  threads.empty();
  thread_cache.empty();
  key_caches.empty();
  if (!(dflt_key_cache= get_or_create_key_cache(default_key_cache_base.str,
                                                default_key_cache_base.length)))
  {
    sql_print_error("Cannot allocate the keycache");
    return 1;
  }

  /* set key_cache_hash.default_value = dflt_key_cache */
  multi_keycache_init();

  /* Set directory paths */
  strmake(language, LANGUAGE, sizeof(language)-1);
  strmake(mysql_real_data_home, get_relative_path(MYSQL_DATADIR),
	  sizeof(mysql_real_data_home)-1);
  mysql_data_home_buff[0]=FN_CURLIB;	// all paths are relative from here
  mysql_data_home_buff[1]=0;
  mysql_data_home_len= 2;

  /* Replication parameters */
  master_user= (char*) "test";
  master_password= master_host= 0;
  master_info_file= (char*) "master.info",
    relay_log_info_file= (char*) "relay-log.info";
  master_ssl_key= master_ssl_cert= master_ssl_ca=
    master_ssl_capath= master_ssl_cipher= 0;
  report_user= report_password = report_host= 0;	/* TO BE DELETED */
  opt_relay_logname= opt_relaylog_index_name= 0;

  /* Variables in libraries */
  charsets_dir= 0;
  default_character_set_name= (char*) MYSQL_DEFAULT_CHARSET_NAME;
  default_collation_name= compiled_default_collation_name;
  sys_charset_system.value= (char*) system_charset_info->csname;
  character_set_filesystem_name= (char*) "binary";
  lc_time_names_name= (char*) "en_US";
  /* Set default values for some option variables */
  default_storage_engine_str= (char*) "MyISAM";
  global_system_variables.table_plugin= NULL;
  global_system_variables.tx_isolation= ISO_REPEATABLE_READ;
  global_system_variables.select_limit= (ulonglong) HA_POS_ERROR;
  max_system_variables.select_limit=    (ulonglong) HA_POS_ERROR;
  global_system_variables.max_join_size= (ulonglong) HA_POS_ERROR;
  max_system_variables.max_join_size=   (ulonglong) HA_POS_ERROR;
  global_system_variables.old_passwords= 0;
  global_system_variables.old_alter_table= 0;
  global_system_variables.binlog_format= BINLOG_FORMAT_UNSPEC;
  global_system_variables.log_slow_verbosity= LOG_SLOW_VERBOSITY_INIT;
  global_system_variables.log_slow_filter=    QPLAN_ALWAYS_SET;
  
  /*
    Default behavior for 4.1 and 5.0 is to treat NULL values as unequal
    when collecting index statistics for MyISAM tables.
  */
  global_system_variables.myisam_stats_method= MI_STATS_METHOD_NULLS_NOT_EQUAL;
  
  global_system_variables.optimizer_switch= OPTIMIZER_SWITCH_DEFAULT;
  /* Variables that depends on compile options */
#ifndef DBUG_OFF
  default_dbug_option=IF_WIN("d:t:i:O,\\mysqld.trace",
			     "d:t:i:o,/tmp/mysqld.trace");
  current_dbug_option= default_dbug_option;
#endif
  opt_error_log= IF_WIN(1,0);
#ifdef COMMUNITY_SERVER
    have_community_features = SHOW_OPTION_YES;
#else
    have_community_features = SHOW_OPTION_NO;
#endif
  global_system_variables.ndb_index_stat_enable=FALSE;
  max_system_variables.ndb_index_stat_enable=TRUE;
  global_system_variables.ndb_index_stat_cache_entries=32;
  max_system_variables.ndb_index_stat_cache_entries=~0L;
  global_system_variables.ndb_index_stat_update_freq=20;
  max_system_variables.ndb_index_stat_update_freq=~0L;
#ifdef HAVE_OPENSSL
  have_ssl=SHOW_OPTION_YES;
#else
  have_ssl=SHOW_OPTION_NO;
#endif
#ifdef HAVE_BROKEN_REALPATH
  have_symlink=SHOW_OPTION_NO;
#else
  have_symlink=SHOW_OPTION_YES;
#endif
#ifdef HAVE_DLOPEN
  have_dlopen=SHOW_OPTION_YES;
#else
  have_dlopen=SHOW_OPTION_NO;
#endif
#ifdef HAVE_QUERY_CACHE
  have_query_cache=SHOW_OPTION_YES;
#else
  have_query_cache=SHOW_OPTION_NO;
#endif
#ifdef HAVE_SPATIAL
  have_geometry=SHOW_OPTION_YES;
#else
  have_geometry=SHOW_OPTION_NO;
#endif
#ifdef HAVE_RTREE_KEYS
  have_rtree_keys=SHOW_OPTION_YES;
#else
  have_rtree_keys=SHOW_OPTION_NO;
#endif
#ifdef HAVE_CRYPT
  have_crypt=SHOW_OPTION_YES;
#else
  have_crypt=SHOW_OPTION_NO;
#endif
#ifdef HAVE_COMPRESS
  have_compress= SHOW_OPTION_YES;
#else
  have_compress= SHOW_OPTION_NO;
#endif
#ifdef HAVE_LIBWRAP
  libwrapName= NullS;
#endif
#ifdef HAVE_OPENSSL
  des_key_file = 0;
  ssl_acceptor_fd= 0;
#endif
#ifdef HAVE_SMEM
  shared_memory_base_name= default_shared_memory_base_name;
#endif
#if !defined(my_pthread_setprio) && !defined(HAVE_PTHREAD_SETSCHEDPARAM)
  opt_specialflag |= SPECIAL_NO_PRIOR;
#endif

#if defined(__WIN__) || defined(__NETWARE__)
  /* Allow Win32 and NetWare users to move MySQL anywhere */
  {
    char prg_dev[LIBLEN];
#if defined __WIN__
	char executing_path_name[LIBLEN];
	if (!test_if_hard_path(my_progname))
	{
		// we don't want to use GetModuleFileName inside of my_path since
		// my_path is a generic path dereferencing function and here we care
		// only about the executing binary.
		GetModuleFileName(NULL, executing_path_name, sizeof(executing_path_name));
		my_path(prg_dev, executing_path_name, NULL);
	}
	else
#endif
    my_path(prg_dev,my_progname,"mysql/bin");
    strcat(prg_dev,"/../");			// Remove 'bin' to get base dir
    cleanup_dirname(mysql_home,prg_dev);
  }
#else
  const char *tmpenv;
  if (!(tmpenv = getenv("MY_BASEDIR_VERSION")))
    tmpenv = DEFAULT_MYSQL_HOME;
  (void) strmake(mysql_home, tmpenv, sizeof(mysql_home)-1);
#endif
  return 0;
}


/**
   Find type for option

   If opt_ignore_wrong_options is set ignore wrong values
   otherwise exit

   @return
   @retval 0 ok    ; *result is updated
   @retval 1 error ; *result is not touched
*/

static my_bool find_opt_type(const char *x, TYPELIB *typelib,
                             const char *option, int *result)
{
  int res;

  if (opt_ignore_wrong_options)
  {
    if ((res= find_type_with_warning(x, typelib, option)) <= 0)
      return 1;
  }
  else
    res= find_type_or_exit(x, typelib, option);
  *result= res;
  return 0;
}


/**
   Get next option from the command line
*/

my_bool
mysqld_get_one_option(int optid,
                      const struct my_option *opt __attribute__((unused)),
                      char *argument)
{
  int error;

  switch(optid) {
#ifndef DBUG_OFF
  case OPT_DEBUG_FLUSH:
    argument= IF_WIN((char*) default_dbug_option, (char*) "d:t:i:O,/tmp/mysqld.trace");
  /* fall through */
  case '#':
    if (!argument)
      argument= (char*) default_dbug_option;
    if (argument[0] == '0' && !argument[1])
    {
      DEBUGGER_OFF;
      break;
    }
    DEBUGGER_ON;
    if (argument[0] == '1' && !argument[1])
      break;
    DBUG_SET_INITIAL(argument);
    opt_endinfo=1;				/* unireg: memory allocation */
    break;
#endif
  case '0':
    WARN_DEPRECATED(NULL, VER_CELOSIA, "--log-long-format", "--log-short-format");
    break;
  case OPT_DEPRECATED_OPTION:
    sql_print_warning("'%s' is deprecated and exists only for compatiblity with old my.cnf files; Please remove this option from all your my.cnf files!",
                      opt->name);
    break;
  case 'a':
    global_system_variables.sql_mode= fix_sql_mode(MODE_ANSI);
    global_system_variables.tx_isolation= ISO_SERIALIZABLE;
    break;
  case 'b':
    strmake(mysql_home,argument,sizeof(mysql_home)-1);
    break;
  case OPT_DEFAULT_CHARACTER_SET_OLD: // --default-character-set
    WARN_DEPRECATED(NULL, VER_CELOSIA, 
                    "--default-character-set",
                    "--character-set-server");
    /* Fall through */
  case 'C':
    if (default_collation_name == compiled_default_collation_name)
      default_collation_name= 0;
    break;
  case 'l':
    WARN_DEPRECATED(NULL, "7.0", "--log", "'--general_log'/'--general_log_file'");
    opt_log=1;
    break;
  case 'h':
    strmake(mysql_real_data_home,argument, sizeof(mysql_real_data_home)-1);
    /* Correct pointer set by my_getopt (for embedded library) */
    mysql_data_home= mysql_real_data_home;
    mysql_data_home_len= strlen(mysql_data_home);
    break;
  case 'u':
    if (!mysqld_user || !strcmp(mysqld_user, argument))
      mysqld_user= argument;
    else
      sql_print_warning("Ignoring user change to '%s' because the user was set to '%s' earlier on the command line\n", argument, mysqld_user);
    break;
  case 'L':
    strmake(language, argument, sizeof(language)-1);
    break;
  case 'O':
    WARN_DEPRECATED(NULL, VER_CELOSIA, "--set-variable", "--variable-name=value");
    break;
#ifdef HAVE_REPLICATION
  case OPT_SLAVE_SKIP_ERRORS:
    init_slave_skip_errors(argument);
    break;
  case OPT_SLAVE_EXEC_MODE:
    slave_exec_mode_options= find_bit_type_or_exit(argument,
                                                   &slave_exec_mode_typelib,
                                                   "", &error);
    if (error)
      return 1;
    break;
#endif
  case OPT_SAFEMALLOC_MEM_LIMIT:
#if !defined(DBUG_OFF) && defined(SAFEMALLOC)
    sf_malloc_mem_limit = atoi(argument);
#endif
    break;
#include <sslopt-case.h>
#ifndef EMBEDDED_LIBRARY
  case 'V':
    print_version();
    exit(0);
#endif /*EMBEDDED_LIBRARY*/
  case OPT_WARNINGS:
    WARN_DEPRECATED(NULL, VER_CELOSIA, "--warnings", "--log-warnings");
    /* Note: fall-through to 'W' */
  case 'W':
    if (!argument)
      global_system_variables.log_warnings++;
    else if (argument == disabled_my_option)
      global_system_variables.log_warnings= 0L;
    else
      global_system_variables.log_warnings= atoi(argument);
    break;
  case 'T':
    test_flags= argument ? (uint) atoi(argument) : 0;
    opt_endinfo=1;
    break;
  case (int) OPT_DEFAULT_COLLATION_OLD:
    WARN_DEPRECATED(NULL, VER_CELOSIA, "--default-collation", "--collation-server");
    break;
  case (int) OPT_SAFE_SHOW_DB:
    WARN_DEPRECATED(NULL, VER_CELOSIA, "--safe-show-database", "GRANT SHOW DATABASES");
    break;
  case (int) OPT_LOG_BIN_TRUST_FUNCTION_CREATORS_OLD:
    WARN_DEPRECATED(NULL, VER_CELOSIA, "--log-bin-trust-routine-creators", "--log-bin-trust-function-creators");
    break;
  case (int) OPT_ENABLE_LOCK:
    WARN_DEPRECATED(NULL, VER_CELOSIA, "--enable-locking", "--external-locking");
    break;
  case (int) OPT_BIG_TABLES:
    thd_startup_options|=OPTION_BIG_TABLES;
    break;
  case (int) OPT_IGNORE_BUILTIN_INNODB:
    opt_ignore_builtin_innodb= 1;
    break;
  case (int) OPT_ISAM_LOG:
    opt_myisam_log=1;
    break;
  case (int) OPT_UPDATE_LOG:
    WARN_DEPRECATED(NULL, VER_CELOSIA, "--log-update", "--log-bin");
    opt_update_log=1;
    break;
  case (int) OPT_BIN_LOG:
    opt_bin_log= test(argument != disabled_my_option);
    break;
  case (int) OPT_ERROR_LOG_FILE:
    opt_error_log= 1;
    break;
#ifdef HAVE_REPLICATION
  case (int) OPT_INIT_RPL_ROLE:
  {
    int role;
    LINT_INIT(role);

    if (!find_opt_type(argument, &rpl_role_typelib, opt->name, &role))
    {
      rpl_status = (role == 1) ?  RPL_AUTH_MASTER : RPL_IDLE_SLAVE;
      break;
    }
  }
  case (int)OPT_REPLICATE_IGNORE_DB:
  {
    rpl_filter->add_ignore_db(argument);
    break;
  }
  case (int)OPT_REPLICATE_DO_DB:
  {
    rpl_filter->add_do_db(argument);
    break;
  }
  case (int)OPT_REPLICATE_REWRITE_DB:
  {
    /* See also OPT_REWRITE_DB handling in client/mysqlbinlog.cc */
    char* key = argument,*p, *val;

    if (!(p= strstr(argument, "->")))
    {
      sql_print_error("Bad syntax in replicate-rewrite-db - missing '->'!\n");
      return 1;
    }
    val= p--;
    while (my_isspace(mysqld_charset, *p) && p > argument)
      *p-- = 0;
    if (p == argument)
    {
      sql_print_error("Bad syntax in replicate-rewrite-db - empty FROM db!\n");
      return 1;
    }
    *val= 0;
    val+= 2;
    while (*val && my_isspace(mysqld_charset, *val))
      val++;
    if (!*val)
    {
      sql_print_error("Bad syntax in replicate-rewrite-db - empty TO db!\n");
      return 1;
    }

    rpl_filter->add_db_rewrite(key, val);
    break;
  }

  case (int)OPT_BINLOG_IGNORE_DB:
  {
    binlog_filter->add_ignore_db(argument);
    break;
  }
  case OPT_BINLOG_FORMAT:
  {
    int id;
    LINT_INIT(id);

    if (!find_opt_type(argument, &binlog_format_typelib, opt->name, &id))
    {
      global_system_variables.binlog_format= opt_binlog_format_id= id - 1;
    }
    break;
  }
  case (int)OPT_BINLOG_DO_DB:
  {
    binlog_filter->add_do_db(argument);
    break;
  }
  case (int)OPT_REPLICATE_DO_TABLE:
  {
    if (rpl_filter->add_do_table(argument))
    {
      sql_print_error("Could not add do table rule '%s'!\n", argument);
      return 1;
    }
    break;
  }
  case (int)OPT_REPLICATE_WILD_DO_TABLE:
  {
    if (rpl_filter->add_wild_do_table(argument))
    {
      sql_print_error("Could not add do table rule '%s'!\n", argument);
      return 1;
    }
    break;
  }
  case (int)OPT_REPLICATE_WILD_IGNORE_TABLE:
  {
    if (rpl_filter->add_wild_ignore_table(argument))
    {
      sql_print_error("Could not add ignore table rule '%s'!\n", argument);
      return 1;
    }
    break;
  }
  case (int)OPT_REPLICATE_IGNORE_TABLE:
  {
    if (rpl_filter->add_ignore_table(argument))
    {
      sql_print_error("Could not add ignore table rule '%s'!\n", argument);
      return 1;
    }
    break;
  }
#endif /* HAVE_REPLICATION */
  case (int) OPT_SLOW_QUERY_LOG:
    WARN_DEPRECATED(NULL, "7.0", "--log_slow_queries", "'--slow_query_log'/'--log-slow-file'");
    opt_slow_log= 1;
    break;
  case  OPT_LOG_OUTPUT:
  {
    if (!argument || !argument[0])
    {
      log_output_options= LOG_FILE;
      log_output_str= log_output_typelib.type_names[1];
    }
    else
    {
      log_output_str= argument;
      log_output_options=
        find_bit_type_or_exit(argument, &log_output_typelib, opt->name, &error);
      if (error)
        return 1;
  }
    break;
  }
  case OPT_EVENT_SCHEDULER:
#ifndef HAVE_EVENT_SCHEDULER
    sql_perror("Event scheduler is not supported in embedded build.");
#else
    if (Events::set_opt_event_scheduler(argument))
      return 1;
#endif
    break;
  case (int) OPT_SAFE:
    opt_specialflag|= SPECIAL_SAFE_MODE | SPECIAL_NO_NEW_FUNC;
    delay_key_write_options= (uint) DELAY_KEY_WRITE_NONE;
    myisam_recover_options= HA_RECOVER_DEFAULT;
    ha_open_options&= ~(HA_OPEN_DELAY_KEY_WRITE);
#ifdef HAVE_QUERY_CACHE
    query_cache_size=0;
#endif
    break;
  case (int) OPT_SKIP_PRIOR:
    opt_specialflag|= SPECIAL_NO_PRIOR;
    sql_print_warning("The --skip-thread-priority startup option is deprecated "
                      "and will be removed in MySQL 7.0. MySQL 6.0 and up do not "
                      "give threads different priorities.");
    break;
  case (int) OPT_SKIP_LOCK:
    WARN_DEPRECATED(NULL, VER_CELOSIA, "--skip-locking", "--skip-external-locking");
    opt_external_locking=0;
    break;
  case (int) OPT_SQL_BIN_UPDATE_SAME:
    WARN_DEPRECATED(NULL, VER_CELOSIA, "--sql-bin-update-same", "the binary log");
    break;
  case (int) OPT_RECORD_BUFFER_OLD:
    WARN_DEPRECATED(NULL, VER_CELOSIA, "record_buffer", "read_buffer_size");
    break;
  case (int) OPT_SYMBOLIC_LINKS:
    WARN_DEPRECATED(NULL, VER_CELOSIA, "--use-symbolic-links", "--symbolic-links");
    break;
  case (int) OPT_SKIP_HOST_CACHE:
    opt_specialflag|= SPECIAL_NO_HOST_CACHE;
    break;
  case (int) OPT_SKIP_RESOLVE:
    opt_skip_name_resolve= 1;
    opt_specialflag|=SPECIAL_NO_RESOLVE;
    break;
  case (int) OPT_SKIP_NETWORKING:
#if defined(__NETWARE__)
    sql_perror("Can't start server: skip-networking option is currently not supported on NetWare");
    return 1;
#endif
    opt_disable_networking=1;
    mysqld_port= mysqld_extra_port= 0;
    break;
  case (int) OPT_SKIP_SHOW_DB:
    opt_skip_show_db=1;
    opt_specialflag|=SPECIAL_SKIP_SHOW_DB;
    break;
  case (int) OPT_WANT_CORE:
    test_flags |= TEST_CORE_ON_SIGNAL;
    break;
  case (int) OPT_SKIP_STACK_TRACE:
    test_flags|=TEST_NO_STACKTRACE;
    break;
  case (int) OPT_SKIP_SYMLINKS:
    WARN_DEPRECATED(NULL, VER_CELOSIA, "--skip-symlink", "--skip-symbolic-links");
    my_use_symdir=0;
    break;
  case (int) OPT_BIND_ADDRESS:
    if ((my_bind_addr= (ulong) inet_addr(argument)) == INADDR_NONE)
    {
      struct hostent *ent;
      if (argument[0])
	ent=gethostbyname(argument);
      else
      {
	char myhostname[255];
	if (gethostname(myhostname,sizeof(myhostname)) < 0)
	{
	  sql_perror("Can't start server: cannot get my own hostname!");
          return 1;
	}
	ent=gethostbyname(myhostname);
      }
      if (!ent)
      {
	sql_perror("Can't start server: cannot resolve hostname!");
        return 1;
      }
      my_bind_addr = (ulong) ((in_addr*)ent->h_addr_list[0])->s_addr;
    }
    break;
  case (int) OPT_PID_FILE:
    strmake(pidfile_name, argument, sizeof(pidfile_name)-1);
    break;
#ifdef __WIN__
  case (int) OPT_STANDALONE:		/* Dummy option for NT */
    break;
#endif
  /*
    The following change issues a deprecation warning if the slave
    configuration is specified either in the my.cnf file or on
    the command-line. See BUG#21490.
  */
  case OPT_MASTER_HOST:
  case OPT_MASTER_USER:
  case OPT_MASTER_PASSWORD:
  case OPT_MASTER_PORT:
  case OPT_MASTER_CONNECT_RETRY:
  case OPT_MASTER_SSL:
  case OPT_MASTER_SSL_KEY:
  case OPT_MASTER_SSL_CERT:
  case OPT_MASTER_SSL_CAPATH:
  case OPT_MASTER_SSL_CIPHER:
  case OPT_MASTER_SSL_CA:
    if (!slave_warning_issued)                 //only show the warning once
    {
      slave_warning_issued = true;   
      WARN_DEPRECATED(NULL, "6.0", opt->name, "'CHANGE MASTER'");
    }
    break;
  case OPT_CONSOLE:
    if (opt_console)
      opt_error_log= 0;			// Force logs to stdout
    break;
  case (int) OPT_FLUSH:
    myisam_flush=1;
    flush_time=0;			// No auto flush
    break;
  case OPT_LOW_PRIORITY_UPDATES:
    thr_upgraded_concurrent_insert_lock= TL_WRITE_LOW_PRIORITY;
    global_system_variables.low_priority_updates=1;
    break;
  case OPT_BOOTSTRAP:
    opt_noacl=opt_bootstrap=1;
    break;
  case OPT_LOG_SLOW_FILTER:
    global_system_variables.log_slow_filter=
      find_bit_type_or_exit(argument, &log_slow_filter_typelib,
                            opt->name, &error);
    /*
      If we are using filters, we set opt_slow_admin_statements to be always
      true so we can maintain everything with filters
    */
    opt_log_slow_admin_statements= 1;
    if (error)
      return 1;
    break;
  case OPT_LOG_SLOW_VERBOSITY:
    global_system_variables.log_slow_verbosity=
      find_bit_type_or_exit(argument, &log_slow_verbosity_typelib,
                            opt->name, &error);
    if (error)
      return 1;
    break;
  case OPT_SERVER_ID:
    server_id_supplied = 1;
    break;
  case OPT_DELAY_KEY_WRITE_ALL:
    WARN_DEPRECATED(NULL, VER_CELOSIA, 
                    "--delay-key-write-for-all-tables",
                    "--delay-key-write=ALL");
    if (argument != disabled_my_option)
      argument= (char*) "ALL";
    /* Fall through */
  case OPT_DELAY_KEY_WRITE:
    if (argument == disabled_my_option)
      delay_key_write_options= (uint) DELAY_KEY_WRITE_NONE;
    else if (! argument)
      delay_key_write_options= (uint) DELAY_KEY_WRITE_ON;
    else
    {
      int type;
      LINT_INIT(type);

      if (!find_opt_type(argument, &delay_key_write_typelib, opt->name, &type))
        delay_key_write_options= (uint) type-1;
    }
    break;
  case OPT_CHARSETS_DIR:
    strmake(mysql_charsets_dir, argument, sizeof(mysql_charsets_dir)-1);
    charsets_dir = mysql_charsets_dir;
    break;
  case OPT_TX_ISOLATION:
  {
    int type;
    LINT_INIT(type);

    if (!find_opt_type(argument, &tx_isolation_typelib, opt->name, &type))
      global_system_variables.tx_isolation= (type-1);
    break;
  }
#ifdef WITH_NDBCLUSTER_STORAGE_ENGINE
  case OPT_NDB_MGMD:
  case OPT_NDB_NODEID:
  {
    int len= my_snprintf(opt_ndb_constrbuf+opt_ndb_constrbuf_len,
			 sizeof(opt_ndb_constrbuf)-opt_ndb_constrbuf_len,
			 "%s%s%s",opt_ndb_constrbuf_len > 0 ? ",":"",
			 optid == OPT_NDB_NODEID ? "nodeid=" : "",
			 argument);
    opt_ndb_constrbuf_len+= len;
  }
  /* fall through to add the connectstring to the end
   * and set opt_ndbcluster_connectstring
   */
  case OPT_NDB_CONNECTSTRING:
    if (opt_ndb_connectstring && opt_ndb_connectstring[0])
      my_snprintf(opt_ndb_constrbuf+opt_ndb_constrbuf_len,
		  sizeof(opt_ndb_constrbuf)-opt_ndb_constrbuf_len,
		  "%s%s", opt_ndb_constrbuf_len > 0 ? ",":"",
		  opt_ndb_connectstring);
    else
      opt_ndb_constrbuf[opt_ndb_constrbuf_len]= 0;
    opt_ndbcluster_connectstring= opt_ndb_constrbuf;
    break;
  case OPT_NDB_DISTRIBUTION:
    int id;
    if (!find_opt_type(argument, &ndb_distribution_typelib, opt->name, &id))
      opt_ndb_distribution_id= (enum ndb_distribution)(id-1);
    break;
  case OPT_NDB_EXTRA_LOGGING:
    if (!argument)
      ndb_extra_logging++;
    else if (argument == disabled_my_option)
      ndb_extra_logging= 0L;
    else
      ndb_extra_logging= atoi(argument);
    break;
#endif
  case OPT_MYISAM_RECOVER:
  {
    if (argument && (!argument[0] ||
                     my_strcasecmp(system_charset_info, argument, "OFF") == 0))
    {
      myisam_recover_options= HA_RECOVER_NONE;
      myisam_recover_options_str= "OFF";
      ha_open_options&= ~HA_OPEN_ABORT_IF_CRASHED;
    }
    else
    {
      if (!argument)
      {
        myisam_recover_options=     HA_RECOVER_DEFAULT;
        myisam_recover_options_str= myisam_recover_typelib.type_names[0];
      }
      else
      {
        myisam_recover_options_str=argument;
        myisam_recover_options=
          find_bit_type_or_exit(argument, &myisam_recover_typelib, opt->name,
                                &error);
        if (error)
          return 1;
      }
      ha_open_options|=HA_OPEN_ABORT_IF_CRASHED;
    }
    break;
  }
  case OPT_CONCURRENT_INSERT:
    /* The following code is mainly here to emulate old behavior */
    if (!argument)                      /* --concurrent-insert */
      myisam_concurrent_insert= 1;
    else if (argument == disabled_my_option)
      myisam_concurrent_insert= 0;      /* --skip-concurrent-insert */
    break;
  case OPT_TC_HEURISTIC_RECOVER:
    find_opt_type(argument, &tc_heuristic_recover_typelib,
                  opt->name, (int*) &tc_heuristic_recover);
    break;
  case OPT_MYISAM_STATS_METHOD:
  {
    ulong method_conv;
    int method;
    LINT_INIT(method_conv);
    LINT_INIT(method);

    myisam_stats_method_str= argument;
    if (!find_opt_type(argument, &myisam_stats_method_typelib,
                      opt->name, &method))
    {
      switch (method-1) {
      case 2:
        method_conv= MI_STATS_METHOD_IGNORE_NULLS;
        break;
      case 1:
        method_conv= MI_STATS_METHOD_NULLS_EQUAL;
        break;
      case 0:
      default:
        method_conv= MI_STATS_METHOD_NULLS_NOT_EQUAL;
        break;
      }
      global_system_variables.myisam_stats_method= method_conv;
    }
    break;
  }
  case OPT_SQL_MODE:
  {
    sql_mode_str= argument;
    global_system_variables.sql_mode=
      find_bit_type_or_exit(argument, &sql_mode_typelib, opt->name, &error);
    if (error)
      return 1;
    global_system_variables.sql_mode= fix_sql_mode(global_system_variables.
						   sql_mode);
    break;
  }
  case OPT_OPTIMIZER_SWITCH:
  {
    bool not_used;
    char *error= 0;
    uint error_len= 0;
    optimizer_switch_str= argument;
    global_system_variables.optimizer_switch=
      (ulong)find_set_from_flags(&optimizer_switch_typelib, 
                                 optimizer_switch_typelib.count, 
                                 global_system_variables.optimizer_switch,
                                 global_system_variables.optimizer_switch,
                                 argument, strlen(argument), NULL,
                                 &error, &error_len, &not_used);
     if (error)
     {
       char buf[512];
       char *cbuf= buf;
       cbuf += my_snprintf(buf, 512, "Error in parsing optimizer_switch setting near %*s\n", error_len, error);
       sql_perror(buf);
       return 1;
     }
    break;
  }
  case OPT_ONE_THREAD:
    thread_handling= SCHEDULER_NO_THREADS;
    opt_thread_handling= thread_handling_typelib.type_names[thread_handling];
    break;
  case OPT_THREAD_HANDLING:
  {
    int id;
    LINT_INIT(id);
    if (!find_opt_type(argument, &thread_handling_typelib, opt->name, &id))
      thread_handling= id - 1;
    opt_thread_handling= thread_handling_typelib.type_names[thread_handling];
    break;
  }
  case OPT_FT_BOOLEAN_SYNTAX:
    if (ft_boolean_check_syntax_string((uchar*) argument))
    {
      sql_print_error("Invalid ft-boolean-syntax string: %s\n", argument);
      return 1;
    }
    strmake(ft_boolean_syntax, argument, sizeof(ft_boolean_syntax)-1);
    break;
  case OPT_SKIP_SAFEMALLOC:
#ifdef SAFEMALLOC
    sf_malloc_quick=1;
#endif
    break;
  case OPT_LOWER_CASE_TABLE_NAMES:
    lower_case_table_names= argument ? atoi(argument) : 1;
    lower_case_table_names_used= 1;
    break;
  case OPT_TEST_IGNORE_WRONG_OPTIONS:
    /* Used for testing options */
    opt_ignore_wrong_options= 1;
    break;
#if defined(ENABLED_DEBUG_SYNC)
  case OPT_DEBUG_SYNC_TIMEOUT:
    /*
      Debug Sync Facility. See debug_sync.cc.
      Default timeout for WAIT_FOR action.
      Default value is zero (facility disabled).
      If option is given without an argument, supply a non-zero value.
    */
    if (!argument)
    {
      /* purecov: begin tested */
      opt_debug_sync_timeout= DEBUG_SYNC_DEFAULT_WAIT_TIMEOUT;
      /* purecov: end */
    }
    break;
#endif /* defined(ENABLED_DEBUG_SYNC) */
  }
  return 0;
}


/** Handle arguments for multiple key caches. */
C_MODE_START
static void* mysql_getopt_value(const char *, uint,
                                const struct my_option *, int *);
C_MODE_END

static void*
mysql_getopt_value(const char *keyname, uint key_length,
		   const struct my_option *option, int *error)
{
  if (error)
    *error= 0;
  switch (option->id) {
  case OPT_KEY_BUFFER_SIZE:
  case OPT_KEY_CACHE_BLOCK_SIZE:
  case OPT_KEY_CACHE_DIVISION_LIMIT:
  case OPT_KEY_CACHE_AGE_THRESHOLD:
  case OPT_KEY_CACHE_PARTITIONS:
  {
    KEY_CACHE *key_cache;
    if (!(key_cache= get_or_create_key_cache(keyname, key_length)))
    {
      if (error)
        *error= EXIT_OUT_OF_MEMORY;
      return 0;
    }
    switch (option->id) {
    case OPT_KEY_BUFFER_SIZE:
      return &key_cache->param_buff_size;
    case OPT_KEY_CACHE_BLOCK_SIZE:
      return &key_cache->param_block_size;
    case OPT_KEY_CACHE_DIVISION_LIMIT:
      return &key_cache->param_division_limit;
    case OPT_KEY_CACHE_AGE_THRESHOLD:
      return &key_cache->param_age_threshold;
    case OPT_KEY_CACHE_PARTITIONS:
      return (uchar**) &key_cache->param_partitions;
    }
  }
  }
  return option->value;
}


extern "C" void option_error_reporter(enum loglevel level, const char *format, ...);

void option_error_reporter(enum loglevel level, const char *format, ...)
{
  va_list args;
  va_start(args, format);

  /* Don't print warnings for --loose options during bootstrap */
  if (level == ERROR_LEVEL || !opt_bootstrap ||
      global_system_variables.log_warnings)
  {
    vprint_msg_to_log(level, format, args);
  }
  va_end(args);
}


/**
  @todo
  - FIXME add EXIT_TOO_MANY_ARGUMENTS to "mysys_err.h" and return that code?
*/
static int get_options(int *argc,char **argv)
{
  int ho_error;

  my_getopt_register_get_addr(mysql_getopt_value);
  strmake(def_ft_boolean_syntax, ft_boolean_syntax,
	  sizeof(ft_boolean_syntax)-1);
  my_getopt_error_reporter= option_error_reporter;

  /* Skip unknown options so that they may be processed later by plugins */
  my_getopt_skip_unknown= TRUE;

  if ((ho_error= handle_options(argc, &argv, my_long_options,
                                mysqld_get_one_option)))
    return ho_error;
  (*argc)++; /* add back one for the progname handle_options removes */
             /* no need to do this for argv as we are discarding it. */

  if ((opt_log_slow_admin_statements || opt_log_queries_not_using_indexes ||
       opt_log_slow_slave_statements) &&
      !opt_slow_log)
    sql_print_warning("options --log-slow-admin-statements, --log-queries-not-using-indexes and --log-slow-slave-statements have no effect if --log_slow_queries is not set");

#if defined(HAVE_BROKEN_REALPATH)
  my_use_symdir=0;
  my_disable_symlinks=1;
  have_symlink=SHOW_OPTION_NO;
#else
  if (!my_use_symdir)
  {
    my_disable_symlinks=1;
    have_symlink=SHOW_OPTION_DISABLED;
  }
#endif
  if (opt_debugging)
  {
    /* Allow break with SIGINT, no core or stack trace */
    test_flags|= TEST_SIGINT | TEST_NO_STACKTRACE;
    test_flags&= ~TEST_CORE_ON_SIGNAL;
  }
  /* Set global MyISAM variables from delay_key_write_options */
  fix_delay_key_write((THD*) 0, OPT_GLOBAL);
  /* Set global slave_exec_mode from its option */
  fix_slave_exec_mode();

  global_system_variables.log_slow_filter=
    fix_log_slow_filter(global_system_variables.log_slow_filter);
#ifndef EMBEDDED_LIBRARY
  if (mysqld_chroot)
    set_root(mysqld_chroot);
#else
  thread_handling = SCHEDULER_NO_THREADS;
  max_allowed_packet= global_system_variables.max_allowed_packet;
  net_buffer_length= global_system_variables.net_buffer_length;
#endif
  if (fix_paths())
    return 1;

  /*
    Set some global variables from the global_system_variables
    In most cases the global variables will not be used
  */
  my_disable_locking= myisam_single_user= test(opt_external_locking == 0);
  my_disable_sync= opt_sync == 0;
  my_default_record_cache_size=global_system_variables.read_buff_size;
  myisam_max_temp_length=
    (my_off_t) global_system_variables.myisam_max_sort_file_size;

  /* Set global variables based on startup options */
  myisam_block_size=(uint) 1 << my_bit_log2(opt_myisam_block_size);
  my_crc_dbug_check= opt_my_crc_dbug_check;

  /* long_query_time is in microseconds */
  global_system_variables.long_query_time= max_system_variables.long_query_time=
    (longlong) (long_query_time * 1000000.0);

  if (opt_short_log_format)
    opt_specialflag|= SPECIAL_SHORT_LOG_FORMAT;

  if (init_global_datetime_format(MYSQL_TIMESTAMP_DATE,
				  &global_system_variables.date_format) ||
      init_global_datetime_format(MYSQL_TIMESTAMP_TIME,
				  &global_system_variables.time_format) ||
      init_global_datetime_format(MYSQL_TIMESTAMP_DATETIME,
				  &global_system_variables.datetime_format))
    return 1;

#ifdef EMBEDDED_LIBRARY
  one_thread_scheduler(&thread_scheduler);
  one_thread_scheduler(&extra_thread_scheduler);
#else
  if (thread_handling <= SCHEDULER_ONE_THREAD_PER_CONNECTION)
    one_thread_per_connection_scheduler(&thread_scheduler, &max_connections,
                                        &connection_count);
  else if (thread_handling == SCHEDULER_NO_THREADS)
    one_thread_scheduler(&thread_scheduler);
  else
    pool_of_threads_scheduler(&thread_scheduler);  /* purecov: tested */
  one_thread_per_connection_scheduler(&extra_thread_scheduler,
                                      &extra_max_connections,
                                      &extra_connection_count);
#endif
  return 0;
}


/*
  Create version name for running mysqld version
  We automaticly add suffixes -debug, -embedded and -log to the version
  name to make the version more descriptive.
  (MYSQL_SERVER_SUFFIX is set by the compilation environment)
*/

static void set_server_version(void)
{
  char *end= strxmov(server_version, MYSQL_SERVER_VERSION,
                     MYSQL_SERVER_SUFFIX_STR, NullS);
#ifdef EMBEDDED_LIBRARY
  end= strmov(end, "-embedded");
#endif
#ifndef DBUG_OFF
  if (!strstr(MYSQL_SERVER_SUFFIX_STR, "-debug"))
    end= strmov(end, "-debug");
#endif
  if (opt_log || opt_update_log || opt_slow_log || opt_bin_log)
    strmov(end, "-log");                        // This may slow down system
}


static char *get_relative_path(const char *path)
{
  if (test_if_hard_path(path) &&
      is_prefix(path,DEFAULT_MYSQL_HOME) &&
      strcmp(DEFAULT_MYSQL_HOME,FN_ROOTDIR))
  {
    path+=(uint) strlen(DEFAULT_MYSQL_HOME);
    while (*path == FN_LIBCHAR)
      path++;
  }
  return (char*) path;
}


/**
  Fix filename and replace extension where 'dir' is relative to
  mysql_real_data_home.
  @return
    1 if len(path) > FN_REFLEN
*/

bool
fn_format_relative_to_data_home(char * to, const char *name,
				const char *dir, const char *extension)
{
  char tmp_path[FN_REFLEN];
  if (!test_if_hard_path(dir))
  {
    strxnmov(tmp_path,sizeof(tmp_path)-1, mysql_real_data_home,
	     dir, NullS);
    dir=tmp_path;
  }
  return !fn_format(to, name, dir, extension,
		    MY_APPEND_EXT | MY_UNPACK_FILENAME | MY_SAFE_PATH);
}


/**
  Test a file path to determine if the path is compatible with the secure file
  path restriction.
 
  @param path null terminated character string

  @return
    @retval TRUE The path is secure
    @retval FALSE The path isn't secure
*/

bool is_secure_file_path(char *path)
{
  char buff1[FN_REFLEN], buff2[FN_REFLEN];
  /*
    All paths are secure if opt_secure_file_path is 0
  */
  if (!opt_secure_file_priv)
    return TRUE;

  if (strlen(path) >= FN_REFLEN)
    return FALSE;

  if (my_realpath(buff1, path, 0))
  {
    /*
      The supplied file path might have been a file and not a directory.
    */
    size_t length= dirname_length(path);        // Guaranteed to be < FN_REFLEN
    memcpy(buff2, path, length);
    buff2[length]= '\0';
    if (length == 0 || my_realpath(buff1, buff2, 0))
      return FALSE;
  }
  convert_dirname(buff2, buff1, NullS);
  return is_prefix(buff2, opt_secure_file_priv) ? TRUE : FALSE;
}


static int fix_paths(void)
{
  char buff[FN_REFLEN],*pos;
  DBUG_ENTER("fix_paths");

  convert_dirname(mysql_home,mysql_home,NullS);
  /* Resolve symlinks to allow 'mysql_home' to be a relative symlink */
  my_realpath(mysql_home,mysql_home,MYF(0));
  /* Ensure that mysql_home ends in FN_LIBCHAR */
  pos=strend(mysql_home);
  if (pos[-1] != FN_LIBCHAR)
  {
    pos[0]= FN_LIBCHAR;
    pos[1]= 0;
  }
  convert_dirname(language,language,NullS);
  convert_dirname(mysql_real_data_home,mysql_real_data_home,NullS);
  (void) my_load_path(mysql_home,mysql_home,""); // Resolve current dir
  (void) my_load_path(mysql_real_data_home,mysql_real_data_home,mysql_home);
  (void) my_load_path(pidfile_name,pidfile_name,mysql_real_data_home);
  (void) my_load_path(opt_plugin_dir, opt_plugin_dir_ptr ? opt_plugin_dir_ptr :
                                      get_relative_path(PLUGINDIR), mysql_home);
  opt_plugin_dir_ptr= opt_plugin_dir;

  my_realpath(mysql_unpacked_real_data_home, mysql_real_data_home, MYF(0));
  mysql_unpacked_real_data_home_len= 
    (int) strlen(mysql_unpacked_real_data_home);
  if (mysql_unpacked_real_data_home[mysql_unpacked_real_data_home_len-1] == FN_LIBCHAR)
    --mysql_unpacked_real_data_home_len;

  char *sharedir=get_relative_path(SHAREDIR);
  if (test_if_hard_path(sharedir))
    strmake(buff,sharedir,sizeof(buff)-1);		/* purecov: tested */
  else
    strxnmov(buff,sizeof(buff)-1,mysql_home,sharedir,NullS);
  convert_dirname(buff,buff,NullS);
  (void) my_load_path(language,language,buff);

  /* If --character-sets-dir isn't given, use shared library dir */
  if (charsets_dir != mysql_charsets_dir)
  {
    strxnmov(mysql_charsets_dir, sizeof(mysql_charsets_dir)-1, buff,
	     CHARSET_DIR, NullS);
  }
  (void) my_load_path(mysql_charsets_dir, mysql_charsets_dir, buff);
  convert_dirname(mysql_charsets_dir, mysql_charsets_dir, NullS);
  charsets_dir=mysql_charsets_dir;

  if (init_tmpdir(&mysql_tmpdir_list, opt_mysql_tmpdir))
    DBUG_RETURN(1);
#ifdef HAVE_REPLICATION
  if (!slave_load_tmpdir)
  {
    if (!(slave_load_tmpdir = (char*) my_strdup(mysql_tmpdir, MYF(MY_FAE))))
      DBUG_RETURN(1);
  }
#endif /* HAVE_REPLICATION */
  /*
    Convert the secure-file-priv option to system format, allowing
    a quick strcmp to check if read or write is in an allowed dir
  */
  if (opt_secure_file_priv)
  {
    if (*opt_secure_file_priv == 0)
    {
      /* For easy check later */
      my_free(opt_secure_file_priv, MYF(0));
      opt_secure_file_priv= 0;
    }
    else
    {
      char *secure_file_real_path;
      if (my_realpath(buff, opt_secure_file_priv, 0))
      {
        sql_print_warning("Failed to normalize the argument for --secure-file-priv.");
        DBUG_RETURN(1);
      }
      secure_file_real_path= (char *)my_malloc(FN_REFLEN, MYF(MY_FAE));
      convert_dirname(secure_file_real_path, buff, NullS);
      my_free(opt_secure_file_priv, MYF(0));
      opt_secure_file_priv= secure_file_real_path;
    }
  }
  DBUG_RETURN(0);
}


static ulong find_bit_type_or_exit(const char *x, TYPELIB *bit_lib,
                                   const char *option, int *error)
{
  ulong result;
  const char **ptr;
  
  *error= 0;
  if ((result= find_bit_type(x, bit_lib)) == ~(ulong) 0)
  {
    char *buff= (char *) my_alloca(2048);
    char *cbuf;
    ptr= bit_lib->type_names;
    cbuf= buff + ((!*x) ?
      my_snprintf(buff, 2048, "No option given to %s\n", option) :
      my_snprintf(buff, 2048, "Wrong option to %s. Option(s) given: %s\n",
                  option, x));
    cbuf+= my_snprintf(cbuf, 2048 - (cbuf-buff), "Alternatives are: '%s'", *ptr);
    while (*++ptr)
      cbuf+= my_snprintf(cbuf, 2048 - (cbuf-buff), ",'%s'", *ptr);
    my_snprintf(cbuf, 2048 - (cbuf-buff), "\n");
    sql_perror(buff);
    *error= 1;
    my_afree(buff);
    return 0;
  }

  return result;
}


/**
  @return
    a bitfield from a string of substrings separated by ','
    or
    ~(ulong) 0 on error.
*/

static ulong find_bit_type(const char *x, TYPELIB *bit_lib)
{
  bool found_end;
  int  found_count;
  const char *end,*i,*j;
  const char **array, *pos;
  ulong found,found_int,bit;
  DBUG_ENTER("find_bit_type");
  DBUG_PRINT("enter",("x: '%s'",x));

  found=0;
  found_end= 0;
  pos=(char *) x;
  while (*pos == ' ') pos++;
  found_end= *pos == 0;
  while (!found_end)
  {
    if (!*(end=strcend(pos,',')))		/* Let end point at fieldend */
    {
      while (end > pos && end[-1] == ' ')
	end--;					/* Skip end-space */
      found_end=1;
    }
    found_int=0; found_count=0;
    for (array=bit_lib->type_names, bit=1 ; (i= *array++) ; bit<<=1)
    {
      j=pos;
      while (j != end)
      {
	if (my_toupper(mysqld_charset,*i++) !=
            my_toupper(mysqld_charset,*j++))
	  goto skip;
      }
      found_int=bit;
      if (! *i)
      {
	found_count=1;
	break;
      }
      else if (j != pos)			// Half field found
      {
	found_count++;				// Could be one of two values
      }
skip: ;
    }
    if (found_count != 1)
      DBUG_RETURN(~(ulong) 0);				// No unique value
    found|=found_int;
    pos=end+1;
  }

  DBUG_PRINT("exit",("bit-field: %ld",(ulong) found));
  DBUG_RETURN(found);
} /* find_bit_type */


/**
  Check if file system used for databases is case insensitive.

  @param dir_name			Directory to test

  @retval -1  Don't know (Test failed)
  @retval  0   File system is case sensitive
  @retval  1   File system is case insensitive
*/

static int test_if_case_insensitive(const char *dir_name)
{
  int result= 0;
  File file;
  char buff[FN_REFLEN], buff2[FN_REFLEN];
  MY_STAT stat_info;
  DBUG_ENTER("test_if_case_insensitive");

  fn_format(buff, glob_hostname, dir_name, ".lower-test",
	    MY_UNPACK_FILENAME | MY_REPLACE_EXT | MY_REPLACE_DIR);
  fn_format(buff2, glob_hostname, dir_name, ".LOWER-TEST",
	    MY_UNPACK_FILENAME | MY_REPLACE_EXT | MY_REPLACE_DIR);
  (void) my_delete(buff2, MYF(0));
  if ((file= my_create(buff, 0666, O_RDWR, MYF(0))) < 0)
  {
    sql_print_warning("Can't create test file %s", buff);
    DBUG_RETURN(-1);
  }
  my_close(file, MYF(0));
  if (my_stat(buff2, &stat_info, MYF(0)))
    result= 1;					// Can access file
  (void) my_delete(buff, MYF(MY_WME));
  DBUG_PRINT("exit", ("result: %d", result));
  DBUG_RETURN(result);
}


#ifndef EMBEDDED_LIBRARY

/**
  Create file to store pid number.
*/
static void create_pid_file()
{
  File file;
  if ((file = my_create(pidfile_name,0664,
			O_WRONLY | O_TRUNC, MYF(MY_WME))) >= 0)
  {
    char buff[21], *end;
    end= int10_to_str((long) getpid(), buff, 10);
    *end++= '\n';
    if (!my_write(file, (uchar*) buff, (uint) (end-buff), MYF(MY_WME | MY_NABP)))
    {
      (void) my_close(file, MYF(0));
      return;
    }
    (void) my_close(file, MYF(0));
  }
  sql_perror("Can't start server: can't create PID file");
  exit(1);
}
#endif /* EMBEDDED_LIBRARY */

/** Clear most status variables. */
void refresh_status(THD *thd)
{
  pthread_mutex_lock(&LOCK_status);

  /* Add thread's status variabes to global status */
  add_to_status(&global_status_var, &thd->status_var);

  /* Reset thread's status variables */
  bzero((uchar*) &thd->status_var, sizeof(thd->status_var));
  bzero((uchar*) &thd->org_status_var, sizeof(thd->org_status_var)); 
  thd->start_bytes_received= 0;

  /* Reset some global variables */
  reset_status_vars();

  /* Reset the counters of all key caches (default and named). */
  process_key_caches(reset_key_cache_counters);
#ifdef COMMUNITY_SERVER
  flush_status_time= time((time_t*) 0);
#endif
  pthread_mutex_unlock(&LOCK_status);

  /*
    Set max_used_connections to the number of currently open
    connections.  Lock LOCK_thread_count out of LOCK_status to avoid
    deadlocks.  Status reset becomes not atomic, but status data is
    not exact anyway.
  */
  pthread_mutex_lock(&LOCK_thread_count);
  max_used_connections= thread_count-delayed_insert_threads;
  pthread_mutex_unlock(&LOCK_thread_count);
}


/*****************************************************************************
  Instantiate variables for missing storage engines
  This section should go away soon
*****************************************************************************/

#ifndef WITH_NDBCLUSTER_STORAGE_ENGINE
ulong ndb_cache_check_time;
ulong ndb_extra_logging;
#endif

/*****************************************************************************
  Instantiate templates
*****************************************************************************/

#ifdef HAVE_EXPLICIT_TEMPLATE_INSTANTIATION
/* Used templates */
template class I_List<THD>;
template class I_List_iterator<THD>;
template class I_List<i_string>;
template class I_List<i_string_pair>;
template class I_List<NAMED_LIST>;
template class I_List<Statement>;
template class I_List_iterator<Statement>;
#endif<|MERGE_RESOLUTION|>--- conflicted
+++ resolved
@@ -345,15 +345,12 @@
   "partial_match_rowid_merge",
   "partial_match_table_scan",
   "subquery_cache",
-<<<<<<< HEAD
+  "mrr_sort_keys",
   "outer_join_with_cache",
   "semijoin_with_cache",
   "join_cache_incremental",
   "join_cache_hashed",
   "join_cache_bka",
-=======
-  "mrr_sort_keys",
->>>>>>> 6c15806b
 #ifndef DBUG_OFF
   "table_elimination",
 #endif
@@ -375,15 +372,12 @@
   sizeof("partial_match_rowid_merge") - 1,
   sizeof("partial_match_table_scan") - 1,
   sizeof("subquery_cache") - 1,
-<<<<<<< HEAD
+  sizeof("mrr_sort_keys") - 1,
   sizeof("outer_join_with_cache") - 1,
   sizeof("semijoin_with_cache") - 1,
   sizeof("join_cache_incremental") - 1,
   sizeof("join_cache_hashed") - 1,
   sizeof("join_cache_bka") - 1,
-=======
-  sizeof("mrr_sort_keys") - 1,
->>>>>>> 6c15806b
 #ifndef DBUG_OFF
   sizeof("table_elimination") - 1,
 #endif
@@ -483,13 +477,10 @@
                                         "partial_match_rowid_merge=on,"
                                         "partial_match_table_scan=on,"
                                         "subquery_cache=on,"
-<<<<<<< HEAD
+                                        "mrr_sort_keys=on,"
                                         "join_cache_incremental=on,"
                                         "join_cache_hashed=on,"
                                         "join_cache_bka=on"
-=======
-                                        "mrr_sort_keys=on"
->>>>>>> 6c15806b
 #ifndef DBUG_OFF
                                         ",table_elimination=on";
 #else
