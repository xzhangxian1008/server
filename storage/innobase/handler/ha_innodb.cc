/*****************************************************************************

Copyright (c) 2000, 2012, Oracle and/or its affiliates. All rights reserved.
Copyright (c) 2008, 2009 Google Inc.
Copyright (c) 2009, Percona Inc.

Portions of this file contain modifications contributed and copyrighted by
Google, Inc. Those modifications are gratefully acknowledged and are described
briefly in the InnoDB documentation. The contributions by Google are
incorporated with their permission, and subject to the conditions contained in
the file COPYING.Google.

Portions of this file contain modifications contributed and copyrighted
by Percona Inc.. Those modifications are
gratefully acknowledged and are described briefly in the InnoDB
documentation. The contributions by Percona Inc. are incorporated with
their permission, and subject to the conditions contained in the file
COPYING.Percona.

This program is free software; you can redistribute it and/or modify it under
the terms of the GNU General Public License as published by the Free Software
Foundation; version 2 of the License.

This program is distributed in the hope that it will be useful, but WITHOUT
ANY WARRANTY; without even the implied warranty of MERCHANTABILITY or FITNESS
FOR A PARTICULAR PURPOSE. See the GNU General Public License for more details.

You should have received a copy of the GNU General Public License along with
this program; if not, write to the Free Software Foundation, Inc.,
51 Franklin Street, Suite 500, Boston, MA 02110-1335 USA

*****************************************************************************/

#include <sql_table.h>	// explain_filename, nz2, EXPLAIN_PARTITIONS_AS_COMMENT,
			// EXPLAIN_FILENAME_MAX_EXTRA_LENGTH

#include <sql_acl.h>	// PROCESS_ACL
<<<<<<< HEAD
=======
#include <m_ctype.h>
>>>>>>> 8a71e673
#include <debug_sync.h> // DEBUG_SYNC
#include <mysys_err.h>
#include <innodb_priv.h>
#ifdef _WIN32
#include <io.h>
#endif

/** @file ha_innodb.cc */

/* Include necessary InnoDB headers */
#include "univ.i"
#include "buf0dump.h"
#include "buf0lru.h"
#include "buf0flu.h"
#include "buf0dblwr.h"
#include "btr0sea.h"
#include "os0file.h"
#include "os0thread.h"
#include "srv0start.h"
#include "srv0srv.h"
#include "trx0roll.h"
#include "trx0trx.h"
#include "trx0sys.h"
#include "mtr0mtr.h"
#include "row0ins.h"
#include "row0mysql.h"
#include "row0sel.h"
#include "row0upd.h"
#include "log0log.h"
#include "lock0lock.h"
#include "dict0crea.h"
#include "btr0cur.h"
#include "btr0btr.h"
#include "fsp0fsp.h"
#include "sync0sync.h"
#include "fil0fil.h"
#include "trx0xa.h"
#include "row0merge.h"
#include "dict0boot.h"
#include "dict0stats.h"
#include "ha_prototypes.h"
#include "ut0mem.h"
#include "ibuf0ibuf.h"
#include "dict0dict.h"
#include "srv0mon.h"
#include "pars0pars.h"
#include "fts0fts.h"
#include "fts0types.h"

#include "ha_innodb.h"
#include "i_s.h"

# ifndef MYSQL_PLUGIN_IMPORT
#  define MYSQL_PLUGIN_IMPORT /* nothing */
# endif /* MYSQL_PLUGIN_IMPORT */

/** to protect innobase_open_files */
static mysql_mutex_t innobase_share_mutex;
/** to force correct commit order in binlog */
static ulong commit_threads = 0;
static mysql_mutex_t commit_threads_m;
static mysql_cond_t commit_cond;
static mysql_mutex_t commit_cond_m;
static bool innodb_inited = 0;

#define INSIDE_HA_INNOBASE_CC

#define EQ_CURRENT_THD(thd) ((thd) == current_thd)

static struct handlerton* innodb_hton_ptr;

static const long AUTOINC_OLD_STYLE_LOCKING = 0;
static const long AUTOINC_NEW_STYLE_LOCKING = 1;
static const long AUTOINC_NO_LOCKING = 2;

static long innobase_mirrored_log_groups;
static long innobase_log_files_in_group;
static long innobase_log_buffer_size;
static long innobase_additional_mem_pool_size;
static long innobase_file_io_threads;
static long innobase_force_recovery;
static long innobase_open_files;
static long innobase_autoinc_lock_mode;
static ulong innobase_commit_concurrency = 0;
static ulong innobase_read_io_threads;
static ulong innobase_write_io_threads;
static long innobase_buffer_pool_instances = 1;

static long long innobase_buffer_pool_size, innobase_log_file_size;

/** Percentage of the buffer pool to reserve for 'old' blocks.
Connected to buf_LRU_old_ratio. */
static uint innobase_old_blocks_pct;

/** Maximum on-disk size of change buffer in terms of percentage
of the buffer pool. */
static uint innobase_change_buffer_max_size = CHANGE_BUFFER_DEFAULT_SIZE;

/* The default values for the following char* start-up parameters
are determined in innobase_init below: */

static char*	innobase_data_home_dir			= NULL;
static char*	innobase_data_file_path			= NULL;
static char*	innobase_log_group_home_dir		= NULL;
static char*	innobase_file_format_name		= NULL;
static char*	innobase_change_buffering		= NULL;
static char*	innobase_enable_monitor_counter		= NULL;
static char*	innobase_disable_monitor_counter	= NULL;
static char*	innobase_reset_monitor_counter		= NULL;
static char*	innobase_reset_all_monitor_counter	= NULL;

/* The highest file format being used in the database. The value can be
set by user, however, it will be adjusted to the newer file format if
a table of such format is created/opened. */
static char*	innobase_file_format_max		= NULL;

static char*	innobase_file_flush_method		= NULL;

/* This variable can be set in the server configure file, specifying
stopword table to be used */
static char*	innobase_server_stopword_table		= NULL;

/* Below we have boolean-valued start-up parameters, and their default
values */

static ulong	innobase_fast_shutdown			= 1;
static my_bool	innobase_file_format_check		= TRUE;
#ifdef UNIV_LOG_ARCHIVE
static my_bool	innobase_log_archive			= FALSE;
static char*	innobase_log_arch_dir			= NULL;
#endif /* UNIV_LOG_ARCHIVE */
static my_bool	innobase_use_doublewrite		= TRUE;
static my_bool	innobase_use_checksums			= TRUE;
static my_bool	innobase_locks_unsafe_for_binlog	= FALSE;
static my_bool	innobase_rollback_on_timeout		= FALSE;
static my_bool	innobase_create_status_file		= FALSE;
static my_bool	innobase_stats_on_metadata		= TRUE;
static my_bool	innobase_large_prefix			= FALSE;
static my_bool	innodb_optimize_fulltext_only		= FALSE;


static char*	internal_innobase_data_file_path	= NULL;

static char*	innodb_version_str = (char*) INNODB_VERSION_STR;

static char*	fts_server_stopword_table		= NULL;

/** Possible values for system variable "innodb_stats_method". The values
are defined the same as its corresponding MyISAM system variable
"myisam_stats_method"(see "myisam_stats_method_names"), for better usability */
static const char* innodb_stats_method_names[] = {
	"nulls_equal",
	"nulls_unequal",
	"nulls_ignored",
	NullS
};

/** Used to define an enumerate type of the system variable innodb_stats_method.
This is the same as "myisam_stats_method_typelib" */
static TYPELIB innodb_stats_method_typelib = {
	array_elements(innodb_stats_method_names) - 1,
	"innodb_stats_method_typelib",
	innodb_stats_method_names,
	NULL
};

/** Possible values for system variable "innodb_checksum_algorithm". */
static const char* innodb_checksum_algorithm_names[] = {
	"crc32",
	"strict_crc32",
	"innodb",
	"strict_innodb",
	"none",
	"strict_none",
	NullS
};

/** Used to define an enumerate type of the system variable
innodb_checksum_algorithm. */
static TYPELIB innodb_checksum_algorithm_typelib = {
	array_elements(innodb_checksum_algorithm_names) - 1,
	"innodb_checksum_algorithm_typelib",
	innodb_checksum_algorithm_names,
	NULL
};

/* The following counter is used to convey information to InnoDB
about server activity: in selects it is not sensible to call
srv_active_wake_master_thread after each fetch or search, we only do
it every INNOBASE_WAKE_INTERVAL'th step. */

#define INNOBASE_WAKE_INTERVAL	32
static ulong	innobase_active_counter	= 0;

static hash_table_t*	innobase_open_tables;

/** Allowed values of innodb_change_buffering */
static const char* innobase_change_buffering_values[IBUF_USE_COUNT] = {
	"none",		/* IBUF_USE_NONE */
	"inserts",	/* IBUF_USE_INSERT */
	"deletes",	/* IBUF_USE_DELETE_MARK */
	"changes",	/* IBUF_USE_INSERT_DELETE_MARK */
	"purges",	/* IBUF_USE_DELETE */
	"all"		/* IBUF_USE_ALL */
};

/* Call back function array defined by MySQL and used to
retrieve FTS results. */
const struct _ft_vft ft_vft_result = {NULL,
				      innobase_fts_find_ranking,
				      innobase_fts_close_ranking,
				      innobase_fts_retrieve_ranking,
				      NULL};

#ifdef HAVE_PSI_INTERFACE
/* Keys to register pthread mutexes/cond in the current file with
performance schema */
static mysql_pfs_key_t	innobase_share_mutex_key;
static mysql_pfs_key_t	commit_threads_m_key;
static mysql_pfs_key_t	commit_cond_mutex_key;
static mysql_pfs_key_t	commit_cond_key;

static PSI_mutex_info	all_pthread_mutexes[] = {
	{&commit_threads_m_key, "commit_threads_m", 0},
	{&commit_cond_mutex_key, "commit_cond_mutex", 0},
	{&innobase_share_mutex_key, "innobase_share_mutex", 0}
};

static PSI_cond_info	all_innodb_conds[] = {
	{&commit_cond_key, "commit_cond", 0}
};

# ifdef UNIV_PFS_MUTEX
/* all_innodb_mutexes array contains mutexes that are
performance schema instrumented if "UNIV_PFS_MUTEX"
is defined */
static PSI_mutex_info all_innodb_mutexes[] = {
	{&autoinc_mutex_key, "autoinc_mutex", 0},
#  ifndef PFS_SKIP_BUFFER_MUTEX_RWLOCK
	{&buffer_block_mutex_key, "buffer_block_mutex", 0},
#  endif /* !PFS_SKIP_BUFFER_MUTEX_RWLOCK */
	{&buf_pool_mutex_key, "buf_pool_mutex", 0},
	{&buf_pool_zip_mutex_key, "buf_pool_zip_mutex", 0},
	{&cache_last_read_mutex_key, "cache_last_read_mutex", 0},
	{&dict_foreign_err_mutex_key, "dict_foreign_err_mutex", 0},
	{&dict_sys_mutex_key, "dict_sys_mutex", 0},
	{&file_format_max_mutex_key, "file_format_max_mutex", 0},
	{&fil_system_mutex_key, "fil_system_mutex", 0},
	{&flush_list_mutex_key, "flush_list_mutex", 0},
	{&fts_bg_threads_mutex_key, "fts_bg_threads_mutex", 0},
	{&fts_delete_mutex_key, "fts_delete_mutex", 0},
	{&fts_optimize_mutex_key, "fts_optimize_mutex", 0},
	{&fts_doc_id_mutex_key, "fts_doc_id_mutex", 0},
	{&log_flush_order_mutex_key, "log_flush_order_mutex", 0},
	{&hash_table_mutex_key, "hash_table_mutex", 0},
	{&ibuf_bitmap_mutex_key, "ibuf_bitmap_mutex", 0},
	{&ibuf_mutex_key, "ibuf_mutex", 0},
	{&ibuf_pessimistic_insert_mutex_key,
		 "ibuf_pessimistic_insert_mutex", 0},
#  ifndef HAVE_ATOMIC_BUILTINS
	{&server_mutex_key, "server_mutex", 0},
#  endif /* !HAVE_ATOMIC_BUILTINS */
	{&log_sys_mutex_key, "log_sys_mutex", 0},
#  ifdef UNIV_MEM_DEBUG
	{&mem_hash_mutex_key, "mem_hash_mutex", 0},
#  endif /* UNIV_MEM_DEBUG */
	{&mem_pool_mutex_key, "mem_pool_mutex", 0},
	{&mutex_list_mutex_key, "mutex_list_mutex", 0},
	{&purge_sys_bh_mutex_key, "purge_sys_bh_mutex", 0},
	{&recv_sys_mutex_key, "recv_sys_mutex", 0},
	{&rseg_mutex_key, "rseg_mutex", 0},
#  ifdef UNIV_SYNC_DEBUG
	{&rw_lock_debug_mutex_key, "rw_lock_debug_mutex", 0},
#  endif /* UNIV_SYNC_DEBUG */
	{&rw_lock_list_mutex_key, "rw_lock_list_mutex", 0},
	{&rw_lock_mutex_key, "rw_lock_mutex", 0},
	{&srv_dict_tmpfile_mutex_key, "srv_dict_tmpfile_mutex", 0},
	{&srv_innodb_monitor_mutex_key, "srv_innodb_monitor_mutex", 0},
	{&srv_misc_tmpfile_mutex_key, "srv_misc_tmpfile_mutex", 0},
	{&srv_monitor_file_mutex_key, "srv_monitor_file_mutex", 0},
#  ifdef UNIV_SYNC_DEBUG
	{&sync_thread_mutex_key, "sync_thread_mutex", 0},
#  endif /* UNIV_SYNC_DEBUG */
	{&buf_dblwr_mutex_key, "buf_dblwr_mutex", 0},
	{&trx_undo_mutex_key, "trx_undo_mutex", 0},
	{&srv_sys_mutex_key, "srv_sys_mutex", 0},
	{&lock_sys_mutex_key, "lock_mutex", 0},
	{&lock_sys_wait_mutex_key, "lock_wait_mutex", 0},
	{&trx_mutex_key, "trx_mutex", 0},
	{&srv_sys_tasks_mutex_key, "srv_threads_mutex", 0},
	/* mutex with os_fast_mutex_ interfaces */
#  ifndef PFS_SKIP_EVENT_MUTEX
	{&event_os_mutex_key, "event_os_mutex", 0},
#  endif /* PFS_SKIP_EVENT_MUTEX */
	{&os_mutex_key, "os_mutex", 0},
#ifndef HAVE_ATOMIC_BUILTINS
	{&srv_conc_mutex_key, "srv_conc_mutex", 0},
#endif /* !HAVE_ATOMIC_BUILTINS */
	{&ut_list_mutex_key, "ut_list_mutex", 0},
	{&trx_sys_mutex_key, "trx_sys_mutex", 0},
};
# endif /* UNIV_PFS_MUTEX */

# ifdef UNIV_PFS_RWLOCK
/* all_innodb_rwlocks array contains rwlocks that are
performance schema instrumented if "UNIV_PFS_RWLOCK"
is defined */
static PSI_rwlock_info all_innodb_rwlocks[] = {
#  ifdef UNIV_LOG_ARCHIVE
	{&archive_lock_key, "archive_lock", 0},
#  endif /* UNIV_LOG_ARCHIVE */
	{&btr_search_latch_key, "btr_search_latch", 0},
#  ifndef PFS_SKIP_BUFFER_MUTEX_RWLOCK
	{&buf_block_lock_key, "buf_block_lock", 0},
#  endif /* !PFS_SKIP_BUFFER_MUTEX_RWLOCK */
#  ifdef UNIV_SYNC_DEBUG
	{&buf_block_debug_latch_key, "buf_block_debug_latch", 0},
#  endif /* UNIV_SYNC_DEBUG */
	{&dict_operation_lock_key, "dict_operation_lock", 0},
	{&fil_space_latch_key, "fil_space_latch", 0},
	{&checkpoint_lock_key, "checkpoint_lock", 0},
	{&fts_cache_rw_lock_key, "fts_cache_rw_lock", 0},
	{&fts_cache_init_rw_lock_key, "fts_cache_init_rw_lock", 0},
	{&trx_i_s_cache_lock_key, "trx_i_s_cache_lock", 0},
	{&trx_purge_latch_key, "trx_purge_latch", 0},
	{&index_tree_rw_lock_key, "index_tree_rw_lock", 0},
	{&dict_table_stats_latch_key, "dict_table_stats", 0},
	{&hash_table_rw_lock_key, "hash table locks", 0}
};
# endif /* UNIV_PFS_RWLOCK */

# ifdef UNIV_PFS_THREAD
/* all_innodb_threads array contains threads that are
performance schema instrumented if "UNIV_PFS_THREAD"
is defined */
static PSI_thread_info	all_innodb_threads[] = {
	{&trx_rollback_clean_thread_key, "trx_rollback_clean_thread", 0},
	{&io_handler_thread_key, "io_handler_thread", 0},
	{&srv_lock_timeout_thread_key, "srv_lock_timeout_thread", 0},
	{&srv_error_monitor_thread_key, "srv_error_monitor_thread", 0},
	{&srv_monitor_thread_key, "srv_monitor_thread", 0},
	{&srv_master_thread_key, "srv_master_thread", 0},
	{&srv_purge_thread_key, "srv_purge_thread", 0},
	{&buf_page_cleaner_thread_key, "page_cleaner_thread", 0}
};
# endif /* UNIV_PFS_THREAD */

# ifdef UNIV_PFS_IO
/* all_innodb_files array contains the type of files that are
performance schema instrumented if "UNIV_PFS_IO" is defined */
static PSI_file_info	all_innodb_files[] = {
	{&innodb_file_data_key, "innodb_data_file", 0},
	{&innodb_file_log_key, "innodb_log_file", 0},
	{&innodb_file_temp_key, "innodb_temp_file", 0}
};
# endif /* UNIV_PFS_IO */
#endif /* HAVE_PSI_INTERFACE */

<<<<<<< HEAD
=======
static INNOBASE_SHARE *get_share(const char *table_name);
static void free_share(INNOBASE_SHARE *share);
static int innobase_close_connection(handlerton *hton, THD* thd);
static void innobase_commit_ordered(handlerton *hton, THD* thd, bool all);
static int innobase_commit(handlerton *hton, THD* thd, bool all);
static int innobase_rollback(handlerton *hton, THD* thd, bool all);
static int innobase_rollback_to_savepoint(handlerton *hton, THD* thd,
           void *savepoint);
static int innobase_savepoint(handlerton *hton, THD* thd, void *savepoint);
static int innobase_release_savepoint(handlerton *hton, THD* thd,
           void *savepoint);
static void innobase_checkpoint_request(handlerton *hton, void *cookie);
static handler *innobase_create_handler(handlerton *hton,
                                        TABLE_SHARE *table,
                                        MEM_ROOT *mem_root);

/* "GEN_CLUST_INDEX" is the name reserved for Innodb default
system primary index. */
static const char innobase_index_reserve_name[]= "GEN_CLUST_INDEX";

/** @brief Initialize the default value of innodb_commit_concurrency.

Once InnoDB is running, the innodb_commit_concurrency must not change
from zero to nonzero. (Bug #42101)

The initial default value is 0, and without this extra initialization,
SET GLOBAL innodb_commit_concurrency=DEFAULT would set the parameter
to 0, even if it was initially set to nonzero at the command line
or configuration file. */
static
void
innobase_commit_concurrency_init_default(void);
/*==========================================*/

/************************************************************//**
Validate the file format name and return its corresponding id.
@return	valid file format id */
static
uint
innobase_file_format_name_lookup(
/*=============================*/
	const char*	format_name);		/*!< in: pointer to file format
						name */
/************************************************************//**
Validate the file format check config parameters, as a side effect it
sets the srv_max_file_format_at_startup variable.
@return	the format_id if valid config value, otherwise, return -1 */
static
int
innobase_file_format_validate_and_set(
/*==================================*/
	const char*	format_max);		/*!< in: parameter value */
/****************************************************************//**
Return alter table flags supported in an InnoDB database. */
static
uint
innobase_alter_table_flags(
/*=======================*/
	uint	flags);

static const char innobase_hton_name[]= "InnoDB";

>>>>>>> 8a71e673
/*************************************************************//**
Check whether valid argument given to innodb_ft_*_stopword_table.
This function is registered as a callback with MySQL.
@return 0 for valid stopword table */
static
int
innodb_stopword_table_validate(
/*===========================*/
	THD*				thd,	/*!< in: thread handle */
	struct st_mysql_sys_var*	var,	/*!< in: pointer to system
						variable */
	void*				save,	/*!< out: immediate result
						for update function */
	struct st_mysql_value*		value);	/*!< in: incoming string */
/****************************************************************//**
Update the session variable innodb_session_stopword_table
with the "saved" stopword table name value. This function
is registered as a callback with MySQL. */
static
void
innodb_session_stopword_update(
/*===========================*/
	THD*				thd,	/*!< in: thread handle */
	struct st_mysql_sys_var*	var,	/*!< in: pointer to
						system variable */
	void*				var_ptr,/*!< out: where the
						formal string goes */
	const void*			save);	/*!< in: immediate result
						from check function */
/** "GEN_CLUST_INDEX" is the name reserved for Innodb default
system primary index. */
static const char innobase_index_reserve_name[]= "GEN_CLUST_INDEX";

static const char innobase_hton_name[]= "InnoDB";

static MYSQL_THDVAR_BOOL(support_xa, PLUGIN_VAR_OPCMDARG,
  "Enable InnoDB support for the XA two-phase commit",
  /* check_func */ NULL, /* update_func */ NULL,
  /* default */ TRUE);

static MYSQL_THDVAR_BOOL(table_locks, PLUGIN_VAR_OPCMDARG,
  "Enable InnoDB locking in LOCK TABLES",
  /* check_func */ NULL, /* update_func */ NULL,
  /* default */ TRUE);

static MYSQL_THDVAR_BOOL(strict_mode, PLUGIN_VAR_OPCMDARG,
  "Use strict mode when evaluating create options.",
  NULL, NULL, FALSE);

static MYSQL_THDVAR_BOOL(ft_enable_stopword, PLUGIN_VAR_OPCMDARG,
  "Create FTS index with stopword.",
  NULL, NULL,
  /* default */ TRUE);

static MYSQL_THDVAR_BOOL(analyze_is_persistent, PLUGIN_VAR_OPCMDARG,
  "ANALYZE TABLE in InnoDB uses a more precise (and slow) sampling "
  "algorithm and saves the results persistently.",
  /* check_func */ NULL, /* update_func */ NULL,
  /* default */ FALSE);

static MYSQL_THDVAR_ULONG(lock_wait_timeout, PLUGIN_VAR_RQCMDARG,
  "Timeout in seconds an InnoDB transaction may wait for a lock before being rolled back. Values above 100000000 disable the timeout.",
  NULL, NULL, 50, 1, 1024 * 1024 * 1024, 0);

static MYSQL_THDVAR_STR(ft_user_stopword_table, PLUGIN_VAR_OPCMDARG,
  "User supplied stopword table name, effective in the session level.",
  innodb_stopword_table_validate, innodb_session_stopword_update, NULL);

static SHOW_VAR innodb_status_variables[]= {
  {"buffer_pool_dump_status",
  (char*) &export_vars.innodb_buffer_pool_dump_status,	  SHOW_CHAR},
  {"buffer_pool_load_status",
  (char*) &export_vars.innodb_buffer_pool_load_status,	  SHOW_CHAR},
  {"buffer_pool_pages_data",
  (char*) &export_vars.innodb_buffer_pool_pages_data,	  SHOW_LONG},
  {"buffer_pool_pages_dirty",
  (char*) &export_vars.innodb_buffer_pool_pages_dirty,	  SHOW_LONG},
  {"buffer_pool_pages_flushed",
  (char*) &export_vars.innodb_buffer_pool_pages_flushed,  SHOW_LONG},
  {"buffer_pool_pages_free",
  (char*) &export_vars.innodb_buffer_pool_pages_free,	  SHOW_LONG},
#ifdef UNIV_DEBUG
  {"buffer_pool_pages_latched",
  (char*) &export_vars.innodb_buffer_pool_pages_latched,  SHOW_LONG},
#endif /* UNIV_DEBUG */
  {"buffer_pool_pages_misc",
  (char*) &export_vars.innodb_buffer_pool_pages_misc,	  SHOW_LONG},
  {"buffer_pool_pages_total",
  (char*) &export_vars.innodb_buffer_pool_pages_total,	  SHOW_LONG},
  {"buffer_pool_read_ahead_rnd",
  (char*) &export_vars.innodb_buffer_pool_read_ahead_rnd, SHOW_LONG},
  {"buffer_pool_read_ahead",
  (char*) &export_vars.innodb_buffer_pool_read_ahead,	  SHOW_LONG},
  {"buffer_pool_read_ahead_evicted",
  (char*) &export_vars.innodb_buffer_pool_read_ahead_evicted, SHOW_LONG},
  {"buffer_pool_read_requests",
  (char*) &export_vars.innodb_buffer_pool_read_requests,  SHOW_LONG},
  {"buffer_pool_reads",
  (char*) &export_vars.innodb_buffer_pool_reads,	  SHOW_LONG},
  {"buffer_pool_wait_free",
  (char*) &export_vars.innodb_buffer_pool_wait_free,	  SHOW_LONG},
  {"buffer_pool_write_requests",
  (char*) &export_vars.innodb_buffer_pool_write_requests, SHOW_LONG},
  {"data_fsyncs",
  (char*) &export_vars.innodb_data_fsyncs,		  SHOW_LONG},
  {"data_pending_fsyncs",
  (char*) &export_vars.innodb_data_pending_fsyncs,	  SHOW_LONG},
  {"data_pending_reads",
  (char*) &export_vars.innodb_data_pending_reads,	  SHOW_LONG},
  {"data_pending_writes",
  (char*) &export_vars.innodb_data_pending_writes,	  SHOW_LONG},
  {"data_read",
  (char*) &export_vars.innodb_data_read,		  SHOW_LONG},
  {"data_reads",
  (char*) &export_vars.innodb_data_reads,		  SHOW_LONG},
  {"data_writes",
  (char*) &export_vars.innodb_data_writes,		  SHOW_LONG},
  {"data_written",
  (char*) &export_vars.innodb_data_written,		  SHOW_LONG},
  {"dblwr_pages_written",
  (char*) &export_vars.innodb_dblwr_pages_written,	  SHOW_LONG},
  {"dblwr_writes",
  (char*) &export_vars.innodb_dblwr_writes,		  SHOW_LONG},
  {"have_atomic_builtins",
  (char*) &export_vars.innodb_have_atomic_builtins,	  SHOW_BOOL},
  {"log_waits",
  (char*) &export_vars.innodb_log_waits,		  SHOW_LONG},
  {"log_write_requests",
  (char*) &export_vars.innodb_log_write_requests,	  SHOW_LONG},
  {"log_writes",
  (char*) &export_vars.innodb_log_writes,		  SHOW_LONG},
  {"os_log_fsyncs",
  (char*) &export_vars.innodb_os_log_fsyncs,		  SHOW_LONG},
  {"os_log_pending_fsyncs",
  (char*) &export_vars.innodb_os_log_pending_fsyncs,	  SHOW_LONG},
  {"os_log_pending_writes",
  (char*) &export_vars.innodb_os_log_pending_writes,	  SHOW_LONG},
  {"os_log_written",
  (char*) &export_vars.innodb_os_log_written,		  SHOW_LONGLONG},
  {"page_size",
  (char*) &export_vars.innodb_page_size,		  SHOW_LONG},
  {"pages_created",
  (char*) &export_vars.innodb_pages_created,		  SHOW_LONG},
  {"pages_read",
  (char*) &export_vars.innodb_pages_read,		  SHOW_LONG},
  {"pages_written",
  (char*) &export_vars.innodb_pages_written,		  SHOW_LONG},
  {"row_lock_current_waits",
  (char*) &export_vars.innodb_row_lock_current_waits,	  SHOW_LONG},
  {"row_lock_time",
  (char*) &export_vars.innodb_row_lock_time,		  SHOW_LONGLONG},
  {"row_lock_time_avg",
  (char*) &export_vars.innodb_row_lock_time_avg,	  SHOW_LONG},
  {"row_lock_time_max",
  (char*) &export_vars.innodb_row_lock_time_max,	  SHOW_LONG},
  {"row_lock_waits",
  (char*) &export_vars.innodb_row_lock_waits,		  SHOW_LONG},
  {"rows_deleted",
  (char*) &export_vars.innodb_rows_deleted,		  SHOW_LONG},
  {"rows_inserted",
  (char*) &export_vars.innodb_rows_inserted,		  SHOW_LONG},
  {"rows_read",
  (char*) &export_vars.innodb_rows_read,		  SHOW_LONG},
  {"rows_updated",
  (char*) &export_vars.innodb_rows_updated,		  SHOW_LONG},
  {"num_open_files",
  (char*) &export_vars.innodb_num_open_files,		  SHOW_LONG},
  {"truncated_status_writes",
  (char*) &export_vars.innodb_truncated_status_writes,	  SHOW_LONG},
  {"available_undo_logs",
  (char*) &export_vars.innodb_available_undo_logs,        SHOW_LONG},
  {NullS, NullS, SHOW_LONG}
};

/************************************************************************//**
Handling the shared INNOBASE_SHARE structure that is needed to provide table
locking. Register the table name if it doesn't exist in the hash table. */
static
INNOBASE_SHARE*
get_share(
/*======*/
	const char*	table_name);	/*!< in: table to lookup */

/************************************************************************//**
Free the shared object that was registered with get_share(). */
static
void
free_share(
/*=======*/
	INNOBASE_SHARE*	share);		/*!< in/own: share to free */

/*****************************************************************//**
Frees a possible InnoDB trx object associated with the current THD.
@return	0 or error number */
static
int
innobase_close_connection(
/*======================*/
	handlerton*	hton,		/*!< in/out: Innodb handlerton */
	THD*		thd);		/*!< in: MySQL thread handle for
					which to close the connection */

static
void
innobase_commit_ordered(
/*======================*/
        handlerton *hton,               /*!< in/out: Innodb handlerton */
        THD* thd,                       /*!< in: MySQL thread handle */
        bool all);			/*!< in: TRUE - commit transaction
                                             FALSE - the current SQL statement
                                             ended */

/*****************************************************************//**
Commits a transaction in an InnoDB database or marks an SQL statement
ended.
@return	0 */
static
int
innobase_commit(
/*============*/
	handlerton*	hton,		/*!< in/out: Innodb handlerton */
	THD*		thd,		/*!< in: MySQL thread handle of the
					user for whom the transaction should
					be committed */
	bool		commit_trx);	/*!< in: true - commit transaction
					false - the current SQL statement
					ended */

/*****************************************************************//**
Rolls back a transaction to a savepoint.
@return 0 if success, HA_ERR_NO_SAVEPOINT if no savepoint with the
given name */
static
int
innobase_rollback(
/*==============*/
	handlerton*	hton,		/*!< in/out: Innodb handlerton */
	THD*		thd,		/*!< in: handle to the MySQL thread
					of the user whose transaction should
					be rolled back */
	bool		rollback_trx);	/*!< in: TRUE - rollback entire
					transaction FALSE - rollback the current
					statement only */

/*****************************************************************//**
Rolls back a transaction to a savepoint.
@return 0 if success, HA_ERR_NO_SAVEPOINT if no savepoint with the
given name */
static
int
innobase_rollback_to_savepoint(
/*===========================*/
	handlerton*	hton,		/*!< in/out: InnoDB handlerton */
	THD*		thd,		/*!< in: handle to the MySQL thread of
					the user whose XA transaction should
					be rolled back to savepoint */
	void*		savepoint);	/*!< in: savepoint data */

/*****************************************************************//**
Sets a transaction savepoint.
@return	always 0, that is, always succeeds */
static
int
innobase_savepoint(
/*===============*/
	handlerton*	hton,		/*!< in/out: InnoDB handlerton */
	THD*		thd,		/*!< in: handle to the MySQL thread of
					the user's XA transaction for which
					we need to take a savepoint */
	void*		savepoint);	/*!< in: savepoint data */

/*****************************************************************//**
Release transaction savepoint name.
@return 0 if success, HA_ERR_NO_SAVEPOINT if no savepoint with the
given name */
static
int
innobase_release_savepoint(
/*=======================*/
	handlerton*	hton,		/*!< in/out: handlerton for Innodb */
	THD*		thd,		/*!< in: handle to the MySQL thread
					of the user whose transaction's
					savepoint should be released */
	void*		savepoint);	/*!< in: savepoint data */

/************************************************************************//**
Function for constructing an InnoDB table handler instance. */
static
handler*
innobase_create_handler(
/*====================*/
	handlerton*	hton,		/*!< in/out: handlerton for Innodb */
	TABLE_SHARE*	table,
	MEM_ROOT*	mem_root);

/** @brief Initialize the default value of innodb_commit_concurrency.

Once InnoDB is running, the innodb_commit_concurrency must not change
from zero to nonzero. (Bug #42101)

The initial default value is 0, and without this extra initialization,
SET GLOBAL innodb_commit_concurrency=DEFAULT would set the parameter
to 0, even if it was initially set to nonzero at the command line
or configuration file. */
static
void
innobase_commit_concurrency_init_default();
/*=======================================*/

/** @brief Initialize the default and max value of innodb_undo_logs.

Once InnoDB is running, the default value and the max value of
innodb_undo_logs must be equal to the available undo logs,
given by srv_available_undo_logs. */
static
void
innobase_undo_logs_init_default_max();
/*==================================*/

/************************************************************//**
Validate the file format name and return its corresponding id.
@return	valid file format id */
static
uint
innobase_file_format_name_lookup(
/*=============================*/
	const char*	format_name);	/*!< in: pointer to file format
					name */
/************************************************************//**
Validate the file format check config parameters, as a side effect it
sets the srv_max_file_format_at_startup variable.
@return	the format_id if valid config value, otherwise, return -1 */
static
int
innobase_file_format_validate_and_set(
/*==================================*/
	const char*	format_max);	/*!< in: parameter value */
/****************************************************************//**
Return alter table flags supported in an InnoDB database. */
static
uint
innobase_alter_table_flags(
/*=======================*/
	uint	flags);

/*******************************************************************//**
This function is used to prepare an X/Open XA distributed transaction.
@return	0 or error number */
static
int
innobase_xa_prepare(
/*================*/
	handlerton*	hton,		/*!< in: InnoDB handlerton */
	THD*		thd,		/*!< in: handle to the MySQL thread of
					the user whose XA transaction should
					be prepared */
	bool		all);		/*!< in: true - prepare transaction
					false - the current SQL statement
					ended */
/*******************************************************************//**
This function is used to recover X/Open XA distributed transactions.
@return	number of prepared transactions stored in xid_list */
static
int
innobase_xa_recover(
/*================*/
	handlerton*	hton,		/*!< in: InnoDB handlerton */
	XID*		xid_list,	/*!< in/out: prepared transactions */
	uint		len);		/*!< in: number of slots in xid_list */
/*******************************************************************//**
This function is used to commit one X/Open XA distributed transaction
which is in the prepared state
@return	0 or error number */
static
int
innobase_commit_by_xid(
/*===================*/
	handlerton*	hton,		/*!< in: InnoDB handlerton */
	XID*		xid);		/*!< in: X/Open XA transaction
					identification */
/*******************************************************************//**
This function is used to rollback one X/Open XA distributed transaction
which is in the prepared state
@return	0 or error number */
static
int
innobase_rollback_by_xid(
/*=====================*/
	handlerton*	hton,		/*!< in: InnoDB handlerton */
	XID*		xid);		/*!< in: X/Open XA transaction
					identification */
/*******************************************************************//**
Create a consistent view for a cursor based on current transaction
which is created if the corresponding MySQL thread still lacks one.
This consistent view is then used inside of MySQL when accessing records
using a cursor.
@return	pointer to cursor view or NULL */
static
void*
innobase_create_cursor_view(
/*========================*/
	handlerton*	hton,		/*!< in: innobase hton */
	THD*		thd);		/*!< in: user thread handle */
/*******************************************************************//**
Set the given consistent cursor view to a transaction which is created
if the corresponding MySQL thread still lacks one. If the given
consistent cursor view is NULL global read view of a transaction is
restored to a transaction read view. */
static
void
innobase_set_cursor_view(
/*=====================*/
	handlerton*	hton,		/*!< in: handlerton of Innodb */
	THD*		thd,		/*!< in: user thread handle */
	void*		curview);	/*!< in: Consistent cursor view to
					be set */
/*******************************************************************//**
Close the given consistent cursor view of a transaction and restore
global read view to a transaction read view. Transaction is created if the
corresponding MySQL thread still lacks one. */
static
void
innobase_close_cursor_view(
/*=======================*/
	handlerton*	hton,		/*!< in: handlerton of Innodb */
	THD*		thd,		/*!< in: user thread handle */
	void*		curview);	/*!< in: Consistent read view to be
					closed */
/*****************************************************************//**
Removes all tables in the named database inside InnoDB. */
static
void
innobase_drop_database(
/*===================*/
	handlerton*	hton,		/*!< in: handlerton of Innodb */
	char*		path);		/*!< in: database path; inside InnoDB
					the name of the last directory in
					the path is used as the database name:
					for example, in 'mysql/data/test' the
					database name is 'test' */
/*******************************************************************//**
Closes an InnoDB database. */
static
int
innobase_end(
/*=========*/
	handlerton*		hton,	/* in: Innodb handlerton */
	ha_panic_function	type);

/*****************************************************************//**
Creates an InnoDB transaction struct for the thd if it does not yet have one.
Starts a new InnoDB transaction if a transaction is not yet started. And
assigns a new snapshot for a consistent read if the transaction does not yet
have one.
@return	0 */
static
int
innobase_start_trx_and_assign_read_view(
/*====================================*/
	handlerton*	hton,		/* in: Innodb handlerton */
	THD*		thd);		/* in: MySQL thread handle of the
					user for whom the transaction should
					be committed */
/****************************************************************//**
Flushes InnoDB logs to disk and makes a checkpoint. Really, a commit flushes
the logs, and the name of this function should be innobase_checkpoint.
@return	TRUE if error */
static
bool
innobase_flush_logs(
/*================*/
	handlerton*	hton);		/*!< in: InnoDB handlerton */

/************************************************************************//**
Implements the SHOW ENGINE INNODB STATUS command. Sends the output of the
InnoDB Monitor to the client.
@return 0 on success */
static
int
innodb_show_status(
/*===============*/
	handlerton*	hton,		/*!< in: the innodb handlerton */
	THD*		thd,		/*!< in: the MySQL query thread of
					the caller */
	stat_print_fn*	stat_print);
/************************************************************************//**
Return 0 on success and non-zero on failure. Note: the bool return type
seems to be abused here, should be an int. */
static
bool
innobase_show_status(
/*=================*/
	handlerton*		hton,	/*!< in: the innodb handlerton */
	THD*			thd,	/*!< in: the MySQL query thread of
					the caller */
	stat_print_fn*		stat_print,
	enum ha_stat_type	stat_type);

/*****************************************************************//**
Commits a transaction in an InnoDB database. */
static
void
innobase_commit_low(
/*================*/
	trx_t*	trx);	/*!< in: transaction handle */

/****************************************************************//**
Parse and enable InnoDB monitor counters during server startup.
User can enable monitor counters/groups by specifying
"loose-innodb_monitor_enable = monitor_name1;monitor_name2..."
in server configuration file or at the command line. */
static
void
innodb_enable_monitor_at_startup(
/*=============================*/
	char*	str);	/*!< in: monitor counter enable list */

/*************************************************************//**
Check for a valid value of innobase_commit_concurrency.
@return	0 for valid innodb_commit_concurrency */
static
int
innobase_commit_concurrency_validate(
/*=================================*/
	THD*				thd,	/*!< in: thread handle */
	struct st_mysql_sys_var*	var,	/*!< in: pointer to system
						variable */
	void*				save,	/*!< out: immediate result
						for update function */
	struct st_mysql_value*		value)	/*!< in: incoming string */
{
	long long	intbuf;
	ulong		commit_concurrency;

	DBUG_ENTER("innobase_commit_concurrency_validate");

	if (value->val_int(value, &intbuf)) {
		/* The value is NULL. That is invalid. */
		DBUG_RETURN(1);
	}

	*reinterpret_cast<ulong*>(save) = commit_concurrency
		= static_cast<ulong>(intbuf);

	/* Allow the value to be updated, as long as it remains zero
	or nonzero. */
	DBUG_RETURN(!(!commit_concurrency == !innobase_commit_concurrency));
}

/*******************************************************************//**
Function for constructing an InnoDB table handler instance. */
static
handler*
innobase_create_handler(
/*====================*/
	handlerton*	hton,	/*!< in: InnoDB handlerton */
	TABLE_SHARE*	table,
	MEM_ROOT*	mem_root)
{
	return new (mem_root) ha_innobase(hton, table);
}

/* General functions */

/*************************************************************//**
Check that a page_size is correct for InnoDB.  If correct, set the
associated page_size_shift which is the power of 2 for this page size.
@return	an associated page_size_shift if valid, 0 if invalid. */
inline
int
innodb_page_size_validate(
/*======================*/
	ulong	page_size)		/*!< in: Page Size to evaluate */
{
	ulong		n;

	DBUG_ENTER("innodb_page_size_validate");

	for (n = UNIV_PAGE_SIZE_SHIFT_MIN;
	     n <= UNIV_PAGE_SIZE_SHIFT_MAX;
	     n++) {
		if (page_size == (ulong) (1 << n)) {
			DBUG_RETURN(n);
		}
	}

	DBUG_RETURN(0);
}

/******************************************************************//**
Returns true if the thread is the replication thread on the slave
server. Used in srv_conc_enter_innodb() to determine if the thread
should be allowed to enter InnoDB - the replication thread is treated
differently than other threads. Also used in
srv_conc_force_exit_innodb().
@return	true if thd is the replication thread */
UNIV_INTERN
ibool
thd_is_replication_slave_thread(
/*============================*/
	void*	thd)	/*!< in: thread handle (THD*) */
{
	return((ibool) thd_slave_thread((THD*) thd));
}

/******************************************************************//**
Returns true if transaction should be flagged as read-only.
@return	true if the thd is marked as read-only */
UNIV_INTERN
ibool
thd_trx_is_read_only(
/*=================*/
	void*	thd)	/*!< in: thread handle (THD*) */
{
	/* Waiting on WL#6046 to complete. */
	return(FALSE);
}

/******************************************************************//**
Check if the transaction is an auto-commit transaction. TRUE also
implies that it is a SELECT (read-only) transaction.
@return	true if the transaction is an auto commit read-only transaction. */
UNIV_INTERN
ibool
thd_trx_is_auto_commit(
/*===================*/
	void*	thd)	/*!< in: thread handle (THD*) can be NULL */
{
	return(thd != NULL
	       && !thd_test_options(
		       static_cast<THD*>(thd),
		       OPTION_NOT_AUTOCOMMIT | OPTION_BEGIN)
	       && thd_is_select(thd));
}

/******************************************************************//**
Save some CPU by testing the value of srv_thread_concurrency in inline
functions. */
static inline
void
innobase_srv_conc_enter_innodb(
/*===========================*/
	trx_t*	trx)	/*!< in: transaction handle */
{
	if (srv_thread_concurrency) {
		if (trx->n_tickets_to_enter_innodb > 0) {

			/* If trx has 'free tickets' to enter the engine left,
			then use one such ticket */

			--trx->n_tickets_to_enter_innodb;

		} else if (trx->mysql_thd != NULL
			   && thd_is_replication_slave_thread(trx->mysql_thd)) {

			UT_WAIT_FOR(
				srv_conc_get_active_threads()
				< srv_thread_concurrency,
				srv_replication_delay * 1000);

		}  else {
			srv_conc_enter_innodb(trx);
		}
	}
}

/******************************************************************//**
Note that the thread wants to leave InnoDB only if it doesn't have
any spare tickets. */
static inline
void
innobase_srv_conc_exit_innodb(
/*==========================*/
	trx_t*	trx)	/*!< in: transaction handle */
{
#ifdef UNIV_SYNC_DEBUG
	ut_ad(!sync_thread_levels_nonempty_trx(trx->has_search_latch));
#endif /* UNIV_SYNC_DEBUG */

	/* This is to avoid making an unnecessary function call. */
	if (trx->declared_to_be_inside_innodb
	    && trx->n_tickets_to_enter_innodb == 0) {

		srv_conc_force_exit_innodb(trx);
	}
}

/******************************************************************//**
Force a thread to leave InnoDB even if it has spare tickets. */
static inline
void
innobase_srv_conc_force_exit_innodb(
/*================================*/
	trx_t*	trx)	/*!< in: transaction handle */
{
#ifdef UNIV_SYNC_DEBUG
	ut_ad(!sync_thread_levels_nonempty_trx(trx->has_search_latch));
#endif /* UNIV_SYNC_DEBUG */

	/* This is to avoid making an unnecessary function call. */
	if (trx->declared_to_be_inside_innodb) {
		srv_conc_force_exit_innodb(trx);
	}
}

/******************************************************************//**
Returns true if the transaction this thread is processing has edited
non-transactional tables. Used by the deadlock detector when deciding
which transaction to rollback in case of a deadlock - we try to avoid
rolling back transactions that have edited non-transactional tables.
@return	true if non-transactional tables have been edited */
UNIV_INTERN
ibool
thd_has_edited_nontrans_tables(
/*===========================*/
	void*	thd)	/*!< in: thread handle (THD*) */
{
	return((ibool) thd_non_transactional_update((THD*) thd));
}

/******************************************************************//**
Returns true if the thread is executing a SELECT statement.
@return	true if thd is executing SELECT */
UNIV_INTERN
ibool
thd_is_select(
/*==========*/
	const void*	thd)	/*!< in: thread handle (THD*) */
{
	return(thd_sql_command((const THD*) thd) == SQLCOM_SELECT);
}

/******************************************************************//**
Returns true if the thread supports XA,
global value of innodb_supports_xa if thd is NULL.
@return	true if thd has XA support */
UNIV_INTERN
ibool
thd_supports_xa(
/*============*/
	void*	thd)	/*!< in: thread handle (THD*), or NULL to query
			the global innodb_supports_xa */
{
	return(THDVAR((THD*) thd, support_xa));
}

/******************************************************************//**
Returns the lock wait timeout for the current connection.
@return	the lock wait timeout, in seconds */
UNIV_INTERN
ulong
thd_lock_wait_timeout(
/*==================*/
	void*	thd)	/*!< in: thread handle (THD*), or NULL to query
			the global innodb_lock_wait_timeout */
{
	/* According to <mysql/plugin.h>, passing thd == NULL
	returns the global value of the session variable. */
	return(THDVAR((THD*) thd, lock_wait_timeout));
}

/******************************************************************//**
Set the time waited for the lock for the current query. */
UNIV_INTERN
void
thd_set_lock_wait_time(
/*===================*/
	void*	thd,	/*!< in: thread handle (THD*) */
	ulint	value)	/*!< in: time waited for the lock */
{
	if (thd) {
		thd_storage_lock_wait((THD*) thd, value);
	}
}

/********************************************************************//**
Obtain the InnoDB transaction of a MySQL thread.
@return	reference to transaction pointer */
static inline
trx_t*&
thd_to_trx(
/*=======*/
	THD*	thd)	/*!< in: MySQL thread */
{
	return(*(trx_t**) thd_ha_data(thd, innodb_hton_ptr));
}

/********************************************************************//**
Call this function when mysqld passes control to the client. That is to
avoid deadlocks on the adaptive hash S-latch possibly held by thd. For more
documentation, see handler.cc.
@return	0 */
static
int
innobase_release_temporary_latches(
/*===============================*/
	handlerton*	hton,	/*!< in: handlerton */
	THD*		thd)	/*!< in: MySQL thread */
{
	DBUG_ASSERT(hton == innodb_hton_ptr);

	if (!innodb_inited) {

		return(0);
	}

	trx_t*	trx = thd_to_trx(thd);

	if (trx != NULL) {
		trx_search_latch_release_if_reserved(trx);
	}

	return(0);
}

/********************************************************************//**
Increments innobase_active_counter and every INNOBASE_WAKE_INTERVALth
time calls srv_active_wake_master_thread. This function should be used
when a single database operation may introduce a small need for
server utility activity, like checkpointing. */
static inline
void
innobase_active_small(void)
/*=======================*/
{
	innobase_active_counter++;

	if ((innobase_active_counter % INNOBASE_WAKE_INTERVAL) == 0) {
		srv_active_wake_master_thread();
	}
}

/********************************************************************//**
Converts an InnoDB error code to a MySQL error code and also tells to MySQL
about a possible transaction rollback inside InnoDB caused by a lock wait
timeout or a deadlock.
@return	MySQL error code */
UNIV_INTERN
int
convert_error_code_to_mysql(
/*========================*/
	int	error,	/*!< in: InnoDB error code */
	ulint	flags,  /*!< in: InnoDB table flags, or 0 */
	THD*	thd)	/*!< in: user thread handle or NULL */
{
	switch (error) {
	case DB_SUCCESS:
		return(0);

	case DB_INTERRUPTED:
		my_error(ER_QUERY_INTERRUPTED, MYF(0));
		/* fall through */

	case DB_FOREIGN_EXCEED_MAX_CASCADE:
		ut_ad(thd);
		push_warning_printf(thd, Sql_condition::WARN_LEVEL_WARN,
				    HA_ERR_ROW_IS_REFERENCED,
				    "InnoDB: Cannot delete/update "
				    "rows with cascading foreign key "
				    "constraints that exceed max "
				    "depth of %d. Please "
				    "drop extra constraints and try "
				    "again", DICT_FK_MAX_RECURSIVE_LOAD);

		/* fall through */

	case DB_ERROR:
	default:
		return(-1); /* unspecified error */

	case DB_DUPLICATE_KEY:
		/* Be cautious with returning this error, since
		mysql could re-enter the storage layer to get
		duplicated key info, the operation requires a
		valid table handle and/or transaction information,
		which might not always be available in the error
		handling stage. */
		return(HA_ERR_FOUND_DUPP_KEY);

	case DB_READ_ONLY:
		return(HA_ERR_READ_ONLY_TRANSACTION);

	case DB_FOREIGN_DUPLICATE_KEY:
		return(HA_ERR_FOREIGN_DUPLICATE_KEY);

	case DB_MISSING_HISTORY:
		return(HA_ERR_TABLE_DEF_CHANGED);

	case DB_RECORD_NOT_FOUND:
		return(HA_ERR_NO_ACTIVE_RECORD);

	case DB_DEADLOCK:
		/* Since we rolled back the whole transaction, we must
		tell it also to MySQL so that MySQL knows to empty the
		cached binlog for this transaction */

		if (thd) {
			thd_mark_transaction_to_rollback(thd, TRUE);
		}

		return(HA_ERR_LOCK_DEADLOCK);

	case DB_LOCK_WAIT_TIMEOUT:
		/* Starting from 5.0.13, we let MySQL just roll back the
		latest SQL statement in a lock wait timeout. Previously, we
		rolled back the whole transaction. */

		if (thd) {
			thd_mark_transaction_to_rollback(
				thd, (bool) row_rollback_on_timeout);
		}

		return(HA_ERR_LOCK_WAIT_TIMEOUT);

	case DB_NO_REFERENCED_ROW:
		return(HA_ERR_NO_REFERENCED_ROW);

	case DB_ROW_IS_REFERENCED:
		return(HA_ERR_ROW_IS_REFERENCED);

	case DB_CANNOT_ADD_CONSTRAINT:
	case DB_CHILD_NO_INDEX:
	case DB_PARENT_NO_INDEX:
		return(HA_ERR_CANNOT_ADD_FOREIGN);

	case DB_CANNOT_DROP_CONSTRAINT:

		return(HA_ERR_ROW_IS_REFERENCED); /* TODO: This is a bit
						misleading, a new MySQL error
						code should be introduced */

	case DB_CORRUPTION:
		return(HA_ERR_CRASHED);

	case DB_OUT_OF_FILE_SPACE:
		return(HA_ERR_RECORD_FILE_FULL);

	case DB_TABLE_IS_BEING_USED:
		return(HA_ERR_WRONG_COMMAND);

	case DB_TABLE_NOT_FOUND:
		return(HA_ERR_NO_SUCH_TABLE);

	case DB_TOO_BIG_RECORD:
		my_error(ER_TOO_BIG_ROWSIZE, MYF(0),
			 page_get_free_space_of_empty(flags
						      & DICT_TF_COMPACT) / 2);
		return(HA_ERR_TO_BIG_ROW);

	case DB_TOO_BIG_INDEX_COL:
		my_error(ER_INDEX_COLUMN_TOO_LONG, MYF(0),
			 DICT_MAX_FIELD_LEN_BY_FORMAT_FLAG(flags));
		return(HA_ERR_INDEX_COL_TOO_LONG);

	case DB_NO_SAVEPOINT:
		return(HA_ERR_NO_SAVEPOINT);

	case DB_LOCK_TABLE_FULL:
		/* Since we rolled back the whole transaction, we must
		tell it also to MySQL so that MySQL knows to empty the
		cached binlog for this transaction */

		if (thd) {
			thd_mark_transaction_to_rollback(thd, TRUE);
		}

		return(HA_ERR_LOCK_TABLE_FULL);

	case DB_PRIMARY_KEY_IS_NULL:
		return(ER_PRIMARY_CANT_HAVE_NULL);

	case DB_FTS_INVALID_DOCID:
		return(HA_FTS_INVALID_DOCID);

	case DB_TOO_MANY_CONCURRENT_TRXS:
		/* New error code HA_ERR_TOO_MANY_CONCURRENT_TRXS is only
		available in 5.1.38 and later, but the plugin should still
		work with previous versions of MySQL. */
#ifdef HA_ERR_TOO_MANY_CONCURRENT_TRXS
		return(HA_ERR_TOO_MANY_CONCURRENT_TRXS);
#else /* HA_ERR_TOO_MANY_CONCURRENT_TRXS */
		return(HA_ERR_RECORD_FILE_FULL);
#endif /* HA_ERR_TOO_MANY_CONCURRENT_TRXS */
	case DB_UNSUPPORTED:
		return(HA_ERR_UNSUPPORTED);
	case DB_INDEX_CORRUPT:
		return(HA_ERR_INDEX_CORRUPT);
	case DB_UNDO_RECORD_TOO_BIG:
		return(HA_ERR_UNDO_REC_TOO_BIG);
	}
}

/*************************************************************//**
Prints info of a THD object (== user session thread) to the given file. */
UNIV_INTERN
void
innobase_mysql_print_thd(
/*=====================*/
	FILE*	f,		/*!< in: output stream */
	void*	thd,		/*!< in: pointer to a MySQL THD object */
	uint	max_query_len)	/*!< in: max query length to print, or 0 to
				use the default max length */
{
	char	buffer[1024];

	fputs(thd_security_context((THD*) thd, buffer, sizeof buffer,
				   max_query_len), f);
	putc('\n', f);
}

/******************************************************************//**
Get the variable length bounds of the given character set. */
UNIV_INTERN
void
innobase_get_cset_width(
/*====================*/
	ulint	cset,		/*!< in: MySQL charset-collation code */
	ulint*	mbminlen,	/*!< out: minimum length of a char (in bytes) */
	ulint*	mbmaxlen)	/*!< out: maximum length of a char (in bytes) */
{
	CHARSET_INFO*	cs;
	ut_ad(cset <= MAX_CHAR_COLL_NUM);
	ut_ad(mbminlen);
	ut_ad(mbmaxlen);

	cs = all_charsets[cset];
	if (cs) {
		*mbminlen = cs->mbminlen;
		*mbmaxlen = cs->mbmaxlen;
		ut_ad(*mbminlen < DATA_MBMAX);
		ut_ad(*mbmaxlen < DATA_MBMAX);
	} else {
		THD*	thd = current_thd;

		if (thd && thd_sql_command(thd) == SQLCOM_DROP_TABLE) {

			/* Fix bug#46256: allow tables to be dropped if the
			collation is not found, but issue a warning. */
			if ((global_system_variables.log_warnings)
			    && (cset != 0)){

				sql_print_warning(
					"Unknown collation #%lu.", cset);
			}
		} else {

			ut_a(cset == 0);
		}

		*mbminlen = *mbmaxlen = 0;
	}
}

/******************************************************************//**
Converts an identifier to a table name. */
UNIV_INTERN
void
innobase_convert_from_table_id(
/*===========================*/
	struct charset_info_st*	cs,	/*!< in: the 'from' character set */
	char*			to,	/*!< out: converted identifier */
	const char*		from,	/*!< in: identifier to convert */
	ulint			len)	/*!< in: length of 'to', in bytes */
{
	uint	errors;

	strconvert(cs, from, &my_charset_filename, to, (uint) len, &errors);
}

/******************************************************************//**
Converts an identifier to UTF-8. */
UNIV_INTERN
void
innobase_convert_from_id(
/*=====================*/
	struct charset_info_st*	cs,	/*!< in: the 'from' character set */
	char*			to,	/*!< out: converted identifier */
	const char*		from,	/*!< in: identifier to convert */
	ulint			len)	/*!< in: length of 'to', in bytes */
{
	uint	errors;

	strconvert(cs, from, system_charset_info, to, (uint) len, &errors);
}

/******************************************************************//**
Compares NUL-terminated UTF-8 strings case insensitively.
@return	0 if a=b, <0 if a<b, >1 if a>b */
UNIV_INTERN
int
innobase_strcasecmp(
/*================*/
	const char*	a,	/*!< in: first string to compare */
	const char*	b)	/*!< in: second string to compare */
{
	if (!a) {
		if (!b) {
			return(0);
		} else {
			return(-1);
		}
	} else if (!b) {
		return(1);
	}

	return(my_strcasecmp(system_charset_info, a, b));
}

/******************************************************************//**
Compares NUL-terminated UTF-8 strings case insensitively. The
second string contains wildcards.
@return 0 if a match is found, 1 if not */
UNIV_INTERN
int
innobase_wildcasecmp(
/*=================*/
	const char*	a,	/*!< in: string to compare */
	const char*	b)	/*!< in: wildcard string to compare */
{
	return(wild_case_compare(system_charset_info, a, b));
}

/******************************************************************//**
Strip dir name from a full path name and return only the file name
@return file name or "null" if no file name */
UNIV_INTERN
const char*
innobase_basename(
/*==============*/
	const char*	path_name)	/*!< in: full path name */
{
	const char*	name = base_name(path_name);

	return((name) ? name : "null");
}

/******************************************************************//**
Makes all characters in a NUL-terminated UTF-8 string lower case. */
UNIV_INTERN
void
innobase_casedn_str(
/*================*/
	char*	a)	/*!< in/out: string to put in lower case */
{
	my_casedn_str(system_charset_info, a);
}

/**********************************************************************//**
Determines the connection character set.
@return	connection character set */
UNIV_INTERN
struct charset_info_st*
innobase_get_charset(
/*=================*/
	void*	mysql_thd)	/*!< in: MySQL thread handle */
{
	return(thd_charset((THD*) mysql_thd));
}

/**********************************************************************//**
Determines the current SQL statement.
@return	SQL statement string */
UNIV_INTERN
const char*
innobase_get_stmt(
/*==============*/
	void*	mysql_thd,	/*!< in: MySQL thread handle */
	size_t*	length)		/*!< out: length of the SQL statement */
{
	LEX_STRING* stmt;

	stmt = thd_query_string((THD*) mysql_thd);
	*length = stmt->length;
	return(stmt->str);
}

/**********************************************************************//**
Get the current setting of the table_def_size global parameter. We do
a dirty read because for one there is no synchronization object and
secondly there is little harm in doing so even if we get a torn read.
@return	value of table_def_size */
UNIV_INTERN
ulint
innobase_get_table_cache_size(void)
/*===============================*/
{
	return(table_def_size);
}

/**********************************************************************//**
Get the current setting of the lower_case_table_names global parameter from
mysqld.cc. We do a dirty read because for one there is no synchronization
object and secondly there is little harm in doing so even if we get a torn
read.
@return	value of lower_case_table_names */
UNIV_INTERN
ulint
innobase_get_lower_case_table_names(void)
/*=====================================*/
{
	return(lower_case_table_names);
}

#if defined (__WIN__) && defined (MYSQL_DYNAMIC_PLUGIN)
extern MYSQL_PLUGIN_IMPORT MY_TMPDIR mysql_tmpdir_list;
/*******************************************************************//**
Map an OS error to an errno value. The OS error number is stored in
_doserrno and the mapped value is stored in errno) */
void __cdecl
_dosmaperr(
	unsigned long);	/*!< in: OS error value */

/*********************************************************************//**
Creates a temporary file.
@return	temporary file descriptor, or < 0 on error */
UNIV_INTERN
int
innobase_mysql_tmpfile(void)
/*========================*/
{
	int	fd;				/* handle of opened file */
	HANDLE	osfh;				/* OS handle of opened file */
	char*	tmpdir;				/* point to the directory
						where to create file */
	TCHAR	path_buf[MAX_PATH - 14];	/* buffer for tmp file path.
						The length cannot be longer
						than MAX_PATH - 14, or
						GetTempFileName will fail. */
	char	filename[MAX_PATH];		/* name of the tmpfile */
	DWORD	fileaccess = GENERIC_READ	/* OS file access */
			     | GENERIC_WRITE
			     | DELETE;
	DWORD	fileshare = FILE_SHARE_READ	/* OS file sharing mode */
			    | FILE_SHARE_WRITE
			    | FILE_SHARE_DELETE;
	DWORD	filecreate = CREATE_ALWAYS;	/* OS method of open/create */
	DWORD	fileattrib =			/* OS file attribute flags */
			     FILE_ATTRIBUTE_NORMAL
			     | FILE_FLAG_DELETE_ON_CLOSE
			     | FILE_ATTRIBUTE_TEMPORARY
			     | FILE_FLAG_SEQUENTIAL_SCAN;

	DBUG_ENTER("innobase_mysql_tmpfile");

	tmpdir = my_tmpdir(&mysql_tmpdir_list);

	/* The tmpdir parameter can not be NULL for GetTempFileName. */
	if (!tmpdir) {
		uint	ret;

		/* Use GetTempPath to determine path for temporary files. */
		ret = GetTempPath(sizeof(path_buf), path_buf);
		if (ret > sizeof(path_buf) || (ret == 0)) {

			_dosmaperr(GetLastError());	/* map error */
			DBUG_RETURN(-1);
		}

		tmpdir = path_buf;
	}

	/* Use GetTempFileName to generate a unique filename. */
	if (!GetTempFileName(tmpdir, "ib", 0, filename)) {

		_dosmaperr(GetLastError());	/* map error */
		DBUG_RETURN(-1);
	}

	DBUG_PRINT("info", ("filename: %s", filename));

	/* Open/Create the file. */
	osfh = CreateFile(filename, fileaccess, fileshare, NULL,
			  filecreate, fileattrib, NULL);
	if (osfh == INVALID_HANDLE_VALUE) {

		/* open/create file failed! */
		_dosmaperr(GetLastError());	/* map error */
		DBUG_RETURN(-1);
	}

	do {
		/* Associates a CRT file descriptor with the OS file handle. */
		fd = _open_osfhandle((intptr_t) osfh, 0);
	} while (fd == -1 && errno == EINTR);

	if (fd == -1) {
		/* Open failed, close the file handle. */

		_dosmaperr(GetLastError());	/* map error */
		CloseHandle(osfh);		/* no need to check if
						CloseHandle fails */
	}

	DBUG_RETURN(fd);
}
#else
/*********************************************************************//**
Creates a temporary file.
@return	temporary file descriptor, or < 0 on error */
UNIV_INTERN
int
innobase_mysql_tmpfile(void)
/*========================*/
{
	int	fd2 = -1;
	File	fd = mysql_tmpfile("ib");
	if (fd >= 0) {
		/* Copy the file descriptor, so that the additional resources
		allocated by create_temp_file() can be freed by invoking
		my_close().

		Because the file descriptor returned by this function
		will be passed to fdopen(), it will be closed by invoking
		fclose(), which in turn will invoke close() instead of
		my_close(). */

#ifdef _WIN32
		/* Note that on Windows, the integer returned by mysql_tmpfile
		has no relation to C runtime file descriptor. Here, we need
		to call my_get_osfhandle to get the HANDLE and then convert it
		to C runtime filedescriptor. */
		{
			HANDLE hFile = my_get_osfhandle(fd);
			HANDLE hDup;
			BOOL bOK = DuplicateHandle(
					GetCurrentProcess(),
					hFile, GetCurrentProcess(),
					&hDup, 0, FALSE, DUPLICATE_SAME_ACCESS);
			if (bOK) {
				fd2 = _open_osfhandle((intptr_t) hDup, 0);
			} else {
				my_osmaperr(GetLastError());
				fd2 = -1;
			}
		}
#else
		fd2 = dup(fd);
#endif
		if (fd2 < 0) {
			DBUG_PRINT("error",("Got error %d on dup",fd2));
			my_errno=errno;
			my_error(EE_OUT_OF_FILERESOURCES,
				 MYF(ME_BELL+ME_WAITTANG),
				 "ib*", my_errno);
		}
		my_close(fd, MYF(MY_WME));
	}
	return(fd2);
}
#endif /* defined (__WIN__) && defined (MYSQL_DYNAMIC_PLUGIN) */

/*********************************************************************//**
Wrapper around MySQL's copy_and_convert function.
@return	number of bytes copied to 'to' */
UNIV_INTERN
ulint
innobase_convert_string(
/*====================*/
	void*		to,		/*!< out: converted string */
	ulint		to_length,	/*!< in: number of bytes reserved
					for the converted string */
	CHARSET_INFO*	to_cs,		/*!< in: character set to convert to */
	const void*	from,		/*!< in: string to convert */
	ulint		from_length,	/*!< in: number of bytes to convert */
	CHARSET_INFO*	from_cs,	/*!< in: character set to convert
					from */
	uint*		errors)		/*!< out: number of errors encountered
					during the conversion */
{
	return(copy_and_convert(
			(char*) to, (uint32) to_length, to_cs,
			(const char*) from, (uint32) from_length, from_cs,
			errors));
}

/*******************************************************************//**
Formats the raw data in "data" (in InnoDB on-disk format) that is of
type DATA_(CHAR|VARCHAR|MYSQL|VARMYSQL) using "charset_coll" and writes
the result to "buf". The result is converted to "system_charset_info".
Not more than "buf_size" bytes are written to "buf".
The result is always NUL-terminated (provided buf_size > 0) and the
number of bytes that were written to "buf" is returned (including the
terminating NUL).
@return	number of bytes that were written */
UNIV_INTERN
ulint
innobase_raw_format(
/*================*/
	const char*	data,		/*!< in: raw data */
	ulint		data_len,	/*!< in: raw data length
					in bytes */
	ulint		charset_coll,	/*!< in: charset collation */
	char*		buf,		/*!< out: output buffer */
	ulint		buf_size)	/*!< in: output buffer size
					in bytes */
{
	/* XXX we use a hard limit instead of allocating
	but_size bytes from the heap */
	CHARSET_INFO*	data_cs;
	char		buf_tmp[8192];
	ulint		buf_tmp_used;
	uint		num_errors;

	data_cs = all_charsets[charset_coll];

	buf_tmp_used = innobase_convert_string(buf_tmp, sizeof(buf_tmp),
					       system_charset_info,
					       data, data_len, data_cs,
					       &num_errors);

	return(ut_str_sql_format(buf_tmp, buf_tmp_used, buf, buf_size));
}

/*********************************************************************//**
Compute the next autoinc value.

For MySQL replication the autoincrement values can be partitioned among
the nodes. The offset is the start or origin of the autoincrement value
for a particular node. For n nodes the increment will be n and the offset
will be in the interval [1, n]. The formula tries to allocate the next
value for a particular node.

Note: This function is also called with increment set to the number of
values we want to reserve for multi-value inserts e.g.,

	INSERT INTO T VALUES(), (), ();

innobase_next_autoinc() will be called with increment set to
n * 3 where autoinc_lock_mode != TRADITIONAL because we want
to reserve 3 values for the multi-value INSERT above.
@return	the next value */
static
ulonglong
innobase_next_autoinc(
/*==================*/
	ulonglong	current,	/*!< in: Current value */
	ulonglong	increment,	/*!< in: increment current by */
	ulonglong	offset,		/*!< in: AUTOINC offset */
	ulonglong	max_value,	/*!< in: max value for type */
	ulonglong	reserve)	/*!< in: how many values to reserve */
{
	ulonglong	next_value;

	/* Should never be 0. */
<<<<<<< HEAD
	ut_a(increment > 0);
=======
	ut_a(need > 0);
	ut_a(block > 0);
	ut_a(max_value > 0);

        /*
          Allow auto_increment to go over max_value up to max ulonglong.
          This allows us to detect that all values are exhausted.
          If we don't do this, we will return max_value several times
          and get duplicate key errors instead of auto increment value
          out of range.
        */
        max_value= (~(ulonglong) 0);

	/* Current value should never be greater than the maximum. */
	ut_a(current <= max_value);
>>>>>>> 8a71e673

	/* According to MySQL documentation, if the offset is greater than
	the increment then the offset is ignored. */
	if (offset >= increment)
		offset = 0;

	if (max_value <= current)
                return max_value;
	next_value = (current / increment) + reserve;
	next_value = next_value * increment + offset;
        /* Check for overflow. */
        if (next_value < current || next_value > max_value)
                next_value = max_value;

	return(next_value);
}

/*********************************************************************//**
Initializes some fields in an InnoDB transaction object. */
static
void
innobase_trx_init(
/*==============*/
	THD*	thd,	/*!< in: user thread handle */
	trx_t*	trx)	/*!< in/out: InnoDB transaction handle */
{
	DBUG_ENTER("innobase_trx_init");
	DBUG_ASSERT(thd == trx->mysql_thd);

	trx->check_foreigns = !thd_test_options(
		thd, OPTION_NO_FOREIGN_KEY_CHECKS);

	trx->check_unique_secondary = !thd_test_options(
		thd, OPTION_RELAXED_UNIQUE_CHECKS);

	DBUG_VOID_RETURN;
}

/*********************************************************************//**
Allocates an InnoDB transaction for a MySQL handler object for DML.
@return	InnoDB transaction handle */
UNIV_INTERN
trx_t*
innobase_trx_allocate(
/*==================*/
	THD*	thd)	/*!< in: user thread handle */
{
	trx_t*	trx;

	DBUG_ENTER("innobase_trx_allocate");
	DBUG_ASSERT(thd != NULL);
	DBUG_ASSERT(EQ_CURRENT_THD(thd));

	trx = trx_allocate_for_mysql();

	trx->mysql_thd = thd;

	innobase_trx_init(thd, trx);

	DBUG_RETURN(trx);
}

/*********************************************************************//**
Gets the InnoDB transaction handle for a MySQL handler object, creates
an InnoDB transaction struct if the corresponding MySQL thread struct still
lacks one.
@return	InnoDB transaction handle */
static inline
trx_t*
check_trx_exists(
/*=============*/
	THD*	thd)	/*!< in: user thread handle */
{
	trx_t*&	trx = thd_to_trx(thd);

	if (trx == NULL) {
		trx = innobase_trx_allocate(thd);
	} else if (UNIV_UNLIKELY(trx->magic_n != TRX_MAGIC_N)) {
		mem_analyze_corruption(trx);
		ut_error;
	}

	innobase_trx_init(thd, trx);

	return(trx);
}

/*********************************************************************//**
Note that a transaction has been registered with MySQL.
@return true if transaction is registered with MySQL 2PC coordinator */
static inline
bool
trx_is_registered_for_2pc(
/*=========================*/
	const trx_t*	trx)	/* in: transaction */
{
	return(trx->is_registered == 1);
}

/*********************************************************************//**
Note that innobase_commit_ordered() was run. */
static inline
void
trx_set_active_commit_ordered(
/*==============================*/
	trx_t*	trx)	/* in: transaction */
{
	ut_a(trx_is_registered_for_2pc(trx));
	trx->active_commit_ordered = 1;
}

/*********************************************************************//**
Note that a transaction has been registered with MySQL 2PC coordinator. */
static inline
void
trx_register_for_2pc(
/*==================*/
	trx_t*	trx)	/* in: transaction */
{
	trx->is_registered = 1;
	ut_ad(trx->active_commit_ordered == 0);
}

/*********************************************************************//**
Note that a transaction has been deregistered. */
static inline
void
trx_deregister_from_2pc(
/*====================*/
	trx_t*	trx)	/* in: transaction */
{
	trx->is_registered = 0;
	trx->active_commit_ordered = 0;
}

/*********************************************************************//**
Check whether a transaction has active_commit_ordered set */
static inline
bool
trx_is_active_commit_ordered(
/*=========================*/
	const trx_t*	trx)	/* in: transaction */
{
	return(trx->active_commit_ordered == 1);
}

/*********************************************************************//**
Check if transaction is started.
@reutrn true if transaction is in state started */
static
bool
trx_is_started(
/*===========*/
	trx_t*	trx)	/* in: transaction */
{
	return(trx->state != TRX_STATE_NOT_STARTED);
}

/*********************************************************************//**
Construct ha_innobase handler. */
UNIV_INTERN
ha_innobase::ha_innobase(
/*=====================*/
	handlerton*	hton,
	TABLE_SHARE*	table_arg)
	:handler(hton, table_arg),
	int_table_flags(HA_REC_NOT_IN_SEQ |
		  HA_NULL_IN_KEY | HA_CAN_VIRTUAL_COLUMNS |
		  HA_CAN_INDEX_BLOBS |
		  HA_CAN_SQL_HANDLER |
		  HA_PRIMARY_KEY_REQUIRED_FOR_POSITION |
		  HA_PRIMARY_KEY_IN_READ_INDEX |
		  HA_BINLOG_ROW_CAPABLE |
		  HA_CAN_GEOMETRY | HA_PARTIAL_COLUMN_READ |
		  HA_TABLE_SCAN_ON_INDEX | HA_CAN_FULLTEXT),
	start_of_scan(0),
	num_write_row(0)
{}

/*********************************************************************//**
Destruct ha_innobase handler. */
UNIV_INTERN
ha_innobase::~ha_innobase()
/*======================*/
{
}

/*********************************************************************//**
Updates the user_thd field in a handle and also allocates a new InnoDB
transaction handle if needed, and updates the transaction fields in the
prebuilt struct. */
UNIV_INTERN inline
void
ha_innobase::update_thd(
/*====================*/
	THD*	thd)	/*!< in: thd to use the handle */
{
	trx_t*		trx;

	trx = check_trx_exists(thd);

	if (prebuilt->trx != trx) {

		row_update_prebuilt_trx(prebuilt, trx);
	}

	user_thd = thd;
}

/*********************************************************************//**
Updates the user_thd field in a handle and also allocates a new InnoDB
transaction handle if needed, and updates the transaction fields in the
prebuilt struct. */
UNIV_INTERN
void
ha_innobase::update_thd()
/*=====================*/
{
	THD*	thd = ha_thd();

	ut_ad(EQ_CURRENT_THD(thd));
	update_thd(thd);
}

/*********************************************************************//**
Registers an InnoDB transaction with the MySQL 2PC coordinator, so that
the MySQL XA code knows to call the InnoDB prepare and commit, or rollback
for the transaction. This MUST be called for every transaction for which
the user may call commit or rollback. Calling this several times to register
the same transaction is allowed, too. This function also registers the
current SQL statement. */
static inline
void
innobase_register_trx(
/*==================*/
	handlerton*	hton,	/* in: Innobase handlerton */
	THD*		thd,	/* in: MySQL thd (connection) object */
	trx_t*		trx)	/* in: transaction to register */
{
	trans_register_ha(thd, FALSE, hton);

	if (!trx_is_registered_for_2pc(trx)
	    && thd_test_options(thd, OPTION_NOT_AUTOCOMMIT | OPTION_BEGIN)) {

		trans_register_ha(thd, TRUE, hton);
	}

	trx_register_for_2pc(trx);
}

/*	BACKGROUND INFO: HOW THE MYSQL QUERY CACHE WORKS WITH INNODB
	------------------------------------------------------------

1) The use of the query cache for TBL is disabled when there is an
uncommitted change to TBL.

2) When a change to TBL commits, InnoDB stores the current value of
its global trx id counter, let us denote it by INV_TRX_ID, to the table object
in the InnoDB data dictionary, and does only allow such transactions whose
id <= INV_TRX_ID to use the query cache.

3) When InnoDB does an INSERT/DELETE/UPDATE to a table TBL, or an implicit
modification because an ON DELETE CASCADE, we invalidate the MySQL query cache
of TBL immediately.

How this is implemented inside InnoDB:

1) Since every modification always sets an IX type table lock on the InnoDB
table, it is easy to check if there can be uncommitted modifications for a
table: just check if there are locks in the lock list of the table.

2) When a transaction inside InnoDB commits, it reads the global trx id
counter and stores the value INV_TRX_ID to the tables on which it had a lock.

3) If there is an implicit table change from ON DELETE CASCADE or SET NULL,
InnoDB calls an invalidate method for the MySQL query cache for that table.

How this is implemented inside sql_cache.cc:

1) The query cache for an InnoDB table TBL is invalidated immediately at an
INSERT/UPDATE/DELETE, just like in the case of MyISAM. No need to delay
invalidation to the transaction commit.

2) To store or retrieve a value from the query cache of an InnoDB table TBL,
any query must first ask InnoDB's permission. We must pass the thd as a
parameter because InnoDB will look at the trx id, if any, associated with
that thd.

3) Use of the query cache for InnoDB tables is now allowed also when
AUTOCOMMIT==0 or we are inside BEGIN ... COMMIT. Thus transactions no longer
put restrictions on the use of the query cache.
*/

/******************************************************************//**
The MySQL query cache uses this to check from InnoDB if the query cache at
the moment is allowed to operate on an InnoDB table. The SQL query must
be a non-locking SELECT.

The query cache is allowed to operate on certain query only if this function
returns TRUE for all tables in the query.

If thd is not in the autocommit state, this function also starts a new
transaction for thd if there is no active trx yet, and assigns a consistent
read view to it if there is no read view yet.

Why a deadlock of threads is not possible: the query cache calls this function
at the start of a SELECT processing. Then the calling thread cannot be
holding any InnoDB semaphores. The calling thread is holding the
query cache mutex, and this function will reserve the InnoDB trx_sys->mutex.
Thus, the 'rank' in sync0sync.h of the MySQL query cache mutex is above
the InnoDB trx_sys->mutex.
@return TRUE if permitted, FALSE if not; note that the value FALSE
does not mean we should invalidate the query cache: invalidation is
called explicitly */
static
my_bool
innobase_query_caching_of_table_permitted(
/*======================================*/
	THD*	thd,		/*!< in: thd of the user who is trying to
				store a result to the query cache or
				retrieve it */
	char*	full_name,	/*!< in: concatenation of database name,
				the null character NUL, and the table
				name */
	uint	full_name_len,	/*!< in: length of the full name, i.e.
				len(dbname) + len(tablename) + 1 */
	ulonglong *unused)	/*!< unused for this engine */
{
	ibool	is_autocommit;
	trx_t*	trx;
	char	norm_name[1000];

	ut_a(full_name_len < 999);

	trx = check_trx_exists(thd);

	if (trx->isolation_level == TRX_ISO_SERIALIZABLE) {
		/* In the SERIALIZABLE mode we add LOCK IN SHARE MODE to every
		plain SELECT if AUTOCOMMIT is not on. */

		return((my_bool)FALSE);
	}

	if (UNIV_UNLIKELY(trx->has_search_latch)) {
		sql_print_error("The calling thread is holding the adaptive "
				"search, latch though calling "
				"innobase_query_caching_of_table_permitted.");
		trx_print(stderr, trx, 1024);
	}

	trx_search_latch_release_if_reserved(trx);

	innobase_srv_conc_force_exit_innodb(trx);

	if (!thd_test_options(thd, OPTION_NOT_AUTOCOMMIT | OPTION_BEGIN)) {

		is_autocommit = TRUE;
	} else {
		is_autocommit = FALSE;

	}

	if (is_autocommit && trx->n_mysql_tables_in_use == 0) {
		/* We are going to retrieve the query result from the query
		cache. This cannot be a store operation to the query cache
		because then MySQL would have locks on tables already.

		TODO: if the user has used LOCK TABLES to lock the table,
		then we open a transaction in the call of row_.. below.
		That trx can stay open until UNLOCK TABLES. The same problem
		exists even if we do not use the query cache. MySQL should be
		modified so that it ALWAYS calls some cleanup function when
		the processing of a query ends!

		We can imagine we instantaneously serialize this consistent
		read trx to the current trx id counter. If trx2 would have
		changed the tables of a query result stored in the cache, and
		trx2 would have already committed, making the result obsolete,
		then trx2 would have already invalidated the cache. Thus we
		can trust the result in the cache is ok for this query. */

		return((my_bool)TRUE);
	}

	/* Normalize the table name to InnoDB format */

	memcpy(norm_name, full_name, full_name_len);

	norm_name[strlen(norm_name)] = '/'; 	/* InnoDB uses '/' as the
						separator between db and
						table */
	norm_name[full_name_len] = '\0';
#ifdef __WIN__
	innobase_casedn_str(norm_name);
#endif

	innobase_register_trx(innodb_hton_ptr, thd, trx);

	if (row_search_check_if_query_cache_permitted(trx, norm_name)) {

		/* printf("Query cache for %s permitted\n", norm_name); */

		return((my_bool)TRUE);
	}

	/* printf("Query cache for %s NOT permitted\n", norm_name); */

	return((my_bool)FALSE);
}

/*****************************************************************//**
Invalidates the MySQL query cache for the table. */
UNIV_INTERN
void
innobase_invalidate_query_cache(
/*============================*/
	trx_t*		trx,		/*!< in: transaction which
					modifies the table */
	const char*	full_name,	/*!< in: concatenation of
					database name, null char NUL,
					table name, null char NUL;
					NOTE that in Windows this is
					always in LOWER CASE! */
	ulint		full_name_len)	/*!< in: full name length where
					also the null chars count */
{
	/* Note that the sync0sync.h rank of the query cache mutex is just
	above the InnoDB trx_sys_t->lock. The caller of this function must
	not have latches of a lower rank. */

	/* Argument TRUE below means we are using transactions */
#ifdef HAVE_QUERY_CACHE
	mysql_query_cache_invalidate4((THD*) trx->mysql_thd,
				      full_name,
				      (uint32) full_name_len,
				      TRUE);
#endif
}

/*****************************************************************//**
Convert an SQL identifier to the MySQL system_charset_info (UTF-8)
and quote it if needed.
@return	pointer to the end of buf */
static
char*
innobase_convert_identifier(
/*========================*/
	char*		buf,	/*!< out: buffer for converted identifier */
	ulint		buflen,	/*!< in: length of buf, in bytes */
	const char*	id,	/*!< in: identifier to convert */
	ulint		idlen,	/*!< in: length of id, in bytes */
	void*		thd,	/*!< in: MySQL connection thread, or NULL */
	ibool		file_id)/*!< in: TRUE=id is a table or database name;
				FALSE=id is an UTF-8 string */
{
	char nz[NAME_LEN + 1];
	char nz2[NAME_LEN + 1 + EXPLAIN_FILENAME_MAX_EXTRA_LENGTH];

	const char*	s	= id;
	int		q;

	if (file_id) {
		/* Decode the table name.  The MySQL function expects
		a NUL-terminated string.  The input and output strings
		buffers must not be shared. */

		if (UNIV_UNLIKELY(idlen > (sizeof nz) - 1)) {
			idlen = (sizeof nz) - 1;
		}

		memcpy(nz, id, idlen);
		nz[idlen] = 0;

		s = nz2;
		idlen = explain_filename((THD*) thd, nz, nz2, sizeof nz2,
					 EXPLAIN_PARTITIONS_AS_COMMENT);
		goto no_quote;
	}

	/* See if the identifier needs to be quoted. */
	if (UNIV_UNLIKELY(!thd)) {
		q = '"';
	} else {
		q = get_quote_char_for_identifier((THD*) thd, s, (int) idlen);
	}

	if (q == EOF) {
no_quote:
		if (UNIV_UNLIKELY(idlen > buflen)) {
			idlen = buflen;
		}
		memcpy(buf, s, idlen);
		return(buf + idlen);
	}

	/* Quote the identifier. */
	if (buflen < 2) {
		return(buf);
	}

	*buf++ = q;
	buflen--;

	for (; idlen; idlen--) {
		int	c = *s++;
		if (UNIV_UNLIKELY(c == q)) {
			if (UNIV_UNLIKELY(buflen < 3)) {
				break;
			}

			*buf++ = c;
			*buf++ = c;
			buflen -= 2;
		} else {
			if (UNIV_UNLIKELY(buflen < 2)) {
				break;
			}

			*buf++ = c;
			buflen--;
		}
	}

	*buf++ = q;
	return(buf);
}

/*****************************************************************//**
Convert a table or index name to the MySQL system_charset_info (UTF-8)
and quote it if needed.
@return	pointer to the end of buf */
UNIV_INTERN
char*
innobase_convert_name(
/*==================*/
	char*		buf,	/*!< out: buffer for converted identifier */
	ulint		buflen,	/*!< in: length of buf, in bytes */
	const char*	id,	/*!< in: identifier to convert */
	ulint		idlen,	/*!< in: length of id, in bytes */
	void*		thd,	/*!< in: MySQL connection thread, or NULL */
	ibool		table_id)/*!< in: TRUE=id is a table or database name;
				FALSE=id is an index name */
{
	char*		s	= buf;
	const char*	bufend	= buf + buflen;

	if (table_id) {
		const char*	slash = (const char*) memchr(id, '/', idlen);
		if (!slash) {

			goto no_db_name;
		}

		/* Print the database name and table name separately. */
		s = innobase_convert_identifier(s, bufend - s, id, slash - id,
						thd, TRUE);
		if (UNIV_LIKELY(s < bufend)) {
			*s++ = '.';
			s = innobase_convert_identifier(s, bufend - s,
							slash + 1, idlen
							- (slash - id) - 1,
							thd, TRUE);
		}
	} else if (UNIV_UNLIKELY(*id == TEMP_INDEX_PREFIX)) {
		/* Temporary index name (smart ALTER TABLE) */
		const char temp_index_suffix[]= "--temporary--";

		s = innobase_convert_identifier(buf, buflen, id + 1, idlen - 1,
						thd, FALSE);
		if (s - buf + (sizeof temp_index_suffix - 1) < buflen) {
			memcpy(s, temp_index_suffix,
			       sizeof temp_index_suffix - 1);
			s += sizeof temp_index_suffix - 1;
		}
	} else {
no_db_name:
		s = innobase_convert_identifier(buf, buflen, id, idlen,
						thd, table_id);
	}

	return(s);

}

/*****************************************************************//**
A wrapper function of innobase_convert_name(), convert a table or
index name to the MySQL system_charset_info (UTF-8) and quote it if needed.
@return	pointer to the end of buf */
static inline
void
innobase_format_name(
/*==================*/
	char*		buf,	/*!< out: buffer for converted identifier */
	ulint		buflen,	/*!< in: length of buf, in bytes */
	const char*	name,	/*!< in: index or table name to format */
	ibool		is_index_name) /*!< in: index name */
{
	const char*     bufend;

	bufend = innobase_convert_name(buf, buflen, name, strlen(name),
				       NULL, !is_index_name);

	ut_ad((ulint) (bufend - buf) < buflen);

	buf[bufend - buf] = '\0';
}

/**********************************************************************//**
Determines if the currently running transaction has been interrupted.
@return	TRUE if interrupted */
UNIV_INTERN
ibool
trx_is_interrupted(
/*===============*/
	trx_t*	trx)	/*!< in: transaction */
{
	return(trx && trx->mysql_thd && thd_killed((THD*) trx->mysql_thd));
}

/**********************************************************************//**
Determines if the currently running transaction is in strict mode.
@return	TRUE if strict */
UNIV_INTERN
ibool
trx_is_strict(
/*==========*/
	trx_t*	trx)	/*!< in: transaction */
{
	return(trx && trx->mysql_thd
	       && THDVAR((THD*) trx->mysql_thd, strict_mode));
}

/**************************************************************//**
Resets some fields of a prebuilt struct. The template is used in fast
retrieval of just those column values MySQL needs in its processing. */
inline
void
ha_innobase::reset_template(void)
/*=============================*/
{
	ut_ad(prebuilt->magic_n == ROW_PREBUILT_ALLOCATED);
	ut_ad(prebuilt->magic_n2 == prebuilt->magic_n);

	prebuilt->keep_other_fields_on_keyread = 0;
	prebuilt->read_just_key = 0;
	/* Reset index condition pushdown state. */
	if (prebuilt->idx_cond) {
		prebuilt->idx_cond = NULL;
		prebuilt->idx_cond_n_cols = 0;
		/* Invalidate prebuilt->mysql_template
		in ha_innobase::write_row(). */
		prebuilt->template_type = ROW_MYSQL_NO_TEMPLATE;
	}
}

/*****************************************************************//**
Call this when you have opened a new table handle in HANDLER, before you
call index_read_idx() etc. Actually, we can let the cursor stay open even
over a transaction commit! Then you should call this before every operation,
fetch next etc. This function inits the necessary things even after a
transaction commit. */
UNIV_INTERN
void
ha_innobase::init_table_handle_for_HANDLER(void)
/*============================================*/
{
	/* If current thd does not yet have a trx struct, create one.
	If the current handle does not yet have a prebuilt struct, create
	one. Update the trx pointers in the prebuilt struct. Normally
	this operation is done in external_lock. */

	update_thd(ha_thd());

	/* Initialize the prebuilt struct much like it would be inited in
	external_lock */

	trx_search_latch_release_if_reserved(prebuilt->trx);

	innobase_srv_conc_force_exit_innodb(prebuilt->trx);

	/* If the transaction is not started yet, start it */

	trx_start_if_not_started_xa(prebuilt->trx);

	/* Assign a read view if the transaction does not have it yet */

	trx_assign_read_view(prebuilt->trx);

	innobase_register_trx(ht, user_thd, prebuilt->trx);

	/* We did the necessary inits in this function, no need to repeat them
	in row_search_for_mysql */

	prebuilt->sql_stat_start = FALSE;

	/* We let HANDLER always to do the reads as consistent reads, even
	if the trx isolation level would have been specified as SERIALIZABLE */

	prebuilt->select_lock_type = LOCK_NONE;
	prebuilt->stored_select_lock_type = LOCK_NONE;

	/* Always fetch all columns in the index record */

	prebuilt->hint_need_to_fetch_extra_cols = ROW_RETRIEVE_ALL_COLS;

	/* We want always to fetch all columns in the whole row? Or do
	we???? */

	prebuilt->used_in_HANDLER = TRUE;
	reset_template();
}

/*********************************************************************//**
Opens an InnoDB database.
@return	0 on success, error code on failure */
static
int
innobase_init(
/*==========*/
	void	*p)	/*!< in: InnoDB handlerton */
{
	static char	current_dir[3];		/*!< Set if using current lib */
	int		err;
	bool		ret;
	char		*default_path;
	uint		format_id;
	ulong		num_pll_degree;

	DBUG_ENTER("innobase_init");
<<<<<<< HEAD
	handlerton *innobase_hton= (handlerton*) p;
	innodb_hton_ptr = innobase_hton;

	innobase_hton->state = SHOW_OPTION_YES;
	innobase_hton->db_type= DB_TYPE_INNODB;
	innobase_hton->savepoint_offset = sizeof(trx_named_savept_t);
	innobase_hton->close_connection = innobase_close_connection;
	innobase_hton->savepoint_set = innobase_savepoint;
	innobase_hton->savepoint_rollback = innobase_rollback_to_savepoint;
	innobase_hton->savepoint_release = innobase_release_savepoint;
	innobase_hton->prepare_ordered= NULL;
        innobase_hton->commit_ordered= innobase_commit_ordered;
	innobase_hton->commit = innobase_commit;
	innobase_hton->rollback = innobase_rollback;
	innobase_hton->prepare = innobase_xa_prepare;
	innobase_hton->recover = innobase_xa_recover;
	innobase_hton->commit_by_xid = innobase_commit_by_xid;
	innobase_hton->rollback_by_xid = innobase_rollback_by_xid;
	innobase_hton->create_cursor_read_view = innobase_create_cursor_view;
	innobase_hton->set_cursor_read_view = innobase_set_cursor_view;
	innobase_hton->close_cursor_read_view = innobase_close_cursor_view;
	innobase_hton->create = innobase_create_handler;
	innobase_hton->drop_database = innobase_drop_database;
	innobase_hton->panic = innobase_end;

	innobase_hton->start_consistent_snapshot =
		innobase_start_trx_and_assign_read_view;

	innobase_hton->flush_logs = innobase_flush_logs;
	innobase_hton->show_status = innobase_show_status;
	innobase_hton->flags = HTON_NO_FLAGS;

	innobase_hton->release_temporary_latches =
		innobase_release_temporary_latches;

=======
        handlerton *innobase_hton= (handlerton *)p;
        innodb_hton_ptr = innobase_hton;

        innobase_hton->state = SHOW_OPTION_YES;
        innobase_hton->db_type= DB_TYPE_INNODB;
        innobase_hton->savepoint_offset=sizeof(trx_named_savept_t);
        innobase_hton->close_connection=innobase_close_connection;
        innobase_hton->savepoint_set=innobase_savepoint;
        innobase_hton->savepoint_rollback=innobase_rollback_to_savepoint;
        innobase_hton->savepoint_release=innobase_release_savepoint;
	innobase_hton->prepare_ordered=NULL;
        innobase_hton->commit_ordered=innobase_commit_ordered;
        innobase_hton->commit=innobase_commit;
        innobase_hton->rollback=innobase_rollback;
        innobase_hton->prepare=innobase_xa_prepare;
        innobase_hton->recover=innobase_xa_recover;
        innobase_hton->commit_by_xid=innobase_commit_by_xid;
        innobase_hton->rollback_by_xid=innobase_rollback_by_xid;
        innobase_hton->commit_checkpoint_request=innobase_checkpoint_request;
        innobase_hton->create_cursor_read_view=innobase_create_cursor_view;
        innobase_hton->set_cursor_read_view=innobase_set_cursor_view;
        innobase_hton->close_cursor_read_view=innobase_close_cursor_view;
        innobase_hton->create=innobase_create_handler;
        innobase_hton->drop_database=innobase_drop_database;
        innobase_hton->panic=innobase_end;
        innobase_hton->start_consistent_snapshot=innobase_start_trx_and_assign_read_view;
        innobase_hton->flush_logs=innobase_flush_logs;
        innobase_hton->show_status=innobase_show_status;
        innobase_hton->flags=HTON_NO_FLAGS;
        innobase_hton->release_temporary_latches=innobase_release_temporary_latches;
>>>>>>> 8a71e673
	innobase_hton->alter_table_flags = innobase_alter_table_flags;

	ut_a(DATA_MYSQL_TRUE_VARCHAR == (ulint)MYSQL_TYPE_VARCHAR);

#ifndef DBUG_OFF
	static const char	test_filename[] = "-@";
	char			test_tablename[sizeof test_filename
				+ sizeof(srv_mysql50_table_name_prefix) - 1];
	if ((sizeof(test_tablename)) - 1
			!= filename_to_tablename(test_filename,
						 test_tablename,
						 sizeof(test_tablename), true)
			|| strncmp(test_tablename,
				   srv_mysql50_table_name_prefix,
				   sizeof(srv_mysql50_table_name_prefix) - 1)
			|| strcmp(test_tablename
				  + sizeof(srv_mysql50_table_name_prefix) - 1,
				  test_filename)) {

		sql_print_error("tablename encoding has been changed");

		goto error;
	}
#endif /* DBUG_OFF */

	/* Check that values don't overflow on 32-bit systems. */
	if (sizeof(ulint) == 4) {
		if (innobase_buffer_pool_size > UINT_MAX32) {
			sql_print_error(
				"innobase_buffer_pool_size can't be over 4GB"
				" on 32-bit systems");

			goto error;
		}
	}

	os_innodb_umask = (ulint) my_umask;

	/* First calculate the default path for innodb_data_home_dir etc.,
	in case the user has not given any value.

	Note that when using the embedded server, the datadirectory is not
	necessarily the current directory of this program. */

	if (mysqld_embedded) {
		default_path = mysql_real_data_home;
		fil_path_to_mysql_datadir = mysql_real_data_home;
	} else {
		/* It's better to use current lib, to keep paths short */
		current_dir[0] = FN_CURLIB;
		current_dir[1] = FN_LIBCHAR;
		current_dir[2] = 0;
		default_path = current_dir;
	}

	ut_a(default_path);

	/* Set InnoDB initialization parameters according to the values
	read from MySQL .cnf file */

	/*--------------- Data files -------------------------*/

	/* The default dir for data files is the datadir of MySQL */

	srv_data_home = (innobase_data_home_dir ? innobase_data_home_dir :
			 default_path);

	/* Set default InnoDB data file size to 10 MB and let it be
	auto-extending. Thus users can use InnoDB in >= 4.0 without having
	to specify any startup options. */

	if (!innobase_data_file_path) {
		innobase_data_file_path = (char*) "ibdata1:10M:autoextend";
	}

	/* Since InnoDB edits the argument in the next call, we make another
	copy of it: */

	internal_innobase_data_file_path = my_strdup(innobase_data_file_path,
						   MYF(MY_FAE));

	ret = (bool) srv_parse_data_file_paths_and_sizes(
		internal_innobase_data_file_path);
	if (ret == FALSE) {
		sql_print_error(
			"InnoDB: syntax error in innodb_data_file_path");
mem_free_and_error:
		srv_free_paths_and_sizes();
		my_free(internal_innobase_data_file_path);
		goto error;
	}

	/* -------------- All log files ---------------------------*/

	/* The default dir for log files is the datadir of MySQL */

	if (!innobase_log_group_home_dir) {
		innobase_log_group_home_dir = default_path;
	}

#ifdef UNIV_LOG_ARCHIVE
	/* Since innodb_log_arch_dir has no relevance under MySQL,
	starting from 4.0.6 we always set it the same as
	innodb_log_group_home_dir: */

	innobase_log_arch_dir = innobase_log_group_home_dir;

	srv_arch_dir = innobase_log_arch_dir;
#endif /* UNIG_LOG_ARCHIVE */

	ret = (bool)
		srv_parse_log_group_home_dirs(innobase_log_group_home_dir);

	if (ret == FALSE || innobase_mirrored_log_groups != 1) {
	  sql_print_error("syntax error in innodb_log_group_home_dir, or a "
			  "wrong number of mirrored log groups");

		goto mem_free_and_error;
	}

	/* Validate the file format by animal name */
	if (innobase_file_format_name != NULL) {

		format_id = innobase_file_format_name_lookup(
			innobase_file_format_name);

		if (format_id > UNIV_FORMAT_MAX) {

			sql_print_error("InnoDB: wrong innodb_file_format.");

			goto mem_free_and_error;
		}
	} else {
		/* Set it to the default file format id. Though this
		should never happen. */
		format_id = 0;
	}

	srv_file_format = format_id;

	/* Given the type of innobase_file_format_name we have little
	choice but to cast away the constness from the returned name.
	innobase_file_format_name is used in the MySQL set variable
	interface and so can't be const. */

	innobase_file_format_name =
		(char*) trx_sys_file_format_id_to_name(format_id);

	/* Check innobase_file_format_check variable */
	if (!innobase_file_format_check) {

		/* Set the value to disable checking. */
		srv_max_file_format_at_startup = UNIV_FORMAT_MAX + 1;

	} else {

		/* Set the value to the lowest supported format. */
		srv_max_file_format_at_startup = UNIV_FORMAT_MIN;
	}

	/* Did the user specify a format name that we support?
	As a side effect it will update the variable
	srv_max_file_format_at_startup */
	if (innobase_file_format_validate_and_set(
			innobase_file_format_max) < 0) {

		sql_print_error("InnoDB: invalid "
				"innodb_file_format_max value: "
				"should be any value up to %s or its "
				"equivalent numeric id",
				trx_sys_file_format_id_to_name(
					UNIV_FORMAT_MAX));

		goto mem_free_and_error;
	}

	/* Remember stopword table name supplied at startup */
	if (innobase_server_stopword_table) {
		fts_server_stopword_table =
			my_strdup(innobase_server_stopword_table,  MYF(0));
	}

	if (innobase_change_buffering) {
		ulint	use;

		for (use = 0;
		     use < UT_ARR_SIZE(innobase_change_buffering_values);
		     use++) {
			if (!innobase_strcasecmp(
				    innobase_change_buffering,
				    innobase_change_buffering_values[use])) {
				ibuf_use = (ibuf_use_t) use;
				goto innobase_change_buffering_inited_ok;
			}
		}

		sql_print_error("InnoDB: invalid value "
				"innodb_change_buffering=%s",
				innobase_change_buffering);
		goto mem_free_and_error;
	}

innobase_change_buffering_inited_ok:
	ut_a((ulint) ibuf_use < UT_ARR_SIZE(innobase_change_buffering_values));
	innobase_change_buffering = (char*)
		innobase_change_buffering_values[ibuf_use];

	/* --------------------------------------------------*/

	srv_file_flush_method_str = innobase_file_flush_method;

	srv_n_log_groups = (ulint) innobase_mirrored_log_groups;
	srv_n_log_files = (ulint) innobase_log_files_in_group;
	srv_log_file_size = (ib_uint64_t) innobase_log_file_size;

#ifdef UNIV_LOG_ARCHIVE
	srv_log_archive_on = (ulint) innobase_log_archive;
#endif /* UNIV_LOG_ARCHIVE */

	/* Check that the value of system variable innodb_page_size was
	set correctly.  Its value was put into srv_page_size. If valid,
	return the associated srv_page_size_shift.*/
	srv_page_size_shift = innodb_page_size_validate(srv_page_size);
	if (!srv_page_size_shift) {
		sql_print_error("InnoDB: Invalid page size=%lu.\n",
				srv_page_size);
		goto mem_free_and_error;
	}
	if (UNIV_PAGE_SIZE_DEF != srv_page_size) {
		ut_print_timestamp(stderr);
		fprintf(stderr,
			" InnoDB: innodb-page-size has been changed"
			" from the default value %d to %lu.\n",
			UNIV_PAGE_SIZE_DEF, srv_page_size);
	}

	srv_log_buffer_size = (ulint) innobase_log_buffer_size;

	srv_buf_pool_size = (ulint) innobase_buffer_pool_size;
	srv_buf_pool_instances = (ulint) innobase_buffer_pool_instances;

	srv_mem_pool_size = (ulint) innobase_additional_mem_pool_size;

	if (innobase_additional_mem_pool_size
	    != 8*1024*1024L /* the default */ ) {

		ut_print_timestamp(stderr);
		fprintf(stderr,
			" InnoDB: Warning: Using "
			"innodb_additional_mem_pool_size is DEPRECATED. "
			"This option may be removed in future releases, "
			"together with the option innodb_use_sys_malloc "
			"and with the InnoDB's internal memory "
			"allocator.\n");
	}

	if (!srv_use_sys_malloc ) {
		ut_print_timestamp(stderr);
		fprintf(stderr,
			" InnoDB: Warning: Setting "
			"innodb_use_sys_malloc to FALSE is DEPRECATED. "
			"This option may be removed in future releases, "
			"together with the InnoDB's internal memory "
			"allocator.\n");
	}

	srv_n_file_io_threads = (ulint) innobase_file_io_threads;
	srv_n_read_io_threads = (ulint) innobase_read_io_threads;
	srv_n_write_io_threads = (ulint) innobase_write_io_threads;

	srv_force_recovery = (ulint) innobase_force_recovery;

	srv_use_doublewrite_buf = (ibool) innobase_use_doublewrite;
	if (!innobase_use_checksums) {
		ut_print_timestamp(stderr);
		fprintf(stderr,
			" InnoDB: Warning: Setting "
			"innodb_checksums to OFF is DEPRECATED. "
			"This option may be removed in future releases. "
			"You should set innodb_checksum_algorithm=NONE "
			"instead.\n");
		srv_checksum_algorithm = SRV_CHECKSUM_ALGORITHM_NONE;
	}

#ifdef HAVE_LARGE_PAGES
	if ((os_use_large_pages = (ibool) my_use_large_pages)) {
		os_large_page_size = (ulint) opt_large_page_size;
	}
#endif

	row_rollback_on_timeout = (ibool) innobase_rollback_on_timeout;

	srv_locks_unsafe_for_binlog = (ibool) innobase_locks_unsafe_for_binlog;
	if (innobase_locks_unsafe_for_binlog) {
		ut_print_timestamp(stderr);
		fprintf(stderr,
			" InnoDB: Warning: Using "
			"innodb_locks_unsafe_for_binlog is DEPRECATED. "
			"This option may be removed in future releases. "
			"Please use READ COMMITTED transaction isolation "
			"level instead, see " REFMAN "set-transaction.html.\n");
	}

	srv_max_n_open_files = (ulint) innobase_open_files;
	srv_innodb_status = (ibool) innobase_create_status_file;

	srv_print_verbose_log = mysqld_embedded ? 0 : 1;

	/* Round up fts_sort_pll_degree to nearest power of 2 number */
	for (num_pll_degree = 1;
	     num_pll_degree < fts_sort_pll_degree;
	     num_pll_degree <<= 1) {

		/* No op */
	}

	fts_sort_pll_degree = num_pll_degree;

	/* Store the default charset-collation number of this MySQL
	installation */

	data_mysql_default_charset_coll = (ulint) default_charset_info->number;

	ut_a(DATA_MYSQL_LATIN1_SWEDISH_CHARSET_COLL ==
					my_charset_latin1.number);
	ut_a(DATA_MYSQL_BINARY_CHARSET_COLL == my_charset_bin.number);

	/* Store the latin1_swedish_ci character ordering table to InnoDB. For
	non-latin1_swedish_ci charsets we use the MySQL comparison functions,
	and consequently we do not need to know the ordering internally in
	InnoDB. */

	ut_a(0 == strcmp(my_charset_latin1.name, "latin1_swedish_ci"));
	srv_latin1_ordering = my_charset_latin1.sort_order;

	innobase_commit_concurrency_init_default();

#ifdef HAVE_PSI_INTERFACE
	/* Register keys with MySQL performance schema */
	int	count;

	count = array_elements(all_pthread_mutexes);
 	mysql_mutex_register("innodb", all_pthread_mutexes, count);

# ifdef UNIV_PFS_MUTEX
	count = array_elements(all_innodb_mutexes);
	mysql_mutex_register("innodb", all_innodb_mutexes, count);
# endif /* UNIV_PFS_MUTEX */

# ifdef UNIV_PFS_RWLOCK
	count = array_elements(all_innodb_rwlocks);
	mysql_rwlock_register("innodb", all_innodb_rwlocks, count);
# endif /* UNIV_PFS_MUTEX */

# ifdef UNIV_PFS_THREAD
	count = array_elements(all_innodb_threads);
	mysql_thread_register("innodb", all_innodb_threads, count);
# endif /* UNIV_PFS_THREAD */

# ifdef UNIV_PFS_IO
	count = array_elements(all_innodb_files);
	mysql_file_register("innodb", all_innodb_files, count);
# endif /* UNIV_PFS_IO */

	count = array_elements(all_innodb_conds);
	mysql_cond_register("innodb", all_innodb_conds, count);
#endif /* HAVE_PSI_INTERFACE */

	/* Since we in this module access directly the fields of a trx
	struct, and due to different headers and flags it might happen that
	mutex_t has a different size in this module and in InnoDB
	modules, we check at run time that the size is the same in
	these compilation modules. */

	err = innobase_start_or_create_for_mysql();

	if (err != DB_SUCCESS) {
		goto mem_free_and_error;
	}

	/* Adjust the innodb_undo_logs config object */
	innobase_undo_logs_init_default_max();

	innobase_old_blocks_pct = buf_LRU_old_ratio_update(
		innobase_old_blocks_pct, TRUE);

	ibuf_max_size_update(innobase_change_buffer_max_size);

	innobase_open_tables = hash_create(200);
	mysql_mutex_init(innobase_share_mutex_key,
			 &innobase_share_mutex,
			 MY_MUTEX_INIT_FAST);
	mysql_mutex_init(commit_threads_m_key,
			 &commit_threads_m, MY_MUTEX_INIT_FAST);
	mysql_mutex_init(commit_cond_mutex_key,
			 &commit_cond_m, MY_MUTEX_INIT_FAST);
	mysql_cond_init(commit_cond_key, &commit_cond, NULL);
	innodb_inited= 1;
#ifdef MYSQL_DYNAMIC_PLUGIN
	if (innobase_hton != p) {
		innobase_hton = reinterpret_cast<handlerton*>(p);
		*innobase_hton = *innodb_hton_ptr;
	}
#endif /* MYSQL_DYNAMIC_PLUGIN */

	/* Get the current high water mark format. */
	innobase_file_format_max = (char*) trx_sys_file_format_max_get();

	/* Currently, monitor counter information are not persistent. */
	memset(monitor_set_tbl, 0, sizeof monitor_set_tbl);

	memset(innodb_counter_value, 0, sizeof innodb_counter_value);

	/* Do this as late as possible so server is fully starts up,
	since  we might get some initial stats if user choose to turn
	on some counters from start up */
	if (innobase_enable_monitor_counter) {
		innodb_enable_monitor_at_startup(
			innobase_enable_monitor_counter);
	}

	/* Turn on monitor counters that are default on */
	srv_mon_default_on();

	DBUG_RETURN(FALSE);
error:
	DBUG_RETURN(TRUE);
}

/*******************************************************************//**
Closes an InnoDB database.
@return	TRUE if error */
static
int
innobase_end(
/*=========*/
	handlerton*		hton,	/*!< in/out: InnoDB handlerton */
	ha_panic_function	type __attribute__((unused)))
					/*!< in: ha_panic() parameter */
{
	int	err= 0;

	DBUG_ENTER("innobase_end");
	DBUG_ASSERT(hton == innodb_hton_ptr);

	if (innodb_inited) {

		srv_fast_shutdown = (ulint) innobase_fast_shutdown;

		innodb_inited = 0;
		hash_table_free(innobase_open_tables);
		innobase_open_tables = NULL;
		if (innobase_shutdown_for_mysql() != DB_SUCCESS) {
			err = 1;
		}
		srv_free_paths_and_sizes();
		my_free(internal_innobase_data_file_path);
		mysql_mutex_destroy(&innobase_share_mutex);
		mysql_mutex_destroy(&commit_threads_m);
		mysql_mutex_destroy(&commit_cond_m);
		mysql_cond_destroy(&commit_cond);
	}

	DBUG_RETURN(err);
}

/****************************************************************//**
Flushes InnoDB logs to disk and makes a checkpoint. Really, a commit flushes
the logs, and the name of this function should be innobase_checkpoint.
@return	TRUE if error */
static
bool
innobase_flush_logs(
/*================*/
	handlerton*	hton)	/*!< in/out: InnoDB handlerton */
{
	bool	result = 0;

	DBUG_ENTER("innobase_flush_logs");
	DBUG_ASSERT(hton == innodb_hton_ptr);

	log_buffer_flush_to_disk();

	DBUG_RETURN(result);
}

/****************************************************************//**
Return alter table flags supported in an InnoDB database. */
static
uint
innobase_alter_table_flags(
/*=======================*/
	uint	flags)
{
	return(HA_INPLACE_ADD_INDEX_NO_READ_WRITE
		| HA_INPLACE_ADD_INDEX_NO_WRITE
		| HA_INPLACE_DROP_INDEX_NO_READ_WRITE
		| HA_INPLACE_ADD_UNIQUE_INDEX_NO_READ_WRITE
		| HA_INPLACE_ADD_UNIQUE_INDEX_NO_WRITE
		| HA_INPLACE_DROP_UNIQUE_INDEX_NO_READ_WRITE
		| HA_INPLACE_ADD_PK_INDEX_NO_READ_WRITE);
}

/*****************************************************************//**
Commits a transaction in an InnoDB database. */
static
void
innobase_commit_low(
/*================*/
	trx_t*	trx)	/*!< in: transaction handle */
{
	if (trx_is_started(trx)) {

		trx_commit_for_mysql(trx);
	}
}

/*****************************************************************//**
Creates an InnoDB transaction struct for the thd if it does not yet have one.
Starts a new InnoDB transaction if a transaction is not yet started. And
assigns a new snapshot for a consistent read if the transaction does not yet
have one.
@return	0 */
static
int
innobase_start_trx_and_assign_read_view(
/*====================================*/
	handlerton*	hton,	/*!< in: Innodb handlerton */
	THD*		thd)	/*!< in: MySQL thread handle of the user for
				whom the transaction should be committed */
{
	trx_t*	trx;

	DBUG_ENTER("innobase_start_trx_and_assign_read_view");
	DBUG_ASSERT(hton == innodb_hton_ptr);

	/* Create a new trx struct for thd, if it does not yet have one */

	trx = check_trx_exists(thd);

	/* This is just to play safe: release a possible FIFO ticket and
	search latch. Since we can potentially reserve the trx_sys->mutex,
	we have to release the search system latch first to obey the latching
	order. */

	trx_search_latch_release_if_reserved(trx);

	innobase_srv_conc_force_exit_innodb(trx);

	/* If the transaction is not started yet, start it */

	trx_start_if_not_started_xa(trx);

	/* Assign a read view if the transaction does not have it yet */

	trx_assign_read_view(trx);

	/* Set the MySQL flag to mark that there is an active transaction */

	innobase_register_trx(hton, current_thd, trx);

	DBUG_RETURN(0);
}

static
void
innobase_commit_ordered_2(
/*============*/
	trx_t*	trx, 	/*!< in: Innodb transaction */
	THD*	thd)	/*!< in: MySQL thread handle */
{
	ulonglong tmp_pos;
	DBUG_ENTER("innobase_commit_ordered");

	/* We need current binlog position for ibbackup to work.
	Note, the position is current because commit_ordered is guaranteed
	to be called in same sequenece as writing to binlog. */

retry:
	if (innobase_commit_concurrency > 0) {
		mysql_mutex_lock(&commit_cond_m);
		commit_threads++;

		if (commit_threads > innobase_commit_concurrency) {
			commit_threads--;
			mysql_cond_wait(&commit_cond,
					  &commit_cond_m);
			mysql_mutex_unlock(&commit_cond_m);
			goto retry;
		}
		else {
			mysql_mutex_unlock(&commit_cond_m);
		}
	}

	mysql_bin_log_commit_pos(thd, &tmp_pos, &(trx->mysql_log_file_name));
	trx->mysql_log_offset = (ib_int64_t) tmp_pos;

	/* Don't do write + flush right now. For group commit
	   to work we want to do the flush in the innobase_commit()
	   method, which runs without holding any locks. */
	trx->flush_log_later = TRUE;
	innobase_commit_low(trx);
	trx->flush_log_later = FALSE;

	if (innobase_commit_concurrency > 0) {
		mysql_mutex_lock(&commit_cond_m);
		commit_threads--;
		mysql_cond_signal(&commit_cond);
		mysql_mutex_unlock(&commit_cond_m);
	}

	DBUG_VOID_RETURN;
}

/*****************************************************************//**
Perform the first, fast part of InnoDB commit.

Doing it in this call ensures that we get the same commit order here
as in binlog and any other participating transactional storage engines.

Note that we want to do as little as really needed here, as we run
under a global mutex. The expensive fsync() is done later, in
innobase_commit(), without a lock so group commit can take place.

Note also that this method can be called from a different thread than
the one handling the rest of the transaction. */
static
void
innobase_commit_ordered(
/*============*/
	handlerton *hton, /*!< in: Innodb handlerton */
	THD*	thd,	/*!< in: MySQL thread handle of the user for whom
			the transaction should be committed */
	bool	all)	/*!< in:	TRUE - commit transaction
				FALSE - the current SQL statement ended */
{
	trx_t*		trx;
	DBUG_ENTER("innobase_commit_ordered");
	DBUG_ASSERT(hton == innodb_hton_ptr);

	trx = check_trx_exists(thd);

	/* Since we will reserve the kernel mutex, we must not be holding the
	search system latch, or we will disobey the latching order. But we
	already released it in innobase_xa_prepare() (if not before), so just
	have an assert here.*/
	ut_ad(!trx->has_search_latch);

	if (!trx_is_registered_for_2pc(trx) && trx_is_started(trx)) {
		/* We cannot throw error here; instead we will catch this error
		again in innobase_commit() and report it from there. */
		DBUG_VOID_RETURN;
	}

	/* commit_ordered is only called when committing the whole transaction
	(or an SQL statement when autocommit is on). */
	DBUG_ASSERT(all ||
		(!thd_test_options(thd, OPTION_NOT_AUTOCOMMIT | OPTION_BEGIN)));

	innobase_commit_ordered_2(trx, thd);

        trx_set_active_commit_ordered(trx);

	DBUG_VOID_RETURN;
}

/*****************************************************************//**
Commits a transaction in an InnoDB database or marks an SQL statement
ended.
@return	0 */
static
int
innobase_commit(
/*============*/
	handlerton*	hton,		/*!< in: Innodb handlerton */
	THD*		thd,		/*!< in: MySQL thread handle of the
					user for whom the transaction should
					be committed */
	bool		commit_trx)	/*!< in: true - commit transaction
					false - the current SQL statement
					ended */
{
	trx_t*		trx;

	DBUG_ENTER("innobase_commit");
	DBUG_ASSERT(hton == innodb_hton_ptr);
	DBUG_PRINT("trans", ("ending transaction"));

	trx = check_trx_exists(thd);

	/* Since we will reserve the trx_sys->mutex, we have to release
	the search system latch first to obey the latching order. */

	if (trx->has_search_latch && !trx_is_active_commit_ordered(trx)) {
		trx_search_latch_release_if_reserved(trx);
	}

	/* Transaction is deregistered only in a commit or a rollback. If
	it is deregistered we know there cannot be resources to be freed
	and we could return immediately.  For the time being, we play safe
	and do the cleanup though there should be nothing to clean up. */

	if (!trx_is_registered_for_2pc(trx) && trx_is_started(trx)) {

		sql_print_error("Transaction not registered for MySQL 2PC, "
				"but transaction is active");
	}

	if (commit_trx
	    || (!thd_test_options(thd, OPTION_NOT_AUTOCOMMIT | OPTION_BEGIN))) {

		/* Run the fast part of commit if we did not already. */
		if (!trx_is_active_commit_ordered(trx)) {
			innobase_commit_ordered_2(trx, thd);
		}

		/* We were instructed to commit the whole transaction, or
		this is an SQL statement end and autocommit is on */

		/* We did the first part already in innobase_commit_ordered(),
		Now finish by doing a write + flush of logs. */
		trx_commit_complete_for_mysql(trx);
                trx_deregister_from_2pc(trx);
	} else {
		/* We just mark the SQL statement ended and do not do a
		transaction commit */

		/* If we had reserved the auto-inc lock for some
		table in this SQL statement we release it now */

		lock_unlock_table_autoinc(trx);

		/* Store the current undo_no of the transaction so that we
		know where to roll back if we have to roll back the next
		SQL statement */

		trx_mark_sql_stat_end(trx);
	}

	trx->n_autoinc_rows = 0; /* Reset the number AUTO-INC rows required */

	/* This is a statement level variable. */
	trx->fts_next_doc_id = 0;

	innobase_srv_conc_force_exit_innodb(trx);

	/* Tell the InnoDB server that there might be work for utility
	threads: */
	srv_active_wake_master_thread();

	DBUG_RETURN(0);
}

/*****************************************************************//**
Rolls back a transaction or the latest SQL statement.
@return	0 or error number */
static
int
innobase_rollback(
/*==============*/
	handlerton*	hton,		/*!< in: Innodb handlerton */
	THD*		thd,		/*!< in: handle to the MySQL thread
					of the user whose transaction should
					be rolled back */
	bool		rollback_trx)	/*!< in: TRUE - rollback entire
					transaction FALSE - rollback the current
					statement only */
{
	int	error = 0;
	trx_t*	trx;

	DBUG_ENTER("innobase_rollback");
	DBUG_ASSERT(hton == innodb_hton_ptr);
	DBUG_PRINT("trans", ("aborting transaction"));

	trx = check_trx_exists(thd);

	/* Release a possible FIFO ticket and search latch. Since we will
	reserve the trx_sys->mutex, we have to release the search system
	latch first to obey the latching order. */

	trx_search_latch_release_if_reserved(trx);

	innobase_srv_conc_force_exit_innodb(trx);

	trx->n_autoinc_rows = 0; /* Reset the number AUTO-INC rows required */

	/* If we had reserved the auto-inc lock for some table (if
	we come here to roll back the latest SQL statement) we
	release it now before a possibly lengthy rollback */

	lock_unlock_table_autoinc(trx);

	/* This is a statement level variable. */
	trx->fts_next_doc_id = 0;

	if (rollback_trx
	    || !thd_test_options(thd, OPTION_NOT_AUTOCOMMIT | OPTION_BEGIN)) {

		error = trx_rollback_for_mysql(trx);
		trx_deregister_from_2pc(trx);
	} else {
		error = trx_rollback_last_sql_stat_for_mysql(trx);
	}

	DBUG_RETURN(convert_error_code_to_mysql(error, 0, NULL));
}

/*****************************************************************//**
Rolls back a transaction
@return	0 or error number */
static
int
innobase_rollback_trx(
/*==================*/
	trx_t*	trx)	/*!< in: transaction */
{
	int	error = 0;

	DBUG_ENTER("innobase_rollback_trx");
	DBUG_PRINT("trans", ("aborting transaction"));

	/* Release a possible FIFO ticket and search latch. Since we will
	reserve the trx_sys->mutex, we have to release the search system
	latch first to obey the latching order. */

	trx_search_latch_release_if_reserved(trx);

	innobase_srv_conc_force_exit_innodb(trx);

	/* If we had reserved the auto-inc lock for some table (if
	we come here to roll back the latest SQL statement) we
	release it now before a possibly lengthy rollback */

	lock_unlock_table_autoinc(trx);

	if (!trx->read_only) {
		error = trx_rollback_for_mysql(trx);
	}

	DBUG_RETURN(convert_error_code_to_mysql(error, 0, NULL));
}

/*****************************************************************//**
Handle a commit checkpoint request from server layer.
We simply flush the redo log immediately and do the notify call.*/
static
void
innobase_checkpoint_request(
	handlerton *hton,
	void *cookie)
{
	log_buffer_flush_to_disk();
	commit_checkpoint_notify_ha(hton, cookie);
}

/*****************************************************************//**
Rolls back a transaction to a savepoint.
@return 0 if success, HA_ERR_NO_SAVEPOINT if no savepoint with the
given name */
static
int
innobase_rollback_to_savepoint(
/*===========================*/
	handlerton*	hton,		/*!< in: Innodb handlerton */
	THD*		thd,		/*!< in: handle to the MySQL thread
					of the user whose transaction should
					be rolled back to savepoint */
	void*		savepoint)	/*!< in: savepoint data */
{
	ib_int64_t	mysql_binlog_cache_pos;
	int		error = 0;
	trx_t*		trx;
	char		name[64];

	DBUG_ENTER("innobase_rollback_to_savepoint");
	DBUG_ASSERT(hton == innodb_hton_ptr);

	trx = check_trx_exists(thd);

	/* Release a possible FIFO ticket and search latch. Since we will
	reserve the trx_sys->mutex, we have to release the search system
	latch first to obey the latching order. */

	trx_search_latch_release_if_reserved(trx);

	innobase_srv_conc_force_exit_innodb(trx);

	/* TODO: use provided savepoint data area to store savepoint data */

	longlong2str((ulint) savepoint, name, 36);

	error = (int) trx_rollback_to_savepoint_for_mysql(
		trx, name, &mysql_binlog_cache_pos);

	if (error == DB_SUCCESS && trx->fts_trx != NULL) {
		fts_savepoint_rollback(trx, name);
	}

	DBUG_RETURN(convert_error_code_to_mysql(error, 0, NULL));
}

/*****************************************************************//**
Release transaction savepoint name.
@return 0 if success, HA_ERR_NO_SAVEPOINT if no savepoint with the
given name */
static
int
innobase_release_savepoint(
/*=======================*/
	handlerton*	hton,		/*!< in: handlerton for Innodb */
	THD*		thd,		/*!< in: handle to the MySQL thread
					of the user whose transaction's
					savepoint should be released */
	void*		savepoint)	/*!< in: savepoint data */
{
	int		error = 0;
	trx_t*		trx;
	char		name[64];

	DBUG_ENTER("innobase_release_savepoint");
	DBUG_ASSERT(hton == innodb_hton_ptr);

	trx = check_trx_exists(thd);

	/* TODO: use provided savepoint data area to store savepoint data */

	longlong2str((ulint) savepoint, name, 36);

	error = (int) trx_release_savepoint_for_mysql(trx, name);

	if (error == DB_SUCCESS && trx->fts_trx != NULL) {
		fts_savepoint_release(trx, name);
	}

	DBUG_RETURN(convert_error_code_to_mysql(error, 0, NULL));
}

/*****************************************************************//**
Sets a transaction savepoint.
@return	always 0, that is, always succeeds */
static
int
innobase_savepoint(
/*===============*/
	handlerton*	hton,	/*!< in: handle to the Innodb handlerton */
	THD*	thd,		/*!< in: handle to the MySQL thread */
	void*	savepoint)	/*!< in: savepoint data */
{
	int	error = 0;
	trx_t*	trx;

	DBUG_ENTER("innobase_savepoint");
	DBUG_ASSERT(hton == innodb_hton_ptr);

	/* In the autocommit mode there is no sense to set a savepoint
	(unless we are in sub-statement), so SQL layer ensures that
	this method is never called in such situation.  */

	trx = check_trx_exists(thd);

	/* Release a possible FIFO ticket and search latch. Since we will
	reserve the trx_sys->mutex, we have to release the search system
	latch first to obey the latching order. */

	trx_search_latch_release_if_reserved(trx);

	innobase_srv_conc_force_exit_innodb(trx);

	/* Cannot happen outside of transaction */
	DBUG_ASSERT(trx_is_registered_for_2pc(trx));

	/* TODO: use provided savepoint data area to store savepoint data */
	char name[64];
	longlong2str((ulint) savepoint,name,36);

	error = (int) trx_savepoint_for_mysql(trx, name, (ib_int64_t)0);

	if (error == DB_SUCCESS && trx->fts_trx != NULL) {
		fts_savepoint_take(trx, name);
	}

	DBUG_RETURN(convert_error_code_to_mysql(error, 0, NULL));
}

/*****************************************************************//**
Frees a possible InnoDB trx object associated with the current THD.
@return	0 or error number */
static
int
innobase_close_connection(
/*======================*/
	handlerton*	hton,	/*!< in: innobase handlerton */
	THD*		thd)	/*!< in: handle to the MySQL thread of the user
				whose resources should be free'd */
{
	trx_t*	trx;

	DBUG_ENTER("innobase_close_connection");
	DBUG_ASSERT(hton == innodb_hton_ptr);
	trx = thd_to_trx(thd);

	ut_a(trx);

	if (!trx_is_registered_for_2pc(trx) && trx_is_started(trx)) {

		sql_print_error("Transaction not registered for MySQL 2PC, "
				"but transaction is active");
	}

	if (trx_is_started(trx) && global_system_variables.log_warnings) {

		sql_print_warning(
			"MySQL is closing a connection that has an active "
			"InnoDB transaction.  "TRX_ID_FMT" row modifications "
			"will roll back.",
			trx->undo_no);
	}

	innobase_rollback_trx(trx);

	trx_free_for_mysql(trx);

	DBUG_RETURN(0);
}

/*************************************************************************//**
** InnoDB database tables
*****************************************************************************/

/****************************************************************//**
Get the record format from the data dictionary.
@return one of ROW_TYPE_REDUNDANT, ROW_TYPE_COMPACT,
ROW_TYPE_COMPRESSED, ROW_TYPE_DYNAMIC */
UNIV_INTERN
enum row_type
ha_innobase::get_row_type() const
/*=============================*/
{
	if (prebuilt && prebuilt->table) {
		const ulint	flags = prebuilt->table->flags;

		switch (dict_tf_get_rec_format(flags)) {
		case REC_FORMAT_REDUNDANT:
			return(ROW_TYPE_REDUNDANT);
		case REC_FORMAT_COMPACT:
			return(ROW_TYPE_COMPACT);
		case REC_FORMAT_COMPRESSED:
			return(ROW_TYPE_COMPRESSED);
		case REC_FORMAT_DYNAMIC:
			return(ROW_TYPE_DYNAMIC);
		}
	}
	ut_ad(0);
	return(ROW_TYPE_NOT_USED);
}



/****************************************************************//**
Get the table flags to use for the statement.
@return	table flags */
UNIV_INTERN
handler::Table_flags
ha_innobase::table_flags() const
/*============================*/
{
	/* Need to use tx_isolation here since table flags is (also)
	called before prebuilt is inited. */
	ulong const tx_isolation = thd_tx_isolation(ha_thd());

	if (tx_isolation <= ISO_READ_COMMITTED) {
		return(int_table_flags);
	}

	return(int_table_flags | HA_BINLOG_STMT_CAPABLE);
}

/****************************************************************//**
Gives the file extension of an InnoDB single-table tablespace. */
static const char* ha_innobase_exts[] = {
	".ibd",
	NullS
};

/****************************************************************//**
Returns the table type (storage engine name).
@return	table type */
UNIV_INTERN
const char*
ha_innobase::table_type() const
/*===========================*/
{
	return(innobase_hton_name);
}

/****************************************************************//**
Returns the index type.
@return index type */
UNIV_INTERN
const char*
ha_innobase::index_type(
/*====================*/
	uint	keynr)		/*!< : index number */
{
	dict_index_t*	index = innobase_get_index(keynr);

	if (index && index->type & DICT_FTS) {
		return("FULLTEXT");
	} else {
		return("BTREE");
	}
}

/****************************************************************//**
Returns the table file name extension.
@return	file extension string */
UNIV_INTERN
const char**
ha_innobase::bas_ext() const
/*========================*/
{
	return(ha_innobase_exts);
}

/****************************************************************//**
Returns the operations supported for indexes.
@return	flags of supported operations */
UNIV_INTERN
ulong
ha_innobase::index_flags(
/*=====================*/
	uint	key,
	uint,
	bool) const
{
	ulong extra_flag= 0;
	if (key == table_share->primary_key)
	  extra_flag= HA_CLUSTERED_INDEX;
	return((table_share->key_info[key].algorithm == HA_KEY_ALG_FULLTEXT)
		 ? 0
		 : (HA_READ_NEXT | HA_READ_PREV | HA_READ_ORDER
		  | HA_READ_RANGE | HA_KEYREAD_ONLY | extra_flag
		  | HA_DO_INDEX_COND_PUSHDOWN));
}

/****************************************************************//**
Returns the maximum number of keys.
@return	MAX_KEY */
UNIV_INTERN
uint
ha_innobase::max_supported_keys() const
/*===================================*/
{
	return(MAX_KEY);
}

/****************************************************************//**
Returns the maximum key length.
@return	maximum supported key length, in bytes */
UNIV_INTERN
uint
ha_innobase::max_supported_key_length() const
/*=========================================*/
{
	/* An InnoDB page must store >= 2 keys; a secondary key record
	must also contain the primary key value.  Therefore, if both
	the primary key and the secondary key are at this maximum length,
	it must be less than 1/4th of the free space on a page including
	record overhead.

	MySQL imposes its own limit to this number; MAX_KEY_LENGTH = 3072.

	For page sizes = 16k, InnoDB historically reported 3500 bytes here,
	But the MySQL limit of 3072 was always used through the handler
	interface. */

	switch (UNIV_PAGE_SIZE) {
	case 4096:
		return(768);
	case 8192:
		return(1536);
	default:
		return(3500);
	}
}

/****************************************************************//**
Returns the key map of keys that are usable for scanning.
@return	key_map_full */
UNIV_INTERN
const key_map*
ha_innobase::keys_to_use_for_scanning()
/*===================================*/
{
	return(&key_map_full);
}

/****************************************************************//**
Determines if table caching is supported.
@return	HA_CACHE_TBL_ASKTRANSACT */
UNIV_INTERN
uint8
ha_innobase::table_cache_type()
/*===========================*/
{
	return(HA_CACHE_TBL_ASKTRANSACT);
}

/****************************************************************//**
Determines if the primary key is clustered index.
@return	true */
UNIV_INTERN
bool
ha_innobase::primary_key_is_clustered()
/*===================================*/
{
	return(true);
}

/** Always normalize table name to lower case on Windows */
#ifdef __WIN__
#define normalize_table_name(norm_name, name)		\
	normalize_table_name_low(norm_name, name, TRUE)
#else
#define normalize_table_name(norm_name, name)           \
	normalize_table_name_low(norm_name, name, FALSE)
#endif /* __WIN__ */

/*****************************************************************//**
Normalizes a table name string. A normalized name consists of the
database name catenated to '/' and table name. An example:
test/mytable. On Windows normalization puts both the database name and the
table name always to lower case if "set_lower_case" is set to TRUE. */
static
void
normalize_table_name_low(
/*=====================*/
	char*		norm_name,	/*!< out: normalized name as a
					null-terminated string */
	const char*	name,		/*!< in: table name string */
	ibool		set_lower_case)	/*!< in: TRUE if we want to set name
					to lower case */
{
	char*	name_ptr;
	char*	db_ptr;
	ulint	db_len;
	char*	ptr;

	/* Scan name from the end */

	ptr = strend(name) - 1;

	/* seek to the last path separator */
	while (ptr >= name && *ptr != '\\' && *ptr != '/') {
		ptr--;
	}

	name_ptr = ptr + 1;

	/* skip any number of path separators */
	while (ptr >= name && (*ptr == '\\' || *ptr == '/')) {
		ptr--;
	}

	DBUG_ASSERT(ptr >= name);

	/* seek to the last but one path separator or one char before
	the beginning of name */
	db_len = 0;
	while (ptr >= name && *ptr != '\\' && *ptr != '/') {
		ptr--;
		db_len++;
	}

	db_ptr = ptr + 1;

	memcpy(norm_name, db_ptr, db_len);

	norm_name[db_len] = '/';

	memcpy(norm_name + db_len + 1, name_ptr, strlen(name_ptr) + 1);

	if (set_lower_case) {
		innobase_casedn_str(norm_name);
	}
}

#if !defined(DBUG_OFF)
/*********************************************************************
Test normalize_table_name_low(). */
static
void
test_normalize_table_name_low()
/*===========================*/
{
	char		norm_name[128];
	const char*	test_data[][2] = {
		/* input, expected result */
		{"./mysqltest/t1", "mysqltest/t1"},
		{"./test/#sql-842b_2", "test/#sql-842b_2"},
		{"./test/#sql-85a3_10", "test/#sql-85a3_10"},
		{"./test/#sql2-842b-2", "test/#sql2-842b-2"},
		{"./test/bug29807", "test/bug29807"},
		{"./test/foo", "test/foo"},
		{"./test/innodb_bug52663", "test/innodb_bug52663"},
		{"./test/t", "test/t"},
		{"./test/t1", "test/t1"},
		{"./test/t10", "test/t10"},
		{"/a/b/db/table", "db/table"},
		{"/a/b/db///////table", "db/table"},
		{"/a/b////db///////table", "db/table"},
		{"/var/tmp/mysqld.1/#sql842b_2_10", "mysqld.1/#sql842b_2_10"},
		{"db/table", "db/table"},
		{"ddd/t", "ddd/t"},
		{"d/ttt", "d/ttt"},
		{"d/t", "d/t"},
		{".\\mysqltest\\t1", "mysqltest/t1"},
		{".\\test\\#sql-842b_2", "test/#sql-842b_2"},
		{".\\test\\#sql-85a3_10", "test/#sql-85a3_10"},
		{".\\test\\#sql2-842b-2", "test/#sql2-842b-2"},
		{".\\test\\bug29807", "test/bug29807"},
		{".\\test\\foo", "test/foo"},
		{".\\test\\innodb_bug52663", "test/innodb_bug52663"},
		{".\\test\\t", "test/t"},
		{".\\test\\t1", "test/t1"},
		{".\\test\\t10", "test/t10"},
		{"C:\\a\\b\\db\\table", "db/table"},
		{"C:\\a\\b\\db\\\\\\\\\\\\\\table", "db/table"},
		{"C:\\a\\b\\\\\\\\db\\\\\\\\\\\\\\table", "db/table"},
		{"C:\\var\\tmp\\mysqld.1\\#sql842b_2_10", "mysqld.1/#sql842b_2_10"},
		{"db\\table", "db/table"},
		{"ddd\\t", "ddd/t"},
		{"d\\ttt", "d/ttt"},
		{"d\\t", "d/t"},
	};

	for (size_t i = 0; i < UT_ARR_SIZE(test_data); i++) {
		printf("test_normalize_table_name_low(): "
		       "testing \"%s\", expected \"%s\"... ",
		       test_data[i][0], test_data[i][1]);

		normalize_table_name_low(norm_name, test_data[i][0], FALSE);

		if (strcmp(norm_name, test_data[i][1]) == 0) {
			printf("ok\n");
		} else {
			printf("got \"%s\"\n", norm_name);
			ut_error;
		}
	}
}
#endif /* !DBUG_OFF */

/********************************************************************//**
Get the upper limit of the MySQL integral and floating-point type.
@return maximum allowed value for the field */
static
ulonglong
innobase_get_int_col_max_value(
/*===========================*/
	const Field*	field)	/*!< in: MySQL field */
{
	ulonglong	max_value = 0;

	switch (field->key_type()) {
	/* TINY */
	case HA_KEYTYPE_BINARY:
		max_value = 0xFFULL;
		break;
	case HA_KEYTYPE_INT8:
		max_value = 0x7FULL;
		break;
	/* SHORT */
	case HA_KEYTYPE_USHORT_INT:
		max_value = 0xFFFFULL;
		break;
	case HA_KEYTYPE_SHORT_INT:
		max_value = 0x7FFFULL;
		break;
	/* MEDIUM */
	case HA_KEYTYPE_UINT24:
		max_value = 0xFFFFFFULL;
		break;
	case HA_KEYTYPE_INT24:
		max_value = 0x7FFFFFULL;
		break;
	/* LONG */
	case HA_KEYTYPE_ULONG_INT:
		max_value = 0xFFFFFFFFULL;
		break;
	case HA_KEYTYPE_LONG_INT:
		max_value = 0x7FFFFFFFULL;
		break;
	/* BIG */
	case HA_KEYTYPE_ULONGLONG:
		max_value = 0xFFFFFFFFFFFFFFFFULL;
		break;
	case HA_KEYTYPE_LONGLONG:
		max_value = 0x7FFFFFFFFFFFFFFFULL;
		break;
	case HA_KEYTYPE_FLOAT:
		/* We use the maximum as per IEEE754-2008 standard, 2^24 */
		max_value = 0x1000000ULL;
		break;
	case HA_KEYTYPE_DOUBLE:
		/* We use the maximum as per IEEE754-2008 standard, 2^53 */
		max_value = 0x20000000000000ULL;
		break;
	default:
		ut_error;
	}

	return(max_value);
}

/*******************************************************************//**
This function checks whether the index column information
is consistent between KEY info from mysql and that from innodb index.
@return TRUE if all column types match. */
static
ibool
innobase_match_index_columns(
/*=========================*/
	const KEY*		key_info,	/*!< in: Index info
						from mysql */
	const dict_index_t*	index_info)	/*!< in: Index info
						from Innodb */
{
	const KEY_PART_INFO*	key_part;
	const KEY_PART_INFO*	key_end;
	const dict_field_t*	innodb_idx_fld;
	const dict_field_t*	innodb_idx_fld_end;

	DBUG_ENTER("innobase_match_index_columns");

	/* Check whether user defined index column count matches */
	if (key_info->key_parts != index_info->n_user_defined_cols) {
		DBUG_RETURN(FALSE);
	}

	key_part = key_info->key_part;
	key_end = key_part + key_info->key_parts;
	innodb_idx_fld = index_info->fields;
	innodb_idx_fld_end = index_info->fields + index_info->n_fields;

	/* Check each index column's datatype. We do not check
	column name because there exists case that index
	column name got modified in mysql but such change does not
	propagate to InnoDB.
	One hidden assumption here is that the index column sequences
	are matched up between those in mysql and Innodb. */
	for (; key_part != key_end; ++key_part) {
		ulint	col_type;
		ibool	is_unsigned;
		ulint	mtype = innodb_idx_fld->col->mtype;

		/* Need to translate to InnoDB column type before
		comparison. */
		col_type = get_innobase_type_from_mysql_type(&is_unsigned,
							     key_part->field);

		/* Ignore Innodb specific system columns. */
		while (mtype == DATA_SYS) {
			innodb_idx_fld++;

			if (innodb_idx_fld >= innodb_idx_fld_end) {
				DBUG_RETURN(FALSE);
			}
		}

		if (col_type != mtype) {
			/* Column Type mismatches */
			DBUG_RETURN(FALSE);
		}

		innodb_idx_fld++;
	}

	DBUG_RETURN(TRUE);
}

/*******************************************************************//**
This function builds a translation table in INNOBASE_SHARE
structure for fast index location with mysql array number from its
table->key_info structure. This also provides the necessary translation
between the key order in mysql key_info and Innodb ib_table->indexes if
they are not fully matched with each other.
Note we do not have any mutex protecting the translation table
building based on the assumption that there is no concurrent
index creation/drop and DMLs that requires index lookup. All table
handle will be closed before the index creation/drop.
@return TRUE if index translation table built successfully */
static
ibool
innobase_build_index_translation(
/*=============================*/
	const TABLE*		table,	/*!< in: table in MySQL data
					dictionary */
	dict_table_t*		ib_table,/*!< in: table in Innodb data
					dictionary */
	INNOBASE_SHARE*		share)	/*!< in/out: share structure
					where index translation table
					will be constructed in. */
{
	ulint		mysql_num_index;
	ulint		ib_num_index;
	dict_index_t**	index_mapping;
	ibool		ret = TRUE;

	DBUG_ENTER("innobase_build_index_translation");

	mutex_enter(&dict_sys->mutex);

	mysql_num_index = table->s->keys;
	ib_num_index = UT_LIST_GET_LEN(ib_table->indexes);

	index_mapping = share->idx_trans_tbl.index_mapping;

	/* If there exists inconsistency between MySQL and InnoDB dictionary
	(metadata) information, the number of index defined in MySQL
	could exceed that in InnoDB, do not build index translation
	table in such case */
	if (UNIV_UNLIKELY(ib_num_index < mysql_num_index)) {
		ret = FALSE;
		goto func_exit;
	}

	/* If index entry count is non-zero, nothing has
	changed since last update, directly return TRUE */
	if (share->idx_trans_tbl.index_count) {
		/* Index entry count should still match mysql_num_index */
		ut_a(share->idx_trans_tbl.index_count == mysql_num_index);
		goto func_exit;
	}

	/* The number of index increased, rebuild the mapping table */
	if (mysql_num_index > share->idx_trans_tbl.array_size) {
		index_mapping = (dict_index_t**) my_realloc(index_mapping,
							mysql_num_index *
							sizeof(*index_mapping),
							MYF(MY_ALLOW_ZERO_PTR));

		if (!index_mapping) {
			/* Report an error if index_mapping continues to be
			NULL and mysql_num_index is a non-zero value */
			sql_print_error("InnoDB: fail to allocate memory for "
					"index translation table. Number of "
					"Index:%lu, array size:%lu",
					mysql_num_index,
					share->idx_trans_tbl.array_size);
			ret = FALSE;
			goto func_exit;
		}

		share->idx_trans_tbl.array_size = mysql_num_index;
	}

	/* For each index in the mysql key_info array, fetch its
	corresponding InnoDB index pointer into index_mapping
	array. */
	for (ulint count = 0; count < mysql_num_index; count++) {

		/* Fetch index pointers into index_mapping according to mysql
		index sequence */
		index_mapping[count] = dict_table_get_index_on_name(
			ib_table, table->key_info[count].name);

		if (!index_mapping[count]) {
			sql_print_error("Cannot find index %s in InnoDB "
					"index dictionary.",
					table->key_info[count].name);
			ret = FALSE;
			goto func_exit;
		}

		/* Double check fetched index has the same
		column info as those in mysql key_info. */
		if (!innobase_match_index_columns(&table->key_info[count],
					          index_mapping[count])) {
			sql_print_error("Found index %s whose column info "
					"does not match that of MySQL.",
					table->key_info[count].name);
			ret = FALSE;
			goto func_exit;
		}
	}

	/* Successfully built the translation table */
	share->idx_trans_tbl.index_count = mysql_num_index;

func_exit:
	if (!ret) {
		/* Build translation table failed. */
		my_free(index_mapping);

		share->idx_trans_tbl.array_size = 0;
		share->idx_trans_tbl.index_count = 0;
		index_mapping = NULL;
	}

	share->idx_trans_tbl.index_mapping = index_mapping;

	mutex_exit(&dict_sys->mutex);

	DBUG_RETURN(ret);
}

/*******************************************************************//**
This function uses index translation table to quickly locate the
requested index structure.
Note we do not have mutex protection for the index translatoin table
access, it is based on the assumption that there is no concurrent
translation table rebuild (fter create/drop index) and DMLs that
require index lookup.
@return dict_index_t structure for requested index. NULL if
fail to locate the index structure. */
static
dict_index_t*
innobase_index_lookup(
/*==================*/
	INNOBASE_SHARE*	share,	/*!< in: share structure for index
				translation table. */
	uint		keynr)	/*!< in: index number for the requested
				index */
{
	if (!share->idx_trans_tbl.index_mapping
	    || keynr >= share->idx_trans_tbl.index_count) {
		return(NULL);
	}

	return(share->idx_trans_tbl.index_mapping[keynr]);
}

/************************************************************************
Set the autoinc column max value. This should only be called once from
ha_innobase::open(). Therefore there's no need for a covering lock. */
UNIV_INTERN
void
ha_innobase::innobase_initialize_autoinc()
/*======================================*/
{
	ulonglong	auto_inc;
	const Field*	field = table->found_next_number_field;

	if (field != NULL) {
		auto_inc = innobase_get_int_col_max_value(field);
	} else {
		/* We have no idea what's been passed in to us as the
		autoinc column. We set it to the 0, effectively disabling
		updates to the table. */
		auto_inc = 0;

		ut_print_timestamp(stderr);
		fprintf(stderr, "  InnoDB: Unable to determine the AUTOINC "
				"column name\n");
	}

	if (srv_force_recovery >= SRV_FORCE_NO_IBUF_MERGE) {
		/* If the recovery level is set so high that writes
		are disabled we force the AUTOINC counter to 0
		value effectively disabling writes to the table.
		Secondly, we avoid reading the table in case the read
		results in failure due to a corrupted table/index.

		We will not return an error to the client, so that the
		tables can be dumped with minimal hassle.  If an error
		were returned in this case, the first attempt to read
		the table would fail and subsequent SELECTs would succeed. */
		auto_inc = 0;
	} else if (field == NULL) {
		/* This is a far more serious error, best to avoid
		opening the table and return failure. */
		my_error(ER_AUTOINC_READ_FAILED, MYF(0));
	} else {
		dict_index_t*	index;
		const char*	col_name;
		ib_uint64_t	read_auto_inc;
		ulint		err;

		update_thd(ha_thd());

		ut_a(prebuilt->trx == thd_to_trx(user_thd));

		col_name = field->field_name;
		index = innobase_get_index(table->s->next_number_index);

		/* Execute SELECT MAX(col_name) FROM TABLE; */
		err = row_search_max_autoinc(index, col_name, &read_auto_inc);

		switch (err) {
		case DB_SUCCESS: {
			ulonglong	col_max_value;

			col_max_value = innobase_get_int_col_max_value(field);

			/* At the this stage we do not know the increment
			nor the offset, so use a default increment of 1. */

			auto_inc = innobase_next_autoinc(
				read_auto_inc, 1, 1, col_max_value, 1);
			break;
		}
		case DB_RECORD_NOT_FOUND:
			ut_print_timestamp(stderr);
			fprintf(stderr, "  InnoDB: MySQL and InnoDB data "
				"dictionaries are out of sync.\n"
				"InnoDB: Unable to find the AUTOINC column "
				"%s in the InnoDB table %s.\n"
				"InnoDB: We set the next AUTOINC column "
				"value to 0,\n"
				"InnoDB: in effect disabling the AUTOINC "
				"next value generation.\n"
				"InnoDB: You can either set the next "
				"AUTOINC value explicitly using ALTER TABLE\n"
				"InnoDB: or fix the data dictionary by "
				"recreating the table.\n",
				col_name, index->table->name);

			/* This will disable the AUTOINC generation. */
			auto_inc = 0;

			/* We want the open to succeed, so that the user can
			take corrective action. ie. reads should succeed but
			updates should fail. */
			err = DB_SUCCESS;
			break;
		default:
			/* row_search_max_autoinc() should only return
			one of DB_SUCCESS or DB_RECORD_NOT_FOUND. */
			ut_error;
		}
	}

	dict_table_autoinc_initialize(prebuilt->table, auto_inc);
}

/*****************************************************************//**
Creates and opens a handle to a table which already exists in an InnoDB
database.
@return	1 if error, 0 if success */
UNIV_INTERN
int
ha_innobase::open(
/*==============*/
	const char*	name,		/*!< in: table name */
	int		mode,		/*!< in: not used */
	uint		test_if_locked)	/*!< in: not used */
{
	dict_table_t*	ib_table;
	char		norm_name[1000];
	THD*		thd;
	ulint		retries = 0;
	char*		is_part = NULL;
	ibool		par_case_name_set = FALSE;
	char		par_case_name[MAX_FULL_NAME_LEN + 1];

	DBUG_ENTER("ha_innobase::open");

	UT_NOT_USED(mode);
	UT_NOT_USED(test_if_locked);

	thd = ha_thd();

	/* Under some cases MySQL seems to call this function while
	holding btr_search_latch. This breaks the latching order as
	we acquire dict_sys->mutex below and leads to a deadlock. */
	if (thd != NULL) {
		innobase_release_temporary_latches(ht, thd);
	}

	normalize_table_name(norm_name, name);

	user_thd = NULL;

	if (!(share=get_share(name))) {

		DBUG_RETURN(1);
	}

	/* Will be allocated if it is needed in ::update_row() */
	upd_buf = NULL;
	upd_buf_size = 0;

	/* We look for pattern #P# to see if the table is partitioned
	MySQL table. The retry logic for partitioned tables is a
	workaround for http://bugs.mysql.com/bug.php?id=33349. Look
	at support issue https://support.mysql.com/view.php?id=21080
	for more details. */
#ifdef __WIN__
	is_part = strstr(norm_name, "#p#");
#else
	is_part = strstr(norm_name, "#P#");
#endif /* __WIN__ */

retry:
	/* Get pointer to a table object in InnoDB dictionary cache */
	ib_table = dict_table_open_on_name(norm_name, FALSE);

	if (NULL == ib_table) {
		if (is_part && retries < 10) {
			/* MySQL partition engine hard codes the file name
			separator as "#P#". The text case is fixed even if
			lower_case_table_names is set to 1 or 2. This is true
			for sub-partition names as well. InnoDB always
			normalises file names to lower case on Windows, this
			can potentially cause problems when copying/moving
			tables between platforms.

			1) If boot against an installation from Windows
			platform, then its partition table name could
			be all be in lower case in system tables. So we
			will need to check lower case name when load table.

			2) If  we boot an installation from other case
			sensitive platform in Windows, we might need to
			check the existence of table name without lowering
			case them in the system table. */
			if (innobase_get_lower_case_table_names() == 1) {

				if (!par_case_name_set) {
#ifndef __WIN__
					/* Check for the table using lower
					case name, including the partition
					separator "P" */
					memcpy(par_case_name, norm_name,
					       strlen(norm_name));
					par_case_name[strlen(norm_name)] = 0;
					innobase_casedn_str(par_case_name);
#else
					/* On Windows platfrom, check
					whether there exists table name in
					system table whose name is
					not being normalized to lower case */
					normalize_table_name_low(
						par_case_name, name, FALSE);
#endif
					par_case_name_set = TRUE;
				}

				ib_table = dict_table_open_on_name(
					par_case_name, FALSE);
			}

			if (!ib_table) {
				++retries;
				os_thread_sleep(100000);
				goto retry;
			} else {
#ifndef __WIN__
				sql_print_warning("Partition table %s opened "
						  "after converting to lower "
						  "case. The table may have "
						  "been moved from a case "
						  "in-sensitive file system. "
						  "Please recreate table in "
						  "the current file system\n",
						  norm_name);
#else
				sql_print_warning("Partition table %s opened "
						  "after skipping the step to "
						  "lower case the table name. "
						  "The table may have been "
						  "moved from a case sensitive "
						  "file system. Please "
						  "recreate table in the "
						  "current file system\n",
						  norm_name);
#endif
				goto table_opened;
			}
		}

		if (is_part) {
			sql_print_error("Failed to open table %s after "
					"%lu attempts.\n", norm_name,
					retries);
		}

		sql_print_error("Cannot find or open table %s from\n"
				"the internal data dictionary of InnoDB "
				"though the .frm file for the\n"
				"table exists. Maybe you have deleted and "
				"recreated InnoDB data\n"
				"files but have forgotten to delete the "
				"corresponding .frm files\n"
				"of InnoDB tables, or you have moved .frm "
				"files to another database?\n"
				"or, the table contains indexes that this "
				"version of the engine\n"
				"doesn't support.\n"
				"See " REFMAN "innodb-troubleshooting.html\n"
				"how you can resolve the problem.\n",
				norm_name);
		free_share(share);
		my_errno = ENOENT;

		DBUG_RETURN(HA_ERR_NO_SUCH_TABLE);
	}

table_opened:

	MONITOR_INC(MONITOR_TABLE_OPEN);

	if (ib_table->ibd_file_missing && !thd_tablespace_op(thd)) {
		sql_print_error("MySQL is trying to open a table handle but "
				"the .ibd file for\ntable %s does not exist.\n"
				"Have you deleted the .ibd file from the "
				"database directory under\nthe MySQL datadir, "
				"or have you used DISCARD TABLESPACE?\n"
				"See " REFMAN "innodb-troubleshooting.html\n"
				"how you can resolve the problem.\n",
				norm_name);
		free_share(share);
		my_errno = ENOENT;

		dict_table_close(ib_table, FALSE);
		DBUG_RETURN(HA_ERR_NO_SUCH_TABLE);
	}

	prebuilt = row_create_prebuilt(ib_table, table->s->reclength);

	prebuilt->default_rec = table->s->default_values;
	ut_ad(prebuilt->default_rec);

	/* Looks like MySQL-3.23 sometimes has primary key number != 0 */
	primary_key = table->s->primary_key;
	key_used_on_scan = primary_key;

	if (!innobase_build_index_translation(table, ib_table, share)) {
		  sql_print_error("Build InnoDB index translation table for"
				  " Table %s failed", name);
	}

	/* Allocate a buffer for a 'row reference'. A row reference is
	a string of bytes of length ref_length which uniquely specifies
	a row in our table. Note that MySQL may also compare two row
	references for equality by doing a simple memcmp on the strings
	of length ref_length! */

	if (!row_table_got_default_clust_index(ib_table)) {

		prebuilt->clust_index_was_generated = FALSE;

		if (UNIV_UNLIKELY(primary_key >= MAX_KEY)) {
			sql_print_error("Table %s has a primary key in "
					"InnoDB data dictionary, but not "
					"in MySQL!", name);

			/* This mismatch could cause further problems
			if not attended, bring this to the user's attention
			by printing a warning in addition to log a message
			in the errorlog */
			push_warning_printf(thd, Sql_condition::WARN_LEVEL_WARN,
					    ER_NO_SUCH_INDEX,
					    "InnoDB: Table %s has a "
					    "primary key in InnoDB data "
					    "dictionary, but not in "
					    "MySQL!", name);

			/* If primary_key >= MAX_KEY, its (primary_key)
			value could be out of bound if continue to index
			into key_info[] array. Find InnoDB primary index,
			and assign its key_length to ref_length.
			In addition, since MySQL indexes are sorted starting
			with primary index, unique index etc., initialize
			ref_length to the first index key length in
			case we fail to find InnoDB cluster index.

			Please note, this will not resolve the primary
			index mismatch problem, other side effects are
			possible if users continue to use the table.
			However, we allow this table to be opened so
			that user can adopt necessary measures for the
			mismatch while still being accessible to the table
			date. */
			if (!table->key_info) {
				ut_ad(!table->s->keys);
				ref_length = 0;
			} else {
				ref_length = table->key_info[0].key_length;
			}

			/* Find corresponding cluster index
			key length in MySQL's key_info[] array */
			for (ulint i = 0; i < table->s->keys; i++) {
				dict_index_t*	index;
				index = innobase_get_index(i);
				if (dict_index_is_clust(index)) {
					ref_length =
						 table->key_info[i].key_length;
				}
			}
		} else {
			/* MySQL allocates the buffer for ref.
			key_info->key_length includes space for all key
			columns + one byte for each column that may be
			NULL. ref_length must be as exact as possible to
			save space, because all row reference buffers are
			allocated based on ref_length. */

			ref_length = table->key_info[primary_key].key_length;
		}
	} else {
		if (primary_key != MAX_KEY) {
			sql_print_error(
				"Table %s has no primary key in InnoDB data "
				"dictionary, but has one in MySQL! If you "
				"created the table with a MySQL version < "
				"3.23.54 and did not define a primary key, "
				"but defined a unique key with all non-NULL "
				"columns, then MySQL internally treats that "
				"key as the primary key. You can fix this "
				"error by dump + DROP + CREATE + reimport "
				"of the table.", name);

			/* This mismatch could cause further problems
			if not attended, bring this to the user attention
			by printing a warning in addition to log a message
			in the errorlog */
			push_warning_printf(thd, Sql_condition::WARN_LEVEL_WARN,
					    ER_NO_SUCH_INDEX,
					    "InnoDB: Table %s has no "
					    "primary key in InnoDB data "
					    "dictionary, but has one in "
					    "MySQL!", name);
		}

		prebuilt->clust_index_was_generated = TRUE;

		ref_length = DATA_ROW_ID_LEN;

		/* If we automatically created the clustered index, then
		MySQL does not know about it, and MySQL must NOT be aware
		of the index used on scan, to make it avoid checking if we
		update the column of the index. That is why we assert below
		that key_used_on_scan is the undefined value MAX_KEY.
		The column is the row id in the automatical generation case,
		and it will never be updated anyway. */

		if (key_used_on_scan != MAX_KEY) {
			sql_print_warning(
				"Table %s key_used_on_scan is %lu even "
				"though there is no primary key inside "
				"InnoDB.", name, (ulong) key_used_on_scan);
		}
	}

	/* Index block size in InnoDB: used by MySQL in query optimization */
	stats.block_size = UNIV_PAGE_SIZE;

	/* Init table lock structure */
	thr_lock_data_init(&share->lock,&lock,(void*) 0);

	if (prebuilt->table) {
		/* We update the highest file format in the system table
		space, if this table has higher file format setting. */

		trx_sys_file_format_max_upgrade(
			(const char**) &innobase_file_format_max,
			dict_table_get_format(prebuilt->table));
	}

	/* Only if the table has an AUTOINC column. */
	if (prebuilt->table != NULL && table->found_next_number_field != NULL) {
		dict_table_autoinc_lock(prebuilt->table);

		/* Since a table can already be "open" in InnoDB's internal
		data dictionary, we only init the autoinc counter once, the
		first time the table is loaded. We can safely reuse the
		autoinc value from a previous MySQL open. */
		if (dict_table_autoinc_read(prebuilt->table) == 0) {

			innobase_initialize_autoinc();
		}

		dict_table_autoinc_unlock(prebuilt->table);
	}

	info(HA_STATUS_NO_LOCK | HA_STATUS_VARIABLE | HA_STATUS_CONST);

	DBUG_RETURN(0);
}

UNIV_INTERN
uint
ha_innobase::max_supported_key_part_length() const
/*==============================================*/
{
	/* A table format specific index column length check will be performed
	at ha_innobase::add_index() and row_create_index_for_mysql() */
	return(innobase_large_prefix
		? REC_VERSION_56_MAX_INDEX_COL_LEN
		: REC_ANTELOPE_MAX_INDEX_COL_LEN - 1);
}

/******************************************************************//**
Closes a handle to an InnoDB table.
@return	0 */
UNIV_INTERN
int
ha_innobase::close()
/*================*/
{
	THD*	thd;

	DBUG_ENTER("ha_innobase::close");

	thd = ha_thd();
	if (thd != NULL) {
		innobase_release_temporary_latches(ht, thd);
	}

	row_prebuilt_free(prebuilt, FALSE);

	if (upd_buf != NULL) {
		ut_ad(upd_buf_size != 0);
		my_free(upd_buf);
		upd_buf = NULL;
		upd_buf_size = 0;
	}

	free_share(share);

	MONITOR_INC(MONITOR_TABLE_CLOSE);

	/* Tell InnoDB server that there might be work for
	utility threads: */

	srv_active_wake_master_thread();

	DBUG_RETURN(0);
}

/* The following accessor functions should really be inside MySQL code! */

/**************************************************************//**
Gets field offset for a field in a table.
@return	offset */
static inline
uint
get_field_offset(
/*=============*/
	const TABLE*	table,	/*!< in: MySQL table object */
	const Field*	field)	/*!< in: MySQL field object */
{
	return((uint) (field->ptr - table->record[0]));
}

/**************************************************************//**
Checks if a field in a record is SQL NULL. Uses the record format
information in table to track the null bit in record.
@return	1 if NULL, 0 otherwise */
static inline
uint
field_in_record_is_null(
/*====================*/
	TABLE*	table,	/*!< in: MySQL table object */
	Field*	field,	/*!< in: MySQL field object */
	char*	record)	/*!< in: a row in MySQL format */
{
	int	null_offset;

	if (!field->null_ptr) {

		return(0);
	}

	null_offset = (uint) ((char*) field->null_ptr
		    - (char*) table->record[0]);

	if (record[null_offset] & field->null_bit) {

		return(1);
	}

	return(0);
}

/*************************************************************//**
InnoDB uses this function to compare two data fields for which the data type
is such that we must use MySQL code to compare them. NOTE that the prototype
of this function is in rem0cmp.cc in InnoDB source code! If you change this
function, remember to update the prototype there!
@return	1, 0, -1, if a is greater, equal, less than b, respectively */
UNIV_INTERN
int
innobase_mysql_cmp(
/*===============*/
	int		mysql_type,	/*!< in: MySQL type */
	uint		charset_number,	/*!< in: number of the charset */
	const unsigned char* a,		/*!< in: data field */
	unsigned int	a_length,	/*!< in: data field length,
					not UNIV_SQL_NULL */
	const unsigned char* b,		/*!< in: data field */
	unsigned int	b_length)	/*!< in: data field length,
					not UNIV_SQL_NULL */
{
	CHARSET_INFO*		charset;
	enum_field_types	mysql_tp;
	int			ret;

	DBUG_ASSERT(a_length != UNIV_SQL_NULL);
	DBUG_ASSERT(b_length != UNIV_SQL_NULL);

	mysql_tp = (enum_field_types) mysql_type;

	switch (mysql_tp) {

	case MYSQL_TYPE_BIT:
	case MYSQL_TYPE_STRING:
	case MYSQL_TYPE_VAR_STRING:
	case MYSQL_TYPE_TINY_BLOB:
	case MYSQL_TYPE_MEDIUM_BLOB:
	case MYSQL_TYPE_BLOB:
	case MYSQL_TYPE_LONG_BLOB:
	case MYSQL_TYPE_VARCHAR:
		/* Use the charset number to pick the right charset struct for
		the comparison. Since the MySQL function get_charset may be
		slow before Bar removes the mutex operation there, we first
		look at 2 common charsets directly. */

		if (charset_number == default_charset_info->number) {
			charset = default_charset_info;
		} else if (charset_number == my_charset_latin1.number) {
			charset = &my_charset_latin1;
		} else {
			charset = get_charset(charset_number, MYF(MY_WME));

			if (charset == NULL) {
			  sql_print_error("InnoDB needs charset %lu for doing "
					  "a comparison, but MySQL cannot "
					  "find that charset.",
					  (ulong) charset_number);
				ut_a(0);
			}
		}

		/* Starting from 4.1.3, we use strnncollsp() in comparisons of
		non-latin1_swedish_ci strings. NOTE that the collation order
		changes then: 'b\0\0...' is ordered BEFORE 'b  ...'. Users
		having indexes on such data need to rebuild their tables! */

		ret = charset->coll->strnncollsp(
			charset, a, a_length, b, b_length, 0);

		if (ret < 0) {
			return(-1);
		} else if (ret > 0) {
			return(1);
		} else {
			return(0);
		}
	default:
		ut_error;
	}

	return(0);
}


/*************************************************************//**
Get the next token from the given string and store it in *token. */
UNIV_INTERN
CHARSET_INFO*
innobase_get_fts_charset(
/*=====================*/
	int		mysql_type,	/*!< in: MySQL type */
	uint		charset_number)	/*!< in: number of the charset */
{
	enum_field_types	mysql_tp;
	CHARSET_INFO*		charset;

	mysql_tp = (enum_field_types) mysql_type;

	switch (mysql_tp) {

	case MYSQL_TYPE_BIT:
	case MYSQL_TYPE_STRING:
	case MYSQL_TYPE_VAR_STRING:
	case MYSQL_TYPE_TINY_BLOB:
	case MYSQL_TYPE_MEDIUM_BLOB:
	case MYSQL_TYPE_BLOB:
	case MYSQL_TYPE_LONG_BLOB:
	case MYSQL_TYPE_VARCHAR:
		/* Use the charset number to pick the right charset struct for
		the comparison. Since the MySQL function get_charset may be
		slow before Bar removes the mutex operation there, we first
		look at 2 common charsets directly. */

		if (charset_number == default_charset_info->number) {
			charset = default_charset_info;
		} else if (charset_number == my_charset_latin1.number) {
			charset = &my_charset_latin1;
		} else {
			charset = get_charset(charset_number, MYF(MY_WME));

			if (charset == NULL) {
			  sql_print_error("InnoDB needs charset %lu for doing "
					  "a comparison, but MySQL cannot "
					  "find that charset.",
					  (ulong) charset_number);
				ut_a(0);
			}
		}
		break;
	default:
		ut_error;
	}

	return(charset);
}

/*************************************************************//**
InnoDB uses this function to compare two data fields for which the data type
is such that we must use MySQL code to compare them. NOTE that the prototype
of this function is in rem0cmp.c in InnoDB source code! If you change this
function, remember to update the prototype there!
@return	1, 0, -1, if a is greater, equal, less than b, respectively */
UNIV_INTERN
int
innobase_mysql_cmp_prefix(
/*======================*/
	int		mysql_type,	/*!< in: MySQL type */
	uint		charset_number,	/*!< in: number of the charset */
	const unsigned char* a,		/*!< in: data field */
	unsigned int	a_length,	/*!< in: data field length,
					not UNIV_SQL_NULL */
	const unsigned char* b,		/*!< in: data field */
	unsigned int	b_length)	/*!< in: data field length,
					not UNIV_SQL_NULL */
{
	CHARSET_INFO*		charset;
	int			result;

	charset = innobase_get_fts_charset(mysql_type, charset_number);

	result = ha_compare_text(charset, (uchar*) a, a_length,
				 (uchar*) b, b_length, 1, 0);

	return(result);
}
/******************************************************************//**
compare two character string according to their charset. */
UNIV_INTERN
int
innobase_fts_text_cmp(
/*==================*/
	const void*	cs,		/*!< in: Character set */
	const void*     p1,		/*!< in: key */
	const void*     p2)		/*!< in: node */
{
	const CHARSET_INFO*	charset = (const CHARSET_INFO*) cs;
	const fts_string_t*	s1 = (const fts_string_t*) p1;
	const fts_string_t*	s2 = (const fts_string_t*) p2;

	return(ha_compare_text(charset, s1->f_str, s1->f_len,
			       s2->f_str, s2->f_len, 0, 0));
}
/******************************************************************//**
compare two character string case insensitively according to their charset. */
UNIV_INTERN
int
innobase_fts_text_case_cmp(
/*=======================*/
	const void*	cs,		/*!< in: Character set */
	const void*     p1,		/*!< in: key */
	const void*     p2)		/*!< in: node */
{
	const CHARSET_INFO*	charset = (const CHARSET_INFO*) cs;
	const fts_string_t*	s1 = (const fts_string_t*) p1;
	const fts_string_t*	s2 = (const fts_string_t*) p2;
	ulint			newlen;

	my_casedn_str(charset, (char*) s2->f_str);

	newlen = strlen((const char*) s2->f_str);

	return(ha_compare_text(charset, s1->f_str, s1->f_len,
			       s2->f_str, newlen, 0, 0));
}
/******************************************************************//**
Get the first character's code position for FTS index partition. */
UNIV_INTERN
ulint
innobase_strnxfrm(
/*==============*/
	const CHARSET_INFO*
			cs,		/*!< in: Character set */
	const uchar*	str,		/*!< in: string */
	const ulint	len)		/*!< in: string length */
{
	uchar		mystr[2];
	ulint		value;

	if (!str || len == 0) {
		return(0);
	}

	my_strnxfrm(cs, (uchar*) mystr, 2, str, len);

	value = mach_read_from_2(mystr);

	if (value > 255) {
		value = value / 256;
	}

	return(value);
}

/******************************************************************//**
compare two character string according to their charset. */
UNIV_INTERN
int
innobase_fts_text_cmp_prefix(
/*=========================*/
	const void*	cs,		/*!< in: Character set */
	const void*	p1,		/*!< in: prefix key */
	const void*	p2)		/*!< in: value to compare */
{
	const CHARSET_INFO*	charset = (const CHARSET_INFO*) cs;
	const fts_string_t*	s1 = (const fts_string_t*) p1;
	const fts_string_t*	s2 = (const fts_string_t*) p2;
	int			result;

	result = ha_compare_text(charset, s2->f_str, s2->f_len,
				 s1->f_str, s1->f_len, 1, 0);

	/* We switched s1, s2 position in ha_compare_text. So we need
	to negate the result */
	return(-result);
}
/******************************************************************//**
compare two character string according to their charset. */
UNIV_INTERN
int
innobase_fts_string_cmp(
/*====================*/
	const void*	cs,		/*!< in: Character set */
	const void*     p1,		/*!< in: key */
	const void*     p2)		/*!< in: node */
{
	const CHARSET_INFO*	charset = (const CHARSET_INFO*) cs;
	uchar*			s1 = (uchar*) p1;
	uchar*			s2 = *(uchar**) p2;

	return(ha_compare_text(charset, s1, strlen((const char*) s1),
			       s2, strlen((const char*) s2), 0, 0));
}
/******************************************************************//**
Makes all characters in a string lower case. */
UNIV_INTERN
size_t
innobase_fts_casedn_str(
/*====================*/
	CHARSET_INFO*	cs,	/*!< in: Character set */
	char*		src,	/*!< in: string to put in lower case */
	size_t		src_len,/*!< in: input string length */
	char*		dst,	/*!< in: buffer for result string */
	size_t		dst_len)/*!< in: buffer size */
{
	if (cs->casedn_multiply == 1) {
		memcpy(dst, src, src_len);
		dst[src_len] = 0;
		my_casedn_str(cs, dst);

		return(strlen(dst));
	} else {
		return(cs->cset->casedn(cs, src, src_len, dst, dst_len));
	}
}

#define true_word_char(c, ch) ((c) & (_MY_U | _MY_L | _MY_NMR) || (ch) == '_')

#define misc_word_char(X)       0

/*************************************************************//**
Get the next token from the given string and store it in *token.
It is mostly copied from MyISAM's doc parsing function ft_simple_get_word()
@return length of string processed */
UNIV_INTERN
ulint
innobase_mysql_fts_get_token(
/*=========================*/
	CHARSET_INFO*	cs,		/*!< in: Character set */
	byte*           start,		/*!< in: start of text */
	byte*		end,		/*!< in: one character past end of
					text */
	fts_string_t*	token,		/*!< out: token's text */
	ulint*		offset)		/*!< out: offset to token,
					measured as characters from
					'start' */
{
	int		mbl;
	uchar*		doc = start;

	ut_a(cs);

	token->f_n_char = token->f_len = 0;

	do {
		for (;;) {

			if (doc >= end) {
				return(doc - start);
			}

			int	ctype;

			mbl = cs->cset->ctype(
				cs, &ctype, (uchar*) doc, (uchar*) end);

			if (true_word_char(ctype, *doc)) {
				break;
			}

			doc += mbl > 0 ? mbl : (mbl < 0 ? -mbl : 1);
		}

		ulint	mwc = 0;
		ulint	length = 0;

		token->f_str = doc;

		while (doc < end) {

			int	ctype;

			mbl = cs->cset->ctype(
				cs, &ctype, (uchar*) doc, (uchar*) end);

			if (true_word_char(ctype, *doc)) {
				mwc = 0;
			} else if (!misc_word_char(*doc) || mwc) {
				break;
			} else {
				++mwc;
			}

			++length;

			doc += mbl > 0 ? mbl : (mbl < 0 ? -mbl : 1);
		}

		token->f_len = (uint) (doc - token->f_str) - mwc;
		token->f_n_char = length;

		return(doc - start);

	} while (doc < end);

	token->f_str[token->f_len] = 0;

	return(doc - start);
}

/**************************************************************//**
Converts a MySQL type to an InnoDB type. Note that this function returns
the 'mtype' of InnoDB. InnoDB differentiates between MySQL's old <= 4.1
VARCHAR and the new true VARCHAR in >= 5.0.3 by the 'prtype'.
@return	DATA_BINARY, DATA_VARCHAR, ... */
UNIV_INTERN
ulint
get_innobase_type_from_mysql_type(
/*==============================*/
	ulint*		unsigned_flag,	/*!< out: DATA_UNSIGNED if an
					'unsigned type';
					at least ENUM and SET,
					and unsigned integer
					types are 'unsigned types' */
	const void*	f)		/*!< in: MySQL Field */
{
	const class Field* field = reinterpret_cast<const class Field*>(f);

	/* The following asserts try to check that the MySQL type code fits in
	8 bits: this is used in ibuf and also when DATA_NOT_NULL is ORed to
	the type */

	compile_time_assert((ulint)MYSQL_TYPE_STRING < 256);
	compile_time_assert((ulint)MYSQL_TYPE_VAR_STRING < 256);
	compile_time_assert((ulint)MYSQL_TYPE_DOUBLE < 256);
	compile_time_assert((ulint)MYSQL_TYPE_FLOAT < 256);
	compile_time_assert((ulint)MYSQL_TYPE_DECIMAL < 256);

	*unsigned_flag = 0;

	switch (field->key_type()) {
	case HA_KEYTYPE_USHORT_INT:
	case HA_KEYTYPE_ULONG_INT:
	case HA_KEYTYPE_UINT24:
	case HA_KEYTYPE_ULONGLONG:
		*unsigned_flag = DATA_UNSIGNED;
		/* fall through */
	case HA_KEYTYPE_SHORT_INT:
	case HA_KEYTYPE_LONG_INT:
	case HA_KEYTYPE_INT24:
	case HA_KEYTYPE_INT8:
	case HA_KEYTYPE_LONGLONG:
		return(DATA_INT);
	case HA_KEYTYPE_FLOAT:
		return(DATA_FLOAT);
	case HA_KEYTYPE_DOUBLE:
		return(DATA_DOUBLE);
	case HA_KEYTYPE_BINARY:
                if (field->type() == MYSQL_TYPE_TINY)
                { // compatibility workaround
                	*unsigned_flag= DATA_UNSIGNED;
                	return DATA_INT;
                }
		return(DATA_FIXBINARY);
	case HA_KEYTYPE_VARBINARY2:
		if (field->type() != MYSQL_TYPE_VARCHAR)
			return(DATA_BLOB);
		/* fall through */
	case HA_KEYTYPE_VARBINARY1:
		return(DATA_BINARY);
	case HA_KEYTYPE_VARTEXT2:
		if (field->type() != MYSQL_TYPE_VARCHAR)
			return(DATA_BLOB);
		/* fall through */
	case HA_KEYTYPE_VARTEXT1:
		if (field->charset() == &my_charset_latin1) {
			return(DATA_VARCHAR);
		} else {
			return(DATA_VARMYSQL);
		}
	case HA_KEYTYPE_TEXT:
		if (field->charset() == &my_charset_latin1) {
			return(DATA_CHAR);
		} else {
			return(DATA_MYSQL);
		}
	case HA_KEYTYPE_NUM:
		return(DATA_DECIMAL);
	case HA_KEYTYPE_BIT:
	case HA_KEYTYPE_END:
		ut_error;
	}
	return(0);
}

/*******************************************************************//**
Writes an unsigned integer value < 64k to 2 bytes, in the little-endian
storage format. */
static inline
void
innobase_write_to_2_little_endian(
/*==============================*/
	byte*	buf,	/*!< in: where to store */
	ulint	val)	/*!< in: value to write, must be < 64k */
{
	ut_a(val < 256 * 256);

	buf[0] = (byte)(val & 0xFF);
	buf[1] = (byte)(val / 256);
}

/*******************************************************************//**
Reads an unsigned integer value < 64k from 2 bytes, in the little-endian
storage format.
@return	value */
static inline
uint
innobase_read_from_2_little_endian(
/*===============================*/
	const uchar*	buf)	/*!< in: from where to read */
{
	return (uint) ((ulint)(buf[0]) + 256 * ((ulint)(buf[1])));
}

/*******************************************************************//**
Stores a key value for a row to a buffer.
@return	key value length as stored in buff */
UNIV_INTERN
uint
ha_innobase::store_key_val_for_row(
/*===============================*/
	uint		keynr,	/*!< in: key number */
	char*		buff,	/*!< in/out: buffer for the key value (in MySQL
				format) */
	uint		buff_len,/*!< in: buffer length */
	const uchar*	record)/*!< in: row in MySQL format */
{
	KEY*		key_info	= table->key_info + keynr;
	KEY_PART_INFO*	key_part	= key_info->key_part;
	KEY_PART_INFO*	end		= key_part + key_info->key_parts;
	char*		buff_start	= buff;
	enum_field_types mysql_type;
	Field*		field;
	ibool		is_null;

	DBUG_ENTER("store_key_val_for_row");

	/* The format for storing a key field in MySQL is the following:

	1. If the column can be NULL, then in the first byte we put 1 if the
	field value is NULL, 0 otherwise.

	2. If the column is of a BLOB type (it must be a column prefix field
	in this case), then we put the length of the data in the field to the
	next 2 bytes, in the little-endian format. If the field is SQL NULL,
	then these 2 bytes are set to 0. Note that the length of data in the
	field is <= column prefix length.

	3. In a column prefix field, prefix_len next bytes are reserved for
	data. In a normal field the max field length next bytes are reserved
	for data. For a VARCHAR(n) the max field length is n. If the stored
	value is the SQL NULL then these data bytes are set to 0.

	4. We always use a 2 byte length for a true >= 5.0.3 VARCHAR. Note that
	in the MySQL row format, the length is stored in 1 or 2 bytes,
	depending on the maximum allowed length. But in the MySQL key value
	format, the length always takes 2 bytes.

	We have to zero-fill the buffer so that MySQL is able to use a
	simple memcmp to compare two key values to determine if they are
	equal. MySQL does this to compare contents of two 'ref' values. */

	memset(buff, 0, buff_len);

	for (; key_part != end; key_part++) {
		is_null = FALSE;

		if (key_part->null_bit) {
			if (record[key_part->null_offset]
						& key_part->null_bit) {
				*buff = 1;
				is_null = TRUE;
			} else {
				*buff = 0;
			}
			buff++;
		}

		field = key_part->field;
		mysql_type = field->type();

		if (mysql_type == MYSQL_TYPE_VARCHAR) {
						/* >= 5.0.3 true VARCHAR */
			ulint		lenlen;
			ulint		len;
			const byte*	data;
			ulint		key_len;
			ulint		true_len;
			const CHARSET_INFO* cs;
			int		error=0;

			key_len = key_part->length;

			if (is_null) {
				buff += key_len + 2;

				continue;
			}
			cs = field->charset();

			lenlen = (ulint)
				(((Field_varstring*) field)->length_bytes);

			data = row_mysql_read_true_varchar(&len,
				(byte*) (record
				+ (ulint) get_field_offset(table, field)),
				lenlen);

			true_len = len;

			/* For multi byte character sets we need to calculate
			the true length of the key */

			if (len > 0 && cs->mbmaxlen > 1) {
				true_len = (ulint) cs->cset->well_formed_len(cs,
						(const char*) data,
						(const char*) data + len,
						(uint) (key_len / cs->mbmaxlen),
						&error);
			}

			/* In a column prefix index, we may need to truncate
			the stored value: */

			if (true_len > key_len) {
				true_len = key_len;
			}

			/* The length in a key value is always stored in 2
			bytes */

			row_mysql_store_true_var_len((byte*) buff, true_len, 2);
			buff += 2;

			memcpy(buff, data, true_len);

			/* Note that we always reserve the maximum possible
			length of the true VARCHAR in the key value, though
			only len first bytes after the 2 length bytes contain
			actual data. The rest of the space was reset to zero
			in the memset() call above. */

			buff += key_len;

		} else if (mysql_type == MYSQL_TYPE_TINY_BLOB
			|| mysql_type == MYSQL_TYPE_MEDIUM_BLOB
			|| mysql_type == MYSQL_TYPE_BLOB
			|| mysql_type == MYSQL_TYPE_LONG_BLOB
			/* MYSQL_TYPE_GEOMETRY data is treated
			as BLOB data in innodb. */
			|| mysql_type == MYSQL_TYPE_GEOMETRY) {

			const CHARSET_INFO* cs;
			ulint		key_len;
			ulint		true_len;
			int		error=0;
			ulint		blob_len;
			const byte*	blob_data;

			ut_a(key_part->key_part_flag & HA_PART_KEY_SEG);

			key_len = key_part->length;

			if (is_null) {
				buff += key_len + 2;

				continue;
			}

			cs = field->charset();

			blob_data = row_mysql_read_blob_ref(&blob_len,
				(byte*) (record
				+ (ulint) get_field_offset(table, field)),
					(ulint) field->pack_length());

			true_len = blob_len;

			ut_a(get_field_offset(table, field)
				== key_part->offset);

			/* For multi byte character sets we need to calculate
			the true length of the key */

			if (blob_len > 0 && cs->mbmaxlen > 1) {
				true_len = (ulint) cs->cset->well_formed_len(cs,
						(const char*) blob_data,
						(const char*) blob_data
							+ blob_len,
						(uint) (key_len / cs->mbmaxlen),
						&error);
			}

			/* All indexes on BLOB and TEXT are column prefix
			indexes, and we may need to truncate the data to be
			stored in the key value: */

			if (true_len > key_len) {
				true_len = key_len;
			}

			/* MySQL reserves 2 bytes for the length and the
			storage of the number is little-endian */

			innobase_write_to_2_little_endian(
					(byte*) buff, true_len);
			buff += 2;

			memcpy(buff, blob_data, true_len);

			/* Note that we always reserve the maximum possible
			length of the BLOB prefix in the key value. */

			buff += key_len;
		} else {
			/* Here we handle all other data types except the
			true VARCHAR, BLOB and TEXT. Note that the column
			value we store may be also in a column prefix
			index. */

			const CHARSET_INFO*	cs = NULL;
			ulint			true_len;
			ulint			key_len;
			const uchar*		src_start;
			int			error=0;
			enum_field_types	real_type;

			key_len = key_part->length;

			if (is_null) {
				 buff += key_len;

				 continue;
			}

			src_start = record + key_part->offset;
			real_type = field->real_type();
			true_len = key_len;

			/* Character set for the field is defined only
			to fields whose type is string and real field
			type is not enum or set. For these fields check
			if character set is multi byte. */

			if (real_type != MYSQL_TYPE_ENUM
				&& real_type != MYSQL_TYPE_SET
				&& ( mysql_type == MYSQL_TYPE_VAR_STRING
					|| mysql_type == MYSQL_TYPE_STRING)) {

				cs = field->charset();

				/* For multi byte character sets we need to
				calculate the true length of the key */

				if (key_len > 0 && cs->mbmaxlen > 1) {

					true_len = (ulint)
						cs->cset->well_formed_len(cs,
							(const char*) src_start,
							(const char*) src_start
								+ key_len,
							(uint) (key_len
								/ cs->mbmaxlen),
							&error);
				}
			}

			memcpy(buff, src_start, true_len);
			buff += true_len;

			/* Pad the unused space with spaces. */

			if (true_len < key_len) {
				ulint	pad_len = key_len - true_len;
				ut_a(cs != NULL);
				ut_a(!(pad_len % cs->mbminlen));

				cs->cset->fill(cs, buff, pad_len,
					       0x20 /* space */);
				buff += pad_len;
			}
		}
	}

	ut_a(buff <= buff_start + buff_len);

	DBUG_RETURN((uint)(buff - buff_start));
}

/**************************************************************//**
Determines if a field is needed in a prebuilt struct 'template'.
@return field to use, or NULL if the field is not needed */
static
const Field*
build_template_needs_field(
/*=======================*/
	ibool		index_contains,	/*!< in:
					dict_index_contains_col_or_prefix(
					index, i) */
	ibool		read_just_key,	/*!< in: TRUE when MySQL calls
					ha_innobase::extra with the
					argument HA_EXTRA_KEYREAD; it is enough
					to read just columns defined in
					the index (i.e., no read of the
					clustered index record necessary) */
	ibool		fetch_all_in_key,
					/*!< in: true=fetch all fields in
					the index */
	ibool		fetch_primary_key_cols,
					/*!< in: true=fetch the
					primary key columns */
	dict_index_t*	index,		/*!< in: InnoDB index to use */
	const TABLE*	table,		/*!< in: MySQL table object */
	ulint		i)		/*!< in: field index in InnoDB table */
{
	const Field*	field	= table->field[i];

	ut_ad(index_contains == dict_index_contains_col_or_prefix(index, i));

	if (!index_contains) {
		if (read_just_key) {
			/* If this is a 'key read', we do not need
			columns that are not in the key */

			return(NULL);
		}
	} else if (fetch_all_in_key) {
		/* This field is needed in the query */

		return(field);
	}

	if (bitmap_is_set(table->read_set, i)
	    || bitmap_is_set(table->write_set, i)) {
		/* This field is needed in the query */

		return(field);
	}

	if (fetch_primary_key_cols
	    && dict_table_col_in_clustered_key(index->table, i)) {
		/* This field is needed in the query */

		return(field);
	}

	/* This field is not needed in the query, skip it */

	return(NULL);
}

/**************************************************************//**
Determines if a field is needed in a prebuilt struct 'template'.
@return whether the field is needed for index condition pushdown */
inline
bool
build_template_needs_field_in_icp(
/*==============================*/
	const dict_index_t*	index,	/*!< in: InnoDB index */
	const row_prebuilt_t*	prebuilt,/*!< in: row fetch template */
	bool			contains,/*!< in: whether the index contains
					column i */
	ulint			i)	/*!< in: column number */
{
	ut_ad(contains == dict_index_contains_col_or_prefix(index, i));

	return(index == prebuilt->index
	       ? contains
	       : dict_index_contains_col_or_prefix(prebuilt->index, i));
}

/**************************************************************//**
Adds a field to a prebuilt struct 'template'.
@return the field template */
static
mysql_row_templ_t*
build_template_field(
/*=================*/
	row_prebuilt_t*	prebuilt,	/*!< in/out: template */
	dict_index_t*	clust_index,	/*!< in: InnoDB clustered index */
	dict_index_t*	index,		/*!< in: InnoDB index to use */
	TABLE*		table,		/*!< in: MySQL table object */
	const Field*	field,		/*!< in: field in MySQL table */
	ulint		i)		/*!< in: field index in InnoDB table */
{
	mysql_row_templ_t*	templ;
	const dict_col_t*	col;

	ut_ad(field == table->field[i]);
	ut_ad(clust_index->table == index->table);

	col = dict_table_get_nth_col(index->table, i);

	templ = prebuilt->mysql_template + prebuilt->n_template++;
	UNIV_MEM_INVALID(templ, sizeof *templ);
	templ->col_no = i;
	templ->clust_rec_field_no = dict_col_get_clust_pos(col, clust_index);
	ut_a(templ->clust_rec_field_no != ULINT_UNDEFINED);

	if (dict_index_is_clust(index)) {
		templ->rec_field_no = templ->clust_rec_field_no;
	} else {
		templ->rec_field_no = dict_index_get_nth_col_pos(index, i);
	}

	if (field->null_ptr) {
		templ->mysql_null_byte_offset =
			(ulint) ((char*) field->null_ptr
				 - (char*) table->record[0]);

		templ->mysql_null_bit_mask = (ulint) field->null_bit;
	} else {
		templ->mysql_null_bit_mask = 0;
	}

	templ->mysql_col_offset = (ulint) get_field_offset(table, field);

	templ->mysql_col_len = (ulint) field->pack_length();
	templ->type = col->mtype;
	templ->mysql_type = (ulint) field->type();

	if (templ->mysql_type == DATA_MYSQL_TRUE_VARCHAR) {
		templ->mysql_length_bytes = (ulint)
			(((Field_varstring*) field)->length_bytes);
	}

	templ->charset = dtype_get_charset_coll(col->prtype);
	templ->mbminlen = dict_col_get_mbminlen(col);
	templ->mbmaxlen = dict_col_get_mbmaxlen(col);
	templ->is_unsigned = col->prtype & DATA_UNSIGNED;

	if (!dict_index_is_clust(index)
	    && templ->rec_field_no == ULINT_UNDEFINED) {
		prebuilt->need_to_access_clustered = TRUE;
	}

	if (prebuilt->mysql_prefix_len < templ->mysql_col_offset
	    + templ->mysql_col_len) {
		prebuilt->mysql_prefix_len = templ->mysql_col_offset
			+ templ->mysql_col_len;
	}

	if (templ->type == DATA_BLOB) {
		prebuilt->templ_contains_blob = TRUE;
	}

	return(templ);
}

/**************************************************************//**
Builds a 'template' to the prebuilt struct. The template is used in fast
retrieval of just those column values MySQL needs in its processing. */
UNIV_INTERN
void
ha_innobase::build_template(
/*========================*/
	bool		whole_row)	/*!< in: true=ROW_MYSQL_WHOLE_ROW,
					false=ROW_MYSQL_REC_FIELDS */
{
	dict_index_t*	index;
	dict_index_t*	clust_index;
	ulint		n_fields;
	ibool		fetch_all_in_key	= FALSE;
	ibool		fetch_primary_key_cols	= FALSE;
	ulint		i;

	if (prebuilt->select_lock_type == LOCK_X) {
		/* We always retrieve the whole clustered index record if we
		use exclusive row level locks, for example, if the read is
		done in an UPDATE statement. */

		whole_row = true;
	} else if (!whole_row) {
		if (prebuilt->hint_need_to_fetch_extra_cols
			== ROW_RETRIEVE_ALL_COLS) {

			/* We know we must at least fetch all columns in the
			key, or all columns in the table */

			if (prebuilt->read_just_key) {
				/* MySQL has instructed us that it is enough
				to fetch the columns in the key; looks like
				MySQL can set this flag also when there is
				only a prefix of the column in the key: in
				that case we retrieve the whole column from
				the clustered index */

				fetch_all_in_key = TRUE;
			} else {
				whole_row = true;
			}
		} else if (prebuilt->hint_need_to_fetch_extra_cols
			== ROW_RETRIEVE_PRIMARY_KEY) {
			/* We must at least fetch all primary key cols. Note
			that if the clustered index was internally generated
			by InnoDB on the row id (no primary key was
			defined), then row_search_for_mysql() will always
			retrieve the row id to a special buffer in the
			prebuilt struct. */

			fetch_primary_key_cols = TRUE;
		}
	}

	clust_index = dict_table_get_first_index(prebuilt->table);

	index = whole_row ? clust_index : prebuilt->index;

	prebuilt->need_to_access_clustered = (index == clust_index);

	/* Below we check column by column if we need to access
	the clustered index. */

	n_fields = (ulint) table->s->fields; /* number of columns */

	if (!prebuilt->mysql_template) {
		prebuilt->mysql_template = (mysql_row_templ_t*)
			mem_alloc(n_fields * sizeof(mysql_row_templ_t));
	}

	prebuilt->template_type = whole_row
		? ROW_MYSQL_WHOLE_ROW : ROW_MYSQL_REC_FIELDS;
	prebuilt->null_bitmap_len = table->s->null_bytes;

	/* Prepare to build prebuilt->mysql_template[]. */
	prebuilt->templ_contains_blob = FALSE;
	prebuilt->mysql_prefix_len = 0;
	prebuilt->n_template = 0;
	prebuilt->idx_cond_n_cols = 0;

	/* Note that in InnoDB, i is the column number in the table.
	MySQL calls columns 'fields'. */

	if (active_index != MAX_KEY && active_index == pushed_idx_cond_keyno) {
		/* Push down an index condition or an end_range check. */
		for (i = 0; i < n_fields; i++) {
			const ibool		index_contains
				= dict_index_contains_col_or_prefix(index, i);

			/* Test if an end_range or an index condition
			refers to the field. Note that "index" and
			"index_contains" may refer to the clustered index.
			Index condition pushdown is relative to prebuilt->index
			(the index that is being looked up first). */

			/* When join_read_always_key() invokes this
			code via handler::ha_index_init() and
			ha_innobase::index_init(), end_range is not
			yet initialized. Because of that, we must
			always check for index_contains, instead of
			the subset
			field->part_of_key.is_set(active_index)
			which would be acceptable if end_range==NULL. */
			if (build_template_needs_field_in_icp(
				    index, prebuilt, index_contains, i)) {
				/* Needed in ICP */
				const Field*		field;
				mysql_row_templ_t*	templ;

				if (whole_row) {
					field = table->field[i];
				} else {
					field = build_template_needs_field(
						index_contains,
						prebuilt->read_just_key,
						fetch_all_in_key,
						fetch_primary_key_cols,
						index, table, i);
					if (!field) {
						continue;
					}
				}

				templ = build_template_field(
					prebuilt, clust_index, index,
					table, field, i);
				prebuilt->idx_cond_n_cols++;
				ut_ad(prebuilt->idx_cond_n_cols
				      == prebuilt->n_template);

				if (index == prebuilt->index) {
					templ->icp_rec_field_no
						= templ->rec_field_no;
				} else {
					templ->icp_rec_field_no
						= dict_index_get_nth_col_pos(
							prebuilt->index, i);
				}

				if (dict_index_is_clust(prebuilt->index)) {
					ut_ad(templ->icp_rec_field_no
					      != ULINT_UNDEFINED);
					/* If the primary key includes
					a column prefix, use it in
					index condition pushdown,
					because the condition is
					evaluated before fetching any
					off-page (externally stored)
					columns. */
					if (templ->icp_rec_field_no
					    < prebuilt->index->n_uniq) {
						/* This is a key column;
						all set. */
						continue;
					}
				} else if (templ->icp_rec_field_no
					   != ULINT_UNDEFINED) {
					continue;
				}

				/* This is a column prefix index.
				The column prefix can be used in
				an end_range comparison. */

				templ->icp_rec_field_no
					= dict_index_get_nth_col_or_prefix_pos(
						prebuilt->index, i, TRUE);
				ut_ad(templ->icp_rec_field_no
				      != ULINT_UNDEFINED);

				/* Index condition pushdown can be used on
				all columns of a secondary index, and on
				the PRIMARY KEY columns. On the clustered
				index, it must never be used on other than
				PRIMARY KEY columns, because those columns
				may be stored off-page, and we will not
				fetch externally stored columns before
				checking the index condition. */
				/* TODO: test the above with an assertion
				like this. Note that index conditions are
				currently pushed down as part of the
				"optimizer phase" while end_range is done
				as part of the execution phase. Therefore,
				we were unable to use an accurate condition
				for end_range in the "if" condition above,
				and the following assertion would fail.
				ut_ad(!dict_index_is_clust(prebuilt->index)
				      || templ->rec_field_no
				      < prebuilt->index->n_uniq);
				*/
			}
		}

		ut_ad(prebuilt->idx_cond_n_cols > 0);
		ut_ad(prebuilt->idx_cond_n_cols == prebuilt->n_template);

		/* Include the fields that are not needed in index condition
		pushdown. */
		for (i = 0; i < n_fields; i++) {
			const ibool		index_contains
				= dict_index_contains_col_or_prefix(index, i);

			if (!build_template_needs_field_in_icp(
				    index, prebuilt, index_contains, i)) {
				/* Not needed in ICP */
				const Field*	field;

				if (whole_row) {
					field = table->field[i];
				} else {
					field = build_template_needs_field(
						index_contains,
						prebuilt->read_just_key,
						fetch_all_in_key,
						fetch_primary_key_cols,
						index, table, i);
					if (!field) {
						continue;
					}
				}

				build_template_field(prebuilt,
						     clust_index, index,
						     table, field, i);
			}
		}

		prebuilt->idx_cond = this;
	} else {
		/* No index condition pushdown */
		prebuilt->idx_cond = NULL;

		for (i = 0; i < n_fields; i++) {
			const Field*	field;

			if (whole_row) {
				field = table->field[i];
			} else {
				field = build_template_needs_field(
					dict_index_contains_col_or_prefix(
						index, i),
					prebuilt->read_just_key,
					fetch_all_in_key,
					fetch_primary_key_cols,
					index, table, i);
				if (!field) {
					continue;
				}
			}

			build_template_field(prebuilt, clust_index, index,
					     table, field, i);
		}
	}

	if (index != clust_index && prebuilt->need_to_access_clustered) {
		/* Change rec_field_no's to correspond to the clustered index
		record */
		for (i = 0; i < prebuilt->n_template; i++) {

			mysql_row_templ_t*	templ
				= &prebuilt->mysql_template[i];

			templ->rec_field_no = templ->clust_rec_field_no;
		}
	}
}

/********************************************************************//**
This special handling is really to overcome the limitations of MySQL's
binlogging. We need to eliminate the non-determinism that will arise in
INSERT ... SELECT type of statements, since MySQL binlog only stores the
min value of the autoinc interval. Once that is fixed we can get rid of
the special lock handling.
@return	DB_SUCCESS if all OK else error code */
UNIV_INTERN
ulint
ha_innobase::innobase_lock_autoinc(void)
/*====================================*/
{
	ulint		error = DB_SUCCESS;

	switch (innobase_autoinc_lock_mode) {
	case AUTOINC_NO_LOCKING:
		/* Acquire only the AUTOINC mutex. */
		dict_table_autoinc_lock(prebuilt->table);
		break;

	case AUTOINC_NEW_STYLE_LOCKING:
		/* For simple (single/multi) row INSERTs, we fallback to the
		old style only if another transaction has already acquired
		the AUTOINC lock on behalf of a LOAD FILE or INSERT ... SELECT
		etc. type of statement. */
		if (thd_sql_command(user_thd) == SQLCOM_INSERT
		    || thd_sql_command(user_thd) == SQLCOM_REPLACE) {
			dict_table_t*	ib_table = prebuilt->table;

			/* Acquire the AUTOINC mutex. */
			dict_table_autoinc_lock(ib_table);

			/* We need to check that another transaction isn't
			already holding the AUTOINC lock on the table. */
			if (ib_table->n_waiting_or_granted_auto_inc_locks) {
				/* Release the mutex to avoid deadlocks. */
				dict_table_autoinc_unlock(ib_table);
			} else {
				break;
			}
		}
		/* Fall through to old style locking. */

	case AUTOINC_OLD_STYLE_LOCKING:
		error = row_lock_table_autoinc_for_mysql(prebuilt);

		if (error == DB_SUCCESS) {

			/* Acquire the AUTOINC mutex. */
			dict_table_autoinc_lock(prebuilt->table);
		}
		break;

	default:
		ut_error;
	}

	return(ulong(error));
}

/********************************************************************//**
Reset the autoinc value in the table.
@return	DB_SUCCESS if all went well else error code */
UNIV_INTERN
ulint
ha_innobase::innobase_reset_autoinc(
/*================================*/
	ulonglong	autoinc)	/*!< in: value to store */
{
	ulint		error;

	error = innobase_lock_autoinc();

	if (error == DB_SUCCESS) {

		dict_table_autoinc_initialize(prebuilt->table, autoinc);

		dict_table_autoinc_unlock(prebuilt->table);
	}

	return(ulong(error));
}

/********************************************************************//**
Store the autoinc value in the table. The autoinc value is only set if
it's greater than the existing autoinc value in the table.
@return	DB_SUCCESS if all went well else error code */
UNIV_INTERN
ulint
ha_innobase::innobase_set_max_autoinc(
/*==================================*/
	ulonglong	auto_inc)	/*!< in: value to store */
{
	ulint		error;

	error = innobase_lock_autoinc();

	if (error == DB_SUCCESS) {

		dict_table_autoinc_update_if_greater(prebuilt->table, auto_inc);

		dict_table_autoinc_unlock(prebuilt->table);
	}

	return(ulong(error));
}

/********************************************************************//**
Stores a row in an InnoDB database, to the table specified in this
handle.
@return	error code */
UNIV_INTERN
int
ha_innobase::write_row(
/*===================*/
	uchar*	record)	/*!< in: a row in MySQL format */
{
	ulint		error = 0;
	int		error_result= 0;
	ibool		auto_inc_used= FALSE;
	ulint		sql_command;
	trx_t*		trx = thd_to_trx(user_thd);

	DBUG_ENTER("ha_innobase::write_row");

	if (prebuilt->trx != trx) {
		sql_print_error("The transaction object for the table handle "
				"is at %p, but for the current thread it is at "
				"%p",
				(const void*) prebuilt->trx, (const void*) trx);

		fputs("InnoDB: Dump of 200 bytes around prebuilt: ", stderr);
		ut_print_buf(stderr, ((const byte*) prebuilt) - 100, 200);
		fputs("\n"
			"InnoDB: Dump of 200 bytes around ha_data: ",
			stderr);
		ut_print_buf(stderr, ((const byte*) trx) - 100, 200);
		putc('\n', stderr);
		ut_error;
	} else if (!trx_is_started(trx)) {
		++trx->will_lock;
	}

	sql_command = thd_sql_command(user_thd);

	if ((sql_command == SQLCOM_ALTER_TABLE
	     || sql_command == SQLCOM_OPTIMIZE
	     || sql_command == SQLCOM_CREATE_INDEX
	     || sql_command == SQLCOM_DROP_INDEX)
	    && num_write_row >= 10000) {
		/* ALTER TABLE is COMMITted at every 10000 copied rows.
		The IX table lock for the original table has to be re-issued.
		As this method will be called on a temporary table where the
		contents of the original table is being copied to, it is
		a bit tricky to determine the source table.  The cursor
		position in the source table need not be adjusted after the
		intermediate COMMIT, since writes by other transactions are
		being blocked by a MySQL table lock TL_WRITE_ALLOW_READ. */

		dict_table_t*	src_table;
		enum lock_mode	mode;

		num_write_row = 0;

		/* Commit the transaction.  This will release the table
		locks, so they have to be acquired again. */

		/* Altering an InnoDB table */
		/* Get the source table. */
		src_table = lock_get_src_table(
				prebuilt->trx, prebuilt->table, &mode);
		if (!src_table) {
no_commit:
			/* Unknown situation: do not commit */
			/*
			ut_print_timestamp(stderr);
			fprintf(stderr,
				"  InnoDB: ALTER TABLE is holding lock"
				" on %lu tables!\n",
				prebuilt->trx->mysql_n_tables_locked);
			*/
			;
		} else if (src_table == prebuilt->table) {
			/* Source table is not in InnoDB format:
			no need to re-acquire locks on it. */

			/* Altering to InnoDB format */
			innobase_commit(ht, user_thd, 1);
			/* Note that this transaction is still active. */
			trx_register_for_2pc(prebuilt->trx);
			/* We will need an IX lock on the destination table. */
			prebuilt->sql_stat_start = TRUE;
		} else {
			/* Ensure that there are no other table locks than
			LOCK_IX and LOCK_AUTO_INC on the destination table. */

			if (!lock_is_table_exclusive(prebuilt->table,
							prebuilt->trx)) {
				goto no_commit;
			}

			/* Commit the transaction.  This will release the table
			locks, so they have to be acquired again. */
			innobase_commit(ht, user_thd, 1);
			/* Note that this transaction is still active. */
			trx_register_for_2pc(prebuilt->trx);
			/* Re-acquire the table lock on the source table. */
			row_lock_table_for_mysql(prebuilt, src_table, mode);
			/* We will need an IX lock on the destination table. */
			prebuilt->sql_stat_start = TRUE;
		}
	}

	num_write_row++;

	/* This is the case where the table has an auto-increment column */
	if (table->next_number_field && record == table->record[0]) {

		/* Reset the error code before calling
		innobase_get_auto_increment(). */
		prebuilt->autoinc_error = DB_SUCCESS;

		if ((error = update_auto_increment())) {
			/* We don't want to mask autoinc overflow errors. */

			/* Handle the case where the AUTOINC sub-system
			failed during initialization. */
			if (prebuilt->autoinc_error == DB_UNSUPPORTED) {
				error_result = ER_AUTOINC_READ_FAILED;
				/* Set the error message to report too. */
				my_error(ER_AUTOINC_READ_FAILED, MYF(0));
				goto func_exit;
			} else if (prebuilt->autoinc_error != DB_SUCCESS) {
				error = (int) prebuilt->autoinc_error;
				goto report_error;
			}

			/* MySQL errors are passed straight back. except for
                           HA_ERR_AUTO_INC_READ_FAILED. This can only happen
                           for values out of range.
                         */
			error_result = (int) error;
			goto func_exit;
		}

		auto_inc_used = TRUE;
	}

	if (prebuilt->mysql_template == NULL
	    || prebuilt->template_type != ROW_MYSQL_WHOLE_ROW) {

		/* Build the template used in converting quickly between
		the two database formats */

		build_template(true);
	}

	innobase_srv_conc_enter_innodb(prebuilt->trx);

	error = row_insert_for_mysql((byte*) record, prebuilt);

	/* Handle duplicate key errors */
	if (auto_inc_used) {
		ulint		err;
		ulonglong	auto_inc;
		ulonglong	col_max_value;

		/* Note the number of rows processed for this statement, used
		by get_auto_increment() to determine the number of AUTO-INC
		values to reserve. This is only useful for a mult-value INSERT
		and is a statement level counter.*/
		if (trx->n_autoinc_rows > 0) {
			--trx->n_autoinc_rows;
		}

		/* We need the upper limit of the col type to check for
		whether we update the table autoinc counter or not. */
		col_max_value = innobase_get_int_col_max_value(
			table->next_number_field);

		/* Get the value that MySQL attempted to store in the table.*/
		auto_inc = table->next_number_field->val_int();

		switch (error) {
		case DB_DUPLICATE_KEY:

			/* A REPLACE command and LOAD DATA INFILE REPLACE
			handle a duplicate key error themselves, but we
			must update the autoinc counter if we are performing
			those statements. */

			switch (sql_command) {
			case SQLCOM_LOAD:
				if (trx->duplicates) {

					goto set_max_autoinc;
				}
				break;

			case SQLCOM_REPLACE:
			case SQLCOM_INSERT_SELECT:
			case SQLCOM_REPLACE_SELECT:
				goto set_max_autoinc;

			default:
				break;
			}

			break;

		case DB_SUCCESS:
			/* If the actual value inserted is greater than
			the upper limit of the interval, then we try and
			update the table upper limit. Note: last_value
			will be 0 if get_auto_increment() was not called.*/

			if (auto_inc >= prebuilt->autoinc_last_value) {
set_max_autoinc:
				/* This should filter out the negative
				values set explicitly by the user. */
				if (auto_inc <= col_max_value) {
					ut_a(prebuilt->autoinc_increment > 0);

					ulonglong	need;
					ulonglong	offset;

					offset = prebuilt->autoinc_offset;
					need = prebuilt->autoinc_increment;

					auto_inc = innobase_next_autoinc(
						auto_inc,
						need, offset, col_max_value, 1);

					err = innobase_set_max_autoinc(
						auto_inc);

					if (err != DB_SUCCESS) {
						error = err;
					}
				}
			}
			break;
		}
	}

	innobase_srv_conc_exit_innodb(prebuilt->trx);

report_error:
	error_result = convert_error_code_to_mysql((int) error,
						   prebuilt->table->flags,
						   user_thd);

	if (error_result == HA_FTS_INVALID_DOCID) {
		my_error(HA_FTS_INVALID_DOCID, MYF(0));
	}

func_exit:
	innobase_active_small();

	DBUG_RETURN(error_result);
}

/**********************************************************************//**
Checks which fields have changed in a row and stores information
of them to an update vector.
@return	error number or 0 */
static
int
calc_row_difference(
/*================*/
	upd_t*		uvect,		/*!< in/out: update vector */
	uchar*		old_row,	/*!< in: old row in MySQL format */
	uchar*		new_row,	/*!< in: new row in MySQL format */
	TABLE*		table,		/*!< in: table in MySQL data
					dictionary */
	uchar*		upd_buff,	/*!< in: buffer to use */
	ulint		buff_len,	/*!< in: buffer length */
	row_prebuilt_t*	prebuilt,	/*!< in: InnoDB prebuilt struct */
	THD*		thd)		/*!< in: user thread */
{
	uchar*		original_upd_buff = upd_buff;
	Field*		field;
	enum_field_types field_mysql_type;
	uint		n_fields;
	ulint		o_len;
	ulint		n_len;
	ulint		col_pack_len;
	const byte*	new_mysql_row_col;
	const byte*	o_ptr;
	const byte*	n_ptr;
	byte*		buf;
	upd_field_t*	ufield;
	ulint		col_type;
	ulint		n_changed = 0;
	dfield_t	dfield;
	dict_index_t*	clust_index;
	uint		i;
	ulint		error = DB_SUCCESS;
	ibool		changes_fts_column = FALSE;
	ibool		changes_fts_doc_col = FALSE;
	trx_t*          trx = thd_to_trx(thd);
	doc_id_t	doc_id = FTS_NULL_DOC_ID;

	n_fields = table->s->fields;
	clust_index = dict_table_get_first_index(prebuilt->table);

	/* We use upd_buff to convert changed fields */
	buf = (byte*) upd_buff;

	for (i = 0; i < n_fields; i++) {
		field = table->field[i];

		o_ptr = (const byte*) old_row + get_field_offset(table, field);
		n_ptr = (const byte*) new_row + get_field_offset(table, field);

		/* Use new_mysql_row_col and col_pack_len save the values */

		new_mysql_row_col = n_ptr;
		col_pack_len = field->pack_length();

		o_len = col_pack_len;
		n_len = col_pack_len;

		/* We use o_ptr and n_ptr to dig up the actual data for
		comparison. */

		field_mysql_type = field->type();

		col_type = prebuilt->table->cols[i].mtype;

		switch (col_type) {

		case DATA_BLOB:
			o_ptr = row_mysql_read_blob_ref(&o_len, o_ptr, o_len);
			n_ptr = row_mysql_read_blob_ref(&n_len, n_ptr, n_len);

			break;

		case DATA_VARCHAR:
		case DATA_BINARY:
		case DATA_VARMYSQL:
			if (field_mysql_type == MYSQL_TYPE_VARCHAR) {
				/* This is a >= 5.0.3 type true VARCHAR where
				the real payload data length is stored in
				1 or 2 bytes */

				o_ptr = row_mysql_read_true_varchar(
					&o_len, o_ptr,
					(ulint)
					(((Field_varstring*) field)->length_bytes));

				n_ptr = row_mysql_read_true_varchar(
					&n_len, n_ptr,
					(ulint)
					(((Field_varstring*) field)->length_bytes));
			}

			break;
		default:
			;
		}

		if (field_mysql_type == MYSQL_TYPE_LONGLONG
		    && prebuilt->table->fts
		    && innobase_strcasecmp(
			field->field_name, FTS_DOC_ID_COL_NAME) == 0) {
			doc_id = (doc_id_t) mach_read_from_n_little_endian(
				n_ptr, 8);
			if (doc_id == 0) {
				return(DB_FTS_INVALID_DOCID);
			}
		}


		if (field->null_ptr) {
			if (field_in_record_is_null(table, field,
							(char*) old_row)) {
				o_len = UNIV_SQL_NULL;
			}

			if (field_in_record_is_null(table, field,
							(char*) new_row)) {
				n_len = UNIV_SQL_NULL;
			}
		}

		if (o_len != n_len || (o_len != UNIV_SQL_NULL &&
					0 != memcmp(o_ptr, n_ptr, o_len))) {
			/* The field has changed */

			ufield = uvect->fields + n_changed;
			UNIV_MEM_INVALID(ufield, sizeof *ufield);

			/* Let us use a dummy dfield to make the conversion
			from the MySQL column format to the InnoDB format */

			if (n_len != UNIV_SQL_NULL) {
				dict_col_copy_type(prebuilt->table->cols + i,
						   dfield_get_type(&dfield));

				buf = row_mysql_store_col_in_innobase_format(
					&dfield,
					(byte*) buf,
					TRUE,
					new_mysql_row_col,
					col_pack_len,
					dict_table_is_comp(prebuilt->table));
				dfield_copy(&ufield->new_val, &dfield);
			} else {
				dfield_set_null(&ufield->new_val);
			}

			ufield->exp = NULL;
			ufield->orig_len = 0;
			ufield->field_no = dict_col_get_clust_pos(
				&prebuilt->table->cols[i], clust_index);
			n_changed++;

			/* If an FTS indexed column was changed by this
			UPDATE then we need to inform the FTS sub-system.

			NOTE: Currently we re-index all FTS indexed columns
			even if only a subset of the FTS indexed columns
			have been updated. That is the reason we are
			checking only once here. Later we will need to
			note which columns have been updated and do
			selective processing. */
			if (prebuilt->table->fts != NULL) {
				ulint           offset;
				dict_table_t*   innodb_table;

				innodb_table = prebuilt->table;

				if (!changes_fts_column) {
					offset = row_upd_changes_fts_column(
						innodb_table, ufield);

					if (offset != ULINT_UNDEFINED) {
						changes_fts_column = TRUE;
					}
				}

				if (!changes_fts_doc_col) {
					changes_fts_doc_col =
					row_upd_changes_doc_id(
						innodb_table, ufield);
				}
			}
		}
	}

	/* If the update changes a column with an FTS index on it, we
	then add an update column node with a new document id to the
	other changes. We piggy back our changes on the normal UPDATE
	to reduce processing and IO overhead. */
	if (!prebuilt->table->fts) {
			trx->fts_next_doc_id = 0;
	} else if (changes_fts_column || changes_fts_doc_col) {
		dict_table_t*   innodb_table = prebuilt->table;

		ufield = uvect->fields + n_changed;

		if (!DICT_TF2_FLAG_IS_SET(
			innodb_table, DICT_TF2_FTS_HAS_DOC_ID)) {

			/* If Doc ID is managed by user, and if any
			FTS indexed column has been updated, its corresponding
			Doc ID must also be updated. Otherwise, return
			error */
			if (changes_fts_column && !changes_fts_doc_col) {
				ut_print_timestamp(stderr);
				fprintf(stderr, " InnoDB: A new Doc ID"
					" must be supplied while updating"
					" FTS indexed columns.\n");
				return(DB_FTS_INVALID_DOCID);
			}

			/* Doc ID must monotonically increase */
			ut_ad(innodb_table->fts->cache);
			if (doc_id < prebuilt->table->fts->cache->next_doc_id) {
				fprintf(stderr,
					"InnoDB: FTS Doc ID must be larger than"
					" "IB_ID_FMT" for table",
					innodb_table->fts->cache->next_doc_id
					- 1);
				ut_print_name(stderr, trx,
					      TRUE, innodb_table->name);
				putc('\n', stderr);

				return(DB_FTS_INVALID_DOCID);
			} else if ((doc_id
				    - prebuilt->table->fts->cache->next_doc_id)
				   >= FTS_DOC_ID_MAX_STEP) {
				fprintf(stderr,
					"InnoDB: Doc ID "UINT64PF" is too"
					" big. Its difference with largest"
					" Doc ID used "UINT64PF" cannot"
					" exceed or equal to %d\n",
					doc_id,
					prebuilt->table->fts->cache->next_doc_id - 1,
					FTS_DOC_ID_MAX_STEP);
			}


			trx->fts_next_doc_id = doc_id;
		} else {
			/* If the Doc ID is a hidden column, it can't be
			changed by user */
			ut_ad(!changes_fts_doc_col);

			/* Doc ID column is hidden, a new Doc ID will be
			generated by following fts_update_doc_id() call */
			trx->fts_next_doc_id = 0;
		}

		fts_update_doc_id(
			innodb_table, ufield, &trx->fts_next_doc_id);

		if (error == DB_SUCCESS) {
			++n_changed;
		} else {
			ut_print_timestamp(stderr);
			fprintf(stderr, " InnoDB: Error (%lu) while updating "
				"doc id in calc_row_difference().\n", error);
		}
	} else {
		/* We have a Doc ID column, but none of FTS indexed
		columns are touched, nor the Doc ID column, so set
		fts_next_doc_id to UINT64_UNDEFINED, which means do not
		update the Doc ID column */
		trx->fts_next_doc_id = UINT64_UNDEFINED;
	}

	uvect->n_fields = n_changed;
	uvect->info_bits = 0;

	ut_a(buf <= (byte*) original_upd_buff + buff_len);

	return(error);
}

/**********************************************************************//**
Updates a row given as a parameter to a new value. Note that we are given
whole rows, not just the fields which are updated: this incurs some
overhead for CPU when we check which fields are actually updated.
TODO: currently InnoDB does not prevent the 'Halloween problem':
in a searched update a single row can get updated several times
if its index columns are updated!
@return	error number or 0 */
UNIV_INTERN
int
ha_innobase::update_row(
/*====================*/
	const uchar*	old_row,	/*!< in: old row in MySQL format */
	uchar*		new_row)	/*!< in: new row in MySQL format */
{
	upd_t*		uvect;
	int		error = 0;
	trx_t*		trx = thd_to_trx(user_thd);

	DBUG_ENTER("ha_innobase::update_row");

	ut_a(prebuilt->trx == trx);

	if (!trx_is_started(trx)) {
		++trx->will_lock;
	}

	if (upd_buf == NULL) {
		ut_ad(upd_buf_size == 0);

		/* Create a buffer for packing the fields of a record. Why
		table->reclength did not work here? Obviously, because char
		fields when packed actually became 1 byte longer, when we also
		stored the string length as the first byte. */

		upd_buf_size = table->s->reclength + table->s->max_key_length
			+ MAX_REF_PARTS * 3;
		upd_buf = (uchar*) my_malloc(upd_buf_size, MYF(MY_WME));
		if (upd_buf == NULL) {
			upd_buf_size = 0;
			DBUG_RETURN(HA_ERR_OUT_OF_MEM);
		}
	}

	if (prebuilt->upd_node) {
		uvect = prebuilt->upd_node->update;
	} else {
		uvect = row_get_prebuilt_update_vector(prebuilt);
	}

	/* Build an update vector from the modified fields in the rows
	(uses upd_buf of the handle) */

	error = calc_row_difference(uvect, (uchar*) old_row, new_row, table,
				    upd_buf, upd_buf_size, prebuilt, user_thd);

	if (error != DB_SUCCESS) {
		goto func_exit;
	}

	/* This is not a delete */
	prebuilt->upd_node->is_delete = FALSE;

	ut_a(prebuilt->template_type == ROW_MYSQL_WHOLE_ROW);

	innobase_srv_conc_enter_innodb(trx);

	error = row_update_for_mysql((byte*) old_row, prebuilt);

	/* We need to do some special AUTOINC handling for the following case:

	INSERT INTO t (c1,c2) VALUES(x,y) ON DUPLICATE KEY UPDATE ...

	We need to use the AUTOINC counter that was actually used by
	MySQL in the UPDATE statement, which can be different from the
	value used in the INSERT statement.*/

	if (error == DB_SUCCESS
	    && table->next_number_field
	    && new_row == table->record[0]
	    && thd_sql_command(user_thd) == SQLCOM_INSERT
	    && trx->duplicates)  {

		ulonglong	auto_inc;
		ulonglong	col_max_value;

		auto_inc = table->next_number_field->val_int();

		/* We need the upper limit of the col type to check for
		whether we update the table autoinc counter or not. */
		col_max_value = innobase_get_int_col_max_value(
			table->next_number_field);

		if (auto_inc <= col_max_value && auto_inc != 0) {

			ulonglong	need;
			ulonglong	offset;

			offset = prebuilt->autoinc_offset;
			need = prebuilt->autoinc_increment;

			auto_inc = innobase_next_autoinc(
				auto_inc, need, offset, col_max_value, 1);

			error = innobase_set_max_autoinc(auto_inc);
		}
	}

	innobase_srv_conc_exit_innodb(trx);

func_exit:
	error = convert_error_code_to_mysql(error,
					    prebuilt->table->flags, user_thd);

	/* If success and no columns were updated. */
	if (error == 0 && uvect->n_fields == 0) {

		/* This is the same as success, but instructs
		MySQL that the row is not really updated and it
		should not increase the count of updated rows.
		This is fix for http://bugs.mysql.com/29157 */
		error = HA_ERR_RECORD_IS_THE_SAME;
	} else if (error == HA_FTS_INVALID_DOCID) {
		my_error(HA_FTS_INVALID_DOCID, MYF(0));
	}

	/* Tell InnoDB server that there might be work for
	utility threads: */

	innobase_active_small();

	DBUG_RETURN(error);
}

/**********************************************************************//**
Deletes a row given as the parameter.
@return	error number or 0 */
UNIV_INTERN
int
ha_innobase::delete_row(
/*====================*/
	const uchar*	record)	/*!< in: a row in MySQL format */
{
	int		error = 0;
	trx_t*		trx = thd_to_trx(user_thd);

	DBUG_ENTER("ha_innobase::delete_row");

	ut_a(prebuilt->trx == trx);

	if (!trx_is_started(trx)) {
		++trx->will_lock;
	}

	if (!prebuilt->upd_node) {
		row_get_prebuilt_update_vector(prebuilt);
	}

	/* This is a delete */

	prebuilt->upd_node->is_delete = TRUE;

	innobase_srv_conc_enter_innodb(trx);

	error = row_update_for_mysql((byte*) record, prebuilt);

	innobase_srv_conc_exit_innodb(trx);

	error = convert_error_code_to_mysql(
		error, prebuilt->table->flags, user_thd);

	/* Tell the InnoDB server that there might be work for
	utility threads: */

	innobase_active_small();

	DBUG_RETURN(error);
}

/**********************************************************************//**
Removes a new lock set on a row, if it was not read optimistically. This can
be called after a row has been read in the processing of an UPDATE or a DELETE
query, if the option innodb_locks_unsafe_for_binlog is set. */
UNIV_INTERN
void
ha_innobase::unlock_row(void)
/*=========================*/
{
	DBUG_ENTER("ha_innobase::unlock_row");

	/* Consistent read does not take any locks, thus there is
	nothing to unlock. */

	if (prebuilt->select_lock_type == LOCK_NONE) {
		DBUG_VOID_RETURN;
	}

	switch (prebuilt->row_read_type) {
	case ROW_READ_WITH_LOCKS:
		if (!srv_locks_unsafe_for_binlog
		    && prebuilt->trx->isolation_level
		    > TRX_ISO_READ_COMMITTED) {
			break;
		}
		/* fall through */
	case ROW_READ_TRY_SEMI_CONSISTENT:
		row_unlock_for_mysql(prebuilt, FALSE);
		break;
	case ROW_READ_DID_SEMI_CONSISTENT:
		prebuilt->row_read_type = ROW_READ_TRY_SEMI_CONSISTENT;
		break;
	}

	DBUG_VOID_RETURN;
}

/* See handler.h and row0mysql.h for docs on this function. */
UNIV_INTERN
bool
ha_innobase::was_semi_consistent_read(void)
/*=======================================*/
{
	return(prebuilt->row_read_type == ROW_READ_DID_SEMI_CONSISTENT);
}

/* See handler.h and row0mysql.h for docs on this function. */
UNIV_INTERN
void
ha_innobase::try_semi_consistent_read(bool yes)
/*===========================================*/
{
	ut_a(prebuilt->trx == thd_to_trx(ha_thd()));

	/* Row read type is set to semi consistent read if this was
	requested by the MySQL and either innodb_locks_unsafe_for_binlog
	option is used or this session is using READ COMMITTED isolation
	level. */

	if (yes
	    && (srv_locks_unsafe_for_binlog
		|| prebuilt->trx->isolation_level <= TRX_ISO_READ_COMMITTED)) {
		prebuilt->row_read_type = ROW_READ_TRY_SEMI_CONSISTENT;
	} else {
		prebuilt->row_read_type = ROW_READ_WITH_LOCKS;
	}
}

/******************************************************************//**
Initializes a handle to use an index.
@return	0 or error number */
UNIV_INTERN
int
ha_innobase::index_init(
/*====================*/
	uint	keynr,	/*!< in: key (index) number */
	bool sorted)	/*!< in: 1 if result MUST be sorted according to index */
{
	DBUG_ENTER("index_init");

	DBUG_RETURN(change_active_index(keynr));
}

/******************************************************************//**
Currently does nothing.
@return	0 */
UNIV_INTERN
int
ha_innobase::index_end(void)
/*========================*/
{
	int	error	= 0;
	DBUG_ENTER("index_end");
	active_index = MAX_KEY;
	in_range_check_pushed_down = FALSE;
	ds_mrr.dsmrr_close();
	DBUG_RETURN(error);
}

/*********************************************************************//**
Converts a search mode flag understood by MySQL to a flag understood
by InnoDB. */
static inline
ulint
convert_search_mode_to_innobase(
/*============================*/
	enum ha_rkey_function	find_flag)
{
	switch (find_flag) {
	case HA_READ_KEY_EXACT:
		/* this does not require the index to be UNIQUE */
		return(PAGE_CUR_GE);
	case HA_READ_KEY_OR_NEXT:
		return(PAGE_CUR_GE);
	case HA_READ_KEY_OR_PREV:
		return(PAGE_CUR_LE);
	case HA_READ_AFTER_KEY:
		return(PAGE_CUR_G);
	case HA_READ_BEFORE_KEY:
		return(PAGE_CUR_L);
	case HA_READ_PREFIX:
		return(PAGE_CUR_GE);
	case HA_READ_PREFIX_LAST:
		return(PAGE_CUR_LE);
	case HA_READ_PREFIX_LAST_OR_PREV:
		return(PAGE_CUR_LE);
		/* In MySQL-4.0 HA_READ_PREFIX and HA_READ_PREFIX_LAST always
		pass a complete-field prefix of a key value as the search
		tuple. I.e., it is not allowed that the last field would
		just contain n first bytes of the full field value.
		MySQL uses a 'padding' trick to convert LIKE 'abc%'
		type queries so that it can use as a search tuple
		a complete-field-prefix of a key value. Thus, the InnoDB
		search mode PAGE_CUR_LE_OR_EXTENDS is never used.
		TODO: when/if MySQL starts to use also partial-field
		prefixes, we have to deal with stripping of spaces
		and comparison of non-latin1 char type fields in
		innobase_mysql_cmp() to get PAGE_CUR_LE_OR_EXTENDS to
		work correctly. */
	case HA_READ_MBR_CONTAIN:
	case HA_READ_MBR_INTERSECT:
	case HA_READ_MBR_WITHIN:
	case HA_READ_MBR_DISJOINT:
	case HA_READ_MBR_EQUAL:
		return(PAGE_CUR_UNSUPP);
	/* do not use "default:" in order to produce a gcc warning:
	enumeration value '...' not handled in switch
	(if -Wswitch or -Wall is used) */
	}

	my_error(ER_CHECK_NOT_IMPLEMENTED, MYF(0), "this functionality");

	return(PAGE_CUR_UNSUPP);
}

/*
   BACKGROUND INFO: HOW A SELECT SQL QUERY IS EXECUTED
   ---------------------------------------------------
The following does not cover all the details, but explains how we determine
the start of a new SQL statement, and what is associated with it.

For each table in the database the MySQL interpreter may have several
table handle instances in use, also in a single SQL query. For each table
handle instance there is an InnoDB  'prebuilt' struct which contains most
of the InnoDB data associated with this table handle instance.

  A) if the user has not explicitly set any MySQL table level locks:

  1) MySQL calls ::external_lock to set an 'intention' table level lock on
the table of the handle instance. There we set
prebuilt->sql_stat_start = TRUE. The flag sql_stat_start should be set
true if we are taking this table handle instance to use in a new SQL
statement issued by the user. We also increment trx->n_mysql_tables_in_use.

  2) If prebuilt->sql_stat_start == TRUE we 'pre-compile' the MySQL search
instructions to prebuilt->template of the table handle instance in
::index_read. The template is used to save CPU time in large joins.

  3) In row_search_for_mysql, if prebuilt->sql_stat_start is true, we
allocate a new consistent read view for the trx if it does not yet have one,
or in the case of a locking read, set an InnoDB 'intention' table level
lock on the table.

  4) We do the SELECT. MySQL may repeatedly call ::index_read for the
same table handle instance, if it is a join.

  5) When the SELECT ends, MySQL removes its intention table level locks
in ::external_lock. When trx->n_mysql_tables_in_use drops to zero,
 (a) we execute a COMMIT there if the autocommit is on,
 (b) we also release possible 'SQL statement level resources' InnoDB may
have for this SQL statement. The MySQL interpreter does NOT execute
autocommit for pure read transactions, though it should. That is why the
table handler in that case has to execute the COMMIT in ::external_lock.

  B) If the user has explicitly set MySQL table level locks, then MySQL
does NOT call ::external_lock at the start of the statement. To determine
when we are at the start of a new SQL statement we at the start of
::index_read also compare the query id to the latest query id where the
table handle instance was used. If it has changed, we know we are at the
start of a new SQL statement. Since the query id can theoretically
overwrap, we use this test only as a secondary way of determining the
start of a new SQL statement. */


/**********************************************************************//**
Positions an index cursor to the index specified in the handle. Fetches the
row if any.
@return	0, HA_ERR_KEY_NOT_FOUND, or error number */
UNIV_INTERN
int
ha_innobase::index_read(
/*====================*/
	uchar*		buf,		/*!< in/out: buffer for the returned
					row */
	const uchar*	key_ptr,	/*!< in: key value; if this is NULL
					we position the cursor at the
					start or end of index; this can
					also contain an InnoDB row id, in
					which case key_len is the InnoDB
					row id length; the key value can
					also be a prefix of a full key value,
					and the last column can be a prefix
					of a full column */
	uint			key_len,/*!< in: key value length */
	enum ha_rkey_function find_flag)/*!< in: search flags from my_base.h */
{
	ulint		mode;
	dict_index_t*	index;
	ulint		match_mode	= 0;
	int		error;
	ulint		ret;

	DBUG_ENTER("index_read");
	DEBUG_SYNC_C("ha_innobase_index_read_begin");

	ut_a(prebuilt->trx == thd_to_trx(user_thd));

	index = prebuilt->index;

	if (UNIV_UNLIKELY(index == NULL) || dict_index_is_corrupted(index)) {
          DBUG_PRINT("error", ("index: %p  index_corrupt: %d  data_corrupt: %d",
                               index,
                               index ? test(index->type & DICT_CORRUPT) : 0,
                               (index && index->table ?
                                test(index->table->corrupted) : 0)));
		prebuilt->index_usable = FALSE;
		DBUG_RETURN(HA_ERR_CRASHED);
	}
	if (UNIV_UNLIKELY(!prebuilt->index_usable)) {
		DBUG_RETURN(dict_index_is_corrupted(index)
			    ? HA_ERR_INDEX_CORRUPT
			    : HA_ERR_TABLE_DEF_CHANGED);
	}

	if (index->type & DICT_FTS) {
		DBUG_RETURN(HA_ERR_KEY_NOT_FOUND);
	}

	/* Note that if the index for which the search template is built is not
	necessarily prebuilt->index, but can also be the clustered index */

	if (prebuilt->sql_stat_start) {
		build_template(false);
	}

	if (key_ptr) {
		/* Convert the search key value to InnoDB format into
		prebuilt->search_tuple */

		row_sel_convert_mysql_key_to_innobase(
			prebuilt->search_tuple,
			srch_key_val1, sizeof(srch_key_val1),
			index,
			(byte*) key_ptr,
			(ulint) key_len,
			prebuilt->trx);
		DBUG_ASSERT(prebuilt->search_tuple->n_fields > 0);
	} else {
		/* We position the cursor to the last or the first entry
		in the index */

		dtuple_set_n_fields(prebuilt->search_tuple, 0);
	}

	mode = convert_search_mode_to_innobase(find_flag);

	match_mode = 0;

	if (find_flag == HA_READ_KEY_EXACT) {

		match_mode = ROW_SEL_EXACT;

	} else if (find_flag == HA_READ_PREFIX
		   || find_flag == HA_READ_PREFIX_LAST) {

		match_mode = ROW_SEL_EXACT_PREFIX;
	}

	last_match_mode = (uint) match_mode;

	if (mode != PAGE_CUR_UNSUPP) {

		innobase_srv_conc_enter_innodb(prebuilt->trx);

		ret = row_search_for_mysql((byte*) buf, mode, prebuilt,
					   match_mode, 0);

		innobase_srv_conc_exit_innodb(prebuilt->trx);
	} else {

		ret = DB_UNSUPPORTED;
	}

	switch (ret) {
	case DB_SUCCESS:
		error = 0;
		table->status = 0;
		break;
	case DB_RECORD_NOT_FOUND:
		error = HA_ERR_KEY_NOT_FOUND;
		table->status = STATUS_NOT_FOUND;
		break;
	case DB_END_OF_INDEX:
		error = HA_ERR_KEY_NOT_FOUND;
		table->status = STATUS_NOT_FOUND;
		break;
	default:
		error = convert_error_code_to_mysql((int) ret,
						    prebuilt->table->flags,
						    user_thd);
		table->status = STATUS_NOT_FOUND;
		break;
	}

	DBUG_RETURN(error);
}

/*******************************************************************//**
The following functions works like index_read, but it find the last
row with the current key value or prefix.
@return	0, HA_ERR_KEY_NOT_FOUND, or an error code */
UNIV_INTERN
int
ha_innobase::index_read_last(
/*=========================*/
	uchar*		buf,	/*!< out: fetched row */
	const uchar*	key_ptr,/*!< in: key value, or a prefix of a full
				key value */
	uint		key_len)/*!< in: length of the key val or prefix
				in bytes */
{
	return(index_read(buf, key_ptr, key_len, HA_READ_PREFIX_LAST));
}

/********************************************************************//**
Get the index for a handle. Does not change active index.
@return	NULL or index instance. */
UNIV_INTERN
dict_index_t*
ha_innobase::innobase_get_index(
/*============================*/
	uint		keynr)	/*!< in: use this index; MAX_KEY means always
				clustered index, even if it was internally
				generated by InnoDB */
{
	KEY*		key = 0;
	dict_index_t*	index = 0;

	DBUG_ENTER("innobase_get_index");

	if (keynr != MAX_KEY && table->s->keys > 0) {
		key = table->key_info + keynr;

		index = innobase_index_lookup(share, keynr);

		if (index) {
			ut_a(ut_strcmp(index->name, key->name) == 0);
		} else {
			/* Can't find index with keynr in the translation
			table. Only print message if the index translation
			table exists */
			if (share->idx_trans_tbl.index_mapping) {
				sql_print_warning("InnoDB could not find "
						  "index %s key no %u for "
						  "table %s through its "
						  "index translation table",
						  key ? key->name : "NULL",
						  keynr,
						  prebuilt->table->name);
			}

			index = dict_table_get_index_on_name(prebuilt->table,
							     key->name);
		}
	} else {
		index = dict_table_get_first_index(prebuilt->table);
	}

	if (!index) {
		sql_print_error(
			"Innodb could not find key n:o %u with name %s "
			"from dict cache for table %s",
			keynr, key ? key->name : "NULL",
			prebuilt->table->name);
	}

	DBUG_RETURN(index);
}

/********************************************************************//**
Changes the active index of a handle.
@return	0 or error code */
UNIV_INTERN
int
ha_innobase::change_active_index(
/*=============================*/
	uint	keynr)	/*!< in: use this index; MAX_KEY means always clustered
			index, even if it was internally generated by
			InnoDB */
{
	DBUG_ENTER("change_active_index");

	ut_ad(user_thd == ha_thd());
	ut_a(prebuilt->trx == thd_to_trx(user_thd));

	active_index = keynr;

	prebuilt->index = innobase_get_index(keynr);

	if (UNIV_UNLIKELY(!prebuilt->index)) {
		sql_print_warning("InnoDB: change_active_index(%u) failed",
				  keynr);
		prebuilt->index_usable = FALSE;
		DBUG_RETURN(1);
	}

	prebuilt->index_usable = row_merge_is_index_usable(prebuilt->trx,
							   prebuilt->index);

	if (UNIV_UNLIKELY(!prebuilt->index_usable)) {
		if (dict_index_is_corrupted(prebuilt->index)) {
			char index_name[MAX_FULL_NAME_LEN + 1];
			char table_name[MAX_FULL_NAME_LEN + 1];

			innobase_format_name(
				index_name, sizeof index_name,
				prebuilt->index->name, TRUE);

			innobase_format_name(
				table_name, sizeof table_name,
				prebuilt->index->table->name, FALSE);

			push_warning_printf(
				user_thd, Sql_condition::WARN_LEVEL_WARN,
				HA_ERR_INDEX_CORRUPT,
				"InnoDB: Index %s for table %s is"
				" marked as corrupted",
				index_name, table_name);
			DBUG_RETURN(HA_ERR_INDEX_CORRUPT);
		} else {
			push_warning_printf(
				user_thd, Sql_condition::WARN_LEVEL_WARN,
				HA_ERR_TABLE_DEF_CHANGED,
				"InnoDB: insufficient history for index %u",
				keynr);
		}

		/* The caller seems to ignore this.  Thus, we must check
		this again in row_search_for_mysql(). */
		DBUG_RETURN(convert_error_code_to_mysql(DB_MISSING_HISTORY,
                                                        0, NULL));
	}

	ut_a(prebuilt->search_tuple != 0);

	dtuple_set_n_fields(prebuilt->search_tuple, prebuilt->index->n_fields);

	dict_index_copy_types(prebuilt->search_tuple, prebuilt->index,
			      prebuilt->index->n_fields);

	/* MySQL changes the active index for a handle also during some
	queries, for example SELECT MAX(a), SUM(a) first retrieves the MAX()
	and then calculates the sum. Previously we played safe and used
	the flag ROW_MYSQL_WHOLE_ROW below, but that caused unnecessary
	copying. Starting from MySQL-4.1 we use a more efficient flag here. */

	build_template(false);

	DBUG_RETURN(0);
}

/**********************************************************************//**
Positions an index cursor to the index specified in keynr. Fetches the
row if any.
??? This is only used to read whole keys ???
@return	error number or 0 */
UNIV_INTERN
int
ha_innobase::index_read_idx(
/*========================*/
	uchar*		buf,		/*!< in/out: buffer for the returned
					row */
	uint		keynr,		/*!< in: use this index */
	const uchar*	key,		/*!< in: key value; if this is NULL
					we position the cursor at the
					start or end of index */
	uint		key_len,	/*!< in: key value length */
	enum ha_rkey_function find_flag)/*!< in: search flags from my_base.h */
{
	if (change_active_index(keynr)) {

		return(1);
	}

	return(index_read(buf, key, key_len, find_flag));
}

/***********************************************************************//**
Reads the next or previous row from a cursor, which must have previously been
positioned using index_read.
@return	0, HA_ERR_END_OF_FILE, or error number */
UNIV_INTERN
int
ha_innobase::general_fetch(
/*=======================*/
	uchar*	buf,		/*!< in/out: buffer for next row in MySQL
				format */
	uint	direction,	/*!< in: ROW_SEL_NEXT or ROW_SEL_PREV */
	uint	match_mode)	/*!< in: 0, ROW_SEL_EXACT, or
				ROW_SEL_EXACT_PREFIX */
{
	ulint		ret;
	int		error	= 0;

	DBUG_ENTER("general_fetch");

	ut_a(prebuilt->trx == thd_to_trx(user_thd));

	innobase_srv_conc_enter_innodb(prebuilt->trx);

	ret = row_search_for_mysql(
		(byte*) buf, 0, prebuilt, match_mode, direction);

	innobase_srv_conc_exit_innodb(prebuilt->trx);

	switch (ret) {
	case DB_SUCCESS:
		error = 0;
		table->status = 0;
		break;
	case DB_RECORD_NOT_FOUND:
		error = HA_ERR_END_OF_FILE;
		table->status = STATUS_NOT_FOUND;
		break;
	case DB_END_OF_INDEX:
		error = HA_ERR_END_OF_FILE;
		table->status = STATUS_NOT_FOUND;
		break;
	default:
		error = convert_error_code_to_mysql(
			(int) ret, prebuilt->table->flags, user_thd);
		table->status = STATUS_NOT_FOUND;
		break;
	}

	DBUG_RETURN(error);
}

/***********************************************************************//**
Reads the next row from a cursor, which must have previously been
positioned using index_read.
@return	0, HA_ERR_END_OF_FILE, or error number */
UNIV_INTERN
int
ha_innobase::index_next(
/*====================*/
	uchar*		buf)	/*!< in/out: buffer for next row in MySQL
				format */
{
	return(general_fetch(buf, ROW_SEL_NEXT, 0));
}

/*******************************************************************//**
Reads the next row matching to the key value given as the parameter.
@return	0, HA_ERR_END_OF_FILE, or error number */
UNIV_INTERN
int
ha_innobase::index_next_same(
/*=========================*/
	uchar*		buf,	/*!< in/out: buffer for the row */
	const uchar*	key,	/*!< in: key value */
	uint		keylen)	/*!< in: key value length */
{
	return(general_fetch(buf, ROW_SEL_NEXT, last_match_mode));
}

/***********************************************************************//**
Reads the previous row from a cursor, which must have previously been
positioned using index_read.
@return	0, HA_ERR_END_OF_FILE, or error number */
UNIV_INTERN
int
ha_innobase::index_prev(
/*====================*/
	uchar*	buf)	/*!< in/out: buffer for previous row in MySQL format */
{
	return(general_fetch(buf, ROW_SEL_PREV, 0));
}

/********************************************************************//**
Positions a cursor on the first record in an index and reads the
corresponding row to buf.
@return	0, HA_ERR_END_OF_FILE, or error code */
UNIV_INTERN
int
ha_innobase::index_first(
/*=====================*/
	uchar*	buf)	/*!< in/out: buffer for the row */
{
	int	error;

	DBUG_ENTER("index_first");

	error = index_read(buf, NULL, 0, HA_READ_AFTER_KEY);

	/* MySQL does not seem to allow this to return HA_ERR_KEY_NOT_FOUND */

	if (error == HA_ERR_KEY_NOT_FOUND) {
		error = HA_ERR_END_OF_FILE;
	}

	DBUG_RETURN(error);
}

/********************************************************************//**
Positions a cursor on the last record in an index and reads the
corresponding row to buf.
@return	0, HA_ERR_END_OF_FILE, or error code */
UNIV_INTERN
int
ha_innobase::index_last(
/*====================*/
	uchar*	buf)	/*!< in/out: buffer for the row */
{
	int	error;

	DBUG_ENTER("index_last");

	error = index_read(buf, NULL, 0, HA_READ_BEFORE_KEY);

	/* MySQL does not seem to allow this to return HA_ERR_KEY_NOT_FOUND */

	if (error == HA_ERR_KEY_NOT_FOUND) {
		error = HA_ERR_END_OF_FILE;
	}

	DBUG_RETURN(error);
}

/****************************************************************//**
Initialize a table scan.
@return	0 or error number */
UNIV_INTERN
int
ha_innobase::rnd_init(
/*==================*/
	bool	scan)	/*!< in: TRUE if table/index scan FALSE otherwise */
{
	int	err;

	/* Store the active index value so that we can restore the original
	value after a scan */

	if (prebuilt->clust_index_was_generated) {
		err = change_active_index(MAX_KEY);
	} else {
		err = change_active_index(primary_key);
	}

	/* Don't use semi-consistent read in random row reads (by position).
	This means we must disable semi_consistent_read if scan is false */

	if (!scan) {
		try_semi_consistent_read(0);
	}

	start_of_scan = 1;

	return(err);
}

/*****************************************************************//**
Ends a table scan.
@return	0 or error number */
UNIV_INTERN
int
ha_innobase::rnd_end(void)
/*======================*/
{
	return(index_end());
}

/*****************************************************************//**
Reads the next row in a table scan (also used to read the FIRST row
in a table scan).
@return	0, HA_ERR_END_OF_FILE, or error number */
UNIV_INTERN
int
ha_innobase::rnd_next(
/*==================*/
	uchar*	buf)	/*!< in/out: returns the row in this buffer,
			in MySQL format */
{
	int	error;

	DBUG_ENTER("rnd_next");

	if (start_of_scan) {
		error = index_first(buf);

		if (error == HA_ERR_KEY_NOT_FOUND) {
			error = HA_ERR_END_OF_FILE;
		}

		start_of_scan = 0;
	} else {
		error = general_fetch(buf, ROW_SEL_NEXT, 0);
	}

	DBUG_RETURN(error);
}

/**********************************************************************//**
Fetches a row from the table based on a row reference.
@return	0, HA_ERR_KEY_NOT_FOUND, or error code */
UNIV_INTERN
int
ha_innobase::rnd_pos(
/*=================*/
	uchar*	buf,	/*!< in/out: buffer for the row */
	uchar*	pos)	/*!< in: primary key value of the row in the
			MySQL format, or the row id if the clustered
			index was internally generated by InnoDB; the
			length of data in pos has to be ref_length */
{
	int		error;
	DBUG_ENTER("rnd_pos");
	DBUG_DUMP("key", pos, ref_length);

	ut_a(prebuilt->trx == thd_to_trx(ha_thd()));

	/* Note that we assume the length of the row reference is fixed
	for the table, and it is == ref_length */

	error = index_read(buf, pos, ref_length, HA_READ_KEY_EXACT);

	if (error) {
		DBUG_PRINT("error", ("Got error: %d", error));
	}

	DBUG_RETURN(error);
}

/**********************************************************************//**
Initialize FT index scan
@return 0 or error number */
UNIV_INTERN
int
ha_innobase::ft_init()
/*==================*/
{
	DBUG_ENTER("ft_init");

	fprintf(stderr, "ft_init()\n");

	trx_t*	trx = check_trx_exists(ha_thd());

	/* FTS queries are not treated as autocommit non-locking selects.
	This is because the FTS implementation can acquire locks behind
	the scenes. This has not been verified but it is safer to treat
	them as regular read only transactions for now. */

	if (!trx_is_started(trx)) {
		++trx->will_lock;
	}

	DBUG_RETURN(rnd_init(false));
}

/**********************************************************************//**
Initialize FT index scan
@return FT_INFO structure if successful or NULL */
UNIV_INTERN
FT_INFO*
ha_innobase::ft_init_ext(
/*=====================*/
	uint			flags,	/* in: */
	uint			keynr,	/* in: */
	String*			key)	/* in: */
{
	trx_t*			trx;
	dict_table_t*		table;
	ulint			error;
	byte*			query = (byte*) key->ptr();
	ulint			query_len = key->length();
	const CHARSET_INFO*	char_set = key->charset();
	NEW_FT_INFO*		fts_hdl = NULL;
	dict_index_t*		index;
	fts_result_t*		result;
	char			buf_tmp[8192];
	ulint			buf_tmp_used;
	uint			num_errors;

	fprintf(stderr, "ft_init_ext()\n");

	fprintf(stderr, "keynr=%u, '%.*s'\n",
		keynr, (int) key->length(), (byte*) key->ptr());

	if (flags & FT_BOOL) {
		fprintf(stderr, "BOOL search\n");
	} else {
		fprintf(stderr, "NL search\n");
	}

	/* FIXME: utf32 and utf16 are not compatible with some
	string function used. So to convert them to uft8 before
	proceed. */
	if (strcmp(char_set->csname, "utf32") == 0
	    || strcmp(char_set->csname, "utf16") == 0) {
		buf_tmp_used = innobase_convert_string(
			buf_tmp, sizeof(buf_tmp) - 1,
			&my_charset_utf8_general_ci,
			query, query_len, (CHARSET_INFO*) char_set,
			&num_errors);

		query = (byte*) buf_tmp;
		query_len = buf_tmp_used;
		query[query_len] = 0;
	}

	trx = prebuilt->trx;

	/* FTS queries are not treated as autocommit non-locking selects.
	This is because the FTS implementation can acquire locks behind
	the scenes. This has not been verified but it is safer to treat
	them as regular read only transactions for now. */

	if (!trx_is_started(trx)) {
		++trx->will_lock;
	}

	table = prebuilt->table;

	/* Table does not have an FTS index */
	if (!table->fts || ib_vector_is_empty(table->fts->indexes)) {
		my_error(ER_TABLE_HAS_NO_FT, MYF(0));
		return(NULL);
	}

	if (keynr == NO_SUCH_KEY) {
		/* FIXME: Investigate the NO_SUCH_KEY usage */
		index = (dict_index_t*) ib_vector_getp(table->fts->indexes, 0);
	} else {
		index = innobase_get_index(keynr);
	}

	if (!index || index->type != DICT_FTS) {
		my_error(ER_TABLE_HAS_NO_FT, MYF(0));
		return NULL;
	}

	if (!(table->fts->fts_status & ADDED_TABLE_SYNCED)) {
		fts_init_index(table, FALSE);

		table->fts->fts_status |= ADDED_TABLE_SYNCED;
	}

	error = fts_query(trx, index, flags, query, query_len, &result);

	prebuilt->result = result;

	// FIXME: Proper error handling and diagnostic
	if (error != DB_SUCCESS) {
		fprintf(stderr, "Error processing query\n");
	} else {
		/* Must return an instance of a result even if it's empty */
		ut_a(prebuilt->result);

		/* Allocate FTS handler, and instantiate it before return */
		fts_hdl = (NEW_FT_INFO*) my_malloc(sizeof(NEW_FT_INFO),
						   MYF(0));

		fts_hdl->please = (struct _ft_vft*)(&ft_vft_result);
		fts_hdl->ft_prebuilt = prebuilt;
		fts_hdl->ft_result = result;
	}

	return ((FT_INFO*) fts_hdl);
}

/**********************************************************************//**
Fetch next result from the FT result set
@return error code */
UNIV_INTERN
int
ha_innobase::ft_read(
/*=================*/
	uchar*		buf)		/*!< in/out: buf contain result row */
{
	fts_result_t*	result;
	int		error;
	row_prebuilt_t*	ft_prebuilt;

	ft_prebuilt = ((NEW_FT_INFO*) ft_handler)->ft_prebuilt;

	ut_a(ft_prebuilt == prebuilt);

	result = ((NEW_FT_INFO*) ft_handler)->ft_result;

	if (result->current == NULL) {
		/* This is the case where the FTS query did not
		contain and matching documents. */
		if (result->rankings_by_id != NULL) {
			/* Now that we have the complete result, we
			need to sort the document ids on their rank
			calculation. */

			fts_query_sort_result_on_rank(result);

			result->current = const_cast<ib_rbt_node_t*>(
				rbt_first(result->rankings_by_rank));
		} else {
			ut_a(result->current == NULL);
		}
	} else {
		result->current = const_cast<ib_rbt_node_t*>(
			rbt_next(result->rankings_by_rank, result->current));
	}

next_record:

	if (result->current != NULL) {
		dict_index_t*	index;
		dtuple_t*	tuple = prebuilt->search_tuple;

		index = dict_table_get_index_on_name(
			prebuilt->table, FTS_DOC_ID_INDEX_NAME);

		/* Must find the index */
		ut_a(index);

		/* Switch to the FTS doc id index */
		prebuilt->index = index;

		fts_ranking_t*	ranking = rbt_value(
			fts_ranking_t, result->current);

		/* We pass a pointer to the doc_id because we need to
		convert it to storage byte order. */
		row_create_key(tuple, index, &ranking->doc_id);

		innobase_srv_conc_enter_innodb(prebuilt->trx);

		ulint ret = row_search_for_mysql(
			(byte*) buf, PAGE_CUR_GE, prebuilt, ROW_SEL_EXACT, 0);

		innobase_srv_conc_exit_innodb(prebuilt->trx);


		if (ret == DB_SUCCESS) {
			error = 0;
			table->status = 0;

		} else if (ret == DB_RECORD_NOT_FOUND) {

			result->current = const_cast<ib_rbt_node_t*>(
				rbt_next(result->rankings_by_rank,
					 result->current));

			if (!result->current) {
				error = HA_ERR_KEY_NOT_FOUND;
				table->status = STATUS_NOT_FOUND;
			} else {
				goto next_record;
			}

		} else if (ret == DB_END_OF_INDEX) {

			error = HA_ERR_KEY_NOT_FOUND;
			table->status = STATUS_NOT_FOUND;
		} else {

			error = convert_error_code_to_mysql(
				(int) ret, 0, user_thd);

			table->status = STATUS_NOT_FOUND;
		}

		return (error);
	}

	return(HA_ERR_END_OF_FILE);
}

/*************************************************************************
*/

void
ha_innobase::ft_end()
{
	fprintf(stderr, "ft_end()\n");

	if (prebuilt->result != NULL) {
		fts_query_free_result(prebuilt->result);
		prebuilt->result = NULL;
	}

	rnd_end();
}

/*********************************************************************//**
Stores a reference to the current row to 'ref' field of the handle. Note
that in the case where we have generated the clustered index for the
table, the function parameter is illogical: we MUST ASSUME that 'record'
is the current 'position' of the handle, because if row ref is actually
the row id internally generated in InnoDB, then 'record' does not contain
it. We just guess that the row id must be for the record where the handle
was positioned the last time. */
UNIV_INTERN
void
ha_innobase::position(
/*==================*/
	const uchar*	record)	/*!< in: row in MySQL format */
{
	uint		len;

	ut_a(prebuilt->trx == thd_to_trx(ha_thd()));

	if (prebuilt->clust_index_was_generated) {
		/* No primary key was defined for the table and we
		generated the clustered index from row id: the
		row reference will be the row id, not any key value
		that MySQL knows of */

		len = DATA_ROW_ID_LEN;

		memcpy(ref, prebuilt->row_id, len);
	} else {
		len = store_key_val_for_row(primary_key, (char*) ref,
							 ref_length, record);
	}

	/* We assume that the 'ref' value len is always fixed for the same
	table. */

	if (len != ref_length) {
		sql_print_error("Stored ref len is %lu, but table ref len is "
				"%lu", (ulong) len, (ulong) ref_length);
	}
}

/* limit innodb monitor access to users with PROCESS privilege.
See http://bugs.mysql.com/32710 for expl. why we choose PROCESS. */
#define IS_MAGIC_TABLE_AND_USER_DENIED_ACCESS(table_name, thd) \
	(row_is_magic_monitor_table(table_name) \
	 && check_global_access(thd, PROCESS_ACL))

/*****************************************************************//**
Check whether there exist a column named as "FTS_DOC_ID", which is
reserved for InnoDB FTS Doc ID
@return TRUE if there exist a "FTS_DOC_ID" column */
static
ibool
create_table_check_doc_id_col(
/*==========================*/
	trx_t*		trx,		/*!< in: InnoDB transaction handle */
	TABLE*		form,		/*!< in: information on table
					columns and indexes */
	ulint*		doc_id_col)	/*!< out: Doc ID column number if
					there exist a FTS_DOC_ID column,						ULINT_UNDEFINED if column is of the
					wrong type/name/size */
{
	ibool		find_doc_id = FALSE;
	ulint		i;

	for (i = 0; i < form->s->fields; i++) {
		Field*		field;
		ulint		col_type;
		ulint		col_len;
		ulint		unsigned_type;

		field = form->field[i];

		col_type = get_innobase_type_from_mysql_type(&unsigned_type,
							     field);

		col_len = field->pack_length();

		if (innobase_strcasecmp(field->field_name,
					FTS_DOC_ID_COL_NAME) == 0) {

			find_doc_id = TRUE;

			/* Note the name is case sensitive due to
			our internal query parser */
			if (col_type == DATA_INT
			    && !field->null_ptr
			    && col_len == sizeof(doc_id_t)
			    && (strcmp(field->field_name,
				      FTS_DOC_ID_COL_NAME) == 0)) {
				*doc_id_col = i;
			} else {
				push_warning_printf(
					(THD*) trx->mysql_thd,
					Sql_condition::WARN_LEVEL_WARN,
					HA_WRONG_CREATE_OPTION,
					"InnoDB: FTS_DOC_ID column must be "
					"of BIGINT NOT NULL type, and named "
					"in all capitalized characters");
				my_error(ER_WRONG_COLUMN_NAME, MYF(0),
					 field->field_name);
				*doc_id_col = ULINT_UNDEFINED;
			}

			break;
		}
	}

	return(find_doc_id);
}

/*****************************************************************//**
Creates a table definition to an InnoDB database. */
static
int
create_table_def(
/*=============*/
	trx_t*		trx,		/*!< in: InnoDB transaction handle */
	TABLE*		form,		/*!< in: information on table
					columns and indexes */
	const char*	table_name,	/*!< in: table name */
	const char*	path_of_temp_table,/*!< in: if this is a table explicitly
					created by the user with the
					TEMPORARY keyword, then this
					parameter is the dir path where the
					table should be placed if we create
					an .ibd file for it (no .ibd extension
					in the path, though); otherwise this
					is NULL */
	ulint		flags,		/*!< in: table flags */
	ulint		flags2)		/*!< in: table flags2 */
{
	Field*		field;
	dict_table_t*	table;
	ulint		n_cols;
	int		error;
	ulint		col_type;
	ulint		col_len;
	ulint		nulls_allowed;
	ulint		unsigned_type;
	ulint		binary_type;
	ulint		long_true_varchar;
	ulint		charset_no;
	ulint		i;
	ulint		doc_id_col = 0;
	ibool		has_doc_id_col = FALSE;

	DBUG_ENTER("create_table_def");
	DBUG_PRINT("enter", ("table_name: %s", table_name));

	ut_a(trx->mysql_thd != NULL);

	/* MySQL does the name length check. But we do additional check
	on the name length here */
	if (strlen(table_name) > MAX_FULL_NAME_LEN) {
		push_warning_printf(
			(THD*) trx->mysql_thd, Sql_condition::WARN_LEVEL_WARN,
			ER_TABLE_NAME,
			"InnoDB: Table Name or Database Name is too long");

		DBUG_RETURN(ER_TABLE_NAME);
	}

	/* table_name must contain '/'. Later in the code we assert if it
	does not */
	if (strcmp(strchr(table_name, '/') + 1,
		   "innodb_table_monitor") == 0) {
		push_warning(
			(THD*) trx->mysql_thd, Sql_condition::WARN_LEVEL_WARN,
			HA_ERR_WRONG_COMMAND,
			DEPRECATED_MSG_INNODB_TABLE_MONITOR);
	}

	n_cols = form->s->fields;

	/* Check whether there already exists a FTS_DOC_ID column */
	if (create_table_check_doc_id_col(trx, form, &doc_id_col)){

		/* Raise error if the Doc ID column is of wrong type or name */
		if (doc_id_col == ULINT_UNDEFINED) {
			trx_commit_for_mysql(trx);

			error = DB_ERROR;
			goto error_ret;
		} else {
			has_doc_id_col = TRUE;
		}
	}

	/* We pass 0 as the space id, and determine at a lower level the space
	id where to store the table */

	if (flags2 & DICT_TF2_FTS) {
		/* Adjust for the FTS hidden field */
		if (!has_doc_id_col) {
			table = dict_mem_table_create(table_name, 0, n_cols + 1,
						      flags, flags2);

			/* Set the hidden doc_id column. */
			table->fts->doc_col = n_cols;
		} else {
			table = dict_mem_table_create(table_name, 0, n_cols,
						      flags, flags2);
			table->fts->doc_col = doc_id_col;
		}
	} else {
		table = dict_mem_table_create(table_name, 0, n_cols,
					      flags, flags2);
	}

	if (path_of_temp_table) {
		table->dir_path_of_temp_table =
			mem_heap_strdup(table->heap, path_of_temp_table);
	}

	for (i = 0; i < n_cols; i++) {
		field = form->field[i];

		col_type = get_innobase_type_from_mysql_type(&unsigned_type,
							     field);

		if (!col_type) {
			push_warning_printf(
				(THD*) trx->mysql_thd,
				Sql_condition::WARN_LEVEL_WARN,
				ER_CANT_CREATE_TABLE,
				"Error creating table '%s' with "
				"column '%s'. Please check its "
				"column type and try to re-create "
				"the table with an appropriate "
				"column type.",
				table->name, (char*) field->field_name);
			goto err_col;
		}

		if (field->null_ptr) {
			nulls_allowed = 0;
		} else {
			nulls_allowed = DATA_NOT_NULL;
		}

		if (field->binary()) {
			binary_type = DATA_BINARY_TYPE;
		} else {
			binary_type = 0;
		}

		charset_no = 0;

		if (dtype_is_string_type(col_type)) {

			charset_no = (ulint) field->charset()->number;

			if (UNIV_UNLIKELY(charset_no > MAX_CHAR_COLL_NUM)) {
				/* in data0type.h we assume that the
				number fits in one byte in prtype */
				push_warning_printf(
					(THD*) trx->mysql_thd,
					Sql_condition::WARN_LEVEL_WARN,
					ER_CANT_CREATE_TABLE,
					"In InnoDB, charset-collation codes"
					" must be below 256."
					" Unsupported code %lu.",
					(ulong) charset_no);
				DBUG_RETURN(ER_CANT_CREATE_TABLE);
			}
		}

		/* we assume in dtype_form_prtype() that this fits in
		two bytes */
		ut_a(field->type() <= MAX_CHAR_COLL_NUM);
		col_len = field->pack_length();

		/* The MySQL pack length contains 1 or 2 bytes length field
		for a true VARCHAR. Let us subtract that, so that the InnoDB
		column length in the InnoDB data dictionary is the real
		maximum byte length of the actual data. */

		long_true_varchar = 0;

		if (field->type() == MYSQL_TYPE_VARCHAR) {
			col_len -= ((Field_varstring*) field)->length_bytes;

			if (((Field_varstring*) field)->length_bytes == 2) {
				long_true_varchar = DATA_LONG_TRUE_VARCHAR;
			}
		}

		/* First check whether the column to be added has a
		system reserved name. */
		if (dict_col_name_is_reserved(field->field_name)){
			my_error(ER_WRONG_COLUMN_NAME, MYF(0),
				 field->field_name);
err_col:
			dict_mem_table_free(table);
			trx_commit_for_mysql(trx);

			error = DB_ERROR;
			goto error_ret;
		}

		dict_mem_table_add_col(table, table->heap,
			(char*) field->field_name,
			col_type,
			dtype_form_prtype(
				(ulint) field->type()
				| nulls_allowed | unsigned_type
				| binary_type | long_true_varchar,
				charset_no),
			col_len);
	}

	/* Add the FTS doc_id hidden column. */
	if (flags2 & DICT_TF2_FTS && !has_doc_id_col) {
		fts_add_doc_id_column(table);
	}

	error = row_create_table_for_mysql(table, trx);

	if (error == DB_DUPLICATE_KEY) {
		char buf[100];
		char* buf_end = innobase_convert_identifier(
			buf, sizeof buf - 1, table_name, strlen(table_name),
			trx->mysql_thd, TRUE);

		*buf_end = '\0';
		my_error(ER_TABLE_EXISTS_ERROR, MYF(0), buf);
	}

error_ret:
	error = convert_error_code_to_mysql(error, flags, NULL);

	DBUG_RETURN(error);
}

/*****************************************************************//**
Creates an index in an InnoDB database. */
static
int
create_index(
/*=========*/
	trx_t*		trx,		/*!< in: InnoDB transaction handle */
	TABLE*		form,		/*!< in: information on table
					columns and indexes */
	ulint		flags,		/*!< in: InnoDB table flags */
	const char*	table_name,	/*!< in: table name */
	uint		key_num)	/*!< in: index number */
{
	Field*		field;
	dict_index_t*	index;
	int		error;
	ulint		n_fields;
	KEY*		key;
	KEY_PART_INFO*	key_part;
	ulint		ind_type;
	ulint		col_type;
	ulint		prefix_len = 0;
	ulint		is_unsigned;
	ulint		i;
	ulint		j;
	ulint*		field_lengths = NULL;

	DBUG_ENTER("create_index");

	key = form->key_info + key_num;

	n_fields = key->key_parts;

	/* Assert that "GEN_CLUST_INDEX" cannot be used as non-primary index */
	ut_a(innobase_strcasecmp(key->name, innobase_index_reserve_name) != 0);

	ind_type = 0;

	if (key->flags & HA_FULLTEXT) {
		ind_type = DICT_FTS;
	} else {
		if (key_num == form->s->primary_key) {
			ind_type = ind_type | DICT_CLUSTERED;
		}

		if (key->flags & HA_NOSAME ) {
			ind_type = ind_type | DICT_UNIQUE;
		}
	}

	/* We pass 0 as the space id, and determine at a lower level the space
	id where to store the table */

	index = dict_mem_index_create(table_name, key->name, 0,
				      ind_type, n_fields);

	if (ind_type != DICT_FTS) {
		field_lengths = (ulint*) my_malloc(
			sizeof(ulint) * n_fields, MYF(MY_FAE));

		ut_ad(!(index->type & DICT_FTS));
	}

	for (i = 0; i < n_fields; i++) {
		key_part = key->key_part + i;

		if (ind_type != DICT_FTS) {

			/* (The flag HA_PART_KEY_SEG denotes in MySQL a
			column prefix field in an index: we only store a
			specified number of first bytes of the column to
			the index field.) The flag does not seem to be
			properly set by MySQL. Let us fall back on testing
			the length of the key part versus the column. */

			field = NULL;

			for (j = 0; j < form->s->fields; j++) {

				field = form->field[j];

				if (0 == innobase_strcasecmp(
						field->field_name,
						key_part->field->field_name)) {
					/* Found the corresponding column */

					break;
				}
			}

			ut_a(j < form->s->fields);

			col_type = get_innobase_type_from_mysql_type(
						&is_unsigned, key_part->field);

			if (DATA_BLOB == col_type
				|| (key_part->length < field->pack_length()
					&& field->type() != MYSQL_TYPE_VARCHAR)
				|| (field->type() == MYSQL_TYPE_VARCHAR
					&& key_part->length < field->pack_length()
					- ((Field_varstring*) field)->length_bytes)) {

				prefix_len = key_part->length;

				if (col_type == DATA_INT
					|| col_type == DATA_FLOAT
					|| col_type == DATA_DOUBLE
					|| col_type == DATA_DECIMAL) {
					sql_print_error(
					"MySQL is trying to create a column "
					"prefix index field, on an "
					"inappropriate data type. Table "
					"name %s, column name %s.",
					table_name,
					key_part->field->field_name);

					prefix_len = 0;
				}
			} else {
				prefix_len = 0;
			}

			field_lengths[i] = key_part->length;
		}

		dict_mem_index_add_field(index,
			(char*) key_part->field->field_name, prefix_len);
	}

	ut_ad(key->flags & HA_FULLTEXT || !(index->type & DICT_FTS));

	/* Even though we've defined max_supported_key_part_length, we
	still do our own checking using field_lengths to be absolutely
	sure we don't create too long indexes. */
	error = row_create_index_for_mysql(index, trx, field_lengths);

	error = convert_error_code_to_mysql(error, flags, NULL);

	my_free(field_lengths);

	DBUG_RETURN(error);
}

/*****************************************************************//**
Creates an index to an InnoDB table when the user has defined no
primary index. */
static
int
create_clustered_index_when_no_primary(
/*===================================*/
	trx_t*		trx,		/*!< in: InnoDB transaction handle */
	ulint		flags,		/*!< in: InnoDB table flags */
	const char*	table_name)	/*!< in: table name */
{
	dict_index_t*	index;
	int		error;

	/* We pass 0 as the space id, and determine at a lower level the space
	id where to store the table */
	index = dict_mem_index_create(table_name,
				      innobase_index_reserve_name,
				      0, DICT_CLUSTERED, 0);

	error = row_create_index_for_mysql(index, trx, NULL);

	error = convert_error_code_to_mysql(error, flags, NULL);

	return(error);
}

/*****************************************************************//**
Return a display name for the row format
@return row format name */
UNIV_INTERN
const char*
get_row_format_name(
/*================*/
	enum row_type	row_format)		/*!< in: Row Format */
{
	switch (row_format) {
	case ROW_TYPE_COMPACT:
		return("COMPACT");
	case ROW_TYPE_COMPRESSED:
		return("COMPRESSED");
	case ROW_TYPE_DYNAMIC:
		return("DYNAMIC");
	case ROW_TYPE_REDUNDANT:
		return("REDUNDANT");
	case ROW_TYPE_DEFAULT:
		return("DEFAULT");
	case ROW_TYPE_FIXED:
		return("FIXED");
	case ROW_TYPE_PAGE:
	case ROW_TYPE_NOT_USED:
		break;
	}
	return("NOT USED");
}

/** If file-per-table is missing, issue warning and set ret false */
#define CHECK_ERROR_ROW_TYPE_NEEDS_FILE_PER_TABLE(use_tablespace)\
	if (!use_tablespace) {					\
		push_warning_printf(				\
			thd, Sql_condition::WARN_LEVEL_WARN,	\
			HA_WRONG_CREATE_OPTION,		\
			"InnoDB: ROW_FORMAT=%s requires"	\
			" innodb_file_per_table.",		\
			get_row_format_name(row_format));	\
		ret = FALSE;					\
	}

/** If file-format is Antelope, issue warning and set ret false */
#define CHECK_ERROR_ROW_TYPE_NEEDS_GT_ANTELOPE			\
	if (srv_file_format < UNIV_FORMAT_B) {		\
		push_warning_printf(				\
			thd, Sql_condition::WARN_LEVEL_WARN,	\
			HA_WRONG_CREATE_OPTION,		\
			"InnoDB: ROW_FORMAT=%s requires"	\
			" innodb_file_format > Antelope.",	\
			get_row_format_name(row_format));	\
		ret = FALSE;					\
	}


/*****************************************************************//**
Validates the create options. We may build on this function
in future. For now, it checks two specifiers:
KEY_BLOCK_SIZE and ROW_FORMAT
If innodb_strict_mode is not set then this function is a no-op
@return	TRUE if valid. */
static
ibool
create_options_are_valid(
/*=====================*/
	THD*		thd,		/*!< in: connection thread. */
	TABLE*		form,		/*!< in: information on table
					columns and indexes */
	HA_CREATE_INFO*	create_info,	/*!< in: create info. */
	bool		use_tablespace)	/*!< in: srv_file_per_table */
{
	ibool	kbs_specified	= FALSE;
	ibool	ret		= TRUE;
	enum row_type	row_format	= form->s->row_type;

	ut_ad(thd != NULL);

	/* If innodb_strict_mode is not set don't do any validation. */
	if (!(THDVAR(thd, strict_mode))) {
		return(TRUE);
	}

	ut_ad(form != NULL);
	ut_ad(create_info != NULL);

	/* First check if a non-zero KEY_BLOCK_SIZE was specified. */
	if (create_info->key_block_size) {
		kbs_specified = TRUE;
		switch (create_info->key_block_size) {
			ulint	kbs_max;
		case 1:
		case 2:
		case 4:
		case 8:
		case 16:
			/* Valid KEY_BLOCK_SIZE, check its dependencies. */
			if (!use_tablespace) {
				push_warning(
					thd, Sql_condition::WARN_LEVEL_WARN,
					HA_WRONG_CREATE_OPTION,
					"InnoDB: KEY_BLOCK_SIZE requires"
					" innodb_file_per_table.");
				ret = FALSE;
			}
			if (srv_file_format < UNIV_FORMAT_B) {
				push_warning(
					thd, Sql_condition::WARN_LEVEL_WARN,
					HA_WRONG_CREATE_OPTION,
					"InnoDB: KEY_BLOCK_SIZE requires"
					" innodb_file_format > Antelope.");
				ret = FALSE;
			}

			/* The maximum KEY_BLOCK_SIZE (KBS) is 16. But if
			UNIV_PAGE_SIZE is smaller than 16k, the maximum
			KBS is also smaller. */
			kbs_max = ut_min(
				1 << (UNIV_PAGE_SSIZE_MAX - 1),
				1 << (PAGE_ZIP_SSIZE_MAX - 1));
			if (create_info->key_block_size > kbs_max) {
				push_warning_printf(
					thd, Sql_condition::WARN_LEVEL_WARN,
					HA_WRONG_CREATE_OPTION,
					"InnoDB: KEY_BLOCK_SIZE=%ld"
					" cannot be larger than %ld.",
					create_info->key_block_size,
					kbs_max);
				ret = FALSE;
			}
			break;
		default:
			push_warning_printf(
				thd, Sql_condition::WARN_LEVEL_WARN,
				HA_WRONG_CREATE_OPTION,
				"InnoDB: invalid KEY_BLOCK_SIZE = %lu."
				" Valid values are [1, 2, 4, 8, 16]",
				create_info->key_block_size);
			ret = FALSE;
			break;
		}
	}

	/* Check for a valid Innodb ROW_FORMAT specifier and
	other incompatibilities. */
	switch (row_format) {
	case ROW_TYPE_COMPRESSED:
		CHECK_ERROR_ROW_TYPE_NEEDS_FILE_PER_TABLE(use_tablespace);
		CHECK_ERROR_ROW_TYPE_NEEDS_GT_ANTELOPE;
		break;
	case ROW_TYPE_DYNAMIC:
		CHECK_ERROR_ROW_TYPE_NEEDS_FILE_PER_TABLE(use_tablespace);
		CHECK_ERROR_ROW_TYPE_NEEDS_GT_ANTELOPE;
		/* fall through since dynamic also shuns KBS */
	case ROW_TYPE_COMPACT:
	case ROW_TYPE_REDUNDANT:
		if (kbs_specified) {
			push_warning_printf(
				thd, Sql_condition::WARN_LEVEL_WARN,
				HA_WRONG_CREATE_OPTION,
				"InnoDB: cannot specify ROW_FORMAT = %s"
				" with KEY_BLOCK_SIZE.",
				get_row_format_name(row_format));
			ret = FALSE;
		}
		break;
	case ROW_TYPE_DEFAULT:
		break;
	case ROW_TYPE_FIXED:
	case ROW_TYPE_PAGE:
	case ROW_TYPE_NOT_USED:
		push_warning(
			thd, Sql_condition::WARN_LEVEL_WARN,
			HA_WRONG_CREATE_OPTION,		\
			"InnoDB: invalid ROW_FORMAT specifier.");
		ret = FALSE;
		break;
	}

	return(ret);
}

/*****************************************************************//**
Update create_info.  Used in SHOW CREATE TABLE et al. */
UNIV_INTERN
void
ha_innobase::update_create_info(
/*============================*/
	HA_CREATE_INFO*	create_info)	/*!< in/out: create info */
{
	if (!(create_info->used_fields & HA_CREATE_USED_AUTO)) {
		ha_innobase::info(HA_STATUS_AUTO);
		create_info->auto_increment_value = stats.auto_increment_value;
	}
}

/*****************************************************************//**
Initialize the table FTS stopword list
@TRUE if succeed */
UNIV_INTERN
ibool
innobase_fts_load_stopword(
/*=======================*/
	dict_table_t*	table,	/*!< in: Table has the FTS */
	trx_t*		trx,	/*!< in: transaction */
	THD*		thd)	/*!< in: current thread */
{
	return (fts_load_stopword(table, trx,
				  fts_server_stopword_table,
				  THDVAR(thd, ft_user_stopword_table),
				  THDVAR(thd, ft_enable_stopword), FALSE));
}
/*****************************************************************//**
Creates a new table to an InnoDB database.
@return	error number */
UNIV_INTERN
int
ha_innobase::create(
/*================*/
	const char*	name,		/*!< in: table name */
	TABLE*		form,		/*!< in: information on table
					columns and indexes */
	HA_CREATE_INFO*	create_info)	/*!< in: more information of the
					created table, contains also the
					create statement string */
{
	int		error;
	trx_t*		parent_trx;
	trx_t*		trx;
	int		primary_key_no;
	uint		i;
	char		name2[FN_REFLEN];
	char		norm_name[FN_REFLEN];
	THD*		thd = ha_thd();
	ib_int64_t	auto_inc_value;
	ulint		fts_indexes = 0;
	ibool		zip_allowed = TRUE;
	enum row_type	row_format;
	rec_format_t	innodb_row_format = REC_FORMAT_COMPACT;

	/* Cache the global variable "srv_file_per_table" to a local
	variable before using it. Note that "srv_file_per_table"
	is not under dict_sys mutex protection, and could be changed
	while creating the table. So we read the current value here
	and make all further decisions based on this. */
	bool		use_tablespace = srv_file_per_table;

	/* Zip Shift Size - log2 - 9 of compressed page size,
	zero for uncompressed */
	ulint		zip_ssize = 0;
	ulint		flags = 0;
	ulint		flags2 = 0;
	dict_table_t*	innobase_table = NULL;

	/* Cache the value of innodb_file_format, in case it is
	modified by another thread while the table is being created. */
	const ulint	file_format_allowed = srv_file_format;
	const char*	stmt;
	size_t		stmt_len;

	DBUG_ENTER("ha_innobase::create");

	DBUG_ASSERT(thd != NULL);
	DBUG_ASSERT(create_info != NULL);

#ifdef __WIN__
	/* Names passed in from server are in two formats:
	1. <database_name>/<table_name>: for normal table creation
	2. full path: for temp table creation, or sym link

	When srv_file_per_table is on and mysqld_embedded is off,
	check for full path pattern, i.e.
	X:\dir\...,		X is a driver letter, or
	\\dir1\dir2\...,	UNC path
	returns error if it is in full path format, but not creating a temp.
	table. Currently InnoDB does not support symbolic link on Windows. */

	if (use_tablespace
	    && !mysqld_embedded
	    && (!create_info->options & HA_LEX_CREATE_TMP_TABLE)) {

		if ((name[1] == ':')
		    || (name[0] == '\\' && name[1] == '\\')) {
			sql_print_error("Cannot create table %s\n", name);
			DBUG_RETURN(HA_ERR_GENERIC);
		}
	}
#endif

	if (form->s->fields > 1000) {
		/* The limit probably should be REC_MAX_N_FIELDS - 3 = 1020,
		but we play safe here */

		DBUG_RETURN(HA_ERR_TO_BIG_ROW);
	}

	/* Check if there are any FTS indexes defined on this table. */
	for (i = 0; i < form->s->keys; i++) {
		KEY*    key = form->key_info + i;

		if (key->flags & HA_FULLTEXT) {
			++fts_indexes;

			/* We don't support FTS indexes in temporary
			tables. */
			if (create_info->options & HA_LEX_CREATE_TMP_TABLE) {

				my_error(ER_INNODB_NO_FT_TEMP_TABLE, MYF(0));
				DBUG_RETURN(-1);
			}
		}

		if (innobase_strcasecmp(key->name, FTS_DOC_ID_INDEX_NAME)) {
			continue;
		}

		/* Do a pre-check on FTS DOC ID index */
		if (!(key->flags & HA_NOSAME)
		    || strcmp(key->name, FTS_DOC_ID_INDEX_NAME)
		    || strcmp(key->key_part[0].field->field_name,
			      FTS_DOC_ID_COL_NAME)) {
			push_warning_printf(thd,
					    Sql_condition::WARN_LEVEL_WARN,
					    ER_WRONG_NAME_FOR_INDEX,
					    " InnoDB: Index name %s is reserved"
					    " for the unique index on"
					    " FTS_DOC_ID column for FTS"
					    " document ID indexing"
					    " on table %s. Please check"
					    " the index definition to"
					    " make sure it is of correct"
					    " type\n",
					    FTS_DOC_ID_INDEX_NAME,
					    name);
			my_error(ER_WRONG_NAME_FOR_INDEX, MYF(0),
				 FTS_DOC_ID_INDEX_NAME);
			DBUG_RETURN(-1);
		}
	}

	strcpy(name2, name);

	normalize_table_name(norm_name, name2);

	/* Create the table definition in InnoDB */

	flags = 0;

	if (fts_indexes > 0) {
		flags2 = DICT_TF2_FTS;
	}

	/* Validate create options if innodb_strict_mode is set. */
	if (!create_options_are_valid(
			thd, form, create_info, use_tablespace)) {
		DBUG_RETURN(HA_WRONG_CREATE_OPTION);
	}

	if (create_info->key_block_size) {
		/* The requested compressed page size (key_block_size)
		is given in kilobytes. If it is a valid number, store
		that value as the number of log2 shifts from 512 in
		zip_ssize. Zero means it is not compressed. */
		ulint zssize;		/* Zip Shift Size */
		ulint kbsize;		/* Key Block Size */
		for (zssize = kbsize = 1;
		     zssize <= ut_min(UNIV_PAGE_SSIZE_MAX,
				      PAGE_ZIP_SSIZE_MAX);
		     zssize++, kbsize <<= 1) {
			if (kbsize == create_info->key_block_size) {
				zip_ssize = zssize;
				break;
			}
		}

		/* Make sure compressed row format is allowed. */
		if (!use_tablespace) {
			push_warning(
				thd, Sql_condition::WARN_LEVEL_WARN,
				HA_WRONG_CREATE_OPTION,
				"InnoDB: KEY_BLOCK_SIZE requires"
				" innodb_file_per_table.");
			zip_allowed = FALSE;
		}

		if (file_format_allowed < UNIV_FORMAT_B) {
			push_warning(
				thd, Sql_condition::WARN_LEVEL_WARN,
				HA_WRONG_CREATE_OPTION,
				"InnoDB: KEY_BLOCK_SIZE requires"
				" innodb_file_format > Antelope.");
			zip_allowed = FALSE;
		}

		if (!zip_allowed
		    || zssize > ut_min(UNIV_PAGE_SSIZE_MAX,
				       PAGE_ZIP_SSIZE_MAX)) {
			push_warning_printf(
				thd, Sql_condition::WARN_LEVEL_WARN,
				HA_WRONG_CREATE_OPTION,
				"InnoDB: ignoring KEY_BLOCK_SIZE=%lu.",
				create_info->key_block_size);
		}
	}

	row_format = form->s->row_type;

	if (zip_ssize && zip_allowed) {
		/* if ROW_FORMAT is set to default,
		automatically change it to COMPRESSED.*/
		if (row_format == ROW_TYPE_DEFAULT) {
			row_format = ROW_TYPE_COMPRESSED;
		} else if (row_format != ROW_TYPE_COMPRESSED) {
			/* ROW_FORMAT other than COMPRESSED
			ignores KEY_BLOCK_SIZE.  It does not
			make sense to reject conflicting
			KEY_BLOCK_SIZE and ROW_FORMAT, because
			such combinations can be obtained
			with ALTER TABLE anyway. */
			push_warning_printf(
				thd, Sql_condition::WARN_LEVEL_WARN,
				HA_WRONG_CREATE_OPTION,
				"InnoDB: ignoring KEY_BLOCK_SIZE=%lu"
				" unless ROW_FORMAT=COMPRESSED.",
				create_info->key_block_size);
			zip_allowed = FALSE;
		}
	} else {
		/* zip_ssize == 0 means no KEY_BLOCK_SIZE.*/
		if (row_format == ROW_TYPE_COMPRESSED && zip_allowed) {
			/* ROW_FORMAT=COMPRESSED without KEY_BLOCK_SIZE
			implies half the maximum KEY_BLOCK_SIZE(*1k) or
			UNIV_PAGE_SIZE, whichever is less. */
			zip_ssize = ut_min(UNIV_PAGE_SSIZE_MAX,
					   PAGE_ZIP_SSIZE_MAX) - 1;
		}
	}

	/* Validate the row format.  Correct it if necessary */
	switch (row_format) {
	case ROW_TYPE_REDUNDANT:
		innodb_row_format = REC_FORMAT_REDUNDANT;
		break;

	case ROW_TYPE_COMPRESSED:
	case ROW_TYPE_DYNAMIC:
		if (!use_tablespace) {
			push_warning_printf(
				thd, Sql_condition::WARN_LEVEL_WARN,
				HA_WRONG_CREATE_OPTION,
				"InnoDB: ROW_FORMAT=%s requires"
				" innodb_file_per_table.",
				get_row_format_name(row_format));
		} else if (file_format_allowed == UNIV_FORMAT_A) {
			push_warning_printf(
				thd, Sql_condition::WARN_LEVEL_WARN,
				HA_WRONG_CREATE_OPTION,
				"InnoDB: ROW_FORMAT=%s requires"
				" innodb_file_format > Antelope.",
				get_row_format_name(row_format));
		} else {
			innodb_row_format = (row_format == ROW_TYPE_DYNAMIC
					     ? REC_FORMAT_DYNAMIC
					     : REC_FORMAT_COMPRESSED);
			break;
		}
		zip_allowed = FALSE;
		/* fall through to set row_format = COMPACT */
	case ROW_TYPE_NOT_USED:
	case ROW_TYPE_FIXED:
	case ROW_TYPE_PAGE:
		push_warning(
			thd, Sql_condition::WARN_LEVEL_WARN,
			HA_WRONG_CREATE_OPTION,
			"InnoDB: assuming ROW_FORMAT=COMPACT.");
	case ROW_TYPE_DEFAULT:
		/* If we fell through, set row format to Compact. */
		row_format = ROW_TYPE_COMPACT;
	case ROW_TYPE_COMPACT:
		break;
	}

	/* Set the table flags */
	if (!zip_allowed) {
		zip_ssize = 0;
	}
	dict_tf_set(&flags, innodb_row_format, zip_ssize);

	/* Look for a primary key */
	primary_key_no = (form->s->primary_key != MAX_KEY ?
			 (int) form->s->primary_key :
			 -1);

	/* Our function innobase_get_mysql_key_number_for_index assumes
	the primary key is always number 0, if it exists */
	ut_a(primary_key_no == -1 || primary_key_no == 0);

	/* Check for name conflicts (with reserved name) for
	any user indices to be created. */
	if (innobase_index_name_is_reserved(thd, form->key_info,
					    form->s->keys)) {
		DBUG_RETURN(-1);
	}

	if (IS_MAGIC_TABLE_AND_USER_DENIED_ACCESS(norm_name, thd)) {
		DBUG_RETURN(HA_ERR_GENERIC);
	}

	if (create_info->options & HA_LEX_CREATE_TMP_TABLE) {
		flags2 |= DICT_TF2_TEMPORARY;
	}

	if (use_tablespace) {
		flags2 |= DICT_TF2_USE_TABLESPACE;
	}

	/* Get the transaction associated with the current thd, or create one
	if not yet created */

	parent_trx = check_trx_exists(thd);

	/* In case MySQL calls this in the middle of a SELECT query, release
	possible adaptive hash latch to avoid deadlocks of threads */

	trx_search_latch_release_if_reserved(parent_trx);

	trx = innobase_trx_allocate(thd);

	/* Latch the InnoDB data dictionary exclusively so that no deadlocks
	or lock waits can happen in it during a table create operation.
	Drop table etc. do this latching in row0mysql.cc. */

	row_mysql_lock_data_dictionary(trx);

	error = create_table_def(trx, form, norm_name,
		create_info->options & HA_LEX_CREATE_TMP_TABLE ? name2 : NULL,
		flags, flags2);

	if (error) {
		goto cleanup;
	}

	/* Create the keys */

	if (form->s->keys == 0 || primary_key_no == -1) {
		/* Create an index which is used as the clustered index;
		order the rows by their row id which is internally generated
		by InnoDB */

		error = create_clustered_index_when_no_primary(
			trx, flags, norm_name);
		if (error) {
			goto cleanup;
		}
	}

	if (primary_key_no != -1) {
		/* In InnoDB the clustered index must always be created
		first */
		if ((error = create_index(trx, form, flags, norm_name,
					  (uint) primary_key_no))) {
			goto cleanup;
		}
	}

	/* Create the ancillary tables that are common to all FTS indexes on
	this table. */
	if (fts_indexes > 0) {
		ulint	ret = 0;

		innobase_table = dict_table_open_on_name_no_stats(
			norm_name, TRUE, DICT_ERR_IGNORE_NONE);

		ut_a(innobase_table);

		/* Check whether there alreadys exist FTS_DOC_ID_INDEX */
		ret = innobase_fts_check_doc_id_index_in_def(
			form->s->keys, form->s->key_info);

		/* Raise error if FTS_DOC_ID_INDEX is of wrong format */
		if (ret == FTS_INCORRECT_DOC_ID_INDEX) {
			push_warning_printf(thd,
					    Sql_condition::WARN_LEVEL_WARN,
					    ER_WRONG_NAME_FOR_INDEX,
					    " InnoDB: Index name %s is reserved"
					    " for the unique index on"
					    " FTS_DOC_ID column for FTS"
					    " Document ID indexing"
					    " on table %s. Please check"
					    " the index definition to"
					    " make sure it is of correct"
					    " type\n",
					    FTS_DOC_ID_INDEX_NAME,
					    innobase_table->name);

			if (innobase_table->fts) {
				fts_free(innobase_table);
			}

			dict_table_close(innobase_table, TRUE);
			my_error(ER_WRONG_NAME_FOR_INDEX, MYF(0),
				 FTS_DOC_ID_INDEX_NAME);
			error = -1;
			goto cleanup;
		}

		error = fts_create_common_tables(
			trx, innobase_table, norm_name,
			(ret == FTS_EXIST_DOC_ID_INDEX));

		error = convert_error_code_to_mysql(error, 0, NULL);

		dict_table_close(innobase_table, TRUE);

		if (error) {
			goto cleanup;
		}
	}

	for (i = 0; i < form->s->keys; i++) {

		if (i != static_cast<uint>(primary_key_no)) {

			if ((error = create_index(trx, form, flags,
						  norm_name, i))) {
				goto cleanup;
			}
		}
	}

	stmt = innobase_get_stmt(thd, &stmt_len);

	if (stmt) {
		error = row_table_add_foreign_constraints(
			trx, stmt, stmt_len, norm_name,
			create_info->options & HA_LEX_CREATE_TMP_TABLE);

		switch (error) {

		case DB_PARENT_NO_INDEX:
			push_warning_printf(
				thd, Sql_condition::WARN_LEVEL_WARN,
				HA_ERR_CANNOT_ADD_FOREIGN,
				"Create table '%s' with foreign key constraint"
				" failed. There is no index in the referenced"
				" table where the referenced columns appear"
				" as the first columns.\n", norm_name);
			break;

		case DB_CHILD_NO_INDEX:
			push_warning_printf(
				thd, Sql_condition::WARN_LEVEL_WARN,
				HA_ERR_CANNOT_ADD_FOREIGN,
				"Create table '%s' with foreign key constraint"
				" failed. There is no index in the referencing"
				" table where referencing columns appear"
				" as the first columns.\n", norm_name);
			break;
		}

		error = convert_error_code_to_mysql(error, flags, NULL);

		if (error) {
			goto cleanup;
		}
	}
	/* Cache all the FTS indexes on this table in the FTS specific
	structure. They are used for FTS indexed column update handling. */
	if (fts_indexes > 0) {
		fts_t*          fts = innobase_table->fts;

		ut_a(fts != NULL);

		dict_table_get_all_fts_indexes(innobase_table, fts->indexes);
	}

	innobase_commit_low(trx);

	row_mysql_unlock_data_dictionary(trx);

	/* Flush the log to reduce probability that the .frm files and
	the InnoDB data dictionary get out-of-sync if the user runs
	with innodb_flush_log_at_trx_commit = 0 */

	log_buffer_flush_to_disk();

	innobase_table = dict_table_open_on_name(norm_name, FALSE);

	DBUG_ASSERT(innobase_table != 0);

	if (innobase_table) {
		/* We update the highest file format in the system table
		space, if this table has higher file format setting. */

		trx_sys_file_format_max_upgrade(
			(const char**) &innobase_file_format_max,
			dict_table_get_format(innobase_table));
	}

	/* Load server stopword into FTS cache */
	if (fts_indexes > 0) {
		if (!innobase_fts_load_stopword(innobase_table, NULL, thd)) {
			dict_table_close(innobase_table, FALSE);
			srv_active_wake_master_thread();
			trx_free_for_mysql(trx);
			DBUG_RETURN(-1);
		}
	}

	/* Note: We can't call update_thd() as prebuilt will not be
	setup at this stage and so we use thd. */

	/* We need to copy the AUTOINC value from the old table if
	this is an ALTER|OPTIMIZE TABLE or CREATE INDEX because CREATE INDEX
	does a table copy too. If query was one of :

		CREATE TABLE ...AUTO_INCREMENT = x; or
		ALTER TABLE...AUTO_INCREMENT = x;   or
		OPTIMIZE TABLE t; or
		CREATE INDEX x on t(...);

	Find out a table definition from the dictionary and get
	the current value of the auto increment field. Set a new
	value to the auto increment field if the value is greater
	than the maximum value in the column. */

	if (((create_info->used_fields & HA_CREATE_USED_AUTO)
	    || thd_sql_command(thd) == SQLCOM_ALTER_TABLE
	    || thd_sql_command(thd) == SQLCOM_OPTIMIZE
	    || thd_sql_command(thd) == SQLCOM_CREATE_INDEX)
	    && create_info->auto_increment_value > 0) {

		auto_inc_value = create_info->auto_increment_value;

		dict_table_autoinc_lock(innobase_table);
		dict_table_autoinc_initialize(innobase_table, auto_inc_value);
		dict_table_autoinc_unlock(innobase_table);
	}

	dict_table_close(innobase_table, FALSE);

	/* Tell the InnoDB server that there might be work for
	utility threads: */

	srv_active_wake_master_thread();

	trx_free_for_mysql(trx);

	DBUG_RETURN(0);

cleanup:
	innobase_commit_low(trx);

	row_mysql_unlock_data_dictionary(trx);

	trx_free_for_mysql(trx);

	DBUG_RETURN(error);
}

/*****************************************************************//**
Discards or imports an InnoDB tablespace.
@return	0 == success, -1 == error */
UNIV_INTERN
int
ha_innobase::discard_or_import_tablespace(
/*======================================*/
	my_bool discard)	/*!< in: TRUE if discard, else import */
{
	dict_table_t*	dict_table;
	trx_t*		trx;
	int		err;

	DBUG_ENTER("ha_innobase::discard_or_import_tablespace");

	ut_a(prebuilt->trx);
	ut_a(prebuilt->trx->magic_n == TRX_MAGIC_N);
	ut_a(prebuilt->trx == thd_to_trx(ha_thd()));

	dict_table = prebuilt->table;
	trx = prebuilt->trx;

	if (discard) {
		err = row_discard_tablespace_for_mysql(dict_table->name, trx);
	} else {
		err = row_import_tablespace_for_mysql(dict_table->name, trx);
	}

	err = convert_error_code_to_mysql(err, dict_table->flags, NULL);

	DBUG_RETURN(err);
}

/*****************************************************************//**
Deletes all rows of an InnoDB table.
@return	error number */
UNIV_INTERN
int
ha_innobase::truncate()
/*===================*/
{
	int		error;

	DBUG_ENTER("ha_innobase::truncate");

	/* Get the transaction associated with the current thd, or create one
	if not yet created, and update prebuilt->trx */

	update_thd(ha_thd());

	if (!trx_is_started(prebuilt->trx)) {
		++prebuilt->trx->will_lock;
	}
	/* Truncate the table in InnoDB */

	error = row_truncate_table_for_mysql(prebuilt->table, prebuilt->trx);

	error = convert_error_code_to_mysql(error, prebuilt->table->flags,
					    NULL);

	DBUG_RETURN(error);
}

/*****************************************************************//**
Drops a table from an InnoDB database. Before calling this function,
MySQL calls innobase_commit to commit the transaction of the current user.
Then the current user cannot have locks set on the table. Drop table
operation inside InnoDB will remove all locks any user has on the table
inside InnoDB.
@return	error number */
UNIV_INTERN
int
ha_innobase::delete_table(
/*======================*/
	const char*	name)	/*!< in: table name */
{
	ulint	name_len;
	int	error;
	trx_t*	parent_trx;
	trx_t*	trx;
	THD	*thd = ha_thd();
	char	norm_name[1000];
	char	errstr[1024];

	DBUG_ENTER("ha_innobase::delete_table");

	DBUG_EXECUTE_IF(
		"test_normalize_table_name_low",
		test_normalize_table_name_low();
	);

	/* Strangely, MySQL passes the table name without the '.frm'
	extension, in contrast to ::create */
	normalize_table_name(norm_name, name);

	if (IS_MAGIC_TABLE_AND_USER_DENIED_ACCESS(norm_name, thd)) {
		DBUG_RETURN(HA_ERR_GENERIC);
	}

	/* Remove stats for this table and all of its indexes from the
	persistent storage if it exists and if there are stats for this
	table in there. This function creates its own trx and commits
	it. */
	error = dict_stats_delete_table_stats(norm_name,
					      errstr, sizeof(errstr));
	if (error != DB_SUCCESS) {
		push_warning(thd, Sql_condition::WARN_LEVEL_WARN,
			     ER_LOCK_WAIT_TIMEOUT, errstr);
	}

	/* Get the transaction associated with the current thd, or create one
	if not yet created */

	parent_trx = check_trx_exists(thd);

	/* In case MySQL calls this in the middle of a SELECT query, release
	possible adaptive hash latch to avoid deadlocks of threads */

	trx_search_latch_release_if_reserved(parent_trx);

	trx = innobase_trx_allocate(thd);

	name_len = strlen(name);

	ut_a(name_len < 1000);

	/* Either the transaction is already flagged as a locking transaction
	or it hasn't been started yet. */

	ut_a(!trx_is_started(trx) || trx->will_lock > 0);

	/* We are doing a DDL operation. */
	++trx->will_lock;

	/* Drop the table in InnoDB */
	error = row_drop_table_for_mysql(norm_name, trx,
					 thd_sql_command(thd)
					 == SQLCOM_DROP_DB);


	if (error == DB_TABLE_NOT_FOUND
	    && innobase_get_lower_case_table_names() == 1) {
		char*	is_part = NULL;
#ifdef __WIN__
		is_part = strstr(norm_name, "#p#");
#else
		is_part = strstr(norm_name, "#P#");
#endif /* __WIN__ */

		if (is_part) {
			char	par_case_name[MAX_FULL_NAME_LEN + 1];

#ifndef __WIN__
			/* Check for the table using lower
			case name, including the partition
			separator "P" */
			memcpy(par_case_name, norm_name, strlen(norm_name));
			par_case_name[strlen(norm_name)] = 0;
			innobase_casedn_str(par_case_name);
#else
			/* On Windows platfrom, check
			whether there exists table name in
			system table whose name is
			not being normalized to lower case */
			normalize_table_name_low(par_case_name, name, FALSE);
#endif
			error = row_drop_table_for_mysql(par_case_name, trx,
							 thd_sql_command(thd)
							 == SQLCOM_DROP_DB);
		}
	}

	/* Flush the log to reduce probability that the .frm files and
	the InnoDB data dictionary get out-of-sync if the user runs
	with innodb_flush_log_at_trx_commit = 0 */

	log_buffer_flush_to_disk();

	/* Tell the InnoDB server that there might be work for
	utility threads: */

	srv_active_wake_master_thread();

	innobase_commit_low(trx);

	trx_free_for_mysql(trx);

	error = convert_error_code_to_mysql(error, 0, NULL);

	DBUG_RETURN(error);
}

/*****************************************************************//**
Removes all tables in the named database inside InnoDB. */
static
void
innobase_drop_database(
/*===================*/
	handlerton*	hton,	/*!< in: handlerton of Innodb */
	char*		path)	/*!< in: database path; inside InnoDB the name
				of the last directory in the path is used as
				the database name: for example, in
				'mysql/data/test' the database name is 'test' */
{
	ulint	len		= 0;
	trx_t*	trx;
	char*	ptr;
	char*	namebuf;
	THD*	thd		= current_thd;

	/* Get the transaction associated with the current thd, or create one
	if not yet created */

	DBUG_ASSERT(hton == innodb_hton_ptr);

	/* In the Windows plugin, thd = current_thd is always NULL */
	if (thd) {
		trx_t*	parent_trx = check_trx_exists(thd);

		/* In case MySQL calls this in the middle of a SELECT
		query, release possible adaptive hash latch to avoid
		deadlocks of threads */

		trx_search_latch_release_if_reserved(parent_trx);
	}

	ptr = strend(path) - 2;

	while (ptr >= path && *ptr != '\\' && *ptr != '/') {
		ptr--;
		len++;
	}

	ptr++;
	namebuf = (char*) my_malloc((uint) len + 2, MYF(0));

	memcpy(namebuf, ptr, len);
	namebuf[len] = '/';
	namebuf[len + 1] = '\0';
#ifdef	__WIN__
	innobase_casedn_str(namebuf);
#endif
	trx = innobase_trx_allocate(thd);

	/* Either the transaction is already flagged as a locking transaction
	or it hasn't been started yet. */

	ut_a(!trx_is_started(trx) || trx->will_lock > 0);

	/* We are doing a DDL operation. */
	++trx->will_lock;

	row_drop_database_for_mysql(namebuf, trx);

	my_free(namebuf);

	/* Flush the log to reduce probability that the .frm files and
	the InnoDB data dictionary get out-of-sync if the user runs
	with innodb_flush_log_at_trx_commit = 0 */

	log_buffer_flush_to_disk();

	/* Tell the InnoDB server that there might be work for
	utility threads: */

	srv_active_wake_master_thread();

	innobase_commit_low(trx);
	trx_free_for_mysql(trx);
}
/*********************************************************************//**
Renames an InnoDB table.
@return	0 or error code */
static
int
innobase_rename_table(
/*==================*/
	trx_t*		trx,	/*!< in: transaction */
	const char*	from,	/*!< in: old name of the table */
	const char*	to,	/*!< in: new name of the table */
	ibool		lock_and_commit)
				/*!< in: TRUE=lock data dictionary and commit */
{
	int	error;
	char*	norm_to;
	char*	norm_from;

	// Magic number 64 arbitrary
	norm_to = (char*) my_malloc(strlen(to) + 64, MYF(0));
	norm_from = (char*) my_malloc(strlen(from) + 64, MYF(0));

	normalize_table_name(norm_to, to);
	normalize_table_name(norm_from, from);

	/* Serialize data dictionary operations with dictionary mutex:
	no deadlocks can occur then in these operations */

	if (lock_and_commit) {
		row_mysql_lock_data_dictionary(trx);
	}

	/* Transaction must be flagged as a locking transaction or it hasn't
	been started yet. */

	ut_a(trx->will_lock > 0);

	error = row_rename_table_for_mysql(
		norm_from, norm_to, trx, lock_and_commit);

	if (error != DB_SUCCESS) {
		if (error == DB_TABLE_NOT_FOUND
		    && innobase_get_lower_case_table_names() == 1) {
			char*	is_part = NULL;
#ifdef __WIN__
			is_part = strstr(norm_from, "#p#");
#else
			is_part = strstr(norm_from, "#P#");
#endif /* __WIN__ */

			if (is_part) {
				char	par_case_name[MAX_FULL_NAME_LEN + 1];

#ifndef __WIN__
				/* Check for the table using lower
				case name, including the partition
				separator "P" */
				memcpy(par_case_name, norm_from,
				       strlen(norm_from));
				par_case_name[strlen(norm_from)] = 0;
				innobase_casedn_str(par_case_name);
#else
				/* On Windows platfrom, check
				whether there exists table name in
				system table whose name is
				not being normalized to lower case */
				normalize_table_name_low(par_case_name,
							 from, FALSE);
#endif
				error = row_rename_table_for_mysql(
					par_case_name, norm_to, trx,
					lock_and_commit);

			}
		}

		if (error != DB_SUCCESS) {
			FILE* ef = dict_foreign_err_file;

			fputs("InnoDB: Renaming table ", ef);
			ut_print_name(ef, trx, TRUE, norm_from);
			fputs(" to ", ef);
			ut_print_name(ef, trx, TRUE, norm_to);
			fputs(" failed!\n", ef);
		} else {
#ifndef __WIN__
			sql_print_warning("Rename partition table %s "
					  "succeeds after converting to lower "
					  "case. The table may have "
					  "been moved from a case "
					  "in-sensitive file system.\n",
					  norm_from);
#else
			sql_print_warning("Rename partition table %s "
					  "succeeds after skipping the step to "
					  "lower case the table name. "
					  "The table may have been "
					  "moved from a case sensitive "
					  "file system.\n",
					  norm_from);
#endif /* __WIN__ */
		}
	}

	if (lock_and_commit) {
		row_mysql_unlock_data_dictionary(trx);

		/* Flush the log to reduce probability that the .frm
		files and the InnoDB data dictionary get out-of-sync
		if the user runs with innodb_flush_log_at_trx_commit = 0 */

		log_buffer_flush_to_disk();
	}

	my_free(norm_to);
	my_free(norm_from);

	return(error);
}

/*********************************************************************//**
Renames an InnoDB table.
@return	0 or error code */
UNIV_INTERN
int
ha_innobase::rename_table(
/*======================*/
	const char*	from,	/*!< in: old name of the table */
	const char*	to)	/*!< in: new name of the table */
{
	trx_t*	trx;
	int	error;
	trx_t*	parent_trx;
	THD*	thd		= ha_thd();

	DBUG_ENTER("ha_innobase::rename_table");

	/* Get the transaction associated with the current thd, or create one
	if not yet created */

	parent_trx = check_trx_exists(thd);

	/* In case MySQL calls this in the middle of a SELECT query, release
	possible adaptive hash latch to avoid deadlocks of threads */

	trx_search_latch_release_if_reserved(parent_trx);

	trx = innobase_trx_allocate(thd);

	/* Either the transaction is already flagged as a locking transaction
	or it hasn't been started yet. */

	ut_a(!trx_is_started(trx) || trx->will_lock > 0);

	/* We are doing a DDL operation. */
	++trx->will_lock;

	error = innobase_rename_table(trx, from, to, TRUE);

	DEBUG_SYNC(thd, "after_innobase_rename_table");

	/* Tell the InnoDB server that there might be work for
	utility threads: */

	srv_active_wake_master_thread();

	innobase_commit_low(trx);
	trx_free_for_mysql(trx);

	/* Add a special case to handle the Duplicated Key error
	and return DB_ERROR instead.
	This is to avoid a possible SIGSEGV error from mysql error
	handling code. Currently, mysql handles the Duplicated Key
	error by re-entering the storage layer and getting dup key
	info by calling get_dup_key(). This operation requires a valid
	table handle ('row_prebuilt_t' structure) which could no
	longer be available in the error handling stage. The suggested
	solution is to report a 'table exists' error message (since
	the dup key error here is due to an existing table whose name
	is the one we are trying to rename to) and return the generic
	error code. */
	if (error == (int) DB_DUPLICATE_KEY) {
		my_error(ER_TABLE_EXISTS_ERROR, MYF(0), to);

		error = DB_ERROR;
	}

	error = convert_error_code_to_mysql(error, 0, NULL);

	DBUG_RETURN(error);
}

/*********************************************************************//**
Estimates the number of index records in a range.
@return	estimated number of rows */
UNIV_INTERN
ha_rows
ha_innobase::records_in_range(
/*==========================*/
	uint			keynr,		/*!< in: index number */
	key_range		*min_key,	/*!< in: start key value of the
						range, may also be 0 */
	key_range		*max_key)	/*!< in: range end key val, may
						also be 0 */
{
	KEY*		key;
	dict_index_t*	index;
	dtuple_t*	range_start;
	dtuple_t*	range_end;
	ib_int64_t	n_rows;
	ulint		mode1;
	ulint		mode2;
        uint key_parts;
	mem_heap_t*	heap;

	DBUG_ENTER("records_in_range");

	ut_a(prebuilt->trx == thd_to_trx(ha_thd()));

	prebuilt->trx->op_info = (char*)"estimating records in index range";

	/* In case MySQL calls this in the middle of a SELECT query, release
	possible adaptive hash latch to avoid deadlocks of threads */

	trx_search_latch_release_if_reserved(prebuilt->trx);

	active_index = keynr;

	key = table->key_info + active_index;

	index = innobase_get_index(keynr);

	/* There exists possibility of not being able to find requested
	index due to inconsistency between MySQL and InoDB dictionary info.
	Necessary message should have been printed in innobase_get_index() */
	if (UNIV_UNLIKELY(!index)) {
		n_rows = HA_POS_ERROR;
		goto func_exit;
	}
	if (dict_index_is_corrupted(index)) {
		n_rows = HA_ERR_INDEX_CORRUPT;
		goto func_exit;
	}
	if (UNIV_UNLIKELY(!row_merge_is_index_usable(prebuilt->trx, index))) {
		n_rows = HA_ERR_TABLE_DEF_CHANGED;
		goto func_exit;
	}

        key_parts= key->key_parts;
        if ((min_key && min_key->keypart_map>=(key_part_map) (1<<key_parts)) ||
            (max_key && max_key->keypart_map>=(key_part_map) (1<<key_parts)))
          key_parts= key->ext_key_parts;

	heap = mem_heap_create(2 * (key_parts * sizeof(dfield_t)
				    + sizeof(dtuple_t)));

        range_start = dtuple_create(heap, key_parts);
        dict_index_copy_types(range_start, index, key_parts);

        range_end = dtuple_create(heap, key_parts);
        dict_index_copy_types(range_end, index, key_parts);

	row_sel_convert_mysql_key_to_innobase(
				range_start,
				srch_key_val1, sizeof(srch_key_val1),
				index,
				(byte*) (min_key ? min_key->key :
					 (const uchar*) 0),
				(ulint) (min_key ? min_key->length : 0),
				prebuilt->trx);
	DBUG_ASSERT(min_key
		    ? range_start->n_fields > 0
		    : range_start->n_fields == 0);

	row_sel_convert_mysql_key_to_innobase(
				range_end,
				srch_key_val2, sizeof(srch_key_val2),
				index,
				(byte*) (max_key ? max_key->key :
					 (const uchar*) 0),
				(ulint) (max_key ? max_key->length : 0),
				prebuilt->trx);
	DBUG_ASSERT(max_key
		    ? range_end->n_fields > 0
		    : range_end->n_fields == 0);

	mode1 = convert_search_mode_to_innobase(min_key ? min_key->flag :
						HA_READ_KEY_EXACT);
	mode2 = convert_search_mode_to_innobase(max_key ? max_key->flag :
						HA_READ_KEY_EXACT);

	if (mode1 != PAGE_CUR_UNSUPP && mode2 != PAGE_CUR_UNSUPP) {

		n_rows = btr_estimate_n_rows_in_range(index, range_start,
						      mode1, range_end,
						      mode2);
	} else {

		n_rows = HA_POS_ERROR;
	}

	mem_heap_free(heap);

func_exit:

	prebuilt->trx->op_info = (char*)"";

	/* The MySQL optimizer seems to believe an estimate of 0 rows is
	always accurate and may return the result 'Empty set' based on that.
	The accuracy is not guaranteed, and even if it were, for a locking
	read we should anyway perform the search to set the next-key lock.
	Add 1 to the value to make sure MySQL does not make the assumption! */

	if (n_rows == 0) {
		n_rows = 1;
	}

	DBUG_RETURN((ha_rows) n_rows);
}

/*********************************************************************//**
Gives an UPPER BOUND to the number of rows in a table. This is used in
filesort.cc.
@return	upper bound of rows */
UNIV_INTERN
ha_rows
ha_innobase::estimate_rows_upper_bound()
/*====================================*/
{
	dict_index_t*	index;
	ulonglong	estimate;
	ulonglong	local_data_file_length;
	ulint		stat_n_leaf_pages;

	DBUG_ENTER("estimate_rows_upper_bound");

	/* We do not know if MySQL can call this function before calling
	external_lock(). To be safe, update the thd of the current table
	handle. */

	update_thd(ha_thd());

	prebuilt->trx->op_info = (char*)
				 "calculating upper bound for table rows";

	/* In case MySQL calls this in the middle of a SELECT query, release
	possible adaptive hash latch to avoid deadlocks of threads */

	trx_search_latch_release_if_reserved(prebuilt->trx);

	index = dict_table_get_first_index(prebuilt->table);

	stat_n_leaf_pages = index->stat_n_leaf_pages;

	ut_a(stat_n_leaf_pages > 0);

	local_data_file_length =
		((ulonglong) stat_n_leaf_pages) * UNIV_PAGE_SIZE;


	/* Calculate a minimum length for a clustered index record and from
	that an upper bound for the number of rows. Since we only calculate
	new statistics in row0mysql.cc when a table has grown by a threshold
	factor, we must add a safety factor 2 in front of the formula below. */

	estimate = 2 * local_data_file_length /
					 dict_index_calc_min_rec_len(index);

	prebuilt->trx->op_info = (char*)"";

	DBUG_RETURN((ha_rows) estimate);
}

/*********************************************************************//**
How many seeks it will take to read through the table. This is to be
comparable to the number returned by records_in_range so that we can
decide if we should scan the table or use keys.
@return	estimated time measured in disk seeks */
UNIV_INTERN
double
ha_innobase::scan_time()
/*====================*/
{
	/* Since MySQL seems to favor table scans too much over index
	searches, we pretend that a sequential read takes the same time
	as a random disk read, that is, we do not divide the following
	by 10, which would be physically realistic. */

	return((double) (prebuilt->table->stat_clustered_index_size));
}

/******************************************************************//**
Calculate the time it takes to read a set of ranges through an index
This enables us to optimise reads for clustered indexes.
@return	estimated time measured in disk seeks */
UNIV_INTERN
double
ha_innobase::read_time(
/*===================*/
	uint	index,	/*!< in: key number */
	uint	ranges,	/*!< in: how many ranges */
	ha_rows rows)	/*!< in: estimated number of rows in the ranges */
{
	ha_rows total_rows;
	double	time_for_scan;

	if (index != table->s->primary_key) {
		/* Not clustered */
		return(handler::read_time(index, ranges, rows));
	}

	/* Assume that the read time is proportional to the scan time for all
	rows + at most one seek per range. */

	time_for_scan = scan_time();

	if ((total_rows = estimate_rows_upper_bound()) < rows) {

		return(time_for_scan);
	}

	return(ranges + (double) rows / (double) total_rows * time_for_scan);
}

/*********************************************************************//**
Calculates the key number used inside MySQL for an Innobase index. We will
first check the "index translation table" for a match of the index to get
the index number. If there does not exist an "index translation table",
or not able to find the index in the translation table, then we will fall back
to the traditional way of looping through dict_index_t list to find a
match. In this case, we have to take into account if we generated a
default clustered index for the table
@return the key number used inside MySQL */
static
int
innobase_get_mysql_key_number_for_index(
/*====================================*/
	INNOBASE_SHARE*		share,	/*!< in: share structure for index
					translation table. */
	const TABLE*		table,	/*!< in: table in MySQL data
					dictionary */
	dict_table_t*		ib_table,/*!< in: table in Innodb data
					dictionary */
	const dict_index_t*	index)	/*!< in: index */
{
	const dict_index_t*	ind;
	unsigned int		i;

 	ut_a(index);
	/*
	ut_ad(strcmp(index->table->name, ib_table->name) == 0);
	*/

	/* If index does not belong to the table object of share structure
	(ib_table comes from the share structure) search the index->table
	object instead */
	if (index->table != ib_table) {
		i = 0;
		ind = dict_table_get_first_index(index->table);

		while (index != ind) {
			ind = dict_table_get_next_index(ind);
			i++;
		}

		if (row_table_got_default_clust_index(index->table)) {
			ut_a(i > 0);
			i--;
		}

		return(i);
	}

	/* If index translation table exists, we will first check
	the index through index translation table for a match. */
	if (share->idx_trans_tbl.index_mapping) {
		for (i = 0; i < share->idx_trans_tbl.index_count; i++) {
			if (share->idx_trans_tbl.index_mapping[i] == index) {
				return(i);
			}
		}

		/* If index_count in translation table is set to 0, it
		is possible we are in the process of rebuilding table,
		do not spit error in this case */
		if (share->idx_trans_tbl.index_count) {
			/* Print an error message if we cannot find the index
			** in the "index translation table". */
			sql_print_error("Cannot find index %s in InnoDB index "
					"translation table.", index->name);
		}
	}

	/* If we do not have an "index translation table", or not able
	to find the index in the translation table, we'll directly find
	matching index with information from mysql TABLE structure and
	InnoDB dict_index_t list */
	for (i = 0; i < table->s->keys; i++) {
		ind = dict_table_get_index_on_name(
			ib_table, table->key_info[i].name);

		if (index == ind) {
			return(i);
		}
	}

	/* Loop through each index of the table and lock them */
	for (ind = dict_table_get_first_index(ib_table);
	     ind != NULL;
	     ind = dict_table_get_next_index(ind)) {
		if (index == ind) {
			sql_print_error("Find index %s in InnoDB index list "
					"but not its MySQL index number "
					"It could be an InnoDB internal index.",
					index->name);
			return(-1);
		}
	}

	ut_error;

	return(-1);
}

/*********************************************************************//**
Calculate Record Per Key value. Need to exclude the NULL value if
innodb_stats_method is set to "nulls_ignored"
@return estimated record per key value */
static
ha_rows
innodb_rec_per_key(
/*===============*/
	dict_index_t*	index,		/*!< in: dict_index_t structure */
	ulint		i,		/*!< in: the column we are
					calculating rec per key */
	ha_rows		records)	/*!< in: estimated total records */
{
	ha_rows		rec_per_key;

	ut_ad(i < dict_index_get_n_unique(index));

	/* Note the stat_n_diff_key_vals[] stores the diff value with
	n-prefix indexing, so it is always stat_n_diff_key_vals[i + 1] */
	if (index->stat_n_diff_key_vals[i + 1] == 0) {

		rec_per_key = records;
	} else if (srv_innodb_stats_method == SRV_STATS_NULLS_IGNORED) {
		ib_uint64_t	num_null;

		/* In theory, index->stat_n_non_null_key_vals[i]
		should always be less than the number of records.
		Since this is statistics value, the value could
		have slight discrepancy. But we will make sure
		the number of null values is not a negative number. */
		if (records < index->stat_n_non_null_key_vals[i]) {
			num_null = 0;
		} else {
			num_null = records - index->stat_n_non_null_key_vals[i];
		}

		/* If the number of NULL values is the same as or
		large than that of the distinct values, we could
		consider that the table consists mostly of NULL value.
		Set rec_per_key to 1. */
		if (index->stat_n_diff_key_vals[i + 1] <= num_null) {
			rec_per_key = 1;
		} else {
			/* Need to exclude rows with NULL values from
			rec_per_key calculation */
			rec_per_key = (ha_rows)(
				(records - num_null)
				/ (index->stat_n_diff_key_vals[i + 1]
				   - num_null));
		}
	} else {
		rec_per_key = (ha_rows)
			 (records / index->stat_n_diff_key_vals[i + 1]);
	}

	return(rec_per_key);
}

/*********************************************************************//**
Returns statistics information of the table to the MySQL interpreter,
in various fields of the handle object.
@return HA_ERR_* error code or 0 */
UNIV_INTERN
int
ha_innobase::info_low(
/*==================*/
	uint			flag,	/*!< in: what information MySQL
					requests */
	dict_stats_upd_option_t	stats_upd_option)
					/*!< in: whether to (re) calc
					the stats or to fetch them from
					the persistent storage */
{
	dict_table_t*	ib_table;
	dict_index_t*	index;
	ha_rows		rec_per_key;
	ib_int64_t	n_rows;
	char		path[FN_REFLEN];
	os_file_stat_t	stat_info;

	DBUG_ENTER("info");

	/* If we are forcing recovery at a high level, we will suppress
	statistics calculation on tables, because that may crash the
	server if an index is badly corrupted. */

	/* We do not know if MySQL can call this function before calling
	external_lock(). To be safe, update the thd of the current table
	handle. */

	update_thd(ha_thd());

	/* In case MySQL calls this in the middle of a SELECT query, release
	possible adaptive hash latch to avoid deadlocks of threads */

	prebuilt->trx->op_info = (char*)"returning various info to MySQL";

	trx_search_latch_release_if_reserved(prebuilt->trx);

	ib_table = prebuilt->table;

	if (flag & HA_STATUS_TIME) {
		if (stats_upd_option != DICT_STATS_FETCH
		    || innobase_stats_on_metadata) {
			/* In sql_show we call with this flag: update
			then statistics so that they are up-to-date */
			enum db_err	ret;

			prebuilt->trx->op_info = "updating table statistics";

			ut_ad(!mutex_own(&dict_sys->mutex));
			ret = dict_stats_update(ib_table, stats_upd_option,
						FALSE);

			if (ret != DB_SUCCESS) {
				prebuilt->trx->op_info = "";
				DBUG_RETURN(HA_ERR_GENERIC);
			}

			prebuilt->trx->op_info = "returning various info to MySQL";
		}

		my_snprintf(path, sizeof(path), "%s/%s%s",
				mysql_data_home, ib_table->name, reg_ext);

		unpack_filename(path,path);

		/* Note that we do not know the access time of the table,
		nor the CHECK TABLE time, nor the UPDATE or INSERT time. */

		if (os_file_get_status(path,&stat_info)) {
			stats.create_time = (ulong) stat_info.ctime;
		}
	}

	if (flag & HA_STATUS_VARIABLE) {

		ulint	page_size;

		n_rows = ib_table->stat_n_rows;

		/* Because we do not protect stat_n_rows by any mutex in a
		delete, it is theoretically possible that the value can be
		smaller than zero! TODO: fix this race.

		The MySQL optimizer seems to assume in a left join that n_rows
		is an accurate estimate if it is zero. Of course, it is not,
		since we do not have any locks on the rows yet at this phase.
		Since SHOW TABLE STATUS seems to call this function with the
		HA_STATUS_TIME flag set, while the left join optimizer does not
		set that flag, we add one to a zero value if the flag is not
		set. That way SHOW TABLE STATUS will show the best estimate,
		while the optimizer never sees the table empty. */

		if (n_rows < 0) {
			n_rows = 0;
		}

		if (n_rows == 0 && !(flag & HA_STATUS_TIME)) {
			n_rows++;
		}

		/* Fix bug#40386: Not flushing query cache after truncate.
		n_rows can not be 0 unless the table is empty, set to 1
		instead. The original problem of bug#29507 is actually
		fixed in the server code. */
		if (thd_sql_command(user_thd) == SQLCOM_TRUNCATE) {

			n_rows = 1;

			/* We need to reset the prebuilt value too, otherwise
			checks for values greater than the last value written
			to the table will fail and the autoinc counter will
			not be updated. This will force write_row() into
			attempting an update of the table's AUTOINC counter. */

			prebuilt->autoinc_last_value = 0;
		}

		page_size = dict_table_zip_size(ib_table);
		if (page_size == 0) {
			page_size = UNIV_PAGE_SIZE;
		}

		stats.records = (ha_rows) n_rows;
		stats.deleted = 0;
		stats.data_file_length
			= ((ulonglong) ib_table->stat_clustered_index_size)
			* page_size;
		stats.index_file_length =
			((ulonglong) ib_table->stat_sum_of_other_index_sizes)
			* page_size;

		/* Since fsp_get_available_space_in_free_extents() is
		acquiring latches inside InnoDB, we do not call it if we
		are asked by MySQL to avoid locking. Another reason to
		avoid the call is that it uses quite a lot of CPU.
		See Bug#38185. */
		if (flag & HA_STATUS_NO_LOCK
		    || !(flag & HA_STATUS_VARIABLE_EXTRA)) {
			/* We do not update delete_length if no
			locking is requested so the "old" value can
			remain. delete_length is initialized to 0 in
			the ha_statistics' constructor. Also we only
			need delete_length to be set when
			HA_STATUS_VARIABLE_EXTRA is set */
		} else if (UNIV_UNLIKELY
			   (srv_force_recovery >= SRV_FORCE_NO_IBUF_MERGE)) {
			/* Avoid accessing the tablespace if
			innodb_crash_recovery is set to a high value. */
			stats.delete_length = 0;
		} else {
			ullint	avail_space;

			avail_space = fsp_get_available_space_in_free_extents(
				ib_table->space);

			if (avail_space == ULLINT_UNDEFINED) {
				THD*	thd;

				thd = ha_thd();

				push_warning_printf(
					thd,
					Sql_condition::WARN_LEVEL_WARN,
					ER_CANT_GET_STAT,
					"InnoDB: Trying to get the free "
					"space for table %s but its "
					"tablespace has been discarded or "
					"the .ibd file is missing. Setting "
                                        "the free space to zero. "
                                        "(Errcode: %M)",
					ib_table->name, errno);

				stats.delete_length = 0;
			} else {
				stats.delete_length = avail_space * 1024;
			}
		}

		stats.check_time = 0;
		stats.mrr_length_per_rec = ref_length + sizeof(void*);

		if (stats.records == 0) {
			stats.mean_rec_length = 0;
		} else {
			stats.mean_rec_length = (ulong)
				(stats.data_file_length / stats.records);
		}
	}

	if (flag & HA_STATUS_CONST) {
		ulong	i;
		/* Verify the number of index in InnoDB and MySQL
		matches up. If prebuilt->clust_index_was_generated
		holds, InnoDB defines GEN_CLUST_INDEX internally */
		ulint	num_innodb_index = UT_LIST_GET_LEN(ib_table->indexes)
					- prebuilt->clust_index_was_generated;

		if (table->s->keys != num_innodb_index
		    && (innobase_fts_check_doc_id_index(ib_table, NULL)
			== FTS_EXIST_DOC_ID_INDEX
			&& table->s->keys != (num_innodb_index - 1))) {
			sql_print_error("InnoDB: Table %s contains %lu "
					"indexes inside InnoDB, which "
					"is different from the number of "
					"indexes %u defined in the MySQL ",
					ib_table->name, num_innodb_index,
					table->s->keys);
		}

		for (i = 0; i < table->s->keys; i++) {
			ulong	j;
                        rec_per_key = 1;
			/* We could get index quickly through internal
			index mapping with the index translation table.
			The identity of index (match up index name with
			that of table->key_info[i]) is already verified in
			innobase_get_index().  */
			index = innobase_get_index(i);

			if (index == NULL) {
				sql_print_error("Table %s contains fewer "
						"indexes inside InnoDB than "
						"are defined in the MySQL "
						".frm file. Have you mixed up "
						".frm files from different "
						"installations? See "
						REFMAN
						"innodb-troubleshooting.html\n",
						ib_table->name);
				break;
			}

			for (j = 0; j < table->key_info[i].key_parts; j++) {

				if (table->key_info[i].flags & HA_FULLTEXT) {
					/* The whole concept has no validity
					for FTS indexes. */
					table->key_info[i].rec_per_key[j] = 1;
					continue;
				}

				if (j + 1 > index->n_uniq) {
					sql_print_error(
						"Index %s of %s has %lu columns"
					        " unique inside InnoDB, but "
						"MySQL is asking statistics for"
					        " %lu columns. Have you mixed "
						"up .frm files from different "
					       	"installations? "
						"See " REFMAN
						"innodb-troubleshooting.html\n",
						index->name,
						ib_table->name,
						(unsigned long)
						index->n_uniq, j + 1);
					break;
				}

				rec_per_key = innodb_rec_per_key(
					index, j, stats.records);

				/* Since MySQL seems to favor table scans
				too much over index searches, we pretend
				index selectivity is 2 times better than
				our estimate: */

				rec_per_key = rec_per_key / 2;

				if (rec_per_key == 0) {
					rec_per_key = 1;
				}

				table->key_info[i].rec_per_key[j] =
				  rec_per_key >= ~(ulong) 0 ? ~(ulong) 0 :
				  (ulong) rec_per_key;
			}

                        KEY *key_info= table->key_info+i; 
                        key_part_map ext_key_part_map=
                                             key_info->ext_key_part_map;                               

                        if (key_info->key_parts != key_info->ext_key_parts) {

                                KEY *pk_key_info= key_info+
                                                  table->s->primary_key;
                                uint k = key_info->key_parts;
                                ha_rows k_rec_per_key = rec_per_key;
                                uint pk_parts = pk_key_info->key_parts;
                          
		                index= innobase_get_index(
                                        table->s->primary_key);
                                
                                n_rows= ib_table->stat_n_rows;
    
                                for (j = 0; j < pk_parts; j++) {
 
				         if (ext_key_part_map & 1<<j) {

                                                rec_per_key =
						innodb_rec_per_key(index,
                                                        j, stats.records);
                               
				                if (rec_per_key == 0) {
					                rec_per_key = 1;
				                }
                                                else if (rec_per_key > 1) {
                                                        rec_per_key =
<<<<<<< HEAD
                                                        k_rec_per_key *
						        (double)rec_per_key /
							n_rows;
=======
                                                        (ha_rows)
                                                          (k_rec_per_key *
						          (double)rec_per_key /
                                                           n_rows);
>>>>>>> 8a71e673
						}
                                                
				                key_info->rec_per_key[k++]=
				                rec_per_key >= ~(ulong) 0 ?
                                                ~(ulong) 0 :
                                                (ulong) rec_per_key;

					} 
				}
			}                                         
		}
	}

	if (srv_force_recovery >= SRV_FORCE_NO_IBUF_MERGE) {

		goto func_exit;
	}

	if (flag & HA_STATUS_ERRKEY) {
		const dict_index_t*	err_index;

		ut_a(prebuilt->trx);
		ut_a(prebuilt->trx->magic_n == TRX_MAGIC_N);

		err_index = trx_get_error_info(prebuilt->trx);

		if (err_index) {
			errkey = innobase_get_mysql_key_number_for_index(
					share, table, ib_table, err_index);
		} else {
			errkey = (unsigned int) (
				(prebuilt->trx->error_key_num
				 == ULINT_UNDEFINED)
					? -1
					: prebuilt->trx->error_key_num);
		}
	}

	if ((flag & HA_STATUS_AUTO) && table->found_next_number_field) {
		stats.auto_increment_value = innobase_peek_autoinc();
	}

func_exit:
	prebuilt->trx->op_info = (char*)"";

	DBUG_RETURN(0);
}

/*********************************************************************//**
Returns statistics information of the table to the MySQL interpreter,
in various fields of the handle object.
@return HA_ERR_* error code or 0 */
UNIV_INTERN
int
ha_innobase::info(
/*==============*/
	uint	flag)	/*!< in: what information MySQL requests */
{
	return(info_low(flag, DICT_STATS_FETCH));
}

/**********************************************************************//**
Updates index cardinalities of the table, based on random dives into
each index tree. This does NOT calculate exact statistics on the table.
@return	HA_ADMIN_* error code or HA_ADMIN_OK */
UNIV_INTERN
int
ha_innobase::analyze(
/*=================*/
	THD*		thd,		/*!< in: connection thread handle */
	HA_CHECK_OPT*	check_opt)	/*!< in: currently ignored */
{
	dict_stats_upd_option_t	upd_option;
	int			ret;

	if (THDVAR(thd, analyze_is_persistent)) {
		upd_option = DICT_STATS_RECALC_PERSISTENT;
	} else {
		upd_option = DICT_STATS_RECALC_TRANSIENT;
	}

	/* Simply call ::info_low() with all the flags
	and request recalculation of the statistics */
	ret = info_low(HA_STATUS_TIME | HA_STATUS_CONST | HA_STATUS_VARIABLE,
		       upd_option);

	if (ret != 0) {
		return(HA_ADMIN_FAILED);
	}

	return(HA_ADMIN_OK);
}

/**********************************************************************//**
This is mapped to "ALTER TABLE tablename ENGINE=InnoDB", which rebuilds
the table in MySQL. */
UNIV_INTERN
int
ha_innobase::optimize(
/*==================*/
	THD*		thd,		/*!< in: connection thread handle */
	HA_CHECK_OPT*	check_opt)	/*!< in: currently ignored */
{
	/*FTS-FIXME: Since MySQL doesn't support engine-specific commands,
	we have to hijack some existing command in order to be able to test
	the new admin commands added in InnoDB's FTS support. For now, we
	use MySQL's OPTIMIZE command, normally mapped to ALTER TABLE in
	InnoDB (so it recreates the table anew), and map it to OPTIMIZE.

	This works OK otherwise, but MySQL locks the entire table during
	calls to OPTIMIZE, which is undesirable. */

	if (innodb_optimize_fulltext_only) {
		if (prebuilt->table->fts && prebuilt->table->fts->cache) {
			fts_sync_table(prebuilt->table);
			fts_optimize_table(prebuilt->table);
		}
		return(HA_ADMIN_OK);
	} else {

		return(HA_ADMIN_TRY_ALTER);
	}
}

/*******************************************************************//**
Tries to check that an InnoDB table is not corrupted. If corruption is
noticed, prints to stderr information about it. In case of corruption
may also assert a failure and crash the server.
@return	HA_ADMIN_CORRUPT or HA_ADMIN_OK */
UNIV_INTERN
int
ha_innobase::check(
/*===============*/
	THD*		thd,		/*!< in: user thread handle */
	HA_CHECK_OPT*	check_opt)	/*!< in: check options, currently
					ignored */
{
	dict_index_t*	index;
	ulint		n_rows;
	ulint		n_rows_in_table	= ULINT_UNDEFINED;
	ibool		is_ok		= TRUE;
	ulint		old_isolation_level;
	ibool		table_corrupted;

	DBUG_ENTER("ha_innobase::check");
	DBUG_ASSERT(thd == ha_thd());
	ut_a(prebuilt->trx);
	ut_a(prebuilt->trx->magic_n == TRX_MAGIC_N);
	ut_a(prebuilt->trx == thd_to_trx(thd));

	if (prebuilt->mysql_template == NULL) {
		/* Build the template; we will use a dummy template
		in index scans done in checking */

		build_template(true);
	}

	if (prebuilt->table->ibd_file_missing) {
		sql_print_error("InnoDB: Error:\n"
			"InnoDB: MySQL is trying to use a table handle"
			" but the .ibd file for\n"
			"InnoDB: table %s does not exist.\n"
			"InnoDB: Have you deleted the .ibd file"
			" from the database directory under\n"
			"InnoDB: the MySQL datadir, or have you"
			" used DISCARD TABLESPACE?\n"
			"InnoDB: Please refer to\n"
			"InnoDB: " REFMAN "innodb-troubleshooting.html\n"
			"InnoDB: how you can resolve the problem.\n",
			prebuilt->table->name);
		DBUG_RETURN(HA_ADMIN_CORRUPT);
	}

	prebuilt->trx->op_info = "checking table";

	old_isolation_level = prebuilt->trx->isolation_level;

	/* We must run the index record counts at an isolation level
	>= READ COMMITTED, because a dirty read can see a wrong number
	of records in some index; to play safe, we use always
	REPEATABLE READ here */

	prebuilt->trx->isolation_level = TRX_ISO_REPEATABLE_READ;

	/* Check whether the table is already marked as corrupted
	before running the check table */
	table_corrupted = prebuilt->table->corrupted;

	/* Reset table->corrupted bit so that check table can proceed to
	do additional check */
	prebuilt->table->corrupted = FALSE;

	/* Enlarge the fatal lock wait timeout during CHECK TABLE. */
	os_increment_counter_by_amount(
		server_mutex,
		srv_fatal_semaphore_wait_threshold, 7200/*2 hours*/);

	for (index = dict_table_get_first_index(prebuilt->table);
	     index != NULL;
	     index = dict_table_get_next_index(index)) {
		char	index_name[MAX_FULL_NAME_LEN + 1];
#if 0
		fputs("Validating index ", stderr);
		ut_print_name(stderr, trx, FALSE, index->name);
		putc('\n', stderr);
#endif

		/* If this is an index being created, break */
		if (*index->name == TEMP_INDEX_PREFIX) {
			break;
		}  else if (!btr_validate_index(index, prebuilt->trx)) {
			is_ok = FALSE;

			innobase_format_name(
				index_name, sizeof index_name,
				prebuilt->index->name, TRUE);

			push_warning_printf(thd, Sql_condition::WARN_LEVEL_WARN,
					    ER_NOT_KEYFILE,
					    "InnoDB: The B-tree of"
					    " index %s is corrupted.",
					    index_name);
			continue;
		}

		/* Instead of invoking change_active_index(), set up
		a dummy template for non-locking reads, disabling
		access to the clustered index. */
		prebuilt->index = index;

		prebuilt->index_usable = row_merge_is_index_usable(
			prebuilt->trx, prebuilt->index);

		if (UNIV_UNLIKELY(!prebuilt->index_usable)) {
			innobase_format_name(
				index_name, sizeof index_name,
				prebuilt->index->name, TRUE);

			if (dict_index_is_corrupted(prebuilt->index)) {
				push_warning_printf(
					user_thd,
					Sql_condition::WARN_LEVEL_WARN,
					HA_ERR_INDEX_CORRUPT,
					"InnoDB: Index %s is marked as"
					" corrupted",
					index_name);
				is_ok = FALSE;
			} else {
				push_warning_printf(
					thd,
					Sql_condition::WARN_LEVEL_WARN,
					HA_ERR_TABLE_DEF_CHANGED,
					"InnoDB: Insufficient history for"
					" index %s",
					index_name);
			}
			continue;
		}

		prebuilt->sql_stat_start = TRUE;
		prebuilt->template_type = ROW_MYSQL_DUMMY_TEMPLATE;
		prebuilt->n_template = 0;
		prebuilt->need_to_access_clustered = FALSE;

		dtuple_set_n_fields(prebuilt->search_tuple, 0);

		prebuilt->select_lock_type = LOCK_NONE;

		if (!row_check_index_for_mysql(prebuilt, index, &n_rows)) {
			innobase_format_name(
				index_name, sizeof index_name,
				index->name, TRUE);

			push_warning_printf(thd, Sql_condition::WARN_LEVEL_WARN,
					    ER_NOT_KEYFILE,
					    "InnoDB: The B-tree of"
					    " index %s is corrupted.",
					    index_name);
			is_ok = FALSE;
			row_mysql_lock_data_dictionary(prebuilt->trx);
			dict_set_corrupted(index);
			row_mysql_unlock_data_dictionary(prebuilt->trx);
		}

		if (thd_killed(user_thd)) {
			break;
		}

#if 0
		fprintf(stderr, "%lu entries in index %s\n", n_rows,
			index->name);
#endif

		if (index == dict_table_get_first_index(prebuilt->table)) {
			n_rows_in_table = n_rows;
		} else if (!(index->type & DICT_FTS)
			   && (n_rows != n_rows_in_table)) {
			push_warning_printf(thd, Sql_condition::WARN_LEVEL_WARN,
					    ER_NOT_KEYFILE,
					    "InnoDB: Index '%-.200s'"
					    " contains %lu entries,"
					    " should be %lu.",
					    index->name,
					    (ulong) n_rows,
					    (ulong) n_rows_in_table);
			is_ok = FALSE;
		}
	}

	if (table_corrupted) {
		/* If some previous operation has marked the table as
		corrupted in memory, and has not propagated such to
		clustered index, we will do so here */
		index = dict_table_get_first_index(prebuilt->table);

		if (!dict_index_is_corrupted(index)) {
			mutex_enter(&dict_sys->mutex);
			dict_set_corrupted(index);
			mutex_exit(&dict_sys->mutex);
		}
		prebuilt->table->corrupted = TRUE;
	}

	/* Restore the original isolation level */
	prebuilt->trx->isolation_level = old_isolation_level;

	/* We validate also the whole adaptive hash index for all tables
	at every CHECK TABLE */

	if (!btr_search_validate()) {
		push_warning(thd, Sql_condition::WARN_LEVEL_WARN,
			     ER_NOT_KEYFILE,
			     "InnoDB: The adaptive hash index is corrupted.");
		is_ok = FALSE;
	}

	/* Restore the fatal lock wait timeout after CHECK TABLE. */
	os_decrement_counter_by_amount(
		server_mutex,
		srv_fatal_semaphore_wait_threshold, 7200/*2 hours*/);

	prebuilt->trx->op_info = "";
	if (thd_killed(user_thd)) {
		my_error(ER_QUERY_INTERRUPTED, MYF(0));
	}

	DBUG_RETURN(is_ok ? HA_ADMIN_OK : HA_ADMIN_CORRUPT);
}

/*************************************************************//**
Adds information about free space in the InnoDB tablespace to a table comment
which is printed out when a user calls SHOW TABLE STATUS. Adds also info on
foreign keys.
@return	table comment + InnoDB free space + info on foreign keys */
UNIV_INTERN
char*
ha_innobase::update_table_comment(
/*==============================*/
	const char*	comment)/*!< in: table comment defined by user */
{
	uint	length = (uint) strlen(comment);
	char*	str;
	long	flen;

	/* We do not know if MySQL can call this function before calling
	external_lock(). To be safe, update the thd of the current table
	handle. */

	if (length > 64000 - 3) {
		return((char*) comment); /* string too long */
	}

	update_thd(ha_thd());

	prebuilt->trx->op_info = (char*)"returning table comment";

	/* In case MySQL calls this in the middle of a SELECT query, release
	possible adaptive hash latch to avoid deadlocks of threads */

	trx_search_latch_release_if_reserved(prebuilt->trx);
	str = NULL;

	/* output the data to a temporary file */

	mutex_enter(&srv_dict_tmpfile_mutex);
	rewind(srv_dict_tmpfile);

	fprintf(srv_dict_tmpfile, "InnoDB free: %llu kB",
		fsp_get_available_space_in_free_extents(
			prebuilt->table->space));

	dict_print_info_on_foreign_keys(FALSE, srv_dict_tmpfile,
				prebuilt->trx, prebuilt->table);
	flen = ftell(srv_dict_tmpfile);
	if (flen < 0) {
		flen = 0;
	} else if (length + flen + 3 > 64000) {
		flen = 64000 - 3 - length;
	}

	/* allocate buffer for the full string, and
	read the contents of the temporary file */

	str = (char*) my_malloc(length + flen + 3, MYF(0));

	if (str) {
		char* pos	= str + length;
		if (length) {
			memcpy(str, comment, length);
			*pos++ = ';';
			*pos++ = ' ';
		}
		rewind(srv_dict_tmpfile);
		flen = (uint) fread(pos, 1, flen, srv_dict_tmpfile);
		pos[flen] = 0;
	}

	mutex_exit(&srv_dict_tmpfile_mutex);

	prebuilt->trx->op_info = (char*)"";

	return(str ? str : (char*) comment);
}

/*******************************************************************//**
Gets the foreign key create info for a table stored in InnoDB.
@return own: character string in the form which can be inserted to the
CREATE TABLE statement, MUST be freed with
ha_innobase::free_foreign_key_create_info */
UNIV_INTERN
char*
ha_innobase::get_foreign_key_create_info(void)
/*==========================================*/
{
	char*	str	= 0;
	long	flen;

	ut_a(prebuilt != NULL);

	/* We do not know if MySQL can call this function before calling
	external_lock(). To be safe, update the thd of the current table
	handle. */

	update_thd(ha_thd());

	prebuilt->trx->op_info = (char*)"getting info on foreign keys";

	/* In case MySQL calls this in the middle of a SELECT query,
	release possible adaptive hash latch to avoid
	deadlocks of threads */

	trx_search_latch_release_if_reserved(prebuilt->trx);

	mutex_enter(&srv_dict_tmpfile_mutex);
	rewind(srv_dict_tmpfile);

	/* output the data to a temporary file */
	dict_print_info_on_foreign_keys(TRUE, srv_dict_tmpfile,
				prebuilt->trx, prebuilt->table);
	prebuilt->trx->op_info = (char*)"";

	flen = ftell(srv_dict_tmpfile);
	if (flen < 0) {
		flen = 0;
	}

	/* allocate buffer for the string, and
	read the contents of the temporary file */

	str = (char*) my_malloc(flen + 1, MYF(0));

	if (str) {
		rewind(srv_dict_tmpfile);
		flen = (uint) fread(str, 1, flen, srv_dict_tmpfile);
		str[flen] = 0;
	}

	mutex_exit(&srv_dict_tmpfile_mutex);

	return(str);
}


/***********************************************************************//**
Maps a InnoDB foreign key constraint to a equivalent MySQL foreign key info.
@return pointer to foreign key info */
static
FOREIGN_KEY_INFO*
get_foreign_key_info(
/*=================*/
	THD*			thd,		/*!< in: user thread handle */
	dict_foreign_t*		foreign)	/*!< in: foreign key constraint */
{
	FOREIGN_KEY_INFO	f_key_info;
	FOREIGN_KEY_INFO*	pf_key_info;
	uint			i = 0;
	ulint			len;
	char			tmp_buff[NAME_LEN+1];
	char			name_buff[NAME_LEN+1];
	const char*		ptr;
	LEX_STRING*		referenced_key_name;
	LEX_STRING*		name = NULL;

	ptr = dict_remove_db_name(foreign->id);
	f_key_info.foreign_id = thd_make_lex_string(thd, 0, ptr,
						    (uint) strlen(ptr), 1);

	/* Name format: database name, '/', table name, '\0' */

	/* Referenced (parent) database name */
	len = dict_get_db_name_len(foreign->referenced_table_name);
	ut_a(len < sizeof(tmp_buff));
	ut_memcpy(tmp_buff, foreign->referenced_table_name, len);
	tmp_buff[len] = 0;

	len = filename_to_tablename(tmp_buff, name_buff, sizeof(name_buff));
	f_key_info.referenced_db = thd_make_lex_string(thd, 0, name_buff, len, 1);

	/* Referenced (parent) table name */
	ptr = dict_remove_db_name(foreign->referenced_table_name);
	len = filename_to_tablename(ptr, name_buff, sizeof(name_buff));
	f_key_info.referenced_table = thd_make_lex_string(thd, 0, name_buff, len, 1);

	/* Dependent (child) database name */
	len = dict_get_db_name_len(foreign->foreign_table_name);
	ut_a(len < sizeof(tmp_buff));
	ut_memcpy(tmp_buff, foreign->foreign_table_name, len);
	tmp_buff[len] = 0;

	len = filename_to_tablename(tmp_buff, name_buff, sizeof(name_buff));
	f_key_info.foreign_db = thd_make_lex_string(thd, 0, name_buff, len, 1);

	/* Dependent (child) table name */
	ptr = dict_remove_db_name(foreign->foreign_table_name);
	len = filename_to_tablename(ptr, name_buff, sizeof(name_buff));
	f_key_info.foreign_table = thd_make_lex_string(thd, 0, name_buff, len, 1);

	do {
		ptr = foreign->foreign_col_names[i];
		name = thd_make_lex_string(thd, name, ptr,
					   (uint) strlen(ptr), 1);
		f_key_info.foreign_fields.push_back(name);
		ptr = foreign->referenced_col_names[i];
		name = thd_make_lex_string(thd, name, ptr,
					   (uint) strlen(ptr), 1);
		f_key_info.referenced_fields.push_back(name);
	} while (++i < foreign->n_fields);

	if (foreign->type & DICT_FOREIGN_ON_DELETE_CASCADE) {
		len = 7;
		ptr = "CASCADE";
	} else if (foreign->type & DICT_FOREIGN_ON_DELETE_SET_NULL) {
		len = 8;
		ptr = "SET NULL";
	} else if (foreign->type & DICT_FOREIGN_ON_DELETE_NO_ACTION) {
		len = 9;
		ptr = "NO ACTION";
	} else {
		len = 8;
		ptr = "RESTRICT";
	}

	f_key_info.delete_method = thd_make_lex_string(thd,
						       f_key_info.delete_method,
						       ptr, len, 1);

	if (foreign->type & DICT_FOREIGN_ON_UPDATE_CASCADE) {
		len = 7;
		ptr = "CASCADE";
	} else if (foreign->type & DICT_FOREIGN_ON_UPDATE_SET_NULL) {
		len = 8;
		ptr = "SET NULL";
	} else if (foreign->type & DICT_FOREIGN_ON_UPDATE_NO_ACTION) {
		len = 9;
		ptr = "NO ACTION";
	} else {
		len = 8;
		ptr = "RESTRICT";
	}

	f_key_info.update_method = thd_make_lex_string(thd,
						       f_key_info.update_method,
						       ptr, len, 1);

	if (foreign->referenced_index && foreign->referenced_index->name) {
		referenced_key_name = thd_make_lex_string(thd,
					f_key_info.referenced_key_name,
					foreign->referenced_index->name,
					 (uint) strlen(foreign->referenced_index->name),
					1);
	} else {
		referenced_key_name = NULL;
	}

	f_key_info.referenced_key_name = referenced_key_name;

	pf_key_info = (FOREIGN_KEY_INFO*) thd_memdup(thd, &f_key_info,
						      sizeof(FOREIGN_KEY_INFO));

	return(pf_key_info);
}

/*******************************************************************//**
Gets the list of foreign keys in this table.
@return always 0, that is, always succeeds */
UNIV_INTERN
int
ha_innobase::get_foreign_key_list(
/*==============================*/
	THD*			thd,		/*!< in: user thread handle */
	List<FOREIGN_KEY_INFO>*	f_key_list)	/*!< out: foreign key list */
{
	FOREIGN_KEY_INFO*	pf_key_info;
	dict_foreign_t*		foreign;

	ut_a(prebuilt != NULL);
	update_thd(ha_thd());

	prebuilt->trx->op_info = "getting list of foreign keys";

	trx_search_latch_release_if_reserved(prebuilt->trx);

	mutex_enter(&(dict_sys->mutex));

	for (foreign = UT_LIST_GET_FIRST(prebuilt->table->foreign_list);
	     foreign != NULL;
	     foreign = UT_LIST_GET_NEXT(foreign_list, foreign)) {
		pf_key_info = get_foreign_key_info(thd, foreign);
		if (pf_key_info) {
			f_key_list->push_back(pf_key_info);
		}
	}

	mutex_exit(&(dict_sys->mutex));

	prebuilt->trx->op_info = "";

	return(0);
}

/*******************************************************************//**
Gets the set of foreign keys where this table is the referenced table.
@return always 0, that is, always succeeds */
UNIV_INTERN
int
ha_innobase::get_parent_foreign_key_list(
/*=====================================*/
	THD*			thd,		/*!< in: user thread handle */
	List<FOREIGN_KEY_INFO>*	f_key_list)	/*!< out: foreign key list */
{
	FOREIGN_KEY_INFO*	pf_key_info;
	dict_foreign_t*		foreign;

	ut_a(prebuilt != NULL);
	update_thd(ha_thd());

	prebuilt->trx->op_info = "getting list of referencing foreign keys";

	trx_search_latch_release_if_reserved(prebuilt->trx);

	mutex_enter(&(dict_sys->mutex));

	for (foreign = UT_LIST_GET_FIRST(prebuilt->table->referenced_list);
	     foreign != NULL;
	     foreign = UT_LIST_GET_NEXT(referenced_list, foreign)) {
		pf_key_info = get_foreign_key_info(thd, foreign);
		if (pf_key_info) {
			f_key_list->push_back(pf_key_info);
		}
	}

	mutex_exit(&(dict_sys->mutex));

	prebuilt->trx->op_info = "";

	return(0);
}

/*****************************************************************//**
Checks if ALTER TABLE may change the storage engine of the table.
Changing storage engines is not allowed for tables for which there
are foreign key constraints (parent or child tables).
@return	TRUE if can switch engines */
UNIV_INTERN
bool
ha_innobase::can_switch_engines(void)
/*=================================*/
{
	bool	can_switch;

	DBUG_ENTER("ha_innobase::can_switch_engines");

	ut_a(prebuilt->trx == thd_to_trx(ha_thd()));

	prebuilt->trx->op_info =
			"determining if there are foreign key constraints";
	row_mysql_lock_data_dictionary(prebuilt->trx);

	can_switch = !UT_LIST_GET_FIRST(prebuilt->table->referenced_list)
			&& !UT_LIST_GET_FIRST(prebuilt->table->foreign_list);

	row_mysql_unlock_data_dictionary(prebuilt->trx);
	prebuilt->trx->op_info = "";

	DBUG_RETURN(can_switch);
}

/*******************************************************************//**
Checks if a table is referenced by a foreign key. The MySQL manual states that
a REPLACE is either equivalent to an INSERT, or DELETE(s) + INSERT. Only a
delete is then allowed internally to resolve a duplicate key conflict in
REPLACE, not an update.
@return	> 0 if referenced by a FOREIGN KEY */
UNIV_INTERN
uint
ha_innobase::referenced_by_foreign_key(void)
/*========================================*/
{
	if (dict_table_is_referenced_by_foreign_key(prebuilt->table)) {

		return(1);
	}

	return(0);
}

/*******************************************************************//**
Frees the foreign key create info for a table stored in InnoDB, if it is
non-NULL. */
UNIV_INTERN
void
ha_innobase::free_foreign_key_create_info(
/*======================================*/
	char*	str)	/*!< in, own: create info string to free */
{
	if (str) {
		my_free(str);
	}
}

/*******************************************************************//**
Tells something additional to the handler about how to do things.
@return	0 or error number */
UNIV_INTERN
int
ha_innobase::extra(
/*===============*/
	enum ha_extra_function operation)
			   /*!< in: HA_EXTRA_FLUSH or some other flag */
{
	/* Warning: since it is not sure that MySQL calls external_lock
	before calling this function, the trx field in prebuilt can be
	obsolete! */

	switch (operation) {
		case HA_EXTRA_FLUSH:
			if (prebuilt->blob_heap) {
				row_mysql_prebuilt_free_blob_heap(prebuilt);
			}
			break;
		case HA_EXTRA_RESET_STATE:
			reset_template();
			thd_to_trx(ha_thd())->duplicates = 0;
			break;
		case HA_EXTRA_NO_KEYREAD:
			prebuilt->read_just_key = 0;
			break;
		case HA_EXTRA_KEYREAD:
			prebuilt->read_just_key = 1;
			break;
		case HA_EXTRA_KEYREAD_PRESERVE_FIELDS:
			prebuilt->keep_other_fields_on_keyread = 1;
			break;

			/* IMPORTANT: prebuilt->trx can be obsolete in
			this method, because it is not sure that MySQL
			calls external_lock before this method with the
			parameters below.  We must not invoke update_thd()
			either, because the calling threads may change.
			CAREFUL HERE, OR MEMORY CORRUPTION MAY OCCUR! */
		case HA_EXTRA_INSERT_WITH_UPDATE:
			thd_to_trx(ha_thd())->duplicates |= TRX_DUP_IGNORE;
			break;
		case HA_EXTRA_NO_IGNORE_DUP_KEY:
			thd_to_trx(ha_thd())->duplicates &= ~TRX_DUP_IGNORE;
			break;
		case HA_EXTRA_WRITE_CAN_REPLACE:
			thd_to_trx(ha_thd())->duplicates |= TRX_DUP_REPLACE;
			break;
		case HA_EXTRA_WRITE_CANNOT_REPLACE:
			thd_to_trx(ha_thd())->duplicates &= ~TRX_DUP_REPLACE;
			break;
		default:/* Do nothing */
			;
	}

	return(0);
}

/******************************************************************//**
*/
UNIV_INTERN
int
ha_innobase::reset()
/*================*/
{
	if (prebuilt->blob_heap) {
		row_mysql_prebuilt_free_blob_heap(prebuilt);
	}

	reset_template();
	ds_mrr.dsmrr_close();

	/* TODO: This should really be reset in reset_template() but for now
	it's safer to do it explicitly here. */

	/* This is a statement level counter. */
	prebuilt->autoinc_last_value = 0;

	return(0);
}

/******************************************************************//**
MySQL calls this function at the start of each SQL statement inside LOCK
TABLES. Inside LOCK TABLES the ::external_lock method does not work to
mark SQL statement borders. Note also a special case: if a temporary table
is created inside LOCK TABLES, MySQL has not called external_lock() at all
on that table.
MySQL-5.0 also calls this before each statement in an execution of a stored
procedure. To make the execution more deterministic for binlogging, MySQL-5.0
locks all tables involved in a stored procedure with full explicit table
locks (thd_in_lock_tables(thd) holds in store_lock()) before executing the
procedure.
@return	0 or error code */
UNIV_INTERN
int
ha_innobase::start_stmt(
/*====================*/
	THD*		thd,	/*!< in: handle to the user thread */
	thr_lock_type	lock_type)
{
	trx_t*		trx;

	update_thd(thd);

	trx = prebuilt->trx;

	/* Here we release the search latch and the InnoDB thread FIFO ticket
	if they were reserved. They should have been released already at the
	end of the previous statement, but because inside LOCK TABLES the
	lock count method does not work to mark the end of a SELECT statement,
	that may not be the case. We MUST release the search latch before an
	INSERT, for example. */

	trx_search_latch_release_if_reserved(trx);

	innobase_srv_conc_force_exit_innodb(trx);

	/* Reset the AUTOINC statement level counter for multi-row INSERTs. */
	trx->n_autoinc_rows = 0;

	prebuilt->sql_stat_start = TRUE;
	prebuilt->hint_need_to_fetch_extra_cols = 0;
	reset_template();

	if (!prebuilt->mysql_has_locked) {
		/* This handle is for a temporary table created inside
		this same LOCK TABLES; since MySQL does NOT call external_lock
		in this case, we must use x-row locks inside InnoDB to be
		prepared for an update of a row */

		prebuilt->select_lock_type = LOCK_X;

	} else if (trx->isolation_level != TRX_ISO_SERIALIZABLE
		   && thd_sql_command(thd) == SQLCOM_SELECT
		   && lock_type == TL_READ) {

		/* For other than temporary tables, we obtain
		no lock for consistent read (plain SELECT). */

		prebuilt->select_lock_type = LOCK_NONE;
	} else {
		/* Not a consistent read: restore the
		select_lock_type value. The value of
		stored_select_lock_type was decided in:
		1) ::store_lock(),
		2) ::external_lock(),
		3) ::init_table_handle_for_HANDLER(), and
		4) ::transactional_table_lock(). */

		ut_a(prebuilt->stored_select_lock_type != LOCK_NONE_UNSET);
		prebuilt->select_lock_type = prebuilt->stored_select_lock_type;
	}

	*trx->detailed_error = 0;

	innobase_register_trx(ht, thd, trx);

	if (!trx_is_started(trx)) {
		++trx->will_lock;
	}

	if (prebuilt->result) {
		ut_print_timestamp(stderr);
		fprintf(stderr, " InnoDB: Warning: FTS result set not NULL\n");

		fts_query_free_result(prebuilt->result);
		prebuilt->result = NULL;
	}

	return(0);
}

/******************************************************************//**
Maps a MySQL trx isolation level code to the InnoDB isolation level code
@return	InnoDB isolation level */
static inline
ulint
innobase_map_isolation_level(
/*=========================*/
	enum_tx_isolation	iso)	/*!< in: MySQL isolation level code */
{
	switch (iso) {
	case ISO_REPEATABLE_READ:	return(TRX_ISO_REPEATABLE_READ);
	case ISO_READ_COMMITTED:	return(TRX_ISO_READ_COMMITTED);
	case ISO_SERIALIZABLE:		return(TRX_ISO_SERIALIZABLE);
	case ISO_READ_UNCOMMITTED:	return(TRX_ISO_READ_UNCOMMITTED);
	}

	ut_error;

	return(0);
}

/******************************************************************//**
As MySQL will execute an external lock for every new table it uses when it
starts to process an SQL statement (an exception is when MySQL calls
start_stmt for the handle) we can use this function to store the pointer to
the THD in the handle. We will also use this function to communicate
to InnoDB that a new SQL statement has started and that we must store a
savepoint to our transaction handle, so that we are able to roll back
the SQL statement in case of an error.
@return	0 */
UNIV_INTERN
int
ha_innobase::external_lock(
/*=======================*/
	THD*	thd,		/*!< in: handle to the user thread */
	int	lock_type)	/*!< in: lock type */
{
	trx_t*		trx;

	DBUG_ENTER("ha_innobase::external_lock");
	DBUG_PRINT("enter",("lock_type: %d", lock_type));

	update_thd(thd);

	/* Statement based binlogging does not work in isolation level
	READ UNCOMMITTED and READ COMMITTED since the necessary
	locks cannot be taken. In this case, we print an
	informative error message and return with an error.
	Note: decide_logging_format would give the same error message,
	except it cannot give the extra details. */

	if (lock_type == F_WRLCK
	    && !(table_flags() & HA_BINLOG_STMT_CAPABLE)
	    && thd_binlog_format(thd) == BINLOG_FORMAT_STMT
	    && thd_binlog_filter_ok(thd)
	    && thd_sqlcom_can_generate_row_events(thd))
	{
		int skip = 0;
		/* used by test case */
		DBUG_EXECUTE_IF("no_innodb_binlog_errors", skip = 1;);
		if (!skip) {
			my_error(ER_BINLOG_STMT_MODE_AND_ROW_ENGINE, MYF(0),
			         " InnoDB is limited to row-logging when "
			         "transaction isolation level is "
			         "READ COMMITTED or READ UNCOMMITTED.");
			DBUG_RETURN(HA_ERR_LOGGING_IMPOSSIBLE);
		}
	}

	trx = prebuilt->trx;

	prebuilt->sql_stat_start = TRUE;
	prebuilt->hint_need_to_fetch_extra_cols = 0;

	reset_template();

	if (lock_type == F_WRLCK) {

		/* If this is a SELECT, then it is in UPDATE TABLE ...
		or SELECT ... FOR UPDATE */
		prebuilt->select_lock_type = LOCK_X;
		prebuilt->stored_select_lock_type = LOCK_X;
	}

	if (lock_type != F_UNLCK) {
		/* MySQL is setting a new table lock */

		*trx->detailed_error = 0;

		innobase_register_trx(ht, thd, trx);

		if (trx->isolation_level == TRX_ISO_SERIALIZABLE
		    && prebuilt->select_lock_type == LOCK_NONE
		    && thd_test_options(
			    thd, OPTION_NOT_AUTOCOMMIT | OPTION_BEGIN)) {

			/* To get serializable execution, we let InnoDB
			conceptually add 'LOCK IN SHARE MODE' to all SELECTs
			which otherwise would have been consistent reads. An
			exception is consistent reads in the AUTOCOMMIT=1 mode:
			we know that they are read-only transactions, and they
			can be serialized also if performed as consistent
			reads. */

			prebuilt->select_lock_type = LOCK_S;
			prebuilt->stored_select_lock_type = LOCK_S;
		}

		/* Starting from 4.1.9, no InnoDB table lock is taken in LOCK
		TABLES if AUTOCOMMIT=1. It does not make much sense to acquire
		an InnoDB table lock if it is released immediately at the end
		of LOCK TABLES, and InnoDB's table locks in that case cause
		VERY easily deadlocks.

		We do not set InnoDB table locks if user has not explicitly
		requested a table lock. Note that thd_in_lock_tables(thd)
		can hold in some cases, e.g., at the start of a stored
		procedure call (SQLCOM_CALL). */

		if (prebuilt->select_lock_type != LOCK_NONE) {

			if (thd_sql_command(thd) == SQLCOM_LOCK_TABLES
			    && THDVAR(thd, table_locks)
			    && thd_test_options(thd, OPTION_NOT_AUTOCOMMIT)
			    && thd_in_lock_tables(thd)) {

				ulint	error = row_lock_table_for_mysql(
					prebuilt, NULL, 0);

				if (error != DB_SUCCESS) {
					error = convert_error_code_to_mysql(
						(int) error, 0, thd);
					DBUG_RETURN((int) error);
				}
			}

			trx->mysql_n_tables_locked++;
		}

		trx->n_mysql_tables_in_use++;
		prebuilt->mysql_has_locked = TRUE;

		if (!trx_is_started(trx)
		    && (prebuilt->select_lock_type != LOCK_NONE
			|| prebuilt->stored_select_lock_type != LOCK_NONE)) {

			++trx->will_lock;
		}

		DBUG_RETURN(0);
	}

	/* MySQL is releasing a table lock */

	trx->n_mysql_tables_in_use--;
	prebuilt->mysql_has_locked = FALSE;

	/* Release a possible FIFO ticket and search latch. Since we
	may reserve the trx_sys->mutex, we have to release the search
	system latch first to obey the latching order. */

	trx_search_latch_release_if_reserved(trx);

	innobase_srv_conc_force_exit_innodb(trx);

	/* If the MySQL lock count drops to zero we know that the current SQL
	statement has ended */

	if (trx->n_mysql_tables_in_use == 0) {

		trx->mysql_n_tables_locked = 0;
		prebuilt->used_in_HANDLER = FALSE;

		if (!thd_test_options(
				thd, OPTION_NOT_AUTOCOMMIT | OPTION_BEGIN)) {

			if (trx_is_started(trx)) {
				innobase_commit(ht, thd, TRUE);
			}

		} else if (trx->isolation_level <= TRX_ISO_READ_COMMITTED
			   && trx->global_read_view) {

			/* At low transaction isolation levels we let
			each consistent read set its own snapshot */

			read_view_close_for_mysql(trx);
		}
	}

	if (!trx_is_started(trx)
	    && (prebuilt->select_lock_type != LOCK_NONE
		|| prebuilt->stored_select_lock_type != LOCK_NONE)) {

		++trx->will_lock;
	}

	DBUG_RETURN(0);
}

/******************************************************************//**
With this function MySQL request a transactional lock to a table when
user issued query LOCK TABLES..WHERE ENGINE = InnoDB.
@return	error code */
UNIV_INTERN
int
ha_innobase::transactional_table_lock(
/*==================================*/
	THD*	thd,		/*!< in: handle to the user thread */
	int	lock_type)	/*!< in: lock type */
{
	trx_t*		trx;

	DBUG_ENTER("ha_innobase::transactional_table_lock");
	DBUG_PRINT("enter",("lock_type: %d", lock_type));

	/* We do not know if MySQL can call this function before calling
	external_lock(). To be safe, update the thd of the current table
	handle. */

	update_thd(thd);

	if (prebuilt->table->ibd_file_missing && !thd_tablespace_op(thd)) {
		ut_print_timestamp(stderr);
		fprintf(stderr,
			"  InnoDB: MySQL is trying to use a table handle"
			" but the .ibd file for\n"
			"InnoDB: table %s does not exist.\n"
			"InnoDB: Have you deleted the .ibd file"
			" from the database directory under\n"
			"InnoDB: the MySQL datadir?"
			"InnoDB: See " REFMAN
			"innodb-troubleshooting.html\n"
			"InnoDB: how you can resolve the problem.\n",
			prebuilt->table->name);
		DBUG_RETURN(HA_ERR_CRASHED);
	}

	trx = prebuilt->trx;

	prebuilt->sql_stat_start = TRUE;
	prebuilt->hint_need_to_fetch_extra_cols = 0;

	reset_template();

	if (lock_type == F_WRLCK) {
		prebuilt->select_lock_type = LOCK_X;
		prebuilt->stored_select_lock_type = LOCK_X;
	} else if (lock_type == F_RDLCK) {
		prebuilt->select_lock_type = LOCK_S;
		prebuilt->stored_select_lock_type = LOCK_S;
	} else {
		ut_print_timestamp(stderr);
		fprintf(stderr, "  InnoDB error:\n"
"MySQL is trying to set transactional table lock with corrupted lock type\n"
"to table %s, lock type %d does not exist.\n",
				prebuilt->table->name, lock_type);
		DBUG_RETURN(HA_ERR_CRASHED);
	}

	/* MySQL is setting a new transactional table lock */

	innobase_register_trx(ht, thd, trx);

	if (THDVAR(thd, table_locks) && thd_in_lock_tables(thd)) {
		ulint	error = DB_SUCCESS;

		error = row_lock_table_for_mysql(prebuilt, NULL, 0);

		if (error != DB_SUCCESS) {
			error = convert_error_code_to_mysql(
				(int) error, prebuilt->table->flags, thd);
			DBUG_RETURN((int) error);
		}

		if (thd_test_options(
			thd, OPTION_NOT_AUTOCOMMIT | OPTION_BEGIN)) {

			/* Store the current undo_no of the transaction
			so that we know where to roll back if we have
			to roll back the next SQL statement */

			trx_mark_sql_stat_end(trx);
		}
	}

	DBUG_RETURN(0);
}

/************************************************************************//**
Here we export InnoDB status variables to MySQL. */
static
void
innodb_export_status()
/*==================*/
{
	if (innodb_inited) {
		srv_export_innodb_status();
	}
}

/************************************************************************//**
Implements the SHOW ENGINE INNODB STATUS command. Sends the output of the
InnoDB Monitor to the client.
@return 0 on success */
static
int
innodb_show_status(
/*===============*/
	handlerton*	hton,	/*!< in: the innodb handlerton */
	THD*		thd,	/*!< in: the MySQL query thread of the caller */
	stat_print_fn*	stat_print)
{
	trx_t*			trx;
	static const char	truncated_msg[] = "... truncated...\n";
	const long		MAX_STATUS_SIZE = 1048576;
	ulint			trx_list_start = ULINT_UNDEFINED;
	ulint			trx_list_end = ULINT_UNDEFINED;
        bool res;

	DBUG_ENTER("innodb_show_status");
	DBUG_ASSERT(hton == innodb_hton_ptr);

	trx = check_trx_exists(thd);

	trx_search_latch_release_if_reserved(trx);

	innobase_srv_conc_force_exit_innodb(trx);

	/* We let the InnoDB Monitor to output at most MAX_STATUS_SIZE
	bytes of text. */

	char*	str;
	ssize_t	flen, usable_len;

	mutex_enter(&srv_monitor_file_mutex);
	rewind(srv_monitor_file);

	srv_printf_innodb_monitor(srv_monitor_file, FALSE,
				  &trx_list_start, &trx_list_end);

	os_file_set_eof(srv_monitor_file);

	if ((flen = ftell(srv_monitor_file)) < 0) {
		flen = 0;
	}

	if (flen > MAX_STATUS_SIZE) {
		usable_len = MAX_STATUS_SIZE;
		srv_truncated_status_writes++;
	} else {
		usable_len = flen;
	}

	/* allocate buffer for the string, and
	read the contents of the temporary file */

	if (!(str = (char*) my_malloc(usable_len + 1, MYF(0)))) {
		mutex_exit(&srv_monitor_file_mutex);
		DBUG_RETURN(1);
	}

	rewind(srv_monitor_file);

	if (flen < MAX_STATUS_SIZE) {
		/* Display the entire output. */
		flen = fread(str, 1, flen, srv_monitor_file);
	} else if (trx_list_end < (ulint) flen
		   && trx_list_start < trx_list_end
		   && trx_list_start + (flen - trx_list_end)
		   < MAX_STATUS_SIZE - sizeof truncated_msg - 1) {

		/* Omit the beginning of the list of active transactions. */
		ssize_t	len = fread(str, 1, trx_list_start, srv_monitor_file);

		memcpy(str + len, truncated_msg, sizeof truncated_msg - 1);
		len += sizeof truncated_msg - 1;
		usable_len = (MAX_STATUS_SIZE - 1) - len;
		fseek(srv_monitor_file, flen - usable_len, SEEK_SET);
		len += fread(str + len, 1, usable_len, srv_monitor_file);
		flen = len;
	} else {
		/* Omit the end of the output. */
		flen = fread(str, 1, MAX_STATUS_SIZE - 1, srv_monitor_file);
	}

	mutex_exit(&srv_monitor_file_mutex);

	res= stat_print(thd, innobase_hton_name,
                        (uint) strlen(innobase_hton_name),
                        STRING_WITH_LEN(""), str, flen);

	my_free(str);

<<<<<<< HEAD
	DBUG_RETURN(0);
=======
	DBUG_RETURN(res);
>>>>>>> 8a71e673
}

/************************************************************************//**
Implements the SHOW MUTEX STATUS command.
@return 0 on success. */
static
int
innodb_mutex_show_status(
/*=====================*/
	handlerton*	hton,		/*!< in: the innodb handlerton */
	THD*		thd,		/*!< in: the MySQL query thread of the
					caller */
	stat_print_fn*	stat_print)	/*!< in: function for printing
					statistics */
{
	char		buf1[IO_SIZE];
	char		buf2[IO_SIZE];
	mutex_t*	mutex;
	rw_lock_t*	lock;
	ulint		block_mutex_oswait_count = 0;
	ulint		block_lock_oswait_count = 0;
	mutex_t*	block_mutex = NULL;
	rw_lock_t*	block_lock = NULL;
#ifdef UNIV_DEBUG
	ulint		rw_lock_count= 0;
	ulint		rw_lock_count_spin_loop= 0;
	ulint		rw_lock_count_spin_rounds= 0;
	ulint		rw_lock_count_os_wait= 0;
	ulint		rw_lock_count_os_yield= 0;
	ulonglong	rw_lock_wait_time= 0;
#endif /* UNIV_DEBUG */
	uint		buf1len;
	uint		buf2len;
	uint		hton_name_len;

	hton_name_len = (uint) strlen(innobase_hton_name);

	DBUG_ENTER("innodb_mutex_show_status");
	DBUG_ASSERT(hton == innodb_hton_ptr);

	mutex_enter(&mutex_list_mutex);

	for (mutex = UT_LIST_GET_FIRST(mutex_list); mutex != NULL;
	     mutex = UT_LIST_GET_NEXT(list, mutex)) {
		if (mutex->count_os_wait == 0) {
			continue;
		}

		if (buf_pool_is_block_mutex(mutex)) {
			block_mutex = mutex;
			block_mutex_oswait_count += mutex->count_os_wait;
			continue;
		}
#ifdef UNIV_DEBUG
		if (mutex->mutex_type != 1) {
			if (mutex->count_using > 0) {
				buf1len= my_snprintf(buf1, sizeof(buf1),
					"%s:%s",
					mutex->cmutex_name,
					innobase_basename(mutex->cfile_name));
				buf2len= my_snprintf(buf2, sizeof(buf2),
					"count=%lu, spin_waits=%lu,"
					" spin_rounds=%lu, "
					"os_waits=%lu, os_yields=%lu,"
					" os_wait_times=%lu",
					mutex->count_using,
					mutex->count_spin_loop,
					mutex->count_spin_rounds,
					mutex->count_os_wait,
					mutex->count_os_yield,
					(ulong) (mutex->lspent_time/1000));

				if (stat_print(thd, innobase_hton_name,
						hton_name_len, buf1, buf1len,
						buf2, buf2len)) {
					mutex_exit(&mutex_list_mutex);
					DBUG_RETURN(1);
				}
			}
		} else {
			rw_lock_count += mutex->count_using;
			rw_lock_count_spin_loop += mutex->count_spin_loop;
			rw_lock_count_spin_rounds += mutex->count_spin_rounds;
			rw_lock_count_os_wait += mutex->count_os_wait;
			rw_lock_count_os_yield += mutex->count_os_yield;
			rw_lock_wait_time += mutex->lspent_time;
		}
#else /* UNIV_DEBUG */
		buf1len= (uint) my_snprintf(buf1, sizeof(buf1), "%s:%lu",
				     innobase_basename(mutex->cfile_name),
				     (ulong) mutex->cline);
		buf2len= (uint) my_snprintf(buf2, sizeof(buf2), "os_waits=%lu",
				     (ulong) mutex->count_os_wait);

		if (stat_print(thd, innobase_hton_name,
			       hton_name_len, buf1, buf1len,
			       buf2, buf2len)) {
			mutex_exit(&mutex_list_mutex);
			DBUG_RETURN(1);
		}
#endif /* UNIV_DEBUG */
	}

	if (block_mutex) {
		buf1len = (uint) my_snprintf(buf1, sizeof buf1,
					     "combined %s:%lu",
					     innobase_basename(
						block_mutex->cfile_name),
					     (ulong) block_mutex->cline);
		buf2len = (uint) my_snprintf(buf2, sizeof buf2,
					     "os_waits=%lu",
					     (ulong) block_mutex_oswait_count);

		if (stat_print(thd, innobase_hton_name,
			       hton_name_len, buf1, buf1len,
			       buf2, buf2len)) {
			mutex_exit(&mutex_list_mutex);
			DBUG_RETURN(1);
		}
	}

	mutex_exit(&mutex_list_mutex);

	mutex_enter(&rw_lock_list_mutex);

	for (lock = UT_LIST_GET_FIRST(rw_lock_list); lock != NULL;
	     lock = UT_LIST_GET_NEXT(list, lock)) {
		if (lock->count_os_wait == 0) {
			continue;
		}

		if (buf_pool_is_block_lock(lock)) {
			block_lock = lock;
			block_lock_oswait_count += lock->count_os_wait;
			continue;
		}

		buf1len = my_snprintf(buf1, sizeof buf1, "%s:%lu",
				     innobase_basename(lock->cfile_name),
				     (ulong) lock->cline);
		buf2len = my_snprintf(buf2, sizeof buf2, "os_waits=%lu",
				      (ulong) lock->count_os_wait);

		if (stat_print(thd, innobase_hton_name,
			       hton_name_len, buf1, buf1len,
			       buf2, buf2len)) {
			mutex_exit(&rw_lock_list_mutex);
			DBUG_RETURN(1);
		}
	}

	if (block_lock) {
		buf1len = (uint) my_snprintf(buf1, sizeof buf1,
					     "combined %s:%lu",
					     innobase_basename(
						block_lock->cfile_name),
					     (ulong) block_lock->cline);
		buf2len = (uint) my_snprintf(buf2, sizeof buf2,
					     "os_waits=%lu",
					     (ulong) block_lock_oswait_count);

		if (stat_print(thd, innobase_hton_name,
			       hton_name_len, buf1, buf1len,
			       buf2, buf2len)) {
			mutex_exit(&rw_lock_list_mutex);
			DBUG_RETURN(1);
		}
	}

	mutex_exit(&rw_lock_list_mutex);

#ifdef UNIV_DEBUG
	buf2len = my_snprintf(buf2, sizeof buf2,
			     "count=%lu, spin_waits=%lu, spin_rounds=%lu, "
			     "os_waits=%lu, os_yields=%lu, os_wait_times=%lu",
			      (ulong) rw_lock_count,
			      (ulong) rw_lock_count_spin_loop,
			      (ulong) rw_lock_count_spin_rounds,
			      (ulong) rw_lock_count_os_wait,
			      (ulong) rw_lock_count_os_yield,
			      (ulong) (rw_lock_wait_time / 1000));

	if (stat_print(thd, innobase_hton_name, hton_name_len,
			STRING_WITH_LEN("rw_lock_mutexes"), buf2, buf2len)) {
		DBUG_RETURN(1);
	}
#endif /* UNIV_DEBUG */

	/* Success */
	DBUG_RETURN(0);
}

/************************************************************************//**
Return 0 on success and non-zero on failure. Note: the bool return type
seems to be abused here, should be an int. */
static
bool
innobase_show_status(
/*=================*/
	handlerton*		hton,	/*!< in: the innodb handlerton */
	THD*			thd,	/*!< in: the MySQL query thread
					of the caller */
	stat_print_fn*		stat_print,
	enum ha_stat_type	stat_type)
{
	DBUG_ASSERT(hton == innodb_hton_ptr);

	switch (stat_type) {
	case HA_ENGINE_STATUS:
		/* Non-zero return value means there was an error. */
		return(innodb_show_status(hton, thd, stat_print) != 0);

	case HA_ENGINE_MUTEX:
		/* Non-zero return value means there was an error. */
		return(innodb_mutex_show_status(hton, thd, stat_print) != 0);

	case HA_ENGINE_LOGS:
		/* Not handled */
		break;
	}

	/* Success */
	return(false);
}

/************************************************************************//**
Handling the shared INNOBASE_SHARE structure that is needed to provide table
locking. Register the table name if it doesn't exist in the hash table. */
static
INNOBASE_SHARE*
get_share(
/*======*/
	const char*	table_name)
{
	INNOBASE_SHARE*	share;

	mysql_mutex_lock(&innobase_share_mutex);

	ulint	fold = ut_fold_string(table_name);

	HASH_SEARCH(table_name_hash, innobase_open_tables, fold,
		    INNOBASE_SHARE*, share,
		    ut_ad(share->use_count > 0),
		    !strcmp(share->table_name, table_name));

	if (!share) {

		uint length = (uint) strlen(table_name);

		/* TODO: invoke HASH_MIGRATE if innobase_open_tables
		grows too big */

		share = (INNOBASE_SHARE*) my_malloc(sizeof(*share)+length+1,
			MYF(MY_FAE | MY_ZEROFILL));

		share->table_name = (char*) memcpy(share + 1,
						   table_name, length + 1);

		HASH_INSERT(INNOBASE_SHARE, table_name_hash,
			    innobase_open_tables, fold, share);

		thr_lock_init(&share->lock);

		/* Index translation table initialization */
		share->idx_trans_tbl.index_mapping = NULL;
		share->idx_trans_tbl.index_count = 0;
		share->idx_trans_tbl.array_size = 0;
	}

	share->use_count++;
	mysql_mutex_unlock(&innobase_share_mutex);

	return(share);
}

/************************************************************************//**
Free the shared object that was registered with get_share(). */
static
void
free_share(
/*=======*/
	INNOBASE_SHARE*	share)	/*!< in/own: table share to free */
{
	mysql_mutex_lock(&innobase_share_mutex);

#ifdef UNIV_DEBUG
	INNOBASE_SHARE* share2;
	ulint	fold = ut_fold_string(share->table_name);

	HASH_SEARCH(table_name_hash, innobase_open_tables, fold,
		    INNOBASE_SHARE*, share2,
		    ut_ad(share->use_count > 0),
		    !strcmp(share->table_name, share2->table_name));

	ut_a(share2 == share);
#endif /* UNIV_DEBUG */

	if (!--share->use_count) {
		ulint	fold = ut_fold_string(share->table_name);

		HASH_DELETE(INNOBASE_SHARE, table_name_hash,
			    innobase_open_tables, fold, share);
		thr_lock_delete(&share->lock);

		/* Free any memory from index translation table */
		my_free(share->idx_trans_tbl.index_mapping);

		my_free(share);

		/* TODO: invoke HASH_MIGRATE if innobase_open_tables
		shrinks too much */
	}

	mysql_mutex_unlock(&innobase_share_mutex);
}

/*****************************************************************//**
Converts a MySQL table lock stored in the 'lock' field of the handle to
a proper type before storing pointer to the lock into an array of pointers.
MySQL also calls this if it wants to reset some table locks to a not-locked
state during the processing of an SQL query. An example is that during a
SELECT the read lock is released early on the 'const' tables where we only
fetch one row. MySQL does not call this when it releases all locks at the
end of an SQL statement.
@return	pointer to the next element in the 'to' array */
UNIV_INTERN
THR_LOCK_DATA**
ha_innobase::store_lock(
/*====================*/
	THD*			thd,		/*!< in: user thread handle */
	THR_LOCK_DATA**		to,		/*!< in: pointer to an array
						of pointers to lock structs;
						pointer to the 'lock' field
						of current handle is stored
						next to this array */
	enum thr_lock_type	lock_type)	/*!< in: lock type to store in
						'lock'; this may also be
						TL_IGNORE */
{
	trx_t*		trx;

	/* Note that trx in this function is NOT necessarily prebuilt->trx
	because we call update_thd() later, in ::external_lock()! Failure to
	understand this caused a serious memory corruption bug in 5.1.11. */

	trx = check_trx_exists(thd);

	/* NOTE: MySQL can call this function with lock 'type' TL_IGNORE!
	Be careful to ignore TL_IGNORE if we are going to do something with
	only 'real' locks! */

	/* If no MySQL table is in use, we need to set the isolation level
	of the transaction. */

	if (lock_type != TL_IGNORE
	    && trx->n_mysql_tables_in_use == 0) {
		trx->isolation_level = innobase_map_isolation_level(
			(enum_tx_isolation) thd_tx_isolation(thd));

		if (trx->isolation_level <= TRX_ISO_READ_COMMITTED
		    && trx->global_read_view) {

			/* At low transaction isolation levels we let
			each consistent read set its own snapshot */

			read_view_close_for_mysql(trx);
		}
	}

	DBUG_ASSERT(EQ_CURRENT_THD(thd));
	const bool in_lock_tables = thd_in_lock_tables(thd);
	const uint sql_command = thd_sql_command(thd);

	if (sql_command == SQLCOM_DROP_TABLE) {

		/* MySQL calls this function in DROP TABLE though this table
		handle may belong to another thd that is running a query. Let
		us in that case skip any changes to the prebuilt struct. */

	} else if ((lock_type == TL_READ && in_lock_tables)
		   || (lock_type == TL_READ_HIGH_PRIORITY && in_lock_tables)
		   || lock_type == TL_READ_WITH_SHARED_LOCKS
		   || lock_type == TL_READ_NO_INSERT
		   || (lock_type != TL_IGNORE
		       && sql_command != SQLCOM_SELECT)) {

		/* The OR cases above are in this order:
		1) MySQL is doing LOCK TABLES ... READ LOCAL, or we
		are processing a stored procedure or function, or
		2) (we do not know when TL_READ_HIGH_PRIORITY is used), or
		3) this is a SELECT ... IN SHARE MODE, or
		4) we are doing a complex SQL statement like
		INSERT INTO ... SELECT ... and the logical logging (MySQL
		binlog) requires the use of a locking read, or
		MySQL is doing LOCK TABLES ... READ.
		5) we let InnoDB do locking reads for all SQL statements that
		are not simple SELECTs; note that select_lock_type in this
		case may get strengthened in ::external_lock() to LOCK_X.
		Note that we MUST use a locking read in all data modifying
		SQL statements, because otherwise the execution would not be
		serializable, and also the results from the update could be
		unexpected if an obsolete consistent read view would be
		used. */

		ulint	isolation_level;

		isolation_level = trx->isolation_level;

		if ((srv_locks_unsafe_for_binlog
		     || isolation_level <= TRX_ISO_READ_COMMITTED)
		    && isolation_level != TRX_ISO_SERIALIZABLE
		    && (lock_type == TL_READ || lock_type == TL_READ_NO_INSERT)
		    && (sql_command == SQLCOM_INSERT_SELECT
			|| sql_command == SQLCOM_REPLACE_SELECT
			|| sql_command == SQLCOM_UPDATE
			|| sql_command == SQLCOM_CREATE_TABLE)) {

			/* If we either have innobase_locks_unsafe_for_binlog
			option set or this session is using READ COMMITTED
			isolation level and isolation level of the transaction
			is not set to serializable and MySQL is doing
			INSERT INTO...SELECT or REPLACE INTO...SELECT
			or UPDATE ... = (SELECT ...) or CREATE  ...
			SELECT... without FOR UPDATE or IN SHARE
			MODE in select, then we use consistent read
			for select. */

			prebuilt->select_lock_type = LOCK_NONE;
			prebuilt->stored_select_lock_type = LOCK_NONE;
		} else if (sql_command == SQLCOM_CHECKSUM) {
			/* Use consistent read for checksum table */

			prebuilt->select_lock_type = LOCK_NONE;
			prebuilt->stored_select_lock_type = LOCK_NONE;
		} else {
			prebuilt->select_lock_type = LOCK_S;
			prebuilt->stored_select_lock_type = LOCK_S;
		}

	} else if (lock_type != TL_IGNORE) {

		/* We set possible LOCK_X value in external_lock, not yet
		here even if this would be SELECT ... FOR UPDATE */

		prebuilt->select_lock_type = LOCK_NONE;
		prebuilt->stored_select_lock_type = LOCK_NONE;
	}

	if (lock_type != TL_IGNORE && lock.type == TL_UNLOCK) {

		/* Starting from 5.0.7, we weaken also the table locks
		set at the start of a MySQL stored procedure call, just like
		we weaken the locks set at the start of an SQL statement.
		MySQL does set in_lock_tables TRUE there, but in reality
		we do not need table locks to make the execution of a
		single transaction stored procedure call deterministic
		(if it does not use a consistent read). */

		if (lock_type == TL_READ
		    && sql_command == SQLCOM_LOCK_TABLES) {
			/* We come here if MySQL is processing LOCK TABLES
			... READ LOCAL. MyISAM under that table lock type
			reads the table as it was at the time the lock was
			granted (new inserts are allowed, but not seen by the
			reader). To get a similar effect on an InnoDB table,
			we must use LOCK TABLES ... READ. We convert the lock
			type here, so that for InnoDB, READ LOCAL is
			equivalent to READ. This will change the InnoDB
			behavior in mysqldump, so that dumps of InnoDB tables
			are consistent with dumps of MyISAM tables. */

			lock_type = TL_READ_NO_INSERT;
		}

		/* If we are not doing a LOCK TABLE, DISCARD/IMPORT
		TABLESPACE or TRUNCATE TABLE then allow multiple
		writers. Note that ALTER TABLE uses a TL_WRITE_ALLOW_READ
		< TL_WRITE_CONCURRENT_INSERT.

		We especially allow multiple writers if MySQL is at the
		start of a stored procedure call (SQLCOM_CALL) or a
		stored function call (MySQL does have in_lock_tables
		TRUE there). */

		if ((lock_type >= TL_WRITE_CONCURRENT_INSERT
		     && lock_type <= TL_WRITE)
		    && !(in_lock_tables
			 && sql_command == SQLCOM_LOCK_TABLES)
		    && !thd_tablespace_op(thd)
		    && sql_command != SQLCOM_TRUNCATE
		    && sql_command != SQLCOM_OPTIMIZE
		    && sql_command != SQLCOM_CREATE_TABLE) {

			lock_type = TL_WRITE_ALLOW_WRITE;
		}

		/* In queries of type INSERT INTO t1 SELECT ... FROM t2 ...
		MySQL would use the lock TL_READ_NO_INSERT on t2, and that
		would conflict with TL_WRITE_ALLOW_WRITE, blocking all inserts
		to t2. Convert the lock to a normal read lock to allow
		concurrent inserts to t2.

		We especially allow concurrent inserts if MySQL is at the
		start of a stored procedure call (SQLCOM_CALL)
		(MySQL does have thd_in_lock_tables() TRUE there). */

		if (lock_type == TL_READ_NO_INSERT
		    && sql_command != SQLCOM_LOCK_TABLES) {

			lock_type = TL_READ;
		}

		lock.type = lock_type;
	}

	*to++= &lock;

	if (!trx_is_started(trx)
	    && (prebuilt->select_lock_type != LOCK_NONE
	        || prebuilt->stored_select_lock_type != LOCK_NONE)) {

		++trx->will_lock;
	}

	return(to);
}

/*********************************************************************//**
Read the next autoinc value. Acquire the relevant locks before reading
the AUTOINC value. If SUCCESS then the table AUTOINC mutex will be locked
on return and all relevant locks acquired.
@return	DB_SUCCESS or error code */
UNIV_INTERN
ulint
ha_innobase::innobase_get_autoinc(
/*==============================*/
	ulonglong*	value)		/*!< out: autoinc value */
{
	*value = 0;

	prebuilt->autoinc_error = innobase_lock_autoinc();

	if (prebuilt->autoinc_error == DB_SUCCESS) {

		/* Determine the first value of the interval */
		*value = dict_table_autoinc_read(prebuilt->table);

		/* It should have been initialized during open. */
		if (*value == 0) {
			prebuilt->autoinc_error = DB_UNSUPPORTED;
			dict_table_autoinc_unlock(prebuilt->table);
		}
	}

	return(prebuilt->autoinc_error);
}

/*******************************************************************//**
This function reads the global auto-inc counter. It doesn't use the
AUTOINC lock even if the lock mode is set to TRADITIONAL.
@return	the autoinc value */
UNIV_INTERN
ulonglong
ha_innobase::innobase_peek_autoinc(void)
/*====================================*/
{
	ulonglong	auto_inc;
	dict_table_t*	innodb_table;

	ut_a(prebuilt != NULL);
	ut_a(prebuilt->table != NULL);

	innodb_table = prebuilt->table;

	dict_table_autoinc_lock(innodb_table);

	auto_inc = dict_table_autoinc_read(innodb_table);

	if (auto_inc == 0) {
		ut_print_timestamp(stderr);
		fprintf(stderr, "  InnoDB: AUTOINC next value generation "
			"is disabled for '%s'\n", innodb_table->name);
	}

	dict_table_autoinc_unlock(innodb_table);

	return(auto_inc);
}

/*********************************************************************//**
This function initializes the auto-inc counter if it has not been
initialized yet. This function does not change the value of the auto-inc
counter if it already has been initialized. Returns the value of the
auto-inc counter in *first_value, and ULONGLONG_MAX in *nb_reserved_values (as
we have a table-level lock). offset, increment, nb_desired_values are ignored.
*first_value is set to -1 if error (deadlock or lock wait timeout) */
UNIV_INTERN
void
ha_innobase::get_auto_increment(
/*============================*/
	ulonglong	offset,			/*!< in: table autoinc offset */
	ulonglong	increment,		/*!< in: table autoinc
						increment */
	ulonglong	nb_desired_values,	/*!< in: number of values
						reqd */
	ulonglong*	first_value,		/*!< out: the autoinc value */
	ulonglong*	nb_reserved_values)	/*!< out: count of reserved
						values */
{
	trx_t*		trx;
	ulint		error;
	ulonglong	autoinc = 0;

	/* Prepare prebuilt->trx in the table handle */
	update_thd(ha_thd());

	error = innobase_get_autoinc(&autoinc);

	if (error != DB_SUCCESS) {
		*first_value = (~(ulonglong) 0);
		return;
	}

	/* This is a hack, since nb_desired_values seems to be accurate only
	for the first call to get_auto_increment() for multi-row INSERT and
	meaningless for other statements e.g, LOAD etc. Subsequent calls to
	this method for the same statement results in different values which
	don't make sense. Therefore we store the value the first time we are
	called and count down from that as rows are written (see write_row()).
	*/

	trx = prebuilt->trx;

	/* Note: We can't rely on *first_value since some MySQL engines,
	in particular the partition engine, don't initialize it to 0 when
	invoking this method. So we are not sure if it's guaranteed to
	be 0 or not. */

	/* We need the upper limit of the col type to check for
	whether we update the table autoinc counter or not. */
	ulonglong	col_max_value = innobase_get_int_col_max_value(
		table->next_number_field);

	/* Called for the first time ? */
	if (trx->n_autoinc_rows == 0) {

		trx->n_autoinc_rows = (ulint) nb_desired_values;

		/* It's possible for nb_desired_values to be 0:
		e.g., INSERT INTO T1(C) SELECT C FROM T2; */
		if (nb_desired_values == 0) {

			trx->n_autoinc_rows = 1;
		}

		set_if_bigger(*first_value, autoinc);
	/* Not in the middle of a mult-row INSERT. */
	} else if (prebuilt->autoinc_last_value == 0) {
		set_if_bigger(*first_value, autoinc);
	}

        if (*first_value > col_max_value)
        {
          	/* Out of range number. Let handler::update_auto_increment()
                   take care of this */
                prebuilt->autoinc_last_value = 0;
                dict_table_autoinc_unlock(prebuilt->table);
                *nb_reserved_values= 0;
                return;
        }
	*nb_reserved_values = trx->n_autoinc_rows;

	/* With old style AUTOINC locking we only update the table's
	AUTOINC counter after attempting to insert the row. */
	if (innobase_autoinc_lock_mode != AUTOINC_OLD_STYLE_LOCKING) {
		ulonglong	current;
		ulonglong	next_value;

<<<<<<< HEAD
		current = *first_value > col_max_value ? autoinc : *first_value;
	
=======
		current = *first_value;

>>>>>>> 8a71e673
		/* Compute the last value in the interval */
		next_value = innobase_next_autoinc(
			current, increment, offset, col_max_value, *nb_reserved_values);

		prebuilt->autoinc_last_value = next_value;

		if (prebuilt->autoinc_last_value < *first_value) {
			*first_value = (~(ulonglong) 0);
		} else {
			/* Update the table autoinc variable */
			dict_table_autoinc_update_if_greater(
				prebuilt->table, prebuilt->autoinc_last_value);
		}
	} else {
		/* This will force write_row() into attempting an update
		of the table's AUTOINC counter. */
		prebuilt->autoinc_last_value = 0;
	}

	/* The increment to be used to increase the AUTOINC value, we use
	this in write_row() and update_row() to increase the autoinc counter
	for columns that are filled by the user. We need the offset and
	the increment. */
	prebuilt->autoinc_offset = offset;
	prebuilt->autoinc_increment = increment;

	dict_table_autoinc_unlock(prebuilt->table);
}

/*******************************************************************//**
Reset the auto-increment counter to the given value, i.e. the next row
inserted will get the given value. This is called e.g. after TRUNCATE
is emulated by doing a 'DELETE FROM t'. HA_ERR_WRONG_COMMAND is
returned by storage engines that don't support this operation.
@return	0 or error code */
UNIV_INTERN
int
ha_innobase::reset_auto_increment(
/*==============================*/
	ulonglong	value)		/*!< in: new value for table autoinc */
{
	DBUG_ENTER("ha_innobase::reset_auto_increment");

	int	error;

	update_thd(ha_thd());

	error = row_lock_table_autoinc_for_mysql(prebuilt);

	if (error != DB_SUCCESS) {
		error = convert_error_code_to_mysql(error,
						    prebuilt->table->flags,
						    user_thd);

		DBUG_RETURN(error);
	}

	/* The next value can never be 0. */
	if (value == 0) {
		value = 1;
	}

	innobase_reset_autoinc(value);

	DBUG_RETURN(0);
}

/*******************************************************************//**
See comment in handler.cc */
UNIV_INTERN
bool
ha_innobase::get_error_message(
/*===========================*/
	int	error,
	String*	buf)
{
	trx_t*	trx = check_trx_exists(ha_thd());

	buf->copy(trx->detailed_error, (uint) strlen(trx->detailed_error),
		system_charset_info);

	return(FALSE);
}

/*******************************************************************//**
  Retrieves the names of the table and the key for which there was a
  duplicate entry in the case of HA_ERR_FOREIGN_DUPLICATE_KEY.

  If any of the names is not available, then this method will return
  false and will not change any of child_table_name or child_key_name.

  @param child_table_name[out]    Table name
  @param child_table_name_len[in] Table name buffer size
  @param child_key_name[out]      Key name
  @param child_key_name_len[in]   Key name buffer size

  @retval  true                  table and key names were available
                                 and were written into the corresponding
                                 out parameters.
  @retval  false                 table and key names were not available,
                                 the out parameters were not touched.
*/
bool
ha_innobase::get_foreign_dup_key(
/*=============================*/
	char*	child_table_name,
	uint	child_table_name_len,
	char*	child_key_name,
	uint	child_key_name_len)
{
	const dict_index_t*	err_index;

	ut_a(prebuilt->trx != NULL);
	ut_a(prebuilt->trx->magic_n == TRX_MAGIC_N);

	err_index = trx_get_error_info(prebuilt->trx);

	if (err_index == NULL) {
		return(false);
	}
	/* else */

	/* copy table name (and convert from filename-safe encoding to
	system_charset_info, e.g. "foo_@0J@00b6" -> "foo_ö") */
	char*	p;
	p = strchr(err_index->table->name, '/');
	/* strip ".../" prefix if any */
	if (p != NULL) {
		p++;
	} else {
		p = err_index->table->name;
	}
	uint	len;
	len = filename_to_tablename(p, child_table_name, child_table_name_len);
	child_table_name[len] = '\0';

	/* copy index name */
	ut_snprintf(child_key_name, child_key_name_len, "%s", err_index->name);

	return(true);
}

/*******************************************************************//**
Compares two 'refs'. A 'ref' is the (internal) primary key value of the row.
If there is no explicitly declared non-null unique key or a primary key, then
InnoDB internally uses the row id as the primary key.
@return	< 0 if ref1 < ref2, 0 if equal, else > 0 */
UNIV_INTERN
int
ha_innobase::cmp_ref(
/*=================*/
	const uchar*	ref1,	/*!< in: an (internal) primary key value in the
				MySQL key value format */
	const uchar*	ref2)	/*!< in: an (internal) primary key value in the
				MySQL key value format */
{
	enum_field_types mysql_type;
	Field*		field;
	KEY_PART_INFO*	key_part;
	KEY_PART_INFO*	key_part_end;
	uint		len1;
	uint		len2;
	int		result;

	if (prebuilt->clust_index_was_generated) {
		/* The 'ref' is an InnoDB row id */

		return(memcmp(ref1, ref2, DATA_ROW_ID_LEN));
	}

	/* Do a type-aware comparison of primary key fields. PK fields
	are always NOT NULL, so no checks for NULL are performed. */

	key_part = table->key_info[table->s->primary_key].key_part;

	key_part_end = key_part
			+ table->key_info[table->s->primary_key].key_parts;

	for (; key_part != key_part_end; ++key_part) {
		field = key_part->field;
		mysql_type = field->type();

		if (mysql_type == MYSQL_TYPE_TINY_BLOB
			|| mysql_type == MYSQL_TYPE_MEDIUM_BLOB
			|| mysql_type == MYSQL_TYPE_BLOB
			|| mysql_type == MYSQL_TYPE_LONG_BLOB) {

			/* In the MySQL key value format, a column prefix of
			a BLOB is preceded by a 2-byte length field */

			len1 = innobase_read_from_2_little_endian(ref1);
			len2 = innobase_read_from_2_little_endian(ref2);

			ref1 += 2;
			ref2 += 2;
			result = ((Field_blob*) field)->cmp(
				ref1, len1, ref2, len2);
		} else {
			result = field->key_cmp(ref1, ref2);
		}

		if (result) {

			return(result);
		}

		ref1 += key_part->store_length;
		ref2 += key_part->store_length;
	}

	return(0);
}

/*******************************************************************//**
Ask InnoDB if a query to a table can be cached.
@return	TRUE if query caching of the table is permitted */
UNIV_INTERN
my_bool
ha_innobase::register_query_cache_table(
/*====================================*/
	THD*		thd,		/*!< in: user thread handle */
	char*		table_key,	/*!< in: concatenation of database name,
					the null character NUL,
					and the table name */
	uint		key_length,	/*!< in: length of the full name, i.e.
					len(dbname) + len(tablename) + 1 */
	qc_engine_callback*
			call_back,	/*!< out: pointer to function for
					checking if query caching
					is permitted */
	ulonglong	*engine_data)	/*!< in/out: data to call_back */
{
	*call_back = innobase_query_caching_of_table_permitted;
	*engine_data = 0;
	return(innobase_query_caching_of_table_permitted(thd, table_key,
							 key_length,
							 engine_data));
}

/*******************************************************************//**
Get the bin log name. */
UNIV_INTERN
const char*
ha_innobase::get_mysql_bin_log_name()
/*=================================*/
{
	return(trx_sys_mysql_bin_log_name);
}

/*******************************************************************//**
Get the bin log offset (or file position). */
UNIV_INTERN
ulonglong
ha_innobase::get_mysql_bin_log_pos()
/*================================*/
{
	/* trx... is ib_int64_t, which is a typedef for a 64-bit integer
	(__int64 or longlong) so it's ok to cast it to ulonglong. */

	return(trx_sys_mysql_bin_log_pos);
}

/******************************************************************//**
This function is used to find the storage length in bytes of the first n
characters for prefix indexes using a multibyte character set. The function
finds charset information and returns length of prefix_len characters in the
index field in bytes.
@return	number of bytes occupied by the first n characters */
UNIV_INTERN
ulint
innobase_get_at_most_n_mbchars(
/*===========================*/
	ulint charset_id,	/*!< in: character set id */
	ulint prefix_len,	/*!< in: prefix length in bytes of the index
				(this has to be divided by mbmaxlen to get the
				number of CHARACTERS n in the prefix) */
	ulint data_len,		/*!< in: length of the string in bytes */
	const char* str)	/*!< in: character string */
{
	ulint char_length;	/*!< character length in bytes */
	ulint n_chars;		/*!< number of characters in prefix */
	CHARSET_INFO* charset;	/*!< charset used in the field */

	charset = get_charset((uint) charset_id, MYF(MY_WME));

	ut_ad(charset);
	ut_ad(charset->mbmaxlen);

	/* Calculate how many characters at most the prefix index contains */

	n_chars = prefix_len / charset->mbmaxlen;

	/* If the charset is multi-byte, then we must find the length of the
	first at most n chars in the string. If the string contains less
	characters than n, then we return the length to the end of the last
	character. */

	if (charset->mbmaxlen > 1) {
		/* my_charpos() returns the byte length of the first n_chars
		characters, or a value bigger than the length of str, if
		there were not enough full characters in str.

		Why does the code below work:
		Suppose that we are looking for n UTF-8 characters.

		1) If the string is long enough, then the prefix contains at
		least n complete UTF-8 characters + maybe some extra
		characters + an incomplete UTF-8 character. No problem in
		this case. The function returns the pointer to the
		end of the nth character.

		2) If the string is not long enough, then the string contains
		the complete value of a column, that is, only complete UTF-8
		characters, and we can store in the column prefix index the
		whole string. */

		char_length = my_charpos(charset, str,
						str + data_len, (int) n_chars);
		if (char_length > data_len) {
			char_length = data_len;
		}
	} else {
		if (data_len < prefix_len) {
			char_length = data_len;
		} else {
			char_length = prefix_len;
		}
	}

	return(char_length);
}

/*******************************************************************//**
This function is used to prepare an X/Open XA distributed transaction.
@return	0 or error number */
static
int
innobase_xa_prepare(
/*================*/
	handlerton*	hton,		/*!< in: InnoDB handlerton */
	THD*		thd,		/*!< in: handle to the MySQL thread of
					the user whose XA transaction should
					be prepared */
	bool		prepare_trx)	/*!< in: true - prepare transaction
					false - the current SQL statement
					ended */
{
	int error = 0;
	trx_t* trx = check_trx_exists(thd);

	DBUG_ASSERT(hton == innodb_hton_ptr);

	/* we use support_xa value as it was seen at transaction start
	time, not the current session variable value. Any possible changes
	to the session variable take effect only in the next transaction */
	if (!trx->support_xa) {

		return(0);
	}

	thd_get_xid(thd, (MYSQL_XID*) &trx->xid);

	/* Release a possible FIFO ticket and search latch. Since we will
	reserve the trx_sys->mutex, we have to release the search system
	latch first to obey the latching order. */

	trx_search_latch_release_if_reserved(trx);

	innobase_srv_conc_force_exit_innodb(trx);

	if (!trx_is_registered_for_2pc(trx) && trx_is_started(trx)) {

		sql_print_error("Transaction not registered for MySQL 2PC, "
				"but transaction is active");
	}

	if (prepare_trx
	    || (!thd_test_options(thd, OPTION_NOT_AUTOCOMMIT | OPTION_BEGIN))) {

		/* We were instructed to prepare the whole transaction, or
		this is an SQL statement end and autocommit is on */

		ut_ad(trx_is_registered_for_2pc(trx));

		trx_prepare_for_mysql(trx);

		error = 0;
	} else {
		/* We just mark the SQL statement ended and do not do a
		transaction prepare */

		/* If we had reserved the auto-inc lock for some
		table in this SQL statement we release it now */

		lock_unlock_table_autoinc(trx);

		/* Store the current undo_no of the transaction so that we
		know where to roll back if we have to roll back the next
		SQL statement */

		trx_mark_sql_stat_end(trx);
	}

	/* Tell the InnoDB server that there might be work for utility
	threads: */

	srv_active_wake_master_thread();

	return(error);
}

/*******************************************************************//**
This function is used to recover X/Open XA distributed transactions.
@return	number of prepared transactions stored in xid_list */
static
int
innobase_xa_recover(
/*================*/
	handlerton*	hton,	/*!< in: InnoDB handlerton */
	XID*		xid_list,/*!< in/out: prepared transactions */
	uint		len)	/*!< in: number of slots in xid_list */
{
	DBUG_ASSERT(hton == innodb_hton_ptr);

	if (len == 0 || xid_list == NULL) {

		return(0);
	}

	return(trx_recover_for_mysql(xid_list, len));
}

/*******************************************************************//**
This function is used to commit one X/Open XA distributed transaction
which is in the prepared state
@return	0 or error number */
static
int
innobase_commit_by_xid(
/*===================*/
	handlerton*	hton,
	XID*		xid)	/*!< in: X/Open XA transaction identification */
{
	trx_t*	trx;

	DBUG_ASSERT(hton == innodb_hton_ptr);

	trx = trx_get_trx_by_xid(xid);

	if (trx) {
		innobase_commit_low(trx);
		trx_free_for_background(trx);
		return(XA_OK);
	} else {
		return(XAER_NOTA);
	}
}

/*******************************************************************//**
This function is used to rollback one X/Open XA distributed transaction
which is in the prepared state
@return	0 or error number */
static
int
innobase_rollback_by_xid(
/*=====================*/
	handlerton*	hton,	/*!< in: InnoDB handlerton */
	XID*		xid)	/*!< in: X/Open XA transaction
				identification */
{
	trx_t*	trx;

	DBUG_ASSERT(hton == innodb_hton_ptr);

	trx = trx_get_trx_by_xid(xid);

	if (trx) {
		int	ret = innobase_rollback_trx(trx);
		trx_free_for_background(trx);
		return(ret);
	} else {
		return(XAER_NOTA);
	}
}

/*******************************************************************//**
Create a consistent view for a cursor based on current transaction
which is created if the corresponding MySQL thread still lacks one.
This consistent view is then used inside of MySQL when accessing records
using a cursor.
@return	pointer to cursor view or NULL */
static
void*
innobase_create_cursor_view(
/*========================*/
	handlerton*	hton,	/*!< in: innobase hton */
	THD*		thd)	/*!< in: user thread handle */
{
	DBUG_ASSERT(hton == innodb_hton_ptr);

	return(read_cursor_view_create_for_mysql(check_trx_exists(thd)));
}

/*******************************************************************//**
Close the given consistent cursor view of a transaction and restore
global read view to a transaction read view. Transaction is created if the
corresponding MySQL thread still lacks one. */
static
void
innobase_close_cursor_view(
/*=======================*/
	handlerton*	hton,	/*!< in: innobase hton */
	THD*		thd,	/*!< in: user thread handle */
	void*		curview)/*!< in: Consistent read view to be closed */
{
	DBUG_ASSERT(hton == innodb_hton_ptr);

	read_cursor_view_close_for_mysql(check_trx_exists(thd),
					 (cursor_view_t*) curview);
}

/*******************************************************************//**
Set the given consistent cursor view to a transaction which is created
if the corresponding MySQL thread still lacks one. If the given
consistent cursor view is NULL global read view of a transaction is
restored to a transaction read view. */
static
void
innobase_set_cursor_view(
/*=====================*/
	handlerton*	hton,	/*!< in: innobase hton */
	THD*		thd,	/*!< in: user thread handle */
	void*		curview)/*!< in: Consistent cursor view to be set */
{
	DBUG_ASSERT(hton == innodb_hton_ptr);

	read_cursor_set_for_mysql(check_trx_exists(thd),
				  (cursor_view_t*) curview);
}

/*******************************************************************//**
If col_name is not NULL, check whether the named column is being
renamed in the table. If col_name is not provided, check
whether any one of columns in the table is being renamed.
@return true if the column is being renamed */
static
bool
check_column_being_renamed(
/*=======================*/
	const TABLE*	table,		/*!< in: MySQL table */
	const char*	col_name)	/*!< in: name of the column */
{
	uint		k;
	Field*		field;

	for (k = 0; k < table->s->fields; k++) {
		field = table->field[k];

		if (field->flags & FIELD_IS_RENAMED) {

			/* If col_name is not provided, return
			if the field is marked as being renamed. */
			if (!col_name) {
				return(true);
			}

			/* If col_name is provided, return only
			if names match */
			if (innobase_strcasecmp(field->field_name,
						col_name) == 0) {
				return(true);
			}
		}
	}

	return(false);
}

/*******************************************************************//**
Check whether any of the given columns is being renamed in the table.
@return true if any of col_names is being renamed in table */
static
bool
column_is_being_renamed(
/*====================*/
	TABLE*		table,		/*!< in: MySQL table */
	uint		n_cols,		/*!< in: number of columns */
	const char**	col_names)	/*!< in: names of the columns */
{
	uint		j;

	for (j = 0; j < n_cols; j++) {
		if (check_column_being_renamed(table, col_names[j])) {
			return(true);
		}
	}

	return(false);
}

/*******************************************************************//**
Check whether a column in table "table" is being renamed and if this column
is part of a foreign key, either part of another table, referencing this
table or part of this table, referencing another table.
@return true if a column that participates in a foreign key definition
is being renamed */
static
bool
foreign_key_column_is_being_renamed(
/*================================*/
	row_prebuilt_t*	prebuilt,	/* in: InnoDB prebuilt struct */
	TABLE*		table)		/* in: MySQL table */
{
	dict_foreign_t*	foreign;

	/* check whether there are foreign keys at all */
	if (UT_LIST_GET_LEN(prebuilt->table->foreign_list) == 0
	    && UT_LIST_GET_LEN(prebuilt->table->referenced_list) == 0) {
		/* no foreign keys involved with prebuilt->table */

		return(false);
	}

	row_mysql_lock_data_dictionary(prebuilt->trx);

	/* Check whether any column in the foreign key constraints which refer
	to this table is being renamed. */
	for (foreign = UT_LIST_GET_FIRST(prebuilt->table->referenced_list);
	     foreign != NULL;
	     foreign = UT_LIST_GET_NEXT(referenced_list, foreign)) {

		if (column_is_being_renamed(table, foreign->n_fields,
					    foreign->referenced_col_names)) {

			row_mysql_unlock_data_dictionary(prebuilt->trx);
			return(true);
		}
	}

	/* Check whether any column in the foreign key constraints in the
	table is being renamed. */
	for (foreign = UT_LIST_GET_FIRST(prebuilt->table->foreign_list);
	     foreign != NULL;
	     foreign = UT_LIST_GET_NEXT(foreign_list, foreign)) {

		if (column_is_being_renamed(table, foreign->n_fields,
					    foreign->foreign_col_names)) {

			row_mysql_unlock_data_dictionary(prebuilt->trx);
			return(true);
		}
	}

	row_mysql_unlock_data_dictionary(prebuilt->trx);

	return(false);
}

/*******************************************************************//**
*/
UNIV_INTERN
bool
ha_innobase::check_if_incompatible_data(
/*====================================*/
	HA_CREATE_INFO*	info,
	uint		table_changes)
{
	if (table_changes != IS_EQUAL_YES) {

		return(COMPATIBLE_DATA_NO);
	}

	/* Check that auto_increment value was not changed */
	if ((info->used_fields & HA_CREATE_USED_AUTO) &&
		info->auto_increment_value != 0) {

		return(COMPATIBLE_DATA_NO);
	}

	/* For column rename operation, MySQL does not supply enough
	information (new column name etc.) for InnoDB to make appropriate
	system metadata change. To avoid system metadata inconsistency,
	currently we can just request a table rebuild/copy by returning
	COMPATIBLE_DATA_NO */
	if (check_column_being_renamed(table, NULL)) {
		return(COMPATIBLE_DATA_NO);
	}

	/* Check if a column participating in a foreign key is being renamed.
	There is no mechanism for updating InnoDB foreign key definitions. */
	if (foreign_key_column_is_being_renamed(prebuilt, table)) {

		return(COMPATIBLE_DATA_NO);
	}

	/* Check that row format didn't change */
	if ((info->used_fields & HA_CREATE_USED_ROW_FORMAT)
	    && info->row_type != ROW_TYPE_DEFAULT
	    && info->row_type != get_row_type()) {

		return(COMPATIBLE_DATA_NO);
	}

	/* Specifying KEY_BLOCK_SIZE requests a rebuild of the table. */
	if (info->used_fields & HA_CREATE_USED_KEY_BLOCK_SIZE) {
		return(COMPATIBLE_DATA_NO);
	}

	return(COMPATIBLE_DATA_YES);
}

/************************************************************//**
Validate the file format name and return its corresponding id.
@return	valid file format id */
static
uint
innobase_file_format_name_lookup(
/*=============================*/
	const char*	format_name)	/*!< in: pointer to file format name */
{
	char*	endp;
	uint	format_id;

	ut_a(format_name != NULL);

	/* The format name can contain the format id itself instead of
	the name and we check for that. */
	format_id = (uint) strtoul(format_name, &endp, 10);

	/* Check for valid parse. */
	if (*endp == '\0' && *format_name != '\0') {

		if (format_id <= UNIV_FORMAT_MAX) {

			return(format_id);
		}
	} else {

		for (format_id = 0; format_id <= UNIV_FORMAT_MAX;
		     format_id++) {
			const char*	name;

			name = trx_sys_file_format_id_to_name(format_id);

			if (!innobase_strcasecmp(format_name, name)) {

				return(format_id);
			}
		}
	}

	return(UNIV_FORMAT_MAX + 1);
}

/************************************************************//**
Validate the file format check config parameters, as a side effect it
sets the srv_max_file_format_at_startup variable.
@return the format_id if valid config value, otherwise, return -1 */
static
int
innobase_file_format_validate_and_set(
/*==================================*/
	const char*	format_max)	/*!< in: parameter value */
{
	uint		format_id;

	format_id = innobase_file_format_name_lookup(format_max);

	if (format_id < UNIV_FORMAT_MAX + 1) {
		srv_max_file_format_at_startup = format_id;

		return((int) format_id);
	} else {
		return(-1);
	}
}

/*************************************************************//**
Check if it is a valid file format. This function is registered as
a callback with MySQL.
@return	0 for valid file format */
static
int
innodb_file_format_name_validate(
/*=============================*/
	THD*				thd,	/*!< in: thread handle */
	struct st_mysql_sys_var*	var,	/*!< in: pointer to system
						variable */
	void*				save,	/*!< out: immediate result
						for update function */
	struct st_mysql_value*		value)	/*!< in: incoming string */
{
	const char*	file_format_input;
	char		buff[STRING_BUFFER_USUAL_SIZE];
	int		len = sizeof(buff);

	ut_a(save != NULL);
	ut_a(value != NULL);

	file_format_input = value->val_str(value, buff, &len);

	if (file_format_input != NULL) {
		uint	format_id;

		format_id = innobase_file_format_name_lookup(
			file_format_input);

		if (format_id <= UNIV_FORMAT_MAX) {

			/* Save a pointer to the name in the
			'file_format_name_map' constant array. */
			*static_cast<const char**>(save) =
			    trx_sys_file_format_id_to_name(format_id);

			return(0);
		}
	}

	*static_cast<const char**>(save) = NULL;
	return(1);
}

/****************************************************************//**
Update the system variable innodb_file_format using the "saved"
value. This function is registered as a callback with MySQL. */
static
void
innodb_file_format_name_update(
/*===========================*/
	THD*				thd,		/*!< in: thread handle */
	struct st_mysql_sys_var*	var,		/*!< in: pointer to
							system variable */
	void*				var_ptr,	/*!< out: where the
							formal string goes */
	const void*			save)		/*!< in: immediate result
							from check function */
{
	const char* format_name;

	ut_a(var_ptr != NULL);
	ut_a(save != NULL);

	format_name = *static_cast<const char*const*>(save);

	if (format_name) {
		uint	format_id;

		format_id = innobase_file_format_name_lookup(format_name);

		if (format_id <= UNIV_FORMAT_MAX) {
			srv_file_format = format_id;
		}
	}

	*static_cast<const char**>(var_ptr)
		= trx_sys_file_format_id_to_name(srv_file_format);
}

/*************************************************************//**
Check if valid argument to innodb_file_format_max. This function
is registered as a callback with MySQL.
@return	0 for valid file format */
static
int
innodb_file_format_max_validate(
/*============================*/
	THD*				thd,	/*!< in: thread handle */
	struct st_mysql_sys_var*	var,	/*!< in: pointer to system
						variable */
	void*				save,	/*!< out: immediate result
						for update function */
	struct st_mysql_value*		value)	/*!< in: incoming string */
{
	const char*	file_format_input;
	char		buff[STRING_BUFFER_USUAL_SIZE];
	int		len = sizeof(buff);
	int		format_id;

	ut_a(save != NULL);
	ut_a(value != NULL);

	file_format_input = value->val_str(value, buff, &len);

	if (file_format_input != NULL) {

		format_id = innobase_file_format_validate_and_set(
			file_format_input);

		if (format_id >= 0) {
			/* Save a pointer to the name in the
			'file_format_name_map' constant array. */
			*static_cast<const char**>(save) =
			    trx_sys_file_format_id_to_name(
						(uint) format_id);

			return(0);

		} else {
			push_warning_printf(thd,
			  Sql_condition::WARN_LEVEL_WARN,
			  ER_WRONG_ARGUMENTS,
			  "InnoDB: invalid innodb_file_format_max "
			  "value; can be any format up to %s "
			  "or equivalent id of %d",
			  trx_sys_file_format_id_to_name(UNIV_FORMAT_MAX),
			  UNIV_FORMAT_MAX);
		}
	}

	*static_cast<const char**>(save) = NULL;
	return(1);
}

/****************************************************************//**
Update the system variable innodb_file_format_max using the "saved"
value. This function is registered as a callback with MySQL. */
static
void
innodb_file_format_max_update(
/*==========================*/
	THD*				thd,	/*!< in: thread handle */
	struct st_mysql_sys_var*	var,	/*!< in: pointer to
						system variable */
	void*				var_ptr,/*!< out: where the
						formal string goes */
	const void*			save)	/*!< in: immediate result
						from check function */
{
	const char*	format_name_in;
	const char**	format_name_out;
	uint		format_id;

	ut_a(save != NULL);
	ut_a(var_ptr != NULL);

	format_name_in = *static_cast<const char*const*>(save);

	if (!format_name_in) {

		return;
	}

	format_id = innobase_file_format_name_lookup(format_name_in);

	if (format_id > UNIV_FORMAT_MAX) {
		/* DEFAULT is "on", which is invalid at runtime. */
		push_warning_printf(thd, Sql_condition::WARN_LEVEL_WARN,
				    ER_WRONG_ARGUMENTS,
				    "Ignoring SET innodb_file_format=%s",
				    format_name_in);
		return;
	}

	format_name_out = static_cast<const char**>(var_ptr);

	/* Update the max format id in the system tablespace. */
	if (trx_sys_file_format_max_set(format_id, format_name_out)) {
		ut_print_timestamp(stderr);
		fprintf(stderr,
			" [Info] InnoDB: the file format in the system "
			"tablespace is now set to %s.\n", *format_name_out);
	}
}

/*************************************************************//**
Check whether valid argument given to innobase_*_stopword_table.
This function is registered as a callback with MySQL.
@return 0 for valid stopword table */
static
int
innodb_stopword_table_validate(
/*===========================*/
	THD*				thd,	/*!< in: thread handle */
	struct st_mysql_sys_var*	var,	/*!< in: pointer to system
						variable */
	void*				save,	/*!< out: immediate result
						for update function */
	struct st_mysql_value*		value)	/*!< in: incoming string */
{
	const char*	stopword_table_name;
	char		buff[STRING_BUFFER_USUAL_SIZE];
	int		len = sizeof(buff);
	trx_t*		trx;
	int		ret = 1;

	ut_a(save != NULL);
	ut_a(value != NULL);

	stopword_table_name = value->val_str(value, buff, &len);

	trx = check_trx_exists(thd);

	row_mysql_lock_data_dictionary(trx);

	/* Validate the stopword table's (if supplied) existence and
	of the right format */
	if (!stopword_table_name
	    || fts_valid_stopword_table(stopword_table_name)) {
		*static_cast<const char**>(save) = stopword_table_name;
		ret = 0;
	}

	row_mysql_unlock_data_dictionary(trx);

	return(ret);
}

/****************************************************************//**
Update global variable fts_server_stopword_table with the "saved"
stopword table name value. This function is registered as a callback
with MySQL. */
static
void
innodb_stopword_table_update(
/*=========================*/
	THD*				thd,	/*!< in: thread handle */
	struct st_mysql_sys_var*	var,	/*!< in: pointer to
						system variable */
	void*				var_ptr,/*!< out: where the
						formal string goes */
	const void*			save)	/*!< in: immediate result
						from check function */
{
	const char*	stopword_table_name;
	char*		old;

	ut_a(save != NULL);
	ut_a(var_ptr != NULL);

	stopword_table_name = *static_cast<const char*const*>(save);
	old = *(char**) var_ptr;

	if (stopword_table_name) {
		*(char**) var_ptr =  my_strdup(stopword_table_name,  MYF(0));
	} else {
		*(char**) var_ptr = NULL;
	}

	if (old) {
		my_free(old);
	}

	fts_server_stopword_table = *(char**) var_ptr;
}

/*************************************************************//**
Check whether valid argument given to "innodb_fts_internal_tbl_name"
This function is registered as a callback with MySQL.
@return 0 for valid stopword table */
static
int
innodb_internal_table_validate(
/*===========================*/
	THD*				thd,	/*!< in: thread handle */
	struct st_mysql_sys_var*	var,	/*!< in: pointer to system
						variable */
	void*				save,	/*!< out: immediate result
						for update function */
	struct st_mysql_value*		value)	/*!< in: incoming string */
{
	const char*	table_name;
	char		buff[STRING_BUFFER_USUAL_SIZE];
	int		len = sizeof(buff);
	int		ret = 1;
	dict_table_t*	user_table;

	ut_a(save != NULL);
	ut_a(value != NULL);

	table_name = value->val_str(value, buff, &len);

	if (!table_name) {
		*static_cast<const char**>(save) = NULL;
		return(0);
	}

	user_table = dict_table_open_on_name_no_stats(
			table_name, FALSE, DICT_ERR_IGNORE_NONE);

	if (user_table) {
		if (dict_table_has_fts_index(user_table)) {
			*static_cast<const char**>(save) = table_name;
			ret = 0;
		}

		dict_table_close(user_table, FALSE);
	}

	return(ret);
}

/****************************************************************//**
Update global variable "fts_internal_tbl_name" with the "saved"
stopword table name value. This function is registered as a callback
with MySQL. */
static
void
innodb_internal_table_update(
/*=========================*/
	THD*				thd,	/*!< in: thread handle */
	struct st_mysql_sys_var*	var,	/*!< in: pointer to
						system variable */
	void*				var_ptr,/*!< out: where the
						formal string goes */
	const void*			save)	/*!< in: immediate result
						from check function */
{
	const char*	table_name;
	char*		old;

	ut_a(save != NULL);
	ut_a(var_ptr != NULL);

	table_name = *static_cast<const char*const*>(save);
	old = *(char**) var_ptr;

	if (table_name) {
		*(char**) var_ptr =  my_strdup(table_name,  MYF(0));
	} else {
		*(char**) var_ptr = NULL;
	}

	if (old) {
		my_free(old);
	}

	fts_internal_tbl_name = *(char**) var_ptr;
}

/****************************************************************//**
Update the session variable innodb_session_stopword_table
with the "saved" stopword table name value. This function
is registered as a callback with MySQL. */
static
void
innodb_session_stopword_update(
/*===========================*/
	THD*				thd,	/*!< in: thread handle */
	struct st_mysql_sys_var*	var,	/*!< in: pointer to
						system variable */
	void*				var_ptr,/*!< out: where the
						formal string goes */
	const void*			save)	/*!< in: immediate result
						from check function */
{
	const char*	stopword_table_name;
	char*		old;

	ut_a(save != NULL);
	ut_a(var_ptr != NULL);

	stopword_table_name = *static_cast<const char*const*>(save);
	old = *(char**) var_ptr;

	if (stopword_table_name) {
		*(char**) var_ptr =  my_strdup(stopword_table_name,  MYF(0));
	} else {
		*(char**) var_ptr = NULL;
	}

	if (old) {
		my_free(old);
	}
}
/****************************************************************//**
Update the system variable innodb_adaptive_hash_index using the "saved"
value. This function is registered as a callback with MySQL. */
static
void
innodb_adaptive_hash_index_update(
/*==============================*/
	THD*				thd,	/*!< in: thread handle */
	struct st_mysql_sys_var*	var,	/*!< in: pointer to
						system variable */
	void*				var_ptr,/*!< out: where the
						formal string goes */
	const void*			save)	/*!< in: immediate result
						from check function */
{
	if (*(my_bool*) save) {
		btr_search_enable();
	} else {
		btr_search_disable();
	}
}

/****************************************************************//**
Update the system variable innodb_old_blocks_pct using the "saved"
value. This function is registered as a callback with MySQL. */
static
void
innodb_old_blocks_pct_update(
/*=========================*/
	THD*				thd,	/*!< in: thread handle */
	struct st_mysql_sys_var*	var,	/*!< in: pointer to
						system variable */
	void*				var_ptr,/*!< out: where the
						formal string goes */
	const void*			save)	/*!< in: immediate result
						from check function */
{
	innobase_old_blocks_pct = buf_LRU_old_ratio_update(
		*static_cast<const uint*>(save), TRUE);
}

/****************************************************************//**
Update the system variable innodb_old_blocks_pct using the "saved"
value. This function is registered as a callback with MySQL. */
static
void
innodb_change_buffer_max_size_update(
/*=================================*/
	THD*				thd,	/*!< in: thread handle */
	struct st_mysql_sys_var*	var,	/*!< in: pointer to
						system variable */
	void*				var_ptr,/*!< out: where the
						formal string goes */
	const void*			save)	/*!< in: immediate result
						from check function */
{
	innobase_change_buffer_max_size =
			(*static_cast<const uint*>(save));
	ibuf_max_size_update(innobase_change_buffer_max_size);
}


/*************************************************************//**
Find the corresponding ibuf_use_t value that indexes into
innobase_change_buffering_values[] array for the input
change buffering option name.
@return	corresponding IBUF_USE_* value for the input variable
name, or IBUF_USE_COUNT if not able to find a match */
static
ibuf_use_t
innodb_find_change_buffering_value(
/*===============================*/
	const char*	input_name)	/*!< in: input change buffering
					option name */
{
	ulint	use;

	for (use = 0; use < UT_ARR_SIZE(innobase_change_buffering_values);
	     use++) {
		/* found a match */
		if (!innobase_strcasecmp(
			input_name, innobase_change_buffering_values[use])) {
			return((ibuf_use_t) use);
		}
	}

	/* Did not find any match */
	return(IBUF_USE_COUNT);
}

/*************************************************************//**
Check if it is a valid value of innodb_change_buffering. This function is
registered as a callback with MySQL.
@return	0 for valid innodb_change_buffering */
static
int
innodb_change_buffering_validate(
/*=============================*/
	THD*				thd,	/*!< in: thread handle */
	struct st_mysql_sys_var*	var,	/*!< in: pointer to system
						variable */
	void*				save,	/*!< out: immediate result
						for update function */
	struct st_mysql_value*		value)	/*!< in: incoming string */
{
	const char*	change_buffering_input;
	char		buff[STRING_BUFFER_USUAL_SIZE];
	int		len = sizeof(buff);

	ut_a(save != NULL);
	ut_a(value != NULL);

	change_buffering_input = value->val_str(value, buff, &len);

	if (change_buffering_input != NULL) {
		ibuf_use_t	use;

		use = innodb_find_change_buffering_value(
			change_buffering_input);

		if (use != IBUF_USE_COUNT) {
			/* Find a matching change_buffering option value. */
			*static_cast<const char**>(save) =
				innobase_change_buffering_values[use];

			return(0);
		}
	}

	/* No corresponding change buffering option for user supplied
	"change_buffering_input" */
	return(1);
}

/****************************************************************//**
Update the system variable innodb_change_buffering using the "saved"
value. This function is registered as a callback with MySQL. */
static
void
innodb_change_buffering_update(
/*===========================*/
	THD*				thd,	/*!< in: thread handle */
	struct st_mysql_sys_var*	var,	/*!< in: pointer to
						system variable */
	void*				var_ptr,/*!< out: where the
						formal string goes */
	const void*			save)	/*!< in: immediate result
						from check function */
{
	ibuf_use_t	use;

	ut_a(var_ptr != NULL);
	ut_a(save != NULL);

	use = innodb_find_change_buffering_value(
		*static_cast<const char*const*>(save));

	ut_a(use < IBUF_USE_COUNT);

	ibuf_use = use;
	*static_cast<const char**>(var_ptr) =
		 *static_cast<const char*const*>(save);
}

/*************************************************************//**
Just emit a warning that the usage of the variable is deprecated.
@return	0 */
static
void
innodb_stats_sample_pages_update(
/*=============================*/
	THD*				thd,	/*!< in: thread handle */
	struct st_mysql_sys_var*	var,	/*!< in: pointer to
						system variable */
	void*				var_ptr,/*!< out: where the
						formal string goes */
	const void*			save)	/*!< in: immediate result
						from check function */
{
#define STATS_SAMPLE_PAGES_DEPRECATED_MSG \
	"Using innodb_stats_sample_pages is deprecated and " \
	"the variable may be removed in future releases. " \
	"Please use innodb_stats_transient_sample_pages " \
	"instead."

	push_warning(thd, Sql_condition::WARN_LEVEL_WARN,
		     HA_ERR_WRONG_COMMAND, STATS_SAMPLE_PAGES_DEPRECATED_MSG);

	ut_print_timestamp(stderr);
	fprintf(stderr,
		" InnoDB: Warning: %s\n",
		STATS_SAMPLE_PAGES_DEPRECATED_MSG);

	srv_stats_transient_sample_pages =
		*static_cast<const unsigned long long*>(save);
}

/****************************************************************//**
Update the monitor counter according to the "set_option",  turn
on/off or reset specified monitor counter. */
static
void
innodb_monitor_set_option(
/*======================*/
	const monitor_info_t* monitor_info,/*!< in: monitor info for the monitor
					to set */
	mon_option_t	set_option)	/*!< in: Turn on/off reset the
					counter */
{
	monitor_id_t	monitor_id = monitor_info->monitor_id;

	/* If module type is MONITOR_GROUP_MODULE, it cannot be
	turned on/off individually. It should never use this
	function to set options */
	ut_a(!(monitor_info->monitor_type & MONITOR_GROUP_MODULE));

	switch (set_option) {
	case MONITOR_TURN_ON:
		MONITOR_ON(monitor_id);
		MONITOR_INIT(monitor_id);
		MONITOR_SET_START(monitor_id);

		/* If the monitor to be turned on uses
		exisitng monitor counter (status variable),
		make special processing to remember existing
		counter value. */
		if (monitor_info->monitor_type
		    & MONITOR_EXISTING) {
			srv_mon_process_existing_counter(
				monitor_id, MONITOR_TURN_ON);
		}
		break;

	case MONITOR_TURN_OFF:
		if (monitor_info->monitor_type & MONITOR_EXISTING) {
			srv_mon_process_existing_counter(
				monitor_id, MONITOR_TURN_OFF);
		}

		MONITOR_OFF(monitor_id);
		MONITOR_SET_OFF(monitor_id);
		break;

	case MONITOR_RESET_VALUE:
		srv_mon_reset(monitor_id);
		break;

	case MONITOR_RESET_ALL_VALUE:
		srv_mon_reset_all(monitor_id);
		break;

	default:
		ut_error;
	}
}

/****************************************************************//**
Find matching InnoDB monitor counters and update their status
according to the "set_option",  turn on/off or reset specified
monitor counter. */
static
void
innodb_monitor_update_wildcard(
/*===========================*/
	const char*	name,		/*!< in: monitor name to match */
	mon_option_t	set_option)	/*!< in: the set option, whether
					to turn on/off or reset the counter */
{
	ut_a(name);

	for (ulint use = 0; use < NUM_MONITOR; use++) {
		ulint		type;
		monitor_id_t	monitor_id = static_cast<monitor_id_t>(use);
		monitor_info_t*	monitor_info;

		if (!innobase_wildcasecmp(
			srv_mon_get_name(monitor_id), name)) {
			monitor_info = srv_mon_get_info(monitor_id);

			type = monitor_info->monitor_type;

			/* If the monitor counter is of MONITOR_MODULE
			type, skip it. Except for those also marked with
			MONITOR_GROUP_MODULE flag, which can be turned
			on only as a module. */
			if (!(type & MONITOR_MODULE)
			     && !(type & MONITOR_GROUP_MODULE)) {
				innodb_monitor_set_option(monitor_info,
							  set_option);
			}

			/* Need to special handle counters marked with
			MONITOR_GROUP_MODULE, turn on the whole module if
			any one of it comes here. Currently, only
			"module_buf_page" is marked with MONITOR_GROUP_MODULE */
			if (type & MONITOR_GROUP_MODULE) {
				if ((monitor_id >= MONITOR_MODULE_BUF_PAGE)
				     && (monitor_id < MONITOR_MODULE_OS)) {
					if (set_option == MONITOR_TURN_ON
					    && MONITOR_IS_ON(
						MONITOR_MODULE_BUF_PAGE)) {
						continue;
					}

					srv_mon_set_module_control(
						MONITOR_MODULE_BUF_PAGE,
						set_option);
				} else {
					/* If new monitor is added with
					MONITOR_GROUP_MODULE, it needs
					to be added here. */
					ut_ad(0);
				}
			}
		}
	}
}

/*************************************************************//**
Given a configuration variable name, find corresponding monitor counter
and return its monitor ID if found.
@return	monitor ID if found, MONITOR_NO_MATCH if there is no match */
static
ulint
innodb_monitor_id_by_name_get(
/*==========================*/
	const char*	name)	/*!< in: monitor counter namer */
{
	ut_a(name);

	/* Search for wild character '%' in the name, if
	found, we treat it as a wildcard match. We do not search for
	single character wildcard '_' since our monitor names already contain
	such character. To avoid confusion, we request user must include
	at least one '%' character to activate the wildcard search. */
	if (strchr(name, '%')) {
		return(MONITOR_WILDCARD_MATCH);
	}

	/* Not wildcard match, check for an exact match */
	for (ulint i = 0; i < NUM_MONITOR; i++) {
		if (!innobase_strcasecmp(
			name, srv_mon_get_name(static_cast<monitor_id_t>(i)))) {
			return(i);
		}
	}

	return(MONITOR_NO_MATCH);
}
/*************************************************************//**
Validate that the passed in monitor name matches at least one
monitor counter name with wildcard compare.
@return	TRUE if at least one monitor name matches */
static
ibool
innodb_monitor_validate_wildcard_name(
/*==================================*/
	const char*	name)	/*!< in: monitor counter namer */
{
	for (ulint i = 0; i < NUM_MONITOR; i++) {
		if (!innobase_wildcasecmp(
			srv_mon_get_name(static_cast<monitor_id_t>(i)), name)) {
			return(TRUE);
		}
	}

	return(FALSE);
}
/*************************************************************//**
Validate the passed in monitor name, find and save the
corresponding monitor name in the function parameter "save".
@return	0 if monitor name is valid */
static
int
innodb_monitor_valid_byname(
/*========================*/
	void*			save,	/*!< out: immediate result
					for update function */
	const char*		name)	/*!< in: incoming monitor name */
{
	ulint		use;
	monitor_info_t*	monitor_info;

	if (!name) {
		return(1);
	}

	use = innodb_monitor_id_by_name_get(name);

	/* No monitor name matches, nor it is wildcard match */
	if (use == MONITOR_NO_MATCH) {
		return(1);
	}

	if (use < NUM_MONITOR) {
		monitor_info = srv_mon_get_info((monitor_id_t) use);

		/* If the monitor counter is marked with
		MONITOR_GROUP_MODULE flag, then this counter
		cannot be turned on/off individually, instead
		it shall be turned on/off as a group using
		its module name */
		if ((monitor_info->monitor_type & MONITOR_GROUP_MODULE)
		    && (!(monitor_info->monitor_type & MONITOR_MODULE))) {
			sql_print_warning(
				"Monitor counter '%s' cannot"
				" be turned on/off individually."
				" Please use its module name"
				" to turn on/off the counters"
				" in the module as a group.\n",
				name);

			return(1);
		}

	} else {
		ut_a(use == MONITOR_WILDCARD_MATCH);

		/* For wildcard match, if there is not a single monitor
		counter name that matches, treat it as an invalid
		value for the system configuration variables */
		if (!innodb_monitor_validate_wildcard_name(name)) {
			return(1);
		}
	}

	/* Save the configure name for innodb_monitor_update() */
	*static_cast<const char**>(save) = name;

	return(0);
}
/*************************************************************//**
Validate passed-in "value" is a valid monitor counter name.
This function is registered as a callback with MySQL.
@return	0 for valid name */
static
int
innodb_monitor_validate(
/*====================*/
	THD*				thd,	/*!< in: thread handle */
	struct st_mysql_sys_var*	var,	/*!< in: pointer to system
						variable */
	void*				save,	/*!< out: immediate result
						for update function */
	struct st_mysql_value*		value)	/*!< in: incoming string */
{
	const char*	name;
	char*		monitor_name;
	char		buff[STRING_BUFFER_USUAL_SIZE];
	int		len = sizeof(buff);
	int		ret;

	ut_a(save != NULL);
	ut_a(value != NULL);

	name = value->val_str(value, buff, &len);

	/* monitor_name could point to memory from MySQL
	or buff[]. Always dup the name to memory allocated
	by InnoDB, so we can access it in another callback
	function innodb_monitor_update() and free it appropriately */
	if (name) {
		monitor_name = my_strdup(name, MYF(0));
	} else {
		return(1);
	}

	ret = innodb_monitor_valid_byname(save, monitor_name);

	if (ret) {
		/* Validation failed */
		my_free(monitor_name);
	} else {
		/* monitor_name will be freed in separate callback function
		innodb_monitor_update(). Assert "save" point to
		the "monitor_name" variable */
		ut_ad(*static_cast<char**>(save) == monitor_name);
	}

	return(ret);
}

/****************************************************************//**
Update the system variable innodb_enable(disable/reset/reset_all)_monitor
according to the "set_option" and turn on/off or reset specified monitor
counter. */
static
void
innodb_monitor_update(
/*==================*/
	THD*			thd,		/*!< in: thread handle */
	void*			var_ptr,	/*!< out: where the
						formal string goes */
	const void*		save,		/*!< in: immediate result
						from check function */
	mon_option_t		set_option,	/*!< in: the set option,
						whether to turn on/off or
						reset the counter */
	ibool			free_mem)	/*!< in: whether we will
						need to free the memory */
{
	monitor_info_t*	monitor_info;
	ulint		monitor_id;
	ulint		err_monitor = 0;
	const char*	name;

	ut_a(save != NULL);

	name = *static_cast<const char*const*>(save);

	if (!name) {
		monitor_id = MONITOR_DEFAULT_START;
	} else {
		monitor_id = innodb_monitor_id_by_name_get(name);

		/* Double check we have a valid monitor ID */
		if (monitor_id == MONITOR_NO_MATCH) {
			return;
		}
	}

	if (monitor_id == MONITOR_DEFAULT_START) {
		/* If user set the variable to "default", we will
		print a message and make this set operation a "noop".
		The check is being made here is because "set default"
		does not go through validation function */
		if (thd) {
			push_warning_printf(
				thd, Sql_condition::WARN_LEVEL_WARN,
				ER_NO_DEFAULT,
				"Default value is not defined for "
				"this set option. Please specify "
				"correct counter or module name.");
		} else {
			sql_print_error(
				"Default value is not defined for "
				"this set option. Please specify "
				"correct counter or module name.\n");
		}

		if (var_ptr) {
			*(const char**) var_ptr = NULL;
		}
	} else if (monitor_id == MONITOR_WILDCARD_MATCH) {
		innodb_monitor_update_wildcard(name, set_option);
	} else {
		monitor_info = srv_mon_get_info(
			static_cast<monitor_id_t>(monitor_id));

		ut_a(monitor_info);

		/* If monitor is already truned on, someone could already
		collect monitor data, exit and ask user to turn off the
		monitor before turn it on again. */
		if (set_option == MONITOR_TURN_ON
		    && MONITOR_IS_ON(monitor_id)) {
			err_monitor = monitor_id;
			goto exit;
		}

		if (var_ptr) {
			*(const char**) var_ptr = monitor_info->monitor_name;
		}

		/* Depending on the monitor name is for a module or
		a counter, process counters in the whole module or
		individual counter. */
		if (monitor_info->monitor_type & MONITOR_MODULE) {
			srv_mon_set_module_control(
				static_cast<monitor_id_t>(monitor_id),
				set_option);
		} else {
			innodb_monitor_set_option(monitor_info, set_option);
		}
	}
exit:
	/* Only if we are trying to turn on a monitor that already
	been turned on, we will set err_monitor. Print related
	information */
	if (err_monitor) {
		sql_print_warning("Monitor %s is already enabled.",
				  srv_mon_get_name((monitor_id_t) err_monitor));
	}

	if (free_mem && name) {
		my_free((void*) name);
	}

	return;
}

/****************************************************************//**
Update the system variable innodb_monitor_enable and enable
specified monitor counter.
This function is registered as a callback with MySQL. */
static
void
innodb_enable_monitor_update(
/*=========================*/
	THD*				thd,	/*!< in: thread handle */
	struct st_mysql_sys_var*	var,	/*!< in: pointer to
						system variable */
	void*				var_ptr,/*!< out: where the
						formal string goes */
	const void*			save)	/*!< in: immediate result
						from check function */
{
	innodb_monitor_update(thd, var_ptr, save, MONITOR_TURN_ON, TRUE);
}

/****************************************************************//**
Update the system variable innodb_monitor_disable and turn
off specified monitor counter. */
static
void
innodb_disable_monitor_update(
/*==========================*/
	THD*				thd,	/*!< in: thread handle */
	struct st_mysql_sys_var*	var,	/*!< in: pointer to
						system variable */
	void*				var_ptr,/*!< out: where the
						formal string goes */
	const void*			save)	/*!< in: immediate result
						from check function */
{
	innodb_monitor_update(thd, var_ptr, save, MONITOR_TURN_OFF, TRUE);
}

/****************************************************************//**
Update the system variable innodb_monitor_reset and reset
specified monitor counter(s).
This function is registered as a callback with MySQL. */
static
void
innodb_reset_monitor_update(
/*========================*/
	THD*				thd,	/*!< in: thread handle */
	struct st_mysql_sys_var*	var,	/*!< in: pointer to
						system variable */
	void*				var_ptr,/*!< out: where the
						formal string goes */
	const void*			save)	/*!< in: immediate result
						from check function */
{
	innodb_monitor_update(thd, var_ptr, save, MONITOR_RESET_VALUE, TRUE);
}

/****************************************************************//**
Update the system variable innodb_monitor_reset_all and reset
all value related monitor counter.
This function is registered as a callback with MySQL. */
static
void
innodb_reset_all_monitor_update(
/*============================*/
	THD*				thd,	/*!< in: thread handle */
	struct st_mysql_sys_var*	var,	/*!< in: pointer to
						system variable */
	void*				var_ptr,/*!< out: where the
						formal string goes */
	const void*			save)	/*!< in: immediate result
						from check function */
{
	innodb_monitor_update(thd, var_ptr, save, MONITOR_RESET_ALL_VALUE,
			      TRUE);
}

/****************************************************************//**
Parse and enable InnoDB monitor counters during server startup.
User can list the monitor counters/groups to be enable by specifying
"loose-innodb_monitor_enable=monitor_name1;monitor_name2..."
in server configuration file or at the command line. The string
separate could be ";", "," or empty space. */
static
void
innodb_enable_monitor_at_startup(
/*=============================*/
	char*	str)	/*!< in/out: monitor counter enable list */
{
	static const char*	sep = " ;,";
	char*			last;

	ut_a(str);

	/* Walk through the string, and separate each monitor counter
	and/or counter group name, and calling innodb_monitor_update()
	if successfully updated. Please note that the "str" would be
	changed by strtok_r() as it walks through it. */
	for (char* option = strtok_r(str, sep, &last);
	     option;
	     option = strtok_r(NULL, sep, &last)) {
		ulint	ret;
		char*	option_name;

		ret = innodb_monitor_valid_byname(&option_name, option);

		/* The name is validated if ret == 0 */
		if (!ret) {
			innodb_monitor_update(NULL, NULL, &option,
					      MONITOR_TURN_ON, FALSE);
		} else {
			sql_print_warning("Invalid monitor counter"
					  " name: '%s'", option);
		}
	}
}

/****************************************************************//**
Callback function for accessing the InnoDB variables from MySQL:
SHOW VARIABLES. */
static
int
show_innodb_vars(
/*=============*/
	THD*		thd,
	SHOW_VAR*	var,
	char*		buff)
{
	innodb_export_status();
	var->type = SHOW_ARRAY;
	var->value = (char*) &innodb_status_variables;

	return(0);
}

/****************************************************************//**
This function checks each index name for a table against reserved
system default primary index name 'GEN_CLUST_INDEX'. If a name
matches, this function pushes an warning message to the client,
and returns true.
@return true if the index name matches the reserved name */
UNIV_INTERN
bool
innobase_index_name_is_reserved(
/*============================*/
	THD*		thd,		/*!< in/out: MySQL connection */
	const KEY*	key_info,	/*!< in: Indexes to be created */
	ulint		num_of_keys)	/*!< in: Number of indexes to
					be created. */
{
	const KEY*	key;
	uint		key_num;	/* index number */

	for (key_num = 0; key_num < num_of_keys; key_num++) {
		key = &key_info[key_num];

		if (innobase_strcasecmp(key->name,
					innobase_index_reserve_name) == 0) {
			/* Push warning to mysql */
			push_warning_printf(thd,
					    Sql_condition::WARN_LEVEL_WARN,
					    ER_WRONG_NAME_FOR_INDEX,
					    "Cannot Create Index with name "
					    "'%s'. The name is reserved "
					    "for the system default primary "
					    "index.",
					    innobase_index_reserve_name);

			my_error(ER_WRONG_NAME_FOR_INDEX, MYF(0),
				 innobase_index_reserve_name);

			return(true);
		}
	}

	return(false);
}

/***********************************************************************
Retrieve the FTS Relevance Ranking result for doc with doc_id
of prebuilt->fts_doc_id
@return the relevance ranking value */
UNIV_INTERN
float
innobase_fts_retrieve_ranking(
/*============================*/
		FT_INFO * fts_hdl)	/*!< in: FTS handler */
{
	row_prebuilt_t*	ft_prebuilt;
	fts_result_t*	result;

	result = ((NEW_FT_INFO*) fts_hdl)->ft_result;

	ft_prebuilt = ((NEW_FT_INFO*) fts_hdl)->ft_prebuilt;

	/* Retrieve the ranking value for doc_id with value of
	prebuilt->fts_doc_id */
	return(fts_retrieve_ranking(result, ft_prebuilt->fts_doc_id));
}

/***********************************************************************
Free the memory for the FTS handler */
UNIV_INTERN
void
innobase_fts_close_ranking(
/*=======================*/
		FT_INFO * fts_hdl)
{
	fts_result_t*	result;
	row_prebuilt_t*	ft_prebuilt;

	ft_prebuilt = ((NEW_FT_INFO*) fts_hdl)->ft_prebuilt;

	result = ((NEW_FT_INFO*) fts_hdl)->ft_result;

	fts_query_free_result(result);

	if (result == ft_prebuilt->result) {
		ft_prebuilt->result = NULL;
	}

	my_free((uchar*) fts_hdl);

	return;
}

/***********************************************************************
Find and Retrieve the FTS Relevance Ranking result for doc with doc_id
of prebuilt->fts_doc_id
@return the relevance ranking value */
UNIV_INTERN
float
innobase_fts_find_ranking(
/*======================*/
		FT_INFO*	fts_hdl,	/*!< in: FTS handler */
		uchar*		record,		/*!< in: Unused */
		uint		len)		/*!< in: Unused */
{
	row_prebuilt_t*	ft_prebuilt;
	fts_result_t*	result;

	ft_prebuilt = ((NEW_FT_INFO*) fts_hdl)->ft_prebuilt;
	result = ((NEW_FT_INFO*) fts_hdl)->ft_result;

	/* Retrieve the ranking value for doc_id with value of
	prebuilt->fts_doc_id */
	return fts_retrieve_ranking(result, ft_prebuilt->fts_doc_id);
}

/* These variables are never read by InnoDB or changed. They are a kind of
dummies that are needed by the MySQL infrastructure to call
buffer_pool_dump_now(), buffer_pool_load_now() and buffer_pool_load_abort()
by the user by doing:
  SET GLOBAL innodb_buffer_pool_dump_now=ON;
  SET GLOBAL innodb_buffer_pool_load_now=ON;
  SET GLOBAL innodb_buffer_pool_load_abort=ON;
Their values are read by MySQL and displayed to the user when the variables
are queried, e.g.:
  SELECT @@innodb_buffer_pool_dump_now;
  SELECT @@innodb_buffer_pool_load_now;
  SELECT @@innodb_buffer_pool_load_abort; */
static my_bool	innodb_buffer_pool_dump_now = FALSE;
static my_bool	innodb_buffer_pool_load_now = FALSE;
static my_bool	innodb_buffer_pool_load_abort = FALSE;

/****************************************************************//**
Trigger a dump of the buffer pool if innodb_buffer_pool_dump_now is set
to ON. This function is registered as a callback with MySQL. */
static
void
buffer_pool_dump_now(
/*=================*/
	THD*				thd	/*!< in: thread handle */
					__attribute__((unused)),
	struct st_mysql_sys_var*	var	/*!< in: pointer to system
						variable */
					__attribute__((unused)),
	void*				var_ptr	/*!< out: where the formal
						string goes */
					__attribute__((unused)),
	const void*			save)	/*!< in: immediate result from
						check function */
{
	if (*(my_bool*) save) {
		buf_dump_start();
	}
}

/****************************************************************//**
Trigger a load of the buffer pool if innodb_buffer_pool_load_now is set
to ON. This function is registered as a callback with MySQL. */
static
void
buffer_pool_load_now(
/*=================*/
	THD*				thd	/*!< in: thread handle */
					__attribute__((unused)),
	struct st_mysql_sys_var*	var	/*!< in: pointer to system
						variable */
					__attribute__((unused)),
	void*				var_ptr	/*!< out: where the formal
						string goes */
					__attribute__((unused)),
	const void*			save)	/*!< in: immediate result from
						check function */
{
	if (*(my_bool*) save) {
		buf_load_start();
	}
}

/****************************************************************//**
Abort a load of the buffer pool if innodb_buffer_pool_load_abort
is set to ON. This function is registered as a callback with MySQL. */
static
void
buffer_pool_load_abort(
/*===================*/
	THD*				thd	/*!< in: thread handle */
					__attribute__((unused)),
	struct st_mysql_sys_var*	var	/*!< in: pointer to system
						variable */
					__attribute__((unused)),
	void*				var_ptr	/*!< out: where the formal
						string goes */
					__attribute__((unused)),
	const void*			save)	/*!< in: immediate result from
						check function */
{
	if (*(my_bool*) save) {
		buf_load_abort();
	}
}

static SHOW_VAR innodb_status_variables_export[]= {
	{"Innodb", (char*) &show_innodb_vars, SHOW_FUNC},
	{NullS, NullS, SHOW_LONG}
};

static struct st_mysql_storage_engine innobase_storage_engine=
{ MYSQL_HANDLERTON_INTERFACE_VERSION };

/* plugin options */

static MYSQL_SYSVAR_ENUM(checksum_algorithm, srv_checksum_algorithm,
  PLUGIN_VAR_RQCMDARG,
  "The algorithm InnoDB uses for page checksumming. Possible values are "
  "CRC32 (hardware accelerated if the CPU supports it) "
    "write crc32, allow any of the other checksums to match when reading; "
  "STRICT_CRC32 "
    "write crc32, do not allow other algorithms to match when reading; "
  "INNODB "
    "write a software calculated checksum, allow any other checksums "
    "to match when reading; "
  "STRICT_INNODB "
    "write a software calculated checksum, do not allow other algorithms "
    "to match when reading; "
  "NONE "
    "write a constant magic number, do not do any checksum verification "
    "when reading (same as innodb_checksums=OFF); "
  "STRICT_NONE "
    "write a constant magic number, do not allow values other than that "
    "magic number when reading; "
  "Files updated when this option is set to crc32 or strict_crc32 will "
  "not be readable by MySQL versions older than 5.6.3",
  NULL, NULL, SRV_CHECKSUM_ALGORITHM_INNODB,
  &innodb_checksum_algorithm_typelib);

static MYSQL_SYSVAR_BOOL(checksums, innobase_use_checksums,
  PLUGIN_VAR_NOCMDARG | PLUGIN_VAR_READONLY,
  "DEPRECATED. Use innodb_checksum_algorithm=NONE instead of setting "
  "this to OFF. "
  "Enable InnoDB checksums validation (enabled by default). "
  "Disable with --skip-innodb-checksums.",
  NULL, NULL, TRUE);

static MYSQL_SYSVAR_STR(data_home_dir, innobase_data_home_dir,
  PLUGIN_VAR_READONLY,
  "The common part for InnoDB table spaces.",
  NULL, NULL, NULL);

static MYSQL_SYSVAR_BOOL(doublewrite, innobase_use_doublewrite,
  PLUGIN_VAR_NOCMDARG | PLUGIN_VAR_READONLY,
  "Enable InnoDB doublewrite buffer (enabled by default). "
  "Disable with --skip-innodb-doublewrite.",
  NULL, NULL, TRUE);

static MYSQL_SYSVAR_ULONG(io_capacity, srv_io_capacity,
  PLUGIN_VAR_RQCMDARG,
  "Number of IOPs the server can do. Tunes the background IO rate",
  NULL, NULL, 200, 100, ~0UL, 0);

static MYSQL_SYSVAR_ULONG(purge_batch_size, srv_purge_batch_size,
  PLUGIN_VAR_OPCMDARG,
  "Number of UNDO log pages to purge in one batch from the history list.",
  NULL, NULL,
  300,			/* Default setting */
  1,			/* Minimum value */
  5000, 0);		/* Maximum value */

static MYSQL_SYSVAR_ULONG(purge_threads, srv_n_purge_threads,
  PLUGIN_VAR_OPCMDARG | PLUGIN_VAR_READONLY,
  "Purge threads can be from 0 to 32. Default is 0.",
  NULL, NULL,
  1,			/* Default setting */
  1,			/* Minimum value */
  32, 0);		/* Maximum value */

static MYSQL_SYSVAR_ULONG(sync_array_size, srv_sync_array_size,
  PLUGIN_VAR_OPCMDARG,
  "Size of the mutex/lock wait array.",
  NULL, NULL,
  1,			/* Default setting */
  1,			/* Minimum value */
  1024, 0);		/* Maximum value */

static MYSQL_SYSVAR_ULONG(fast_shutdown, innobase_fast_shutdown,
  PLUGIN_VAR_OPCMDARG,
  "Speeds up the shutdown process of the InnoDB storage engine. Possible "
  "values are 0, 1 (faster) or 2 (fastest - crash-like).",
  NULL, NULL, 1, 0, 2, 0);

static MYSQL_SYSVAR_BOOL(file_per_table, srv_file_per_table,
  PLUGIN_VAR_NOCMDARG,
  "Stores each InnoDB table to an .ibd file in the database dir.",
  NULL, NULL, FALSE);

static MYSQL_SYSVAR_STR(file_format, innobase_file_format_name,
  PLUGIN_VAR_RQCMDARG,
  "File format to use for new tables in .ibd files.",
  innodb_file_format_name_validate,
  innodb_file_format_name_update, "Antelope");

/* "innobase_file_format_check" decides whether we would continue
booting the server if the file format stamped on the system
table space exceeds the maximum file format supported
by the server. Can be set during server startup at command
line or configure file, and a read only variable after
server startup */
static MYSQL_SYSVAR_BOOL(file_format_check, innobase_file_format_check,
  PLUGIN_VAR_NOCMDARG | PLUGIN_VAR_READONLY,
  "Whether to perform system file format check.",
  NULL, NULL, TRUE);

/* If a new file format is introduced, the file format
name needs to be updated accordingly. Please refer to
file_format_name_map[] defined in trx0sys.cc for the next
file format name. */
static MYSQL_SYSVAR_STR(file_format_max, innobase_file_format_max,
  PLUGIN_VAR_OPCMDARG,
  "The highest file format in the tablespace.",
  innodb_file_format_max_validate,
  innodb_file_format_max_update, "Antelope");

static MYSQL_SYSVAR_STR(ft_server_stopword_table, innobase_server_stopword_table,
  PLUGIN_VAR_OPCMDARG,
  "The user supplied stopword table name.",
  innodb_stopword_table_validate,
  innodb_stopword_table_update,
  NULL);

static MYSQL_SYSVAR_ULONG(flush_log_at_trx_commit, srv_flush_log_at_trx_commit,
  PLUGIN_VAR_OPCMDARG,
  "Controls the durability/speed trade-off for commits."
  " Set to 0 (write and flush redo log to disk only once per second),"
  " 1 (flush to disk at each commit),"
  " 2 (write to log at commit but flush to disk only once per second)"
  " or 3 (flush to disk at prepare and at commit, slower and usually redundant)."
  " 1 and 3 guarantees that after a crash, committed transactions will"
  " not be lost and will be consistent with the binlog and other transactional"
  " engines. 2 can get inconsistent and lose transactions if there is a"
  " power failure or kernel crash but not if mysqld crashes. 0 has no"
  " guarantees in case of crash. 0 and 2 can be faster than 1 or 3.",
  NULL, NULL, 1, 0, 3, 0);

static MYSQL_SYSVAR_STR(flush_method, innobase_file_flush_method,
  PLUGIN_VAR_RQCMDARG | PLUGIN_VAR_READONLY,
  "With which method to flush data.", NULL, NULL, NULL);

static MYSQL_SYSVAR_BOOL(large_prefix, innobase_large_prefix,
  PLUGIN_VAR_NOCMDARG,
  "Support large index prefix length of REC_VERSION_56_MAX_INDEX_COL_LEN (3072) bytes.",
  NULL, NULL, FALSE);

static MYSQL_SYSVAR_BOOL(force_load_corrupted, srv_load_corrupted,
  PLUGIN_VAR_NOCMDARG | PLUGIN_VAR_READONLY,
  "Force InnoDB to load metadata of corrupted table.",
  NULL, NULL, FALSE);

static MYSQL_SYSVAR_BOOL(locks_unsafe_for_binlog, innobase_locks_unsafe_for_binlog,
  PLUGIN_VAR_NOCMDARG | PLUGIN_VAR_READONLY,
  "DEPRECATED. This option may be removed in future releases. "
  "Please use READ COMMITTED transaction isolation level instead. "
  "Force InnoDB to not use next-key locking, to use only row-level locking.",
  NULL, NULL, FALSE);

#ifdef UNIV_LOG_ARCHIVE
static MYSQL_SYSVAR_STR(log_arch_dir, innobase_log_arch_dir,
  PLUGIN_VAR_RQCMDARG | PLUGIN_VAR_READONLY,
  "Where full logs should be archived.", NULL, NULL, NULL);

static MYSQL_SYSVAR_BOOL(log_archive, innobase_log_archive,
  PLUGIN_VAR_OPCMDARG | PLUGIN_VAR_READONLY,
  "Set to 1 if you want to have logs archived.", NULL, NULL, FALSE);
#endif /* UNIV_LOG_ARCHIVE */

static MYSQL_SYSVAR_STR(log_group_home_dir, innobase_log_group_home_dir,
  PLUGIN_VAR_RQCMDARG | PLUGIN_VAR_READONLY,
  "Path to InnoDB log files.", NULL, NULL, NULL);

static MYSQL_SYSVAR_ULONG(max_dirty_pages_pct, srv_max_buf_pool_modified_pct,
  PLUGIN_VAR_RQCMDARG,
  "Percentage of dirty pages allowed in bufferpool.",
  NULL, NULL, 75, 0, 99, 0);

static MYSQL_SYSVAR_BOOL(adaptive_flushing, srv_adaptive_flushing,
  PLUGIN_VAR_NOCMDARG,
  "Attempt flushing dirty pages to avoid IO bursts at checkpoints.",
  NULL, NULL, TRUE);

static MYSQL_SYSVAR_ULONG(max_purge_lag, srv_max_purge_lag,
  PLUGIN_VAR_RQCMDARG,
  "Desired maximum length of the purge queue (0 = no limit)",
  NULL, NULL, 0, 0, ~0UL, 0);

static MYSQL_SYSVAR_ULONG(max_purge_lag_delay, srv_max_purge_lag_delay,
   PLUGIN_VAR_RQCMDARG,
   "Maximum delay of user threads in micro-seconds",
   NULL, NULL, 
   0L,			/* Default seting */
   0L,			/* Minimum value */
   10000000UL, 0);	/* Maximum value */
 
static MYSQL_SYSVAR_BOOL(rollback_on_timeout, innobase_rollback_on_timeout,
  PLUGIN_VAR_OPCMDARG | PLUGIN_VAR_READONLY,
  "Roll back the complete transaction on lock wait timeout, for 4.x compatibility (disabled by default)",
  NULL, NULL, FALSE);

static MYSQL_SYSVAR_BOOL(status_file, innobase_create_status_file,
  PLUGIN_VAR_OPCMDARG | PLUGIN_VAR_NOSYSVAR,
  "Enable SHOW ENGINE INNODB STATUS output in the innodb_status.<pid> file",
  NULL, NULL, FALSE);

static MYSQL_SYSVAR_BOOL(stats_on_metadata, innobase_stats_on_metadata,
  PLUGIN_VAR_OPCMDARG,
  "Enable statistics gathering for metadata commands such as SHOW TABLE STATUS (on by default)",
  NULL, NULL, TRUE);

static MYSQL_SYSVAR_ULONGLONG(stats_sample_pages, srv_stats_transient_sample_pages,
  PLUGIN_VAR_RQCMDARG,
  "Deprecated, use innodb_stats_transient_sample_pages instead",
  NULL, innodb_stats_sample_pages_update, 8, 1, ~0ULL, 0);

static MYSQL_SYSVAR_ULONGLONG(stats_transient_sample_pages,
  srv_stats_transient_sample_pages,
  PLUGIN_VAR_RQCMDARG,
  "The number of leaf index pages to sample when calculating transient "
  "statistics (if persistent statistics are not used, default 8)",
  NULL, NULL, 8, 1, ~0ULL, 0);

static MYSQL_SYSVAR_ULONGLONG(stats_persistent_sample_pages,
  srv_stats_persistent_sample_pages,
  PLUGIN_VAR_RQCMDARG,
  "The number of leaf index pages to sample when calculating persistent "
  "statistics (by ANALYZE, default 20)",
  NULL, NULL, 20, 1, ~0ULL, 0);

static MYSQL_SYSVAR_BOOL(adaptive_hash_index, btr_search_enabled,
  PLUGIN_VAR_OPCMDARG,
  "Enable InnoDB adaptive hash index (enabled by default).  "
  "Disable with --skip-innodb-adaptive-hash-index.",
  NULL, innodb_adaptive_hash_index_update, TRUE);

static MYSQL_SYSVAR_ULONG(replication_delay, srv_replication_delay,
  PLUGIN_VAR_RQCMDARG,
  "Replication thread delay (ms) on the slave server if "
  "innodb_thread_concurrency is reached (0 by default)",
  NULL, NULL, 0, 0, ~0UL, 0);

static MYSQL_SYSVAR_LONG(additional_mem_pool_size, innobase_additional_mem_pool_size,
  PLUGIN_VAR_RQCMDARG | PLUGIN_VAR_READONLY,
  "DEPRECATED. This option may be removed in future releases, "
  "together with the option innodb_use_sys_malloc and with the InnoDB's "
  "internal memory allocator. "
  "Size of a memory pool InnoDB uses to store data dictionary information and other internal data structures.",
  NULL, NULL, 8*1024*1024L, 512*1024L, LONG_MAX, 1024);

static MYSQL_SYSVAR_ULONG(autoextend_increment, srv_auto_extend_increment,
  PLUGIN_VAR_RQCMDARG,
  "Data file autoextend increment in megabytes",
  NULL, NULL, 8L, 1L, 1000L, 0);

static MYSQL_SYSVAR_LONGLONG(buffer_pool_size, innobase_buffer_pool_size,
  PLUGIN_VAR_RQCMDARG | PLUGIN_VAR_READONLY,
  "The size of the memory buffer InnoDB uses to cache data and indexes of its tables.",
  NULL, NULL, 128*1024*1024L, 5*1024*1024L, LONGLONG_MAX, 1024*1024L);

#if defined UNIV_DEBUG || defined UNIV_PERF_DEBUG
static MYSQL_SYSVAR_ULONG(page_hash_locks, srv_n_page_hash_locks,
  PLUGIN_VAR_OPCMDARG | PLUGIN_VAR_READONLY,
  "Number of rw_locks protecting buffer pool page_hash. Rounded up to the next power of 2",
  NULL, NULL, 16, 1, MAX_PAGE_HASH_LOCKS, 0);

static MYSQL_SYSVAR_ULONG(doublewrite_batch_size, srv_doublewrite_batch_size,
  PLUGIN_VAR_OPCMDARG | PLUGIN_VAR_READONLY,
  "Number of pages reserved in doublewrite buffer for batch flushing",
  NULL, NULL, 120, 1, 127, 0);
#endif /* defined UNIV_DEBUG || defined UNIV_PERF_DEBUG */

static MYSQL_SYSVAR_LONG(buffer_pool_instances, innobase_buffer_pool_instances,
  PLUGIN_VAR_RQCMDARG | PLUGIN_VAR_READONLY,
  "Number of buffer pool instances, set to higher value on high-end machines to increase scalability",
  NULL, NULL, 1L, 1L, MAX_BUFFER_POOLS, 1L);

static MYSQL_SYSVAR_STR(buffer_pool_filename, srv_buf_dump_filename,
  PLUGIN_VAR_RQCMDARG | PLUGIN_VAR_MEMALLOC,
  "Filename to/from which to dump/load the InnoDB buffer pool",
  NULL, NULL, SRV_BUF_DUMP_FILENAME_DEFAULT);

static MYSQL_SYSVAR_BOOL(buffer_pool_dump_now, innodb_buffer_pool_dump_now,
  PLUGIN_VAR_RQCMDARG,
  "Trigger an immediate dump of the buffer pool into a file named @@innodb_buffer_pool_filename",
  NULL, buffer_pool_dump_now, FALSE);

static MYSQL_SYSVAR_BOOL(buffer_pool_dump_at_shutdown, srv_buffer_pool_dump_at_shutdown,
  PLUGIN_VAR_RQCMDARG,
  "Dump the buffer pool into a file named @@innodb_buffer_pool_filename",
  NULL, NULL, FALSE);

static MYSQL_SYSVAR_BOOL(buffer_pool_load_now, innodb_buffer_pool_load_now,
  PLUGIN_VAR_RQCMDARG,
  "Trigger an immediate load of the buffer pool from a file named @@innodb_buffer_pool_filename",
  NULL, buffer_pool_load_now, FALSE);

static MYSQL_SYSVAR_BOOL(buffer_pool_load_abort, innodb_buffer_pool_load_abort,
  PLUGIN_VAR_RQCMDARG,
  "Abort a currently running load of the buffer pool",
  NULL, buffer_pool_load_abort, FALSE);

/* there is no point in changing this during runtime, thus readonly */
static MYSQL_SYSVAR_BOOL(buffer_pool_load_at_startup, srv_buffer_pool_load_at_startup,
  PLUGIN_VAR_RQCMDARG | PLUGIN_VAR_READONLY,
  "Load the buffer pool from a file named @@innodb_buffer_pool_filename",
  NULL, NULL, FALSE);

static MYSQL_SYSVAR_ULONG(lru_scan_depth, srv_LRU_scan_depth,
  PLUGIN_VAR_RQCMDARG,
  "How deep to scan LRU to keep it clean",
  NULL, NULL, 1024, 100, ~0UL, 0);

static MYSQL_SYSVAR_BOOL(flush_neighbors, srv_flush_neighbors,
  PLUGIN_VAR_NOCMDARG,
  "Flush neighbors from buffer pool when flushing a block.",
  NULL, NULL, TRUE);

static MYSQL_SYSVAR_ULONG(commit_concurrency, innobase_commit_concurrency,
  PLUGIN_VAR_RQCMDARG,
  "Helps in performance tuning in heavily concurrent environments.",
  innobase_commit_concurrency_validate, NULL, 0, 0, 1000, 0);

static MYSQL_SYSVAR_ULONG(concurrency_tickets, srv_n_free_tickets_to_enter,
  PLUGIN_VAR_RQCMDARG,
  "Number of times a thread is allowed to enter InnoDB within the same SQL query after it has once got the ticket",
  NULL, NULL, 500L, 1L, ~0UL, 0);

static MYSQL_SYSVAR_LONG(file_io_threads, innobase_file_io_threads,
  PLUGIN_VAR_RQCMDARG | PLUGIN_VAR_READONLY | PLUGIN_VAR_NOSYSVAR,
  "Number of file I/O threads in InnoDB.",
  NULL, NULL, 4, 4, 64, 0);

static MYSQL_SYSVAR_BOOL(ft_enable_diag_print, fts_enable_diag_print,
  PLUGIN_VAR_OPCMDARG,
  "Whether to enable additional FTS diagnostic printout ",
  NULL, NULL, TRUE);

static MYSQL_SYSVAR_BOOL(disable_sort_file_cache, srv_disable_sort_file_cache,
  PLUGIN_VAR_OPCMDARG,
  "Whether to disable OS system file cache for sort I/O",
  NULL, NULL, FALSE);

static MYSQL_SYSVAR_STR(ft_aux_table, fts_internal_tbl_name,
  PLUGIN_VAR_NOCMDARG,
  "FTS internal auxiliary table to be checked",
  innodb_internal_table_validate,
  innodb_internal_table_update, NULL);

static MYSQL_SYSVAR_ULONG(ft_cache_size, fts_max_cache_size,
  PLUGIN_VAR_RQCMDARG | PLUGIN_VAR_READONLY,
  "InnoDB Fulltext search cache size in bytes",
  NULL, NULL, 32000000, 1600000, 80000000, 0);

static MYSQL_SYSVAR_ULONG(ft_min_token_size, fts_min_token_size,
  PLUGIN_VAR_RQCMDARG | PLUGIN_VAR_READONLY,
  "InnoDB Fulltext search minimum token size in characters",
  NULL, NULL, 3, 0, 16, 0);

static MYSQL_SYSVAR_ULONG(ft_max_token_size, fts_max_token_size,
  PLUGIN_VAR_RQCMDARG | PLUGIN_VAR_READONLY,
  "InnoDB Fulltext search maximum token size in characters",
  NULL, NULL, HA_FT_MAXCHARLEN, 10, FTS_MAX_WORD_LEN , 0);


static MYSQL_SYSVAR_ULONG(ft_num_word_optimize, fts_num_word_optimize,
  PLUGIN_VAR_OPCMDARG,
  "InnoDB Fulltext search number of words to optimize for each optimize table call ",
  NULL, NULL, 2000, 1000, 10000, 0);

static MYSQL_SYSVAR_ULONG(ft_sort_pll_degree, fts_sort_pll_degree,
  PLUGIN_VAR_RQCMDARG | PLUGIN_VAR_READONLY,
  "InnoDB Fulltext search parallel sort degree, will round up to nearest power of 2 number",
  NULL, NULL, 2, 1, 16, 0);

static MYSQL_SYSVAR_ULONG(sort_buffer_size, srv_sort_buf_size,
  PLUGIN_VAR_RQCMDARG | PLUGIN_VAR_READONLY,
  "Memory buffer size for index creation",
  NULL, NULL, 1048576, 524288, 64<<20, 0);

static MYSQL_SYSVAR_BOOL(optimize_fulltext_only, innodb_optimize_fulltext_only,
  PLUGIN_VAR_NOCMDARG,
  "Only optimize the Fulltext index of the table",
  NULL, NULL, FALSE);

static MYSQL_SYSVAR_ULONG(read_io_threads, innobase_read_io_threads,
  PLUGIN_VAR_RQCMDARG | PLUGIN_VAR_READONLY,
  "Number of background read I/O threads in InnoDB.",
  NULL, NULL, 4, 1, 64, 0);

static MYSQL_SYSVAR_ULONG(write_io_threads, innobase_write_io_threads,
  PLUGIN_VAR_RQCMDARG | PLUGIN_VAR_READONLY,
  "Number of background write I/O threads in InnoDB.",
  NULL, NULL, 4, 1, 64, 0);

static MYSQL_SYSVAR_LONG(force_recovery, innobase_force_recovery,
  PLUGIN_VAR_RQCMDARG | PLUGIN_VAR_READONLY,
  "Helps to save your data in case the disk image of the database becomes corrupt.",
  NULL, NULL, 0, 0, 6, 0);

static MYSQL_SYSVAR_ULONG(page_size, srv_page_size,
  PLUGIN_VAR_OPCMDARG | PLUGIN_VAR_READONLY,
  "Page size to use for all InnoDB tablespaces.",
  NULL, NULL, UNIV_PAGE_SIZE_DEF,
  UNIV_PAGE_SIZE_MIN, UNIV_PAGE_SIZE_MAX, 0);

static MYSQL_SYSVAR_LONG(log_buffer_size, innobase_log_buffer_size,
  PLUGIN_VAR_RQCMDARG | PLUGIN_VAR_READONLY,
  "The size of the buffer which InnoDB uses to write log to the log files on disk.",
  NULL, NULL, 8*1024*1024L, 256*1024L, LONG_MAX, 1024);

static MYSQL_SYSVAR_LONGLONG(log_file_size, innobase_log_file_size,
  PLUGIN_VAR_RQCMDARG | PLUGIN_VAR_READONLY,
  "Size of each log file in a log group.",
  NULL, NULL, 5*1024*1024L, 1*1024*1024L, LONGLONG_MAX, 1024*1024L);

static MYSQL_SYSVAR_LONG(log_files_in_group, innobase_log_files_in_group,
  PLUGIN_VAR_RQCMDARG | PLUGIN_VAR_READONLY,
  "Number of log files in the log group. InnoDB writes to the files in a circular fashion. Value 3 is recommended here.",
  NULL, NULL, 2, 2, 100, 0);

static MYSQL_SYSVAR_LONG(mirrored_log_groups, innobase_mirrored_log_groups,
  PLUGIN_VAR_RQCMDARG | PLUGIN_VAR_READONLY,
  "Number of identical copies of log groups we keep for the database. Currently this should be set to 1.",
  NULL, NULL, 1, 1, 10, 0);

static MYSQL_SYSVAR_UINT(old_blocks_pct, innobase_old_blocks_pct,
  PLUGIN_VAR_RQCMDARG,
  "Percentage of the buffer pool to reserve for 'old' blocks.",
  NULL, innodb_old_blocks_pct_update, 100 * 3 / 8, 5, 95, 0);

static MYSQL_SYSVAR_UINT(old_blocks_time, buf_LRU_old_threshold_ms,
  PLUGIN_VAR_RQCMDARG,
  "Move blocks to the 'new' end of the buffer pool if the first access"
  " was at least this many milliseconds ago."
  " The timeout is disabled if 0 (the default).",
  NULL, NULL, 0, 0, UINT_MAX32, 0);

static MYSQL_SYSVAR_LONG(open_files, innobase_open_files,
  PLUGIN_VAR_RQCMDARG | PLUGIN_VAR_READONLY,
  "How many files at the maximum InnoDB keeps open at the same time.",
  NULL, NULL, 300L, 10L, LONG_MAX, 0);

static MYSQL_SYSVAR_ULONG(sync_spin_loops, srv_n_spin_wait_rounds,
  PLUGIN_VAR_RQCMDARG,
  "Count of spin-loop rounds in InnoDB mutexes (30 by default)",
  NULL, NULL, 30L, 0L, ~0UL, 0);

static MYSQL_SYSVAR_ULONG(spin_wait_delay, srv_spin_wait_delay,
  PLUGIN_VAR_OPCMDARG,
  "Maximum delay between polling for a spin lock (6 by default)",
  NULL, NULL, 6L, 0L, ~0UL, 0);

static MYSQL_SYSVAR_ULONG(thread_concurrency, srv_thread_concurrency,
  PLUGIN_VAR_RQCMDARG,
  "Helps in performance tuning in heavily concurrent environments. Sets the maximum number of threads allowed inside InnoDB. Value 0 will disable the thread throttling.",
  NULL, NULL, 0, 0, 1000, 0);

#ifdef HAVE_ATOMIC_BUILTINS
static MYSQL_SYSVAR_ULONG(
  adaptive_max_sleep_delay, srv_adaptive_max_sleep_delay,
  PLUGIN_VAR_RQCMDARG,
  "The upper limit of the sleep delay in usec. Value of 0 disables it.",
  NULL, NULL,
  150000,			/* Default setting */
  0,				/* Minimum value */
  1000000, 0);			/* Maximum value */
#endif /* HAVE_ATOMIC_BUILTINS */

static MYSQL_SYSVAR_ULONG(thread_sleep_delay, srv_thread_sleep_delay,
  PLUGIN_VAR_RQCMDARG,
<<<<<<< HEAD
  "Time of innodb thread sleeping before joining InnoDB queue (usec). "
  "Value 0 disable a sleep",
  NULL, NULL,
  10000L,
  0L,
  ~0UL, 0);
=======
  "Time of innodb thread sleeping before joining InnoDB queue (usec). Value 0 disable a sleep",
  NULL, NULL, 10000L, 0L, ~0UL, 0);
>>>>>>> 8a71e673

static MYSQL_SYSVAR_STR(data_file_path, innobase_data_file_path,
  PLUGIN_VAR_RQCMDARG | PLUGIN_VAR_READONLY,
  "Path to individual files and their sizes.",
  NULL, NULL, NULL);

static MYSQL_SYSVAR_STR(undo_directory, srv_undo_dir,
  PLUGIN_VAR_RQCMDARG | PLUGIN_VAR_READONLY,
  "Directory where undo tablespace files live, this path can be absolute.",
  NULL, NULL, ".");

static MYSQL_SYSVAR_ULONG(undo_tablespaces, srv_undo_tablespaces,
  PLUGIN_VAR_RQCMDARG | PLUGIN_VAR_READONLY,
  "Number of undo tablespaces to use. ",
  NULL, NULL,
  0L,			/* Default seting */
  0L,			/* Minimum value */
  126L, 0);		/* Maximum value */

static MYSQL_SYSVAR_ULONG(undo_logs, srv_undo_logs,
  PLUGIN_VAR_OPCMDARG,
  "Number of undo logs to use.",
  NULL, NULL,
  TRX_SYS_N_RSEGS,	/* Default setting */
  1,			/* Minimum value */
  TRX_SYS_N_RSEGS, 0);	/* Maximum value */

/* Alias for innodb_undo_logs, this config variable is deprecated. */
static MYSQL_SYSVAR_ULONG(rollback_segments, srv_undo_logs,
  PLUGIN_VAR_OPCMDARG,
  "Number of undo logs to use (deprecated).",
  NULL, NULL,
  TRX_SYS_N_RSEGS,	/* Default setting */
  1,			/* Minimum value */
  TRX_SYS_N_RSEGS, 0);	/* Maximum value */

static MYSQL_SYSVAR_LONG(autoinc_lock_mode, innobase_autoinc_lock_mode,
  PLUGIN_VAR_RQCMDARG | PLUGIN_VAR_READONLY,
  "The AUTOINC lock modes supported by InnoDB:               "
  "0 => Old style AUTOINC locking (for backward"
  " compatibility)                                           "
  "1 => New style AUTOINC locking                            "
  "2 => No AUTOINC locking (unsafe for SBR)",
  NULL, NULL,
  AUTOINC_NEW_STYLE_LOCKING,	/* Default setting */
  AUTOINC_OLD_STYLE_LOCKING,	/* Minimum value */
  AUTOINC_NO_LOCKING, 0);	/* Maximum value */

static MYSQL_SYSVAR_STR(version, innodb_version_str,
  PLUGIN_VAR_NOCMDOPT | PLUGIN_VAR_READONLY,
  "InnoDB version", NULL, NULL, INNODB_VERSION_STR);

static MYSQL_SYSVAR_BOOL(use_sys_malloc, srv_use_sys_malloc,
  PLUGIN_VAR_NOCMDARG | PLUGIN_VAR_READONLY,
  "DEPRECATED. This option may be removed in future releases, "
  "together with the InnoDB's internal memory allocator. "
  "Use OS memory allocator instead of InnoDB's internal memory allocator",
  NULL, NULL, TRUE);

static MYSQL_SYSVAR_BOOL(use_native_aio, srv_use_native_aio,
  PLUGIN_VAR_NOCMDARG | PLUGIN_VAR_READONLY,
  "Use native AIO if supported on this platform.",
  NULL, NULL, TRUE);

static MYSQL_SYSVAR_STR(change_buffering, innobase_change_buffering,
  PLUGIN_VAR_RQCMDARG,
  "Buffer changes to reduce random access: "
  "OFF, ON, inserting, deleting, changing, or purging.",
  innodb_change_buffering_validate,
  innodb_change_buffering_update, "all");

static MYSQL_SYSVAR_UINT(change_buffer_max_size,
  innobase_change_buffer_max_size,
  PLUGIN_VAR_RQCMDARG,
  "Maximum on-disk size of change buffer in terms of percentage"
  " of the buffer pool.",
  NULL, innodb_change_buffer_max_size_update,
  CHANGE_BUFFER_DEFAULT_SIZE, 0, 50, 0);

static MYSQL_SYSVAR_ENUM(stats_method, srv_innodb_stats_method,
   PLUGIN_VAR_RQCMDARG,
  "Specifies how InnoDB index statistics collection code should "
  "treat NULLs. Possible values are NULLS_EQUAL (default), "
  "NULLS_UNEQUAL and NULLS_IGNORED",
   NULL, NULL, SRV_STATS_NULLS_EQUAL, &innodb_stats_method_typelib);

#if defined UNIV_DEBUG || defined UNIV_IBUF_DEBUG
static MYSQL_SYSVAR_UINT(change_buffering_debug, ibuf_debug,
  PLUGIN_VAR_RQCMDARG,
  "Debug flags for InnoDB change buffering (0=none)",
  NULL, NULL, 0, 0, 1, 0);
#endif /* UNIV_DEBUG || UNIV_IBUF_DEBUG */

static MYSQL_SYSVAR_BOOL(random_read_ahead, srv_random_read_ahead,
  PLUGIN_VAR_NOCMDARG,
  "Whether to use read ahead for random access within an extent.",
  NULL, NULL, FALSE);

static MYSQL_SYSVAR_ULONG(read_ahead_threshold, srv_read_ahead_threshold,
  PLUGIN_VAR_RQCMDARG,
  "Number of pages that must be accessed sequentially for InnoDB to "
  "trigger a readahead.",
  NULL, NULL, 56, 0, 64, 0);

static MYSQL_SYSVAR_STR(monitor_enable, innobase_enable_monitor_counter,
  PLUGIN_VAR_RQCMDARG,
  "Turn on a monitor counter",
  innodb_monitor_validate,
  innodb_enable_monitor_update, NULL);

static MYSQL_SYSVAR_STR(monitor_disable, innobase_disable_monitor_counter,
  PLUGIN_VAR_RQCMDARG,
  "Turn off a monitor counter",
  innodb_monitor_validate,
  innodb_disable_monitor_update, NULL);

static MYSQL_SYSVAR_STR(monitor_reset, innobase_reset_monitor_counter,
  PLUGIN_VAR_RQCMDARG,
  "Reset a monitor counter",
  innodb_monitor_validate,
  innodb_reset_monitor_update, NULL);

static MYSQL_SYSVAR_STR(monitor_reset_all, innobase_reset_all_monitor_counter,
  PLUGIN_VAR_RQCMDARG,
  "Reset all values for a monitor counter",
  innodb_monitor_validate,
  innodb_reset_all_monitor_update, NULL);

static MYSQL_SYSVAR_BOOL(print_all_deadlocks, srv_print_all_deadlocks,
  PLUGIN_VAR_OPCMDARG,
  "Print all deadlocks to MySQL error log (off by default)",
  NULL, NULL, FALSE);

#ifdef UNIV_DEBUG_never
static MYSQL_SYSVAR_UINT(trx_rseg_n_slots_debug, trx_rseg_n_slots_debug,
  PLUGIN_VAR_RQCMDARG,
  "Debug flags for InnoDB to limit TRX_RSEG_N_SLOTS for trx_rsegf_undo_find_free()",
  NULL, NULL, 0, 0, 1024, 0);
#endif /* UNIV_DEBUG */

static struct st_mysql_sys_var* innobase_system_variables[]= {
  MYSQL_SYSVAR(additional_mem_pool_size),
  MYSQL_SYSVAR(autoextend_increment),
  MYSQL_SYSVAR(buffer_pool_size),
  MYSQL_SYSVAR(buffer_pool_instances),
  MYSQL_SYSVAR(buffer_pool_filename),
  MYSQL_SYSVAR(buffer_pool_dump_now),
  MYSQL_SYSVAR(buffer_pool_dump_at_shutdown),
  MYSQL_SYSVAR(buffer_pool_load_now),
  MYSQL_SYSVAR(buffer_pool_load_abort),
  MYSQL_SYSVAR(buffer_pool_load_at_startup),
  MYSQL_SYSVAR(lru_scan_depth),
  MYSQL_SYSVAR(flush_neighbors),
  MYSQL_SYSVAR(checksum_algorithm),
  MYSQL_SYSVAR(checksums),
  MYSQL_SYSVAR(commit_concurrency),
  MYSQL_SYSVAR(concurrency_tickets),
  MYSQL_SYSVAR(data_file_path),
  MYSQL_SYSVAR(data_home_dir),
  MYSQL_SYSVAR(doublewrite),
  MYSQL_SYSVAR(fast_shutdown),
  MYSQL_SYSVAR(file_io_threads),
  MYSQL_SYSVAR(read_io_threads),
  MYSQL_SYSVAR(write_io_threads),
  MYSQL_SYSVAR(file_per_table),
  MYSQL_SYSVAR(file_format),
  MYSQL_SYSVAR(file_format_check),
  MYSQL_SYSVAR(file_format_max),
  MYSQL_SYSVAR(flush_log_at_trx_commit),
  MYSQL_SYSVAR(flush_method),
  MYSQL_SYSVAR(force_recovery),
  MYSQL_SYSVAR(ft_cache_size),
  MYSQL_SYSVAR(ft_enable_stopword),
  MYSQL_SYSVAR(ft_max_token_size),
  MYSQL_SYSVAR(ft_min_token_size),
  MYSQL_SYSVAR(ft_num_word_optimize),
  MYSQL_SYSVAR(ft_sort_pll_degree),
  MYSQL_SYSVAR(large_prefix),
  MYSQL_SYSVAR(force_load_corrupted),
  MYSQL_SYSVAR(locks_unsafe_for_binlog),
  MYSQL_SYSVAR(lock_wait_timeout),
#ifdef UNIV_LOG_ARCHIVE
  MYSQL_SYSVAR(log_arch_dir),
  MYSQL_SYSVAR(log_archive),
#endif /* UNIV_LOG_ARCHIVE */
  MYSQL_SYSVAR(page_size),
  MYSQL_SYSVAR(log_buffer_size),
  MYSQL_SYSVAR(log_file_size),
  MYSQL_SYSVAR(log_files_in_group),
  MYSQL_SYSVAR(log_group_home_dir),
  MYSQL_SYSVAR(max_dirty_pages_pct),
  MYSQL_SYSVAR(adaptive_flushing),
  MYSQL_SYSVAR(max_purge_lag),
  MYSQL_SYSVAR(max_purge_lag_delay),
  MYSQL_SYSVAR(mirrored_log_groups),
  MYSQL_SYSVAR(old_blocks_pct),
  MYSQL_SYSVAR(old_blocks_time),
  MYSQL_SYSVAR(open_files),
  MYSQL_SYSVAR(optimize_fulltext_only),
  MYSQL_SYSVAR(rollback_on_timeout),
  MYSQL_SYSVAR(ft_aux_table),
  MYSQL_SYSVAR(ft_enable_diag_print),
  MYSQL_SYSVAR(ft_server_stopword_table),
  MYSQL_SYSVAR(ft_user_stopword_table),
  MYSQL_SYSVAR(disable_sort_file_cache),
  MYSQL_SYSVAR(stats_on_metadata),
  MYSQL_SYSVAR(stats_sample_pages),
  MYSQL_SYSVAR(stats_transient_sample_pages),
  MYSQL_SYSVAR(stats_persistent_sample_pages),
  MYSQL_SYSVAR(adaptive_hash_index),
  MYSQL_SYSVAR(stats_method),
  MYSQL_SYSVAR(replication_delay),
  MYSQL_SYSVAR(status_file),
  MYSQL_SYSVAR(strict_mode),
  MYSQL_SYSVAR(support_xa),
  MYSQL_SYSVAR(sort_buffer_size),
  MYSQL_SYSVAR(analyze_is_persistent),
  MYSQL_SYSVAR(sync_spin_loops),
  MYSQL_SYSVAR(spin_wait_delay),
  MYSQL_SYSVAR(table_locks),
  MYSQL_SYSVAR(thread_concurrency),
#ifdef HAVE_ATOMIC_BUILTINS
  MYSQL_SYSVAR(adaptive_max_sleep_delay),
#endif /* HAVE_ATOMIC_BUILTINS */
  MYSQL_SYSVAR(thread_sleep_delay),
  MYSQL_SYSVAR(autoinc_lock_mode),
  MYSQL_SYSVAR(version),
  MYSQL_SYSVAR(use_sys_malloc),
  MYSQL_SYSVAR(use_native_aio),
  MYSQL_SYSVAR(change_buffering),
  MYSQL_SYSVAR(change_buffer_max_size),
#if defined UNIV_DEBUG || defined UNIV_IBUF_DEBUG
  MYSQL_SYSVAR(change_buffering_debug),
#endif /* UNIV_DEBUG || UNIV_IBUF_DEBUG */
  MYSQL_SYSVAR(random_read_ahead),
  MYSQL_SYSVAR(read_ahead_threshold),
  MYSQL_SYSVAR(io_capacity),
  MYSQL_SYSVAR(monitor_enable),
  MYSQL_SYSVAR(monitor_disable),
  MYSQL_SYSVAR(monitor_reset),
  MYSQL_SYSVAR(monitor_reset_all),
  MYSQL_SYSVAR(purge_threads),
  MYSQL_SYSVAR(purge_batch_size),
#if defined UNIV_DEBUG || defined UNIV_PERF_DEBUG
  MYSQL_SYSVAR(page_hash_locks),
  MYSQL_SYSVAR(doublewrite_batch_size),
#endif /* defined UNIV_DEBUG || defined UNIV_PERF_DEBUG */
  MYSQL_SYSVAR(print_all_deadlocks),
  MYSQL_SYSVAR(undo_logs),
  MYSQL_SYSVAR(rollback_segments),
  MYSQL_SYSVAR(undo_directory),
  MYSQL_SYSVAR(undo_tablespaces),
  MYSQL_SYSVAR(sync_array_size),
#ifdef UNIV_DEBUG_never /* disable this flag. --innodb-trx becomes ambiguous */
  MYSQL_SYSVAR(trx_rseg_n_slots_debug),
#endif /* UNIV_DEBUG */
  NULL
};

maria_declare_plugin(innobase)
{
  MYSQL_STORAGE_ENGINE_PLUGIN,
  &innobase_storage_engine,
  innobase_hton_name,
  plugin_author,
  "Supports transactions, row-level locking, and foreign keys",
  PLUGIN_LICENSE_GPL,
  innobase_init, /* Plugin Init */
  NULL, /* Plugin Deinit */
  INNODB_VERSION_SHORT,
  innodb_status_variables_export,/* status variables             */
  innobase_system_variables, /* system variables */
  INNODB_VERSION_STR,         /* string version */
  MariaDB_PLUGIN_MATURITY_STABLE /* maturity */
},
i_s_innodb_trx,
i_s_innodb_locks,
i_s_innodb_lock_waits,
i_s_innodb_cmp,
i_s_innodb_cmp_reset,
i_s_innodb_cmpmem,
i_s_innodb_cmpmem_reset,
i_s_innodb_buffer_page,
i_s_innodb_buffer_page_lru,
i_s_innodb_buffer_stats,
i_s_innodb_metrics,
i_s_innodb_ft_default_stopword,
i_s_innodb_ft_inserted,
i_s_innodb_ft_deleted,
i_s_innodb_ft_being_deleted,
i_s_innodb_ft_config,
i_s_innodb_ft_index_cache,
i_s_innodb_ft_index_table,
i_s_innodb_sys_tables,
i_s_innodb_sys_tablestats,
i_s_innodb_sys_indexes,
i_s_innodb_sys_columns,
i_s_innodb_sys_fields,
i_s_innodb_sys_foreign,
i_s_innodb_sys_foreign_cols

maria_declare_plugin_end;

/** @brief Initialize the default value of innodb_commit_concurrency.

Once InnoDB is running, the innodb_commit_concurrency must not change
from zero to nonzero. (Bug #42101)

The initial default value is 0, and without this extra initialization,
SET GLOBAL innodb_commit_concurrency=DEFAULT would set the parameter
to 0, even if it was initially set to nonzero at the command line
or configuration file. */
static
void
innobase_commit_concurrency_init_default()
/*======================================*/
{
	MYSQL_SYSVAR_NAME(commit_concurrency).def_val
		= innobase_commit_concurrency;
}

/** @brief Initialize the default and max value of innodb_undo_logs.

Once InnoDB is running, the default value and the max value of
innodb_undo_logs must be equal to the available undo logs,
given by srv_available_undo_logs. */
static
void
innobase_undo_logs_init_default_max()
/*=================================*/
{
	MYSQL_SYSVAR_NAME(undo_logs).max_val
		= MYSQL_SYSVAR_NAME(undo_logs).def_val
		= srv_available_undo_logs;
}

#ifdef UNIV_COMPILE_TEST_FUNCS

typedef struct innobase_convert_name_test_struct {
	char*		buf;
	ulint		buflen;
	const char*	id;
	ulint		idlen;
	void*		thd;
	ibool		file_id;

	const char*	expected;
} innobase_convert_name_test_t;

void
test_innobase_convert_name()
{
	char	buf[1024];
	ulint	i;

	innobase_convert_name_test_t test_input[] = {
		{buf, sizeof(buf), "abcd", 4, NULL, TRUE, "\"abcd\""},
		{buf, 7, "abcd", 4, NULL, TRUE, "\"abcd\""},
		{buf, 6, "abcd", 4, NULL, TRUE, "\"abcd\""},
		{buf, 5, "abcd", 4, NULL, TRUE, "\"abc\""},
		{buf, 4, "abcd", 4, NULL, TRUE, "\"ab\""},

		{buf, sizeof(buf), "ab@0060cd", 9, NULL, TRUE, "\"ab`cd\""},
		{buf, 9, "ab@0060cd", 9, NULL, TRUE, "\"ab`cd\""},
		{buf, 8, "ab@0060cd", 9, NULL, TRUE, "\"ab`cd\""},
		{buf, 7, "ab@0060cd", 9, NULL, TRUE, "\"ab`cd\""},
		{buf, 6, "ab@0060cd", 9, NULL, TRUE, "\"ab`c\""},
		{buf, 5, "ab@0060cd", 9, NULL, TRUE, "\"ab`\""},
		{buf, 4, "ab@0060cd", 9, NULL, TRUE, "\"ab\""},

		{buf, sizeof(buf), "ab\"cd", 5, NULL, TRUE,
			"\"#mysql50#ab\"\"cd\""},
		{buf, 17, "ab\"cd", 5, NULL, TRUE,
			"\"#mysql50#ab\"\"cd\""},
		{buf, 16, "ab\"cd", 5, NULL, TRUE,
			"\"#mysql50#ab\"\"c\""},
		{buf, 15, "ab\"cd", 5, NULL, TRUE,
			"\"#mysql50#ab\"\"\""},
		{buf, 14, "ab\"cd", 5, NULL, TRUE,
			"\"#mysql50#ab\""},
		{buf, 13, "ab\"cd", 5, NULL, TRUE,
			"\"#mysql50#ab\""},
		{buf, 12, "ab\"cd", 5, NULL, TRUE,
			"\"#mysql50#a\""},
		{buf, 11, "ab\"cd", 5, NULL, TRUE,
			"\"#mysql50#\""},
		{buf, 10, "ab\"cd", 5, NULL, TRUE,
			"\"#mysql50\""},

		{buf, sizeof(buf), "ab/cd", 5, NULL, TRUE, "\"ab\".\"cd\""},
		{buf, 9, "ab/cd", 5, NULL, TRUE, "\"ab\".\"cd\""},
		{buf, 8, "ab/cd", 5, NULL, TRUE, "\"ab\".\"c\""},
		{buf, 7, "ab/cd", 5, NULL, TRUE, "\"ab\".\"\""},
		{buf, 6, "ab/cd", 5, NULL, TRUE, "\"ab\"."},
		{buf, 5, "ab/cd", 5, NULL, TRUE, "\"ab\"."},
		{buf, 4, "ab/cd", 5, NULL, TRUE, "\"ab\""},
		{buf, 3, "ab/cd", 5, NULL, TRUE, "\"a\""},
		{buf, 2, "ab/cd", 5, NULL, TRUE, "\"\""},
		/* XXX probably "" is a better result in this case
		{buf, 1, "ab/cd", 5, NULL, TRUE, "."},
		*/
		{buf, 0, "ab/cd", 5, NULL, TRUE, ""},
	};

	for (i = 0; i < sizeof(test_input) / sizeof(test_input[0]); i++) {

		char*	end;
		ibool	ok = TRUE;
		size_t	res_len;

		fprintf(stderr, "TESTING %lu, %s, %lu, %s\n",
			test_input[i].buflen,
			test_input[i].id,
			test_input[i].idlen,
			test_input[i].expected);

		end = innobase_convert_name(
			test_input[i].buf,
			test_input[i].buflen,
			test_input[i].id,
			test_input[i].idlen,
			test_input[i].thd,
			test_input[i].file_id);

		res_len = (size_t) (end - test_input[i].buf);

		if (res_len != strlen(test_input[i].expected)) {

			fprintf(stderr, "unexpected len of the result: %u, "
				"expected: %u\n", (unsigned) res_len,
				(unsigned) strlen(test_input[i].expected));
			ok = FALSE;
		}

		if (memcmp(test_input[i].buf,
			   test_input[i].expected,
			   strlen(test_input[i].expected)) != 0
		    || !ok) {

			fprintf(stderr, "unexpected result: %.*s, "
				"expected: %s\n", (int) res_len,
				test_input[i].buf,
				test_input[i].expected);
			ok = FALSE;
		}

		if (ok) {
			fprintf(stderr, "OK: res: %.*s\n\n", (int) res_len,
				buf);
		} else {
			fprintf(stderr, "FAILED\n\n");
			return;
		}
	}
}

#endif /* UNIV_COMPILE_TEST_FUNCS */

/****************************************************************************
 * DS-MRR implementation
 ***************************************************************************/

/**
 * Multi Range Read interface, DS-MRR calls
 */

int
ha_innobase::multi_range_read_init(
	RANGE_SEQ_IF*	seq,
	void*		seq_init_param,
	uint		n_ranges,
	uint		mode,
	HANDLER_BUFFER*	buf)
{
	return(ds_mrr.dsmrr_init(this, seq, seq_init_param,
				 n_ranges, mode, buf));
}

int
ha_innobase::multi_range_read_next(
	range_id_t *range_info)
{
	return(ds_mrr.dsmrr_next(range_info));
}

ha_rows
ha_innobase::multi_range_read_info_const(
	uint		keyno,
	RANGE_SEQ_IF*	seq,
	void*		seq_init_param,
	uint		n_ranges,
	uint*		bufsz,
	uint*		flags,
	Cost_estimate*	cost)
{
	/* See comments in ha_myisam::multi_range_read_info_const */
	ds_mrr.init(this, table);
	return(ds_mrr.dsmrr_info_const(keyno, seq, seq_init_param,
				       n_ranges, bufsz, flags, cost));
}

ha_rows
ha_innobase::multi_range_read_info(
	uint		keyno,
	uint		n_ranges,
	uint		keys,
        uint            key_parts,
	uint*		bufsz,
	uint*		flags,
	Cost_estimate*	cost)
{
	ds_mrr.init(this, table);
	return(ds_mrr.dsmrr_info(keyno, n_ranges, keys, key_parts, bufsz,
                                 flags, cost));
}

int ha_innobase::multi_range_read_explain_info(uint mrr_mode, char *str, size_t size)
{
  return ds_mrr.dsmrr_explain_info(mrr_mode, str, size);
}


/**
 * Index Condition Pushdown interface implementation
 */

/*************************************************************//**
InnoDB index push-down condition check
@return ICP_NO_MATCH, ICP_MATCH, or ICP_OUT_OF_RANGE */
UNIV_INTERN
enum icp_result
innobase_index_cond(
/*================*/
	void*	file)	/*!< in/out: pointer to ha_innobase */
{
	return handler_index_cond_check(file);
}

/** Attempt to push down an index condition.
* @param[in] keyno	MySQL key number
* @param[in] idx_cond	Index condition to be checked
* @return Part of idx_cond which the handler will not evaluate
*/
UNIV_INTERN
class Item*
ha_innobase::idx_cond_push(
	uint		keyno,
	class Item*	idx_cond)
{
	DBUG_ENTER("ha_innobase::idx_cond_push");
	DBUG_ASSERT(keyno != MAX_KEY);
	DBUG_ASSERT(idx_cond != NULL);

	pushed_idx_cond = idx_cond;
	pushed_idx_cond_keyno = keyno;
	in_range_check_pushed_down = TRUE;
	/* We will evaluate the condition entirely */
	DBUG_RETURN(NULL);
}
<|MERGE_RESOLUTION|>--- conflicted
+++ resolved
@@ -35,10 +35,6 @@
 			// EXPLAIN_FILENAME_MAX_EXTRA_LENGTH
 
 #include <sql_acl.h>	// PROCESS_ACL
-<<<<<<< HEAD
-=======
-#include <m_ctype.h>
->>>>>>> 8a71e673
 #include <debug_sync.h> // DEBUG_SYNC
 #include <mysys_err.h>
 #include <innodb_priv.h>
@@ -397,71 +393,6 @@
 # endif /* UNIV_PFS_IO */
 #endif /* HAVE_PSI_INTERFACE */
 
-<<<<<<< HEAD
-=======
-static INNOBASE_SHARE *get_share(const char *table_name);
-static void free_share(INNOBASE_SHARE *share);
-static int innobase_close_connection(handlerton *hton, THD* thd);
-static void innobase_commit_ordered(handlerton *hton, THD* thd, bool all);
-static int innobase_commit(handlerton *hton, THD* thd, bool all);
-static int innobase_rollback(handlerton *hton, THD* thd, bool all);
-static int innobase_rollback_to_savepoint(handlerton *hton, THD* thd,
-           void *savepoint);
-static int innobase_savepoint(handlerton *hton, THD* thd, void *savepoint);
-static int innobase_release_savepoint(handlerton *hton, THD* thd,
-           void *savepoint);
-static void innobase_checkpoint_request(handlerton *hton, void *cookie);
-static handler *innobase_create_handler(handlerton *hton,
-                                        TABLE_SHARE *table,
-                                        MEM_ROOT *mem_root);
-
-/* "GEN_CLUST_INDEX" is the name reserved for Innodb default
-system primary index. */
-static const char innobase_index_reserve_name[]= "GEN_CLUST_INDEX";
-
-/** @brief Initialize the default value of innodb_commit_concurrency.
-
-Once InnoDB is running, the innodb_commit_concurrency must not change
-from zero to nonzero. (Bug #42101)
-
-The initial default value is 0, and without this extra initialization,
-SET GLOBAL innodb_commit_concurrency=DEFAULT would set the parameter
-to 0, even if it was initially set to nonzero at the command line
-or configuration file. */
-static
-void
-innobase_commit_concurrency_init_default(void);
-/*==========================================*/
-
-/************************************************************//**
-Validate the file format name and return its corresponding id.
-@return	valid file format id */
-static
-uint
-innobase_file_format_name_lookup(
-/*=============================*/
-	const char*	format_name);		/*!< in: pointer to file format
-						name */
-/************************************************************//**
-Validate the file format check config parameters, as a side effect it
-sets the srv_max_file_format_at_startup variable.
-@return	the format_id if valid config value, otherwise, return -1 */
-static
-int
-innobase_file_format_validate_and_set(
-/*==================================*/
-	const char*	format_max);		/*!< in: parameter value */
-/****************************************************************//**
-Return alter table flags supported in an InnoDB database. */
-static
-uint
-innobase_alter_table_flags(
-/*=======================*/
-	uint	flags);
-
-static const char innobase_hton_name[]= "InnoDB";
-
->>>>>>> 8a71e673
 /*************************************************************//**
 Check whether valid argument given to innodb_ft_*_stopword_table.
 This function is registered as a callback with MySQL.
@@ -747,6 +678,15 @@
 					savepoint should be released */
 	void*		savepoint);	/*!< in: savepoint data */
 
+/*****************************************************************//**
+Handle a commit checkpoint request from server layer.
+We simply flush the redo log immediately and do the notify call.*/
+static
+void
+innobase_checkpoint_request(
+	handlerton *hton,
+	void *cookie);
+
 /************************************************************************//**
 Function for constructing an InnoDB table handler instance. */
 static
@@ -1898,17 +1838,15 @@
 innobase_next_autoinc(
 /*==================*/
 	ulonglong	current,	/*!< in: Current value */
-	ulonglong	increment,	/*!< in: increment current by */
+	ulonglong	need,		/*!< in: count of values needed */
+	ulonglong	step,		/*!< in: AUTOINC increment step */
 	ulonglong	offset,		/*!< in: AUTOINC offset */
-	ulonglong	max_value,	/*!< in: max value for type */
-	ulonglong	reserve)	/*!< in: how many values to reserve */
+	ulonglong	max_value)	/*!< in: max value for type */
 {
 	ulonglong	next_value;
+	ulonglong	block = need * step;
 
 	/* Should never be 0. */
-<<<<<<< HEAD
-	ut_a(increment > 0);
-=======
 	ut_a(need > 0);
 	ut_a(block > 0);
 	ut_a(max_value > 0);
@@ -1922,22 +1860,63 @@
         */
         max_value= (~(ulonglong) 0);
 
-	/* Current value should never be greater than the maximum. */
-	ut_a(current <= max_value);
->>>>>>> 8a71e673
-
 	/* According to MySQL documentation, if the offset is greater than
-	the increment then the offset is ignored. */
-	if (offset >= increment)
+	the step then the offset is ignored. */
+	if (offset > block) {
 		offset = 0;
-
-	if (max_value <= current)
-                return max_value;
-	next_value = (current / increment) + reserve;
-	next_value = next_value * increment + offset;
-        /* Check for overflow. */
-        if (next_value < current || next_value > max_value)
-                next_value = max_value;
+	}
+
+	/* Check for overflow. */
+	if (block >= max_value
+	    || offset > max_value
+	    || current >= max_value
+	    || max_value - offset <= offset) {
+
+		next_value = max_value;
+	} else {
+		ut_a(max_value > current);
+
+		ulonglong	free = max_value - current;
+
+		if (free < offset || free - offset <= block) {
+			next_value = max_value;
+		} else {
+			next_value = 0;
+		}
+	}
+
+	if (next_value == 0) {
+		ulonglong	next;
+
+		if (current > offset) {
+			next = (current - offset) / step;
+		} else {
+			next = (offset - current) / step;
+		}
+
+		ut_a(max_value > next);
+		next_value = next * step;
+		/* Check for multiplication overflow. */
+		ut_a(next_value >= next);
+		ut_a(max_value > next_value);
+
+		/* Check for overflow */
+		if (max_value - next_value >= block) {
+
+			next_value += block;
+
+			if (max_value - next_value >= offset) {
+				next_value += offset;
+			} else {
+				next_value = max_value;
+			}
+		} else {
+			next_value = max_value;
+		}
+	}
+
+	ut_a(next_value != 0);
+	ut_a(next_value <= max_value);
 
 	return(next_value);
 }
@@ -2654,7 +2633,6 @@
 	ulong		num_pll_degree;
 
 	DBUG_ENTER("innobase_init");
-<<<<<<< HEAD
 	handlerton *innobase_hton= (handlerton*) p;
 	innodb_hton_ptr = innobase_hton;
 
@@ -2673,6 +2651,7 @@
 	innobase_hton->recover = innobase_xa_recover;
 	innobase_hton->commit_by_xid = innobase_commit_by_xid;
 	innobase_hton->rollback_by_xid = innobase_rollback_by_xid;
+        innobase_hton->commit_checkpoint_request=innobase_checkpoint_request;
 	innobase_hton->create_cursor_read_view = innobase_create_cursor_view;
 	innobase_hton->set_cursor_read_view = innobase_set_cursor_view;
 	innobase_hton->close_cursor_read_view = innobase_close_cursor_view;
@@ -2690,38 +2669,6 @@
 	innobase_hton->release_temporary_latches =
 		innobase_release_temporary_latches;
 
-=======
-        handlerton *innobase_hton= (handlerton *)p;
-        innodb_hton_ptr = innobase_hton;
-
-        innobase_hton->state = SHOW_OPTION_YES;
-        innobase_hton->db_type= DB_TYPE_INNODB;
-        innobase_hton->savepoint_offset=sizeof(trx_named_savept_t);
-        innobase_hton->close_connection=innobase_close_connection;
-        innobase_hton->savepoint_set=innobase_savepoint;
-        innobase_hton->savepoint_rollback=innobase_rollback_to_savepoint;
-        innobase_hton->savepoint_release=innobase_release_savepoint;
-	innobase_hton->prepare_ordered=NULL;
-        innobase_hton->commit_ordered=innobase_commit_ordered;
-        innobase_hton->commit=innobase_commit;
-        innobase_hton->rollback=innobase_rollback;
-        innobase_hton->prepare=innobase_xa_prepare;
-        innobase_hton->recover=innobase_xa_recover;
-        innobase_hton->commit_by_xid=innobase_commit_by_xid;
-        innobase_hton->rollback_by_xid=innobase_rollback_by_xid;
-        innobase_hton->commit_checkpoint_request=innobase_checkpoint_request;
-        innobase_hton->create_cursor_read_view=innobase_create_cursor_view;
-        innobase_hton->set_cursor_read_view=innobase_set_cursor_view;
-        innobase_hton->close_cursor_read_view=innobase_close_cursor_view;
-        innobase_hton->create=innobase_create_handler;
-        innobase_hton->drop_database=innobase_drop_database;
-        innobase_hton->panic=innobase_end;
-        innobase_hton->start_consistent_snapshot=innobase_start_trx_and_assign_read_view;
-        innobase_hton->flush_logs=innobase_flush_logs;
-        innobase_hton->show_status=innobase_show_status;
-        innobase_hton->flags=HTON_NO_FLAGS;
-        innobase_hton->release_temporary_latches=innobase_release_temporary_latches;
->>>>>>> 8a71e673
 	innobase_hton->alter_table_flags = innobase_alter_table_flags;
 
 	ut_a(DATA_MYSQL_TRUE_VARCHAR == (ulint)MYSQL_TYPE_VARCHAR);
@@ -4423,7 +4370,7 @@
 			nor the offset, so use a default increment of 1. */
 
 			auto_inc = innobase_next_autoinc(
-				read_auto_inc, 1, 1, col_max_value, 1);
+				read_auto_inc, 1, 1, 0, col_max_value);
 			break;
 		}
 		case DB_RECORD_NOT_FOUND:
@@ -6420,15 +6367,16 @@
 				if (auto_inc <= col_max_value) {
 					ut_a(prebuilt->autoinc_increment > 0);
 
-					ulonglong	need;
 					ulonglong	offset;
+					ulonglong	increment;
 
 					offset = prebuilt->autoinc_offset;
-					need = prebuilt->autoinc_increment;
+					increment = prebuilt->autoinc_increment;
 
 					auto_inc = innobase_next_autoinc(
 						auto_inc,
-						need, offset, col_max_value, 1);
+						1, increment, offset,
+						col_max_value);
 
 					err = innobase_set_max_autoinc(
 						auto_inc);
@@ -6833,14 +6781,14 @@
 
 		if (auto_inc <= col_max_value && auto_inc != 0) {
 
-			ulonglong	need;
 			ulonglong	offset;
+			ulonglong	increment;
 
 			offset = prebuilt->autoinc_offset;
-			need = prebuilt->autoinc_increment;
+			increment = prebuilt->autoinc_increment;
 
 			auto_inc = innobase_next_autoinc(
-				auto_inc, need, offset, col_max_value, 1);
+				auto_inc, 1, increment, offset, col_max_value);
 
 			error = innobase_set_max_autoinc(auto_inc);
 		}
@@ -10362,16 +10310,10 @@
 				                }
                                                 else if (rec_per_key > 1) {
                                                         rec_per_key =
-<<<<<<< HEAD
-                                                        k_rec_per_key *
-						        (double)rec_per_key /
-							n_rows;
-=======
                                                         (ha_rows)
                                                           (k_rec_per_key *
 						          (double)rec_per_key /
                                                            n_rows);
->>>>>>> 8a71e673
 						}
                                                 
 				                key_info->rec_per_key[k++]=
@@ -11679,11 +11621,7 @@
 
 	my_free(str);
 
-<<<<<<< HEAD
-	DBUG_RETURN(0);
-=======
 	DBUG_RETURN(res);
->>>>>>> 8a71e673
 }
 
 /************************************************************************//**
@@ -12362,16 +12300,12 @@
 		ulonglong	current;
 		ulonglong	next_value;
 
-<<<<<<< HEAD
-		current = *first_value > col_max_value ? autoinc : *first_value;
-	
-=======
 		current = *first_value;
 
->>>>>>> 8a71e673
 		/* Compute the last value in the interval */
 		next_value = innobase_next_autoinc(
-			current, increment, offset, col_max_value, *nb_reserved_values);
+			current, *nb_reserved_values, increment, offset,
+			col_max_value);
 
 		prebuilt->autoinc_last_value = next_value;
 
@@ -14931,17 +14865,12 @@
 
 static MYSQL_SYSVAR_ULONG(thread_sleep_delay, srv_thread_sleep_delay,
   PLUGIN_VAR_RQCMDARG,
-<<<<<<< HEAD
   "Time of innodb thread sleeping before joining InnoDB queue (usec). "
   "Value 0 disable a sleep",
   NULL, NULL,
   10000L,
   0L,
   ~0UL, 0);
-=======
-  "Time of innodb thread sleeping before joining InnoDB queue (usec). Value 0 disable a sleep",
-  NULL, NULL, 10000L, 0L, ~0UL, 0);
->>>>>>> 8a71e673
 
 static MYSQL_SYSVAR_STR(data_file_path, innobase_data_file_path,
   PLUGIN_VAR_RQCMDARG | PLUGIN_VAR_READONLY,
