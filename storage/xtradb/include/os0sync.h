/*****************************************************************************

Copyright (c) 1995, 2014, Oracle and/or its affiliates. All Rights Reserved.
Copyright (c) 2008, Google Inc.

Portions of this file contain modifications contributed and copyrighted by
Google, Inc. Those modifications are gratefully acknowledged and are described
briefly in the InnoDB documentation. The contributions by Google are
incorporated with their permission, and subject to the conditions contained in
the file COPYING.Google.

This program is free software; you can redistribute it and/or modify it under
the terms of the GNU General Public License as published by the Free Software
Foundation; version 2 of the License.

This program is distributed in the hope that it will be useful, but WITHOUT
ANY WARRANTY; without even the implied warranty of MERCHANTABILITY or FITNESS
FOR A PARTICULAR PURPOSE. See the GNU General Public License for more details.

You should have received a copy of the GNU General Public License along with
this program; if not, write to the Free Software Foundation, Inc.,
51 Franklin Street, Suite 500, Boston, MA 02110-1335 USA

*****************************************************************************/

/**************************************************//**
@file include/os0sync.h
The interface to the operating system
synchronization primitives.

Created 9/6/1995 Heikki Tuuri
*******************************************************/

#ifndef os0sync_h
#define os0sync_h

#include "univ.i"
#include "ut0lst.h"
#include "sync0types.h"

#ifdef __WIN__
/** Native event (slow)*/
typedef HANDLE			os_native_event_t;
/** Native mutex */
typedef CRITICAL_SECTION	fast_mutex_t;
/** Native condition variable. */
typedef CONDITION_VARIABLE	os_cond_t;
#else
/** Native mutex */
typedef pthread_mutex_t		fast_mutex_t;
/** Native condition variable */
typedef pthread_cond_t		os_cond_t;
#endif

/** Structure that includes Performance Schema Probe pfs_psi
in the os_fast_mutex structure if UNIV_PFS_MUTEX is defined */
struct os_fast_mutex_t {
	fast_mutex_t		mutex;	/*!< os_fast_mutex */
#ifdef UNIV_PFS_MUTEX
	struct PSI_mutex*	pfs_psi;/*!< The performance schema
					instrumentation hook */
#endif
};

/** Operating system event handle */
typedef struct os_event*	os_event_t;

/** An asynchronous signal sent between threads */
struct os_event {
#ifdef __WIN__
	HANDLE		handle;		/*!< kernel event object, slow,
					used on older Windows */
#endif
	os_fast_mutex_t	os_mutex;	/*!< this mutex protects the next
					fields */
	ibool		is_set;		/*!< this is TRUE when the event is
					in the signaled state, i.e., a thread
					does not stop if it tries to wait for
					this event */
	ib_int64_t	signal_count;	/*!< this is incremented each time
					the event becomes signaled */
	os_cond_t	cond_var;	/*!< condition variable is used in
					waiting for the event */
	UT_LIST_NODE_T(os_event_t) os_event_list;
					/*!< list of all created events */
};

/** Denotes an infinite delay for os_event_wait_time() */
#define OS_SYNC_INFINITE_TIME   ULINT_UNDEFINED

/** Return value of os_event_wait_time() when the time is exceeded */
#define OS_SYNC_TIME_EXCEEDED   1

/** Operating system mutex handle */
typedef struct os_mutex_t*	os_ib_mutex_t;

/** Mutex protecting counts and the event and OS 'slow' mutex lists */
extern os_ib_mutex_t	os_sync_mutex;

/** This is incremented by 1 in os_thread_create and decremented by 1 in
os_thread_exit */
extern ulint		os_thread_count;

extern ulint		os_event_count;
extern ulint		os_mutex_count;
extern ulint		os_fast_mutex_count;

/*********************************************************//**
Initializes global event and OS 'slow' mutex lists. */
UNIV_INTERN
void
os_sync_init(void);
/*==============*/
/*********************************************************//**
Frees created events and OS 'slow' mutexes. */
UNIV_INTERN
void
os_sync_free(void);
/*==============*/
/*********************************************************//**
Creates an event semaphore, i.e., a semaphore which may just have two states:
signaled and nonsignaled. The created event is manual reset: it must be reset
explicitly by calling sync_os_reset_event.
@return	the event handle */
UNIV_INTERN
os_event_t
os_event_create(void);
/*==================*/
/**********************************************************//**
Sets an event semaphore to the signaled state: lets waiting threads
proceed. */
UNIV_INTERN
void
os_event_set(
/*=========*/
	os_event_t	event);	/*!< in: event to set */
/**********************************************************//**
Resets an event semaphore to the nonsignaled state. Waiting threads will
stop to wait for the event.
The return value should be passed to os_even_wait_low() if it is desired
that this thread should not wait in case of an intervening call to
os_event_set() between this os_event_reset() and the
os_event_wait_low() call. See comments for os_event_wait_low(). */
UNIV_INTERN
ib_int64_t
os_event_reset(
/*===========*/
	os_event_t	event);	/*!< in: event to reset */
/**********************************************************//**
Frees an event object. */
UNIV_INTERN
void
os_event_free(
/*==========*/
	os_event_t	event);	/*!< in: event to free */

/**********************************************************//**
Waits for an event object until it is in the signaled state.

Typically, if the event has been signalled after the os_event_reset()
we'll return immediately because event->is_set == TRUE.
There are, however, situations (e.g.: sync_array code) where we may
lose this information. For example:

thread A calls os_event_reset()
thread B calls os_event_set()   [event->is_set == TRUE]
thread C calls os_event_reset() [event->is_set == FALSE]
thread A calls os_event_wait()  [infinite wait!]
thread C calls os_event_wait()  [infinite wait!]

Where such a scenario is possible, to avoid infinite wait, the
value returned by os_event_reset() should be passed in as
reset_sig_count. */
UNIV_INTERN
void
os_event_wait_low(
/*==============*/
	os_event_t	event,		/*!< in: event to wait */
	ib_int64_t	reset_sig_count);/*!< in: zero or the value
					returned by previous call of
					os_event_reset(). */

#define os_event_wait(event) os_event_wait_low(event, 0)
#define os_event_wait_time(event, t) os_event_wait_time_low(event, t, 0)

/**********************************************************//**
Waits for an event object until it is in the signaled state or
a timeout is exceeded.
@return	0 if success, OS_SYNC_TIME_EXCEEDED if timeout was exceeded */
UNIV_INTERN
ulint
os_event_wait_time_low(
/*===================*/
	os_event_t	event,			/*!< in: event to wait */
	ulint		time_in_usec,		/*!< in: timeout in
						microseconds, or
						OS_SYNC_INFINITE_TIME */
	ib_int64_t	reset_sig_count);	/*!< in: zero or the value
						returned by previous call of
						os_event_reset(). */
/*********************************************************//**
Creates an operating system mutex semaphore. Because these are slow, the
mutex semaphore of InnoDB itself (ib_mutex_t) should be used where possible.
@return	the mutex handle */
UNIV_INTERN
os_ib_mutex_t
os_mutex_create(void);
/*=================*/
/**********************************************************//**
Acquires ownership of a mutex semaphore. */
UNIV_INTERN
void
os_mutex_enter(
/*===========*/
	os_ib_mutex_t	mutex);	/*!< in: mutex to acquire */
/**********************************************************//**
Releases ownership of a mutex. */
UNIV_INTERN
void
os_mutex_exit(
/*==========*/
	os_ib_mutex_t	mutex);	/*!< in: mutex to release */
/**********************************************************//**
Frees an mutex object. */
UNIV_INTERN
void
os_mutex_free(
/*==========*/
	os_ib_mutex_t	mutex);	/*!< in: mutex to free */
/**********************************************************//**
Acquires ownership of a fast mutex. Currently in Windows this is the same
as os_fast_mutex_lock!
@return	0 if success, != 0 if was reserved by another thread */
UNIV_INLINE
ulint
os_fast_mutex_trylock(
/*==================*/
	os_fast_mutex_t*	fast_mutex);	/*!< in: mutex to acquire */

/**********************************************************************
Following os_fast_ mutex APIs would be performance schema instrumented:

os_fast_mutex_init
os_fast_mutex_lock
os_fast_mutex_unlock
os_fast_mutex_free

These mutex APIs will point to corresponding wrapper functions that contain
the performance schema instrumentation.

NOTE! The following macro should be used in mutex operation, not the
corresponding function. */

#ifdef UNIV_PFS_MUTEX
# define os_fast_mutex_init(K, M)			\
	pfs_os_fast_mutex_init(K, M)

# define os_fast_mutex_lock(M)				\
	pfs_os_fast_mutex_lock(M, __FILE__, __LINE__)

# define os_fast_mutex_unlock(M)	pfs_os_fast_mutex_unlock(M)

# define os_fast_mutex_free(M)		pfs_os_fast_mutex_free(M)

/*********************************************************//**
NOTE! Please use the corresponding macro os_fast_mutex_init(), not directly
this function!
A wrapper function for os_fast_mutex_init_func(). Initializes an operating
system fast mutex semaphore. */
UNIV_INLINE
void
pfs_os_fast_mutex_init(
/*===================*/
	PSI_mutex_key		key,		/*!< in: Performance Schema
						key */
	os_fast_mutex_t*	fast_mutex);	/*!< out: fast mutex */
/**********************************************************//**
NOTE! Please use the corresponding macro os_fast_mutex_free(), not directly
this function!
Wrapper function for pfs_os_fast_mutex_free(). Also destroys the performance
schema probes when freeing the mutex */
UNIV_INLINE
void
pfs_os_fast_mutex_free(
/*===================*/
	os_fast_mutex_t*	fast_mutex);	/*!< in/out: mutex to free */
/**********************************************************//**
NOTE! Please use the corresponding macro os_fast_mutex_lock, not directly
this function!
Wrapper function of os_fast_mutex_lock. Acquires ownership of a fast mutex. */
UNIV_INLINE
void
pfs_os_fast_mutex_lock(
/*===================*/
	os_fast_mutex_t*	fast_mutex,	/*!< in/out: mutex to acquire */
	const char*		file_name,	/*!< in: file name where
						 locked */
	ulint			line);		/*!< in: line where locked */
/**********************************************************//**
NOTE! Please use the corresponding macro os_fast_mutex_unlock, not directly
this function!
Wrapper function of os_fast_mutex_unlock. Releases ownership of a fast mutex. */
UNIV_INLINE
void
pfs_os_fast_mutex_unlock(
/*=====================*/
	os_fast_mutex_t*	fast_mutex);	/*!< in/out: mutex to release */

#else /* UNIV_PFS_MUTEX */

# define os_fast_mutex_init(K, M)			\
	os_fast_mutex_init_func(&((os_fast_mutex_t*)(M))->mutex)

# define os_fast_mutex_lock(M)				\
	os_fast_mutex_lock_func(&((os_fast_mutex_t*)(M))->mutex)

# define os_fast_mutex_unlock(M)			\
	os_fast_mutex_unlock_func(&((os_fast_mutex_t*)(M))->mutex)

# define os_fast_mutex_free(M)				\
	os_fast_mutex_free_func(&((os_fast_mutex_t*)(M))->mutex)
#endif /* UNIV_PFS_MUTEX */

/**********************************************************//**
Acquires ownership of a fast mutex. Implies a full memory barrier even on
platforms such as PowerPC where this is not normally required.
@return	0 if success, != 0 if was reserved by another thread */
UNIV_INLINE
ulint
os_fast_mutex_trylock_full_barrier(
/*==================*/
	os_fast_mutex_t*	fast_mutex);	/*!< in: mutex to acquire */
/**********************************************************//**
Releases ownership of a fast mutex. */
UNIV_INTERN
void
<<<<<<< HEAD
os_fast_mutex_unlock_func(
/*======================*/
	fast_mutex_t*		fast_mutex);	/*!< in: mutex to release */
=======
os_fast_mutex_unlock(
/*=================*/
	os_fast_mutex_t*	fast_mutex);	/*!< in: mutex to release */
/**********************************************************//**
Releases ownership of a fast mutex. Implies a full memory barrier even on
platforms such as PowerPC where this is not normally required. */
UNIV_INTERN
void
os_fast_mutex_unlock_full_barrier(
/*=================*/
	os_fast_mutex_t*	fast_mutex);	/*!< in: mutex to release */
>>>>>>> 6ea41f1e
/*********************************************************//**
Initializes an operating system fast mutex semaphore. */
UNIV_INTERN
void
os_fast_mutex_init_func(
/*====================*/
	fast_mutex_t*		fast_mutex);	/*!< in: fast mutex */
/**********************************************************//**
Acquires ownership of a fast mutex. */
UNIV_INTERN
void
os_fast_mutex_lock_func(
/*====================*/
	fast_mutex_t*		fast_mutex);	/*!< in: mutex to acquire */
/**********************************************************//**
Frees an mutex object. */
UNIV_INTERN
void
os_fast_mutex_free_func(
/*====================*/
	fast_mutex_t*		fast_mutex);	/*!< in: mutex to free */

/**********************************************************//**
Atomic compare-and-swap and increment for InnoDB. */

#if defined(HAVE_IB_GCC_ATOMIC_BUILTINS)

# define HAVE_ATOMIC_BUILTINS

# ifdef HAVE_IB_GCC_ATOMIC_BUILTINS_BYTE
#  define HAVE_ATOMIC_BUILTINS_BYTE
# endif

# ifdef HAVE_IB_GCC_ATOMIC_BUILTINS_64
#  define HAVE_ATOMIC_BUILTINS_64
# endif

/**********************************************************//**
Returns true if swapped, ptr is pointer to target, old_val is value to
compare to, new_val is the value to swap in. */

# define os_compare_and_swap(ptr, old_val, new_val) \
	__sync_bool_compare_and_swap(ptr, old_val, new_val)

# define os_compare_and_swap_ulint(ptr, old_val, new_val) \
	os_compare_and_swap(ptr, old_val, new_val)

# define os_compare_and_swap_lint(ptr, old_val, new_val) \
	os_compare_and_swap(ptr, old_val, new_val)

#  define os_compare_and_swap_uint32(ptr, old_val, new_val) \
	os_compare_and_swap(ptr, old_val, new_val)

# ifdef HAVE_IB_ATOMIC_PTHREAD_T_GCC
#  define os_compare_and_swap_thread_id(ptr, old_val, new_val) \
	os_compare_and_swap(ptr, old_val, new_val)
#  define INNODB_RW_LOCKS_USE_ATOMICS
#  define IB_ATOMICS_STARTUP_MSG \
	"Mutexes and rw_locks use GCC atomic builtins"
# else /* HAVE_IB_ATOMIC_PTHREAD_T_GCC */
#  define IB_ATOMICS_STARTUP_MSG \
	"Mutexes use GCC atomic builtins, rw_locks do not"
# endif /* HAVE_IB_ATOMIC_PTHREAD_T_GCC */

/**********************************************************//**
Returns the resulting value, ptr is pointer to target, amount is the
amount of increment. */

# define os_atomic_increment(ptr, amount) \
	__sync_add_and_fetch(ptr, amount)

# define os_atomic_increment_lint(ptr, amount) \
	os_atomic_increment(ptr, amount)

# define os_atomic_increment_uint32(ptr, amount ) \
	os_atomic_increment(ptr, amount)

# define os_atomic_increment_ulint(ptr, amount) \
	os_atomic_increment(ptr, amount)

# define os_atomic_increment_uint64(ptr, amount) \
	os_atomic_increment(ptr, amount)

/* Returns the resulting value, ptr is pointer to target, amount is the
amount to decrement. */

# define os_atomic_decrement(ptr, amount) \
	__sync_sub_and_fetch(ptr, amount)

# define os_atomic_decrement_uint32(ptr, amount) \
	os_atomic_decrement(ptr, amount)

# define os_atomic_decrement_lint(ptr, amount) \
	os_atomic_decrement(ptr, amount)

# define os_atomic_decrement_ulint(ptr, amount) \
	os_atomic_decrement(ptr, amount)

# define os_atomic_decrement_uint64(ptr, amount) \
	os_atomic_decrement(ptr, amount)

/**********************************************************//**
Returns the old value of *ptr, atomically sets *ptr to new_val */

#ifdef __powerpc__
/*
  os_atomic_test_and_set_byte_release() should imply a release barrier before
  setting, and a full barrier after. But __sync_lock_test_and_set() is only
  documented as an aquire barrier. So on PowerPC we need to add the full
  barrier explicitly.  */
# define os_atomic_test_and_set_byte_release(ptr, new_val) \
        do { __sync_lock_release(ptr); \
		__sync_synchronize(); } while (0)
#else
/*
  On x86, __sync_lock_test_and_set() happens to be full barrier, due to
  LOCK prefix.
*/
# define os_atomic_test_and_set_byte_release(ptr, new_val) \
	__sync_lock_test_and_set(ptr, (byte) new_val)
#endif
/*
  os_atomic_test_and_set_byte_acquire() is a full memory barrier on x86. But
  in general, just an aquire barrier should be sufficient. */
# define os_atomic_test_and_set_byte_acquire(ptr, new_val) \
	__sync_lock_test_and_set(ptr, (byte) new_val)
<<<<<<< HEAD

# define os_atomic_test_and_set_ulint(ptr, new_val) \
	__sync_lock_test_and_set(ptr, new_val)

# define os_atomic_lock_release_byte(ptr) \
	__sync_lock_release(ptr)
=======
>>>>>>> 6ea41f1e

#elif defined(HAVE_IB_SOLARIS_ATOMICS)

# define HAVE_ATOMIC_BUILTINS
# define HAVE_ATOMIC_BUILTINS_BYTE
# define HAVE_ATOMIC_BUILTINS_64

/* If not compiling with GCC or GCC doesn't support the atomic
intrinsics and running on Solaris >= 10 use Solaris atomics */

# include <atomic.h>

/**********************************************************//**
Returns true if swapped, ptr is pointer to target, old_val is value to
compare to, new_val is the value to swap in. */

# define os_compare_and_swap_uint32(ptr, old_val, new_val) \
	(atomic_cas_32(ptr, old_val, new_val) == old_val)

# define os_compare_and_swap_ulint(ptr, old_val, new_val) \
	(atomic_cas_ulong(ptr, old_val, new_val) == old_val)

# define os_compare_and_swap_lint(ptr, old_val, new_val) \
	((lint) atomic_cas_ulong((ulong_t*) ptr, old_val, new_val) == old_val)

# ifdef HAVE_IB_ATOMIC_PTHREAD_T_SOLARIS
#  if SIZEOF_PTHREAD_T == 4
#   define os_compare_and_swap_thread_id(ptr, old_val, new_val) \
	((pthread_t) atomic_cas_32(ptr, old_val, new_val) == old_val)
#  elif SIZEOF_PTHREAD_T == 8
#   define os_compare_and_swap_thread_id(ptr, old_val, new_val) \
	((pthread_t) atomic_cas_64(ptr, old_val, new_val) == old_val)
#  else
#   error "SIZEOF_PTHREAD_T != 4 or 8"
#  endif /* SIZEOF_PTHREAD_T CHECK */
#  define INNODB_RW_LOCKS_USE_ATOMICS
#  define IB_ATOMICS_STARTUP_MSG \
	"Mutexes and rw_locks use Solaris atomic functions"
# else /* HAVE_IB_ATOMIC_PTHREAD_T_SOLARIS */
#  define IB_ATOMICS_STARTUP_MSG \
	"Mutexes use Solaris atomic functions, rw_locks do not"
# endif /* HAVE_IB_ATOMIC_PTHREAD_T_SOLARIS */

/**********************************************************//**
Returns the resulting value, ptr is pointer to target, amount is the
amount of increment. */

# define os_atomic_increment_uint32(ptr, amount) \
	atomic_add_32_nv(ptr, amount)

# define os_atomic_increment_ulint(ptr, amount) \
	atomic_add_long_nv(ptr, amount)

# define os_atomic_increment_lint(ptr, amount) \
	os_atomic_increment_ulint((ulong_t*) ptr, amount)

# define os_atomic_increment_uint64(ptr, amount) \
	atomic_add_64_nv(ptr, amount)

/* Returns the resulting value, ptr is pointer to target, amount is the
amount to decrement. */

# define os_atomic_decrement_uint32(ptr, amount) \
	os_atomic_increment_uint32(ptr, -(amount))

# define os_atomic_decrement_lint(ptr, amount) \
	os_atomic_increment_ulint((ulong_t*) ptr, -(amount))

# define os_atomic_decrement_ulint(ptr, amount) \
	os_atomic_increment_ulint(ptr, -(amount))

# define os_atomic_decrement_uint64(ptr, amount) \
	os_atomic_increment_uint64(ptr, -(amount))

/**********************************************************//**
Returns the old value of *ptr, atomically sets *ptr to new_val */

# define os_atomic_test_and_set_byte_acquire(ptr, new_val) \
	atomic_swap_uchar(ptr, new_val)
# define os_atomic_test_and_set_byte_release(ptr, new_val) \
	atomic_swap_uchar(ptr, new_val)
<<<<<<< HEAD

# define os_atomic_test_and_set_ulint(ptr, new_val) \
	atomic_swap_ulong(ptr, new_val)

# define os_atomic_lock_release_byte(ptr) \
	(void) atomic_swap_uchar(ptr, 0)
=======
>>>>>>> 6ea41f1e

#elif defined(HAVE_WINDOWS_ATOMICS)

# define HAVE_ATOMIC_BUILTINS
# define HAVE_ATOMIC_BUILTINS_BYTE

# ifndef _WIN32
#  define HAVE_ATOMIC_BUILTINS_64
# endif

/**********************************************************//**
Atomic compare and exchange of signed integers (both 32 and 64 bit).
@return value found before the exchange.
If it is not equal to old_value the exchange did not happen. */
UNIV_INLINE
lint
win_cmp_and_xchg_lint(
/*==================*/
	volatile lint*	ptr,		/*!< in/out: source/destination */
	lint		new_val,	/*!< in: exchange value */
	lint		old_val);	/*!< in: value to compare to */

/**********************************************************//**
Atomic addition of signed integers.
@return Initial value of the variable pointed to by ptr */
UNIV_INLINE
lint
win_xchg_and_add(
/*=============*/
	volatile lint*	ptr,	/*!< in/out: address of destination */
	lint		val);	/*!< in: number to be added */

/**********************************************************//**
Atomic compare and exchange of unsigned integers.
@return value found before the exchange.
If it is not equal to old_value the exchange did not happen. */
UNIV_INLINE
ulint
win_cmp_and_xchg_ulint(
/*===================*/
	volatile ulint*	ptr,		/*!< in/out: source/destination */
	ulint		new_val,	/*!< in: exchange value */
	ulint		old_val);	/*!< in: value to compare to */

/**********************************************************//**
Atomic compare and exchange of 32 bit unsigned integers.
@return value found before the exchange.
If it is not equal to old_value the exchange did not happen. */
UNIV_INLINE
DWORD
win_cmp_and_xchg_dword(
/*===================*/
	volatile DWORD*	ptr,		/*!< in/out: source/destination */
	DWORD		new_val,	/*!< in: exchange value */
	DWORD		old_val);	/*!< in: value to compare to */

/**********************************************************//**
Returns true if swapped, ptr is pointer to target, old_val is value to
compare to, new_val is the value to swap in. */

# define os_compare_and_swap_uint32(ptr, old_val, new_val) \
	(InterlockedCompareExchange(reinterpret_cast<volatile long*>(ptr), \
				    new_val, old_val) == old_val)

# define os_compare_and_swap_ulint(ptr, old_val, new_val) \
	(win_cmp_and_xchg_ulint(ptr, new_val, old_val) == old_val)

# define os_compare_and_swap_lint(ptr, old_val, new_val) \
	(win_cmp_and_xchg_lint(ptr, new_val, old_val) == old_val)

/* windows thread objects can always be passed to windows atomic functions */
# define os_compare_and_swap_thread_id(ptr, old_val, new_val) \
	(win_cmp_and_xchg_dword(ptr, new_val, old_val) == old_val)

# define INNODB_RW_LOCKS_USE_ATOMICS
# define IB_ATOMICS_STARTUP_MSG \
	"Mutexes and rw_locks use Windows interlocked functions"

/**********************************************************//**
Returns the resulting value, ptr is pointer to target, amount is the
amount of increment. */

# define os_atomic_increment_lint(ptr, amount) \
	(win_xchg_and_add(ptr, amount) + amount)

# define os_atomic_increment_uint32(ptr, amount) \
	((ulint) InterlockedExchangeAdd((long*) ptr, amount))

# define os_atomic_increment_ulint(ptr, amount) \
	((ulint) (win_xchg_and_add((lint*) ptr, (lint) amount) + amount))

# define os_atomic_increment_uint64(ptr, amount)		\
	((ib_uint64_t) (InterlockedExchangeAdd64(		\
				(ib_int64_t*) ptr,		\
				(ib_int64_t) amount) + amount))

/**********************************************************//**
Returns the resulting value, ptr is pointer to target, amount is the
amount to decrement. There is no atomic substract function on Windows */

# define os_atomic_decrement_uint32(ptr, amount) \
	((ulint) InterlockedExchangeAdd((long*) ptr, (-amount)))

# define os_atomic_decrement_lint(ptr, amount) \
	(win_xchg_and_add(ptr, -(lint) amount) - amount)

# define os_atomic_decrement_ulint(ptr, amount) \
	((ulint) (win_xchg_and_add((lint*) ptr, -(lint) amount) - amount))

# define os_atomic_decrement_uint64(ptr, amount)		\
	((ib_uint64_t) (InterlockedExchangeAdd64(		\
				(ib_int64_t*) ptr,		\
				-(ib_int64_t) amount) - amount))

/**********************************************************//**
Returns the old value of *ptr, atomically sets *ptr to new_val.
InterlockedExchange() operates on LONG, and the LONG will be
clobbered */

# define os_atomic_test_and_set_byte_acquire(ptr, new_val) \
	((byte) InterlockedExchange(ptr, new_val))
# define os_atomic_test_and_set_byte_release(ptr, new_val) \
	((byte) InterlockedExchange(ptr, new_val))

# define os_atomic_test_and_set_ulong(ptr, new_val) \
	InterlockedExchange(ptr, new_val)

# define os_atomic_lock_release_byte(ptr) \
	(void) InterlockedExchange(ptr, 0)

#else
# define IB_ATOMICS_STARTUP_MSG \
	"Mutexes and rw_locks use InnoDB's own implementation"
#endif
#ifdef HAVE_ATOMIC_BUILTINS
#define os_atomic_inc_ulint(m,v,d)	os_atomic_increment_ulint(v, d)
#define os_atomic_dec_ulint(m,v,d)	os_atomic_decrement_ulint(v, d)
#else
#define os_atomic_inc_ulint(m,v,d)	os_atomic_inc_ulint_func(m, v, d)
#define os_atomic_dec_ulint(m,v,d)	os_atomic_dec_ulint_func(m, v, d)
#endif /* HAVE_ATOMIC_BUILTINS */

/**********************************************************//**
Following macros are used to update specified counter atomically
if HAVE_ATOMIC_BUILTINS defined. Otherwise, use mutex passed in
for synchronization */
#ifdef HAVE_ATOMIC_BUILTINS
#define os_increment_counter_by_amount(mutex, counter, amount)	\
	(void) os_atomic_increment_ulint(&counter, amount)

#define os_decrement_counter_by_amount(mutex, counter, amount)	\
	(void) os_atomic_increment_ulint(&counter, (-((lint) amount)))
#else
#define os_increment_counter_by_amount(mutex, counter, amount)	\
	do {							\
		mutex_enter(&(mutex));				\
		(counter) += (amount);				\
		mutex_exit(&(mutex));				\
	} while (0)

#define os_decrement_counter_by_amount(mutex, counter, amount)	\
	do {							\
		ut_a(counter >= amount);			\
		mutex_enter(&(mutex));				\
		(counter) -= (amount);				\
		mutex_exit(&(mutex));				\
	} while (0)
#endif  /* HAVE_ATOMIC_BUILTINS */

#define os_inc_counter(mutex, counter)				\
	os_increment_counter_by_amount(mutex, counter, 1)

#define os_dec_counter(mutex, counter)				\
	do {							\
		os_decrement_counter_by_amount(mutex, counter, 1);\
	} while (0);

/** barrier definitions for memory ordering */
#if defined __i386__ || defined __x86_64__ || defined _M_IX86 || defined _M_X64 || defined __WIN__
/* Performance regression was observed at some conditions for Intel
architecture. Disable memory barrier for Intel architecture for now. */
# define os_rmb do { } while(0)
# define os_wmb do { } while(0)
# define os_isync do { } while(0)
# define IB_MEMORY_BARRIER_STARTUP_MSG \
	"Memory barrier is not used"
#elif defined(HAVE_IB_GCC_ATOMIC_THREAD_FENCE)
# define HAVE_MEMORY_BARRIER
# define os_rmb	__atomic_thread_fence(__ATOMIC_ACQUIRE)
# define os_wmb	__atomic_thread_fence(__ATOMIC_RELEASE)
# define os_mb __atomic_thread_fence(__ATOMIC_SEQ_CST)

# define IB_MEMORY_BARRIER_STARTUP_MSG \
	"GCC builtin __atomic_thread_fence() is used for memory barrier"

#elif defined(HAVE_IB_GCC_SYNC_SYNCHRONISE)
# define HAVE_MEMORY_BARRIER
# define os_rmb	__sync_synchronize()
# define os_wmb	__sync_synchronize()
# define os_mb	__sync_synchronize()
# define IB_MEMORY_BARRIER_STARTUP_MSG \
	"GCC builtin __sync_synchronize() is used for memory barrier"

#elif defined(HAVE_IB_MACHINE_BARRIER_SOLARIS)
# define HAVE_MEMORY_BARRIER
# include <mbarrier.h>
# define os_rmb	__machine_r_barrier()
# define os_wmb	__machine_w_barrier()
# define os_mb __machine_rw_barrier()
# define IB_MEMORY_BARRIER_STARTUP_MSG \
	"Solaris memory ordering functions are used for memory barrier"

#elif defined(HAVE_WINDOWS_MM_FENCE)
# define HAVE_MEMORY_BARRIER
# include <intrin.h>
# define os_rmb	_mm_lfence()
# define os_wmb	_mm_sfence()
# define os_mb	_mm_mfence()
# define IB_MEMORY_BARRIER_STARTUP_MSG \
	"_mm_lfence() and _mm_sfence() are used for memory barrier"

#else
# define os_rmb do { } while(0)
# define os_wmb do { } while(0)
# define os_mb do { } while(0)
# define IB_MEMORY_BARRIER_STARTUP_MSG \
	"Memory barrier is not used"
#endif

#ifndef UNIV_NONINL
#include "os0sync.ic"
#endif

#endif<|MERGE_RESOLUTION|>--- conflicted
+++ resolved
@@ -334,14 +334,9 @@
 Releases ownership of a fast mutex. */
 UNIV_INTERN
 void
-<<<<<<< HEAD
 os_fast_mutex_unlock_func(
 /*======================*/
 	fast_mutex_t*		fast_mutex);	/*!< in: mutex to release */
-=======
-os_fast_mutex_unlock(
-/*=================*/
-	os_fast_mutex_t*	fast_mutex);	/*!< in: mutex to release */
 /**********************************************************//**
 Releases ownership of a fast mutex. Implies a full memory barrier even on
 platforms such as PowerPC where this is not normally required. */
@@ -350,7 +345,6 @@
 os_fast_mutex_unlock_full_barrier(
 /*=================*/
 	os_fast_mutex_t*	fast_mutex);	/*!< in: mutex to release */
->>>>>>> 6ea41f1e
 /*********************************************************//**
 Initializes an operating system fast mutex semaphore. */
 UNIV_INTERN
@@ -454,6 +448,9 @@
 
 /**********************************************************//**
 Returns the old value of *ptr, atomically sets *ptr to new_val */
+
+# define os_atomic_test_and_set_ulint(ptr, new_val) \
+	__sync_lock_test_and_set(ptr, new_val)
 
 #ifdef __powerpc__
 /*
@@ -477,15 +474,6 @@
   in general, just an aquire barrier should be sufficient. */
 # define os_atomic_test_and_set_byte_acquire(ptr, new_val) \
 	__sync_lock_test_and_set(ptr, (byte) new_val)
-<<<<<<< HEAD
-
-# define os_atomic_test_and_set_ulint(ptr, new_val) \
-	__sync_lock_test_and_set(ptr, new_val)
-
-# define os_atomic_lock_release_byte(ptr) \
-	__sync_lock_release(ptr)
-=======
->>>>>>> 6ea41f1e
 
 #elif defined(HAVE_IB_SOLARIS_ATOMICS)
 
@@ -563,19 +551,14 @@
 /**********************************************************//**
 Returns the old value of *ptr, atomically sets *ptr to new_val */
 
+# define os_atomic_test_and_set_ulint(ptr, new_val) \
+	atomic_swap_ulong(ptr, new_val)
+
 # define os_atomic_test_and_set_byte_acquire(ptr, new_val) \
 	atomic_swap_uchar(ptr, new_val)
+
 # define os_atomic_test_and_set_byte_release(ptr, new_val) \
 	atomic_swap_uchar(ptr, new_val)
-<<<<<<< HEAD
-
-# define os_atomic_test_and_set_ulint(ptr, new_val) \
-	atomic_swap_ulong(ptr, new_val)
-
-# define os_atomic_lock_release_byte(ptr) \
-	(void) atomic_swap_uchar(ptr, 0)
-=======
->>>>>>> 6ea41f1e
 
 #elif defined(HAVE_WINDOWS_ATOMICS)
 
