/* Copyright (C) 2006 MySQL AB & MySQL Finland AB & TCX DataKonsult AB

   This program is free software; you can redistribute it and/or modify
   it under the terms of the GNU General Public License as published by
   the Free Software Foundation; version 2 of the License.

   This program is distributed in the hope that it will be useful,
   but WITHOUT ANY WARRANTY; without even the implied warranty of
   MERCHANTABILITY or FITNESS FOR A PARTICULAR PURPOSE.  See the
   GNU General Public License for more details.

   You should have received a copy of the GNU General Public License
   along with this program; if not, write to the Free Software
   Foundation, Inc., 51 Franklin Street, Fifth Floor, Boston, MA 02111-1301 USA */

#include "ma_fulltext.h"
#include "trnman_public.h"

/**
   @brief drops (deletes) a table

   @param  name             table's name

   @return Operation status
     @retval 0      ok
     @retval 1      error
*/

int maria_delete_table(const char *name)
{
  MARIA_HA *info;
  myf sync_dir;
  DBUG_ENTER("maria_delete_table");

#ifdef EXTRA_DEBUG
  _ma_check_table_is_closed(name,"delete");
#endif
  /** @todo LOCK take X-lock on table */
  /*
    We need to know if this table is transactional.
    Unfortunately it is necessary to open the table just to check this. We use
    'open_for_repair' to be able to open even a crashed table.
  */
  if (!(info= maria_open(name, O_RDONLY, HA_OPEN_FOR_REPAIR)))
  {
    sync_dir= 0;
  }
  else
  {
    sync_dir= (info->s->now_transactional && !info->s->temporary &&
               !maria_in_recovery) ?
      MY_SYNC_DIR : 0;
    /* Remove history for table */
    _ma_reset_state(info);
    maria_close(info);
  }

  if (sync_dir)
  {
    /*
      For this log record to be of any use for Recovery, we need the upper
      MySQL layer to be crash-safe in DDLs.
      For now this record can serve when we apply logs to a backup, so we sync
      it.
    */
    LSN lsn;
    LEX_CUSTRING log_array[TRANSLOG_INTERNAL_PARTS + 1];
    log_array[TRANSLOG_INTERNAL_PARTS + 0].str= (uchar*)name;
    log_array[TRANSLOG_INTERNAL_PARTS + 0].length= strlen(name) + 1;
    if (unlikely(translog_write_record(&lsn, LOGREC_REDO_DROP_TABLE,
                                       &dummy_transaction_object, NULL,
                                       (translog_size_t)
                                       log_array[TRANSLOG_INTERNAL_PARTS +
                                                 0].length,
                                       sizeof(log_array)/sizeof(log_array[0]),
                                       log_array, NULL, NULL) ||
                 translog_flush(lsn)))
      DBUG_RETURN(1);
  }

  DBUG_RETURN(maria_delete_table_files(name, 0, sync_dir));
}


int maria_delete_table_files(const char *name, my_bool temporary, myf sync_dir)
{
  DBUG_ENTER("maria_delete_table_files");

  if (mysql_file_delete_with_symlink(key_file_kfile, name, MARIA_NAME_IEXT, MYF(MY_WME | sync_dir)) ||
      mysql_file_delete_with_symlink(key_file_dfile, name, MARIA_NAME_DEXT, MYF(MY_WME | sync_dir)))
    DBUG_RETURN(my_errno);

<<<<<<< HEAD
  if (!temporary) {
    my_handler_delete_with_symlink(key_file_dfile, name, ".TMD", MYF(0));
    my_handler_delete_with_symlink(key_file_dfile, name, ".OLD", MYF(0));
  }
=======
  mysql_file_delete_with_symlink(key_file_dfile, name, ".TMD", MYF(0));
  mysql_file_delete_with_symlink(key_file_dfile, name, ".OLD", MYF(0));
>>>>>>> 0d622bed
  DBUG_RETURN(0);
}<|MERGE_RESOLUTION|>--- conflicted
+++ resolved
@@ -90,14 +90,10 @@
       mysql_file_delete_with_symlink(key_file_dfile, name, MARIA_NAME_DEXT, MYF(MY_WME | sync_dir)))
     DBUG_RETURN(my_errno);
 
-<<<<<<< HEAD
-  if (!temporary) {
-    my_handler_delete_with_symlink(key_file_dfile, name, ".TMD", MYF(0));
-    my_handler_delete_with_symlink(key_file_dfile, name, ".OLD", MYF(0));
+  if (!temporary)
+  {
+    mysql_file_delete_with_symlink(key_file_dfile, name, ".TMD", MYF(0));
+    mysql_file_delete_with_symlink(key_file_dfile, name, ".OLD", MYF(0));
   }
-=======
-  mysql_file_delete_with_symlink(key_file_dfile, name, ".TMD", MYF(0));
-  mysql_file_delete_with_symlink(key_file_dfile, name, ".OLD", MYF(0));
->>>>>>> 0d622bed
   DBUG_RETURN(0);
 }