/* Copyright (C) 2000-2003 MySQL AB

   This program is free software; you can redistribute it and/or modify
   it under the terms of the GNU General Public License as published by
   the Free Software Foundation; version 2 of the License.

   This program is distributed in the hope that it will be useful,
   but WITHOUT ANY WARRANTY; without even the implied warranty of
   MERCHANTABILITY or FITNESS FOR A PARTICULAR PURPOSE.  See the
   GNU General Public License for more details.

   You should have received a copy of the GNU General Public License
   along with this program; if not, write to the Free Software
   Foundation, Inc., 59 Temple Place, Suite 330, Boston, MA  02111-1307  USA */


/* This file defines all string functions */

#ifdef USE_PRAGMA_INTERFACE
#pragma interface			/* gcc class implementation */
#endif

class Item_str_func :public Item_func
{
public:
  Item_str_func() :Item_func() { decimals=NOT_FIXED_DEC; }
  Item_str_func(Item *a) :Item_func(a) {decimals=NOT_FIXED_DEC; }
  Item_str_func(Item *a,Item *b) :Item_func(a,b) { decimals=NOT_FIXED_DEC; }
  Item_str_func(Item *a,Item *b,Item *c) :Item_func(a,b,c) { decimals=NOT_FIXED_DEC; }
  Item_str_func(Item *a,Item *b,Item *c,Item *d) :Item_func(a,b,c,d) {decimals=NOT_FIXED_DEC; }
  Item_str_func(Item *a,Item *b,Item *c,Item *d, Item* e) :Item_func(a,b,c,d,e) {decimals=NOT_FIXED_DEC; }
  Item_str_func(List<Item> &list) :Item_func(list) {decimals=NOT_FIXED_DEC; }
  longlong val_int();
  double val_real();
  my_decimal *val_decimal(my_decimal *);
  enum Item_result result_type () const { return STRING_RESULT; }
  void left_right_max_length();
  bool fix_fields(THD *thd, Item **ref);
};

class Item_func_md5 :public Item_str_func
{
  String tmp_value;
public:
  Item_func_md5(Item *a) :Item_str_func(a)
  {
    collation.set(&my_charset_bin);
  }
  String *val_str(String *);
  void fix_length_and_dec();
  const char *func_name() const { return "md5"; }
};


class Item_func_sha :public Item_str_func
{
public:
  Item_func_sha(Item *a) :Item_str_func(a)
  {
    collation.set(&my_charset_bin);
  }
  String *val_str(String *);    
  void fix_length_and_dec();      
  const char *func_name() const { return "sha"; }	
};

class Item_func_aes_encrypt :public Item_str_func
{
public:
  Item_func_aes_encrypt(Item *a, Item *b) :Item_str_func(a,b) {}
  String *val_str(String *);
  void fix_length_and_dec();
  const char *func_name() const { return "aes_encrypt"; }
};

class Item_func_aes_decrypt :public Item_str_func	
{
public:
  Item_func_aes_decrypt(Item *a, Item *b) :Item_str_func(a,b) {}
  String *val_str(String *);
  void fix_length_and_dec();
  const char *func_name() const { return "aes_decrypt"; }
};


class Item_func_concat :public Item_str_func
{
  String tmp_value;
public:
  Item_func_concat(List<Item> &list) :Item_str_func(list) {}
  Item_func_concat(Item *a,Item *b) :Item_str_func(a,b) {}
  String *val_str(String *);
  void fix_length_and_dec();
  const char *func_name() const { return "concat"; }
};

class Item_func_concat_ws :public Item_str_func
{
  String tmp_value;
public:
  Item_func_concat_ws(List<Item> &list) :Item_str_func(list) {}
  String *val_str(String *);
  void fix_length_and_dec();
  const char *func_name() const { return "concat_ws"; }
  table_map not_null_tables() const { return 0; }
};

class Item_func_reverse :public Item_str_func
{
  String tmp_value;
public:
  Item_func_reverse(Item *a) :Item_str_func(a) {}
  String *val_str(String *);
  void fix_length_and_dec();
  const char *func_name() const { return "reverse"; }
};


class Item_func_replace :public Item_str_func
{
  String tmp_value,tmp_value2;
public:
  Item_func_replace(Item *org,Item *find,Item *replace)
    :Item_str_func(org,find,replace) {}
  String *val_str(String *);
  void fix_length_and_dec();
  const char *func_name() const { return "replace"; }
};


class Item_func_insert :public Item_str_func
{
  String tmp_value;
public:
  Item_func_insert(Item *org,Item *start,Item *length,Item *new_str)
    :Item_str_func(org,start,length,new_str) {}
  String *val_str(String *);
  void fix_length_and_dec();
  const char *func_name() const { return "insert"; }
};


class Item_str_conv :public Item_str_func
{
protected:
  uint multiply;
  uint (*converter)(CHARSET_INFO *cs, char *src, uint srclen,
                                      char *dst, uint dstlen);
  String tmp_value;
public:
  Item_str_conv(Item *item) :Item_str_func(item) {}
  String *val_str(String *);
};


class Item_func_lcase :public Item_str_conv
{
public:
  Item_func_lcase(Item *item) :Item_str_conv(item) {}
  const char *func_name() const { return "lcase"; }
  void fix_length_and_dec()
  {
    collation.set(args[0]->collation);
    multiply= collation.collation->casedn_multiply;
    converter= collation.collation->cset->casedn;
    max_length= args[0]->max_length * multiply;
  }
};

class Item_func_ucase :public Item_str_conv
{
public:
  Item_func_ucase(Item *item) :Item_str_conv(item) {}
  const char *func_name() const { return "ucase"; }
  void fix_length_and_dec()
  {
    collation.set(args[0]->collation);
    multiply= collation.collation->caseup_multiply;
    converter= collation.collation->cset->caseup;
    max_length= args[0]->max_length * multiply;
  }
};


class Item_func_left :public Item_str_func
{
  String tmp_value;
public:
  Item_func_left(Item *a,Item *b) :Item_str_func(a,b) {}
  String *val_str(String *);
  void fix_length_and_dec();
  const char *func_name() const { return "left"; }
};


class Item_func_right :public Item_str_func
{
  String tmp_value;
public:
  Item_func_right(Item *a,Item *b) :Item_str_func(a,b) {}
  String *val_str(String *);
  void fix_length_and_dec();
  const char *func_name() const { return "right"; }
};


class Item_func_substr :public Item_str_func
{
  String tmp_value;
public:
  Item_func_substr(Item *a,Item *b) :Item_str_func(a,b) {}
  Item_func_substr(Item *a,Item *b,Item *c) :Item_str_func(a,b,c) {}
  String *val_str(String *);
  void fix_length_and_dec();
  const char *func_name() const { return "substr"; }
};


class Item_func_substr_index :public Item_str_func
{
  String tmp_value;
public:
  Item_func_substr_index(Item *a,Item *b,Item *c) :Item_str_func(a,b,c) {}
  String *val_str(String *);
  void fix_length_and_dec();
  const char *func_name() const { return "substring_index"; }
};


class Item_func_trim :public Item_str_func
{
protected:
  String tmp_value;
  String remove;
public:
  Item_func_trim(Item *a,Item *b) :Item_str_func(a,b) {}
  Item_func_trim(Item *a) :Item_str_func(a) {}
  String *val_str(String *);
  void fix_length_and_dec();
  const char *func_name() const { return "trim"; }
  void print(String *str);
  virtual const char *mode_name() const { return "both"; }
};


class Item_func_ltrim :public Item_func_trim
{
public:
  Item_func_ltrim(Item *a,Item *b) :Item_func_trim(a,b) {}
  Item_func_ltrim(Item *a) :Item_func_trim(a) {}
  String *val_str(String *);
  const char *func_name() const { return "ltrim"; }
  const char *mode_name() const { return "leading"; }
};


class Item_func_rtrim :public Item_func_trim
{
public:
  Item_func_rtrim(Item *a,Item *b) :Item_func_trim(a,b) {}
  Item_func_rtrim(Item *a) :Item_func_trim(a) {}
  String *val_str(String *);
  const char *func_name() const { return "rtrim"; }
  const char *mode_name() const { return "trailing"; }
};


/*
  Item_func_password -- new (4.1.1) PASSWORD() function implementation.
  Returns strcat('*', octet2hex(sha1(sha1(password)))). '*' stands for new
  password format, sha1(sha1(password) is so-called hash_stage2 value.
  Length of returned string is always 41 byte. To find out how entire
  authentication procedure works, see comments in password.c.
*/

class Item_func_password :public Item_str_func
{
  char tmp_value[SCRAMBLED_PASSWORD_CHAR_LENGTH+1]; 
public:
  Item_func_password(Item *a) :Item_str_func(a) {}
  String *val_str(String *str);
  void fix_length_and_dec() { max_length= SCRAMBLED_PASSWORD_CHAR_LENGTH; }
  const char *func_name() const { return "password"; }
  static char *alloc(THD *thd, const char *password);
};


/*
  Item_func_old_password -- PASSWORD() implementation used in MySQL 3.21 - 4.0
  compatibility mode. This item is created in sql_yacc.yy when
  'old_passwords' session variable is set, and to handle OLD_PASSWORD()
  function.
*/

class Item_func_old_password :public Item_str_func
{
  char tmp_value[SCRAMBLED_PASSWORD_CHAR_LENGTH_323+1];
public:
  Item_func_old_password(Item *a) :Item_str_func(a) {}
  String *val_str(String *str);
  void fix_length_and_dec() { max_length= SCRAMBLED_PASSWORD_CHAR_LENGTH_323; } 
  const char *func_name() const { return "old_password"; }
  static char *alloc(THD *thd, const char *password);
};


class Item_func_des_encrypt :public Item_str_func
{
  String tmp_value;
public:
  Item_func_des_encrypt(Item *a) :Item_str_func(a) {}
  Item_func_des_encrypt(Item *a, Item *b): Item_str_func(a,b) {}
  String *val_str(String *);
  void fix_length_and_dec()
  { maybe_null=1; max_length = args[0]->max_length+8; }
  const char *func_name() const { return "des_encrypt"; }
};

class Item_func_des_decrypt :public Item_str_func
{
  String tmp_value;
public:
  Item_func_des_decrypt(Item *a) :Item_str_func(a) {}
  Item_func_des_decrypt(Item *a, Item *b): Item_str_func(a,b) {}
  String *val_str(String *);
  void fix_length_and_dec() { maybe_null=1; max_length = args[0]->max_length; }
  const char *func_name() const { return "des_decrypt"; }
};

class Item_func_encrypt :public Item_str_func
{
  String tmp_value;

  /* Encapsulate common constructor actions */
  void constructor_helper()
  {
    collation.set(&my_charset_bin);
  }
public:
  Item_func_encrypt(Item *a) :Item_str_func(a)
  {
    constructor_helper();
  }
  Item_func_encrypt(Item *a, Item *b): Item_str_func(a,b)
  {
    constructor_helper();
  }
  String *val_str(String *);
  void fix_length_and_dec() { maybe_null=1; max_length = 13; }
  const char *func_name() const { return "encrypt"; }
};

#include "sql_crypt.h"


class Item_func_encode :public Item_str_func
{
 protected:
  SQL_CRYPT sql_crypt;
  String seed;
public:
  Item_func_encode(Item *a, char *seed_arg):
    Item_str_func(a), sql_crypt(seed_arg)
    {
      seed.copy(seed_arg, strlen(seed_arg), default_charset_info);
    }
  String *val_str(String *);
  void fix_length_and_dec();
  const char *func_name() const { return "encode"; }
  void print(String *str);
};


class Item_func_decode :public Item_func_encode
{
public:
  Item_func_decode(Item *a, char *seed_arg): Item_func_encode(a, seed_arg) {}
  String *val_str(String *);
  const char *func_name() const { return "decode"; }
};


class Item_func_sysconst :public Item_str_func
{
public:
  Item_func_sysconst()
  { collation.set(system_charset_info,DERIVATION_SYSCONST); }
  Item *safe_charset_converter(CHARSET_INFO *tocs);
  /*
    Used to create correct Item name in new converted item in
    safe_charset_converter, return string representation of this function
    call
  */
  virtual const char *fully_qualified_func_name() const = 0;
};


class Item_func_database :public Item_func_sysconst
{
public:
  Item_func_database() :Item_func_sysconst() {}
  String *val_str(String *);
  void fix_length_and_dec()
  {
    max_length= MAX_FIELD_NAME * system_charset_info->mbmaxlen;
    maybe_null=1;
  }
  const char *func_name() const { return "database"; }
  const char *fully_qualified_func_name() const { return "database()"; }
};


class Item_func_user :public Item_func_sysconst
{
protected:
  bool init (const char *user, const char *host);

public:
  Item_func_user()
  {
    str_value.set("", 0, system_charset_info);
  }
  String *val_str(String *)
  {
    DBUG_ASSERT(fixed == 1);
    return (null_value ? 0 : &str_value);
  }
  bool fix_fields(THD *thd, Item **ref);
  void fix_length_and_dec()
  {
    max_length= ((USERNAME_LENGTH + HOSTNAME_LENGTH + 1) *
                 system_charset_info->mbmaxlen);
  }
  const char *func_name() const { return "user"; }
  const char *fully_qualified_func_name() const { return "user()"; }
  int save_in_field(Field *field, bool no_conversions)
  {
    return save_str_value_in_field(field, &str_value);
  }
};


class Item_func_current_user :public Item_func_user
{
  Name_resolution_context *context;

public:
  Item_func_current_user(Name_resolution_context *context_arg)
    : context(context_arg) {}
  bool fix_fields(THD *thd, Item **ref);
  const char *func_name() const { return "current_user"; }
  const char *fully_qualified_func_name() const { return "current_user()"; }
};


class Item_func_soundex :public Item_str_func
{
  String tmp_value;
public:
  Item_func_soundex(Item *a) :Item_str_func(a) {}
  String *val_str(String *);
  void fix_length_and_dec();
  const char *func_name() const { return "soundex"; }
};


class Item_func_elt :public Item_str_func
{
public:
  Item_func_elt(List<Item> &list) :Item_str_func(list) {}
  double val_real();
  longlong val_int();
  String *val_str(String *str);
  void fix_length_and_dec();
  const char *func_name() const { return "elt"; }
};


class Item_func_make_set :public Item_str_func
{
  Item *item;
  String tmp_str;

public:
  Item_func_make_set(Item *a,List<Item> &list) :Item_str_func(list),item(a) {}
  String *val_str(String *str);
  bool fix_fields(THD *thd, Item **ref)
  {
    DBUG_ASSERT(fixed == 0);
    return ((!item->fixed && item->fix_fields(thd, &item)) ||
	    item->check_cols(1) ||
	    Item_func::fix_fields(thd, ref));
  }
  void split_sum_func(THD *thd, Item **ref_pointer_array, List<Item> &fields);
  void fix_length_and_dec();
  void update_used_tables();
  const char *func_name() const { return "make_set"; }

  bool walk(Item_processor processor, byte *arg)
  {
    return item->walk(processor, arg) ||
      Item_str_func::walk(processor, arg);
  }
  Item *transform(Item_transformer transformer, byte *arg);
  void print(String *str);
};


class Item_func_format :public Item_str_func
{
  String tmp_str;
public:
  Item_func_format(Item *org,int dec);
  String *val_str(String *);
  void fix_length_and_dec()
  {
    collation.set(default_charset());
    uint char_length= args[0]->max_length/args[0]->collation.collation->mbmaxlen;
    max_length= ((char_length + (char_length-args[0]->decimals)/3) *
                 collation.collation->mbmaxlen);
  }
  const char *func_name() const { return "format"; }
  void print(String *);
};


class Item_func_char :public Item_str_func
{
public:
  Item_func_char(List<Item> &list) :Item_str_func(list)
  { collation.set(&my_charset_bin); }
  Item_func_char(List<Item> &list, CHARSET_INFO *cs) :Item_str_func(list)
  { collation.set(cs); }  
  String *val_str(String *);
  void fix_length_and_dec() 
  {
    max_length= arg_count * 4;
  }
  const char *func_name() const { return "char"; }
};


class Item_func_repeat :public Item_str_func
{
  String tmp_value;
public:
  Item_func_repeat(Item *arg1,Item *arg2) :Item_str_func(arg1,arg2) {}
  String *val_str(String *);
  void fix_length_and_dec();
  const char *func_name() const { return "repeat"; }
};


class Item_func_rpad :public Item_str_func
{
  String tmp_value, rpad_str;
public:
  Item_func_rpad(Item *arg1,Item *arg2,Item *arg3)
    :Item_str_func(arg1,arg2,arg3) {}
  String *val_str(String *);
  void fix_length_and_dec();
  const char *func_name() const { return "rpad"; }
};


class Item_func_lpad :public Item_str_func
{
  String tmp_value, lpad_str;
public:
  Item_func_lpad(Item *arg1,Item *arg2,Item *arg3)
    :Item_str_func(arg1,arg2,arg3) {}
  String *val_str(String *);
  void fix_length_and_dec();
  const char *func_name() const { return "lpad"; }
};


class Item_func_conv :public Item_str_func
{
public:
  Item_func_conv(Item *a,Item *b,Item *c) :Item_str_func(a,b,c) {}
  const char *func_name() const { return "conv"; }
  String *val_str(String *);
  void fix_length_and_dec()
  {
    collation.set(default_charset());
<<<<<<< HEAD
    max_length= 64;
=======
    decimals=0; max_length=64;
    maybe_null= 1;
>>>>>>> e93574e9
  }
};


class Item_func_hex :public Item_str_func
{
  String tmp_value;
public:
  Item_func_hex(Item *a) :Item_str_func(a) {}
  const char *func_name() const { return "hex"; }
  String *val_str(String *);
  void fix_length_and_dec()
  {
    collation.set(default_charset());
    decimals=0;
    max_length=args[0]->max_length*2*collation.collation->mbmaxlen;
  }
};

class Item_func_unhex :public Item_str_func
{
  String tmp_value;
public:
  Item_func_unhex(Item *a) :Item_str_func(a) 
  { 
    /* there can be bad hex strings */
    maybe_null= 1; 
  }
  const char *func_name() const { return "unhex"; }
  String *val_str(String *);
  void fix_length_and_dec()
  {
    collation.set(&my_charset_bin);
    decimals=0;
    max_length=(1+args[0]->max_length)/2;
  }
};


class Item_func_binary :public Item_str_func
{
public:
  Item_func_binary(Item *a) :Item_str_func(a) {}
  String *val_str(String *a)
  {
    DBUG_ASSERT(fixed == 1);
    String *tmp=args[0]->val_str(a);
    null_value=args[0]->null_value;
    if (tmp)
      tmp->set_charset(&my_charset_bin);
    return tmp;
  }
  void fix_length_and_dec()
  {
    collation.set(&my_charset_bin);
    max_length=args[0]->max_length;
  }
  void print(String *str);
  const char *func_name() const { return "cast_as_binary"; }
};


class Item_load_file :public Item_str_func
{
  String tmp_value;
public:
  Item_load_file(Item *a) :Item_str_func(a) {}
  String *val_str(String *);
  const char *func_name() const { return "load_file"; }
  void fix_length_and_dec()
  {
    collation.set(&my_charset_bin, DERIVATION_COERCIBLE);
    maybe_null=1;
    max_length=MAX_BLOB_WIDTH;
  }
};


class Item_func_export_set: public Item_str_func
{
 public:
  Item_func_export_set(Item *a,Item *b,Item* c) :Item_str_func(a,b,c) {}
  Item_func_export_set(Item *a,Item *b,Item* c,Item* d) :Item_str_func(a,b,c,d) {}
  Item_func_export_set(Item *a,Item *b,Item* c,Item* d,Item* e) :Item_str_func(a,b,c,d,e) {}
  String  *val_str(String *str);
  void fix_length_and_dec();
  const char *func_name() const { return "export_set"; }
};

class Item_func_inet_ntoa : public Item_str_func
{
public:
  Item_func_inet_ntoa(Item *a) :Item_str_func(a)
    {
    }
  String* val_str(String* str);
  const char *func_name() const { return "inet_ntoa"; }
  void fix_length_and_dec() { decimals = 0; max_length=3*8+7; maybe_null=1;}
};

class Item_func_quote :public Item_str_func
{
  String tmp_value;
public:
  Item_func_quote(Item *a) :Item_str_func(a) {}
  const char *func_name() const { return "quote"; }
  String *val_str(String *);
  void fix_length_and_dec()
  {
    collation.set(args[0]->collation);
    max_length= args[0]->max_length * 2 + 2;
  }
};

class Item_func_conv_charset :public Item_str_func
{
  bool use_cached_value;
public:
  bool safe;
  CHARSET_INFO *conv_charset; // keep it public
  Item_func_conv_charset(Item *a, CHARSET_INFO *cs) :Item_str_func(a) 
  { conv_charset= cs; use_cached_value= 0; safe= 0; }
  Item_func_conv_charset(Item *a, CHARSET_INFO *cs, bool cache_if_const) 
    :Item_str_func(a) 
  {
    DBUG_ASSERT(args[0]->fixed);
    conv_charset= cs;
    if (cache_if_const && args[0]->const_item())
    {
      uint errors= 0;
      String tmp, *str= args[0]->val_str(&tmp);
      if (!str || str_value.copy(str->ptr(), str->length(),
                                 str->charset(), conv_charset, &errors))
        null_value= 1;
      use_cached_value= 1;
      str_value.mark_as_const();
      safe= (errors == 0);
    }
    else
    {
      use_cached_value= 0;
      /*
        Conversion from and to "binary" is safe.
        Conversion to Unicode is safe.
        Other kind of conversions are potentially lossy.
      */
      safe= (args[0]->collation.collation == &my_charset_bin ||
             cs == &my_charset_bin ||
             (cs->state & MY_CS_UNICODE));
    }
  }
  String *val_str(String *);
  void fix_length_and_dec();
  const char *func_name() const { return "convert"; }
  void print(String *str);
};

class Item_func_set_collation :public Item_str_func
{
public:
  Item_func_set_collation(Item *a, Item *b) :Item_str_func(a,b) {};
  String *val_str(String *);
  void fix_length_and_dec();
  bool eq(const Item *item, bool binary_cmp) const;
  const char *func_name() const { return "collate"; }
  enum Functype functype() const { return COLLATE_FUNC; }
  void print(String *str);
  Item_field *filed_for_view_update()
  {
    /* this function is transparent for view updating */
    return args[0]->filed_for_view_update();
  }
};

class Item_func_charset :public Item_str_func
{
public:
  Item_func_charset(Item *a) :Item_str_func(a) {}
  String *val_str(String *);
  const char *func_name() const { return "charset"; }
  void fix_length_and_dec()
  {
     collation.set(system_charset_info);
     max_length= 64 * collation.collation->mbmaxlen; // should be enough
     maybe_null= 0;
  };
  table_map not_null_tables() const { return 0; }
};

class Item_func_collation :public Item_str_func
{
public:
  Item_func_collation(Item *a) :Item_str_func(a) {}
  String *val_str(String *);
  const char *func_name() const { return "collation"; }
  void fix_length_and_dec()
  {
     collation.set(system_charset_info);
     max_length= 64 * collation.collation->mbmaxlen; // should be enough
     maybe_null= 0;
  };
  table_map not_null_tables() const { return 0; }
};

class Item_func_crc32 :public Item_int_func
{
  String value;
public:
  Item_func_crc32(Item *a) :Item_int_func(a) { unsigned_flag= 1; }
  const char *func_name() const { return "crc32"; }
  void fix_length_and_dec() { max_length=10; }
  longlong val_int();
};

class Item_func_uncompressed_length : public Item_int_func
{
  String value;
public:
  Item_func_uncompressed_length(Item *a):Item_int_func(a){}
  const char *func_name() const{return "uncompressed_length";}
  void fix_length_and_dec() { max_length=10; }
  longlong val_int();
};

#ifdef HAVE_COMPRESS
#define ZLIB_DEPENDED_FUNCTION ;
#else
#define ZLIB_DEPENDED_FUNCTION { null_value=1; return 0; }
#endif

class Item_func_compress: public Item_str_func
{
  String buffer;
public:
  Item_func_compress(Item *a):Item_str_func(a){}
  void fix_length_and_dec(){max_length= (args[0]->max_length*120)/100+12;}
  const char *func_name() const{return "compress";}
  String *val_str(String *) ZLIB_DEPENDED_FUNCTION
};

class Item_func_uncompress: public Item_str_func
{
  String buffer;
public:
  Item_func_uncompress(Item *a): Item_str_func(a){}
  void fix_length_and_dec(){ maybe_null= 1; max_length= MAX_BLOB_WIDTH; }
  const char *func_name() const{return "uncompress";}
  String *val_str(String *) ZLIB_DEPENDED_FUNCTION
};

#define UUID_LENGTH (8+1+4+1+4+1+4+1+12)
class Item_func_uuid: public Item_str_func
{
public:
  Item_func_uuid(): Item_str_func() {}
  void fix_length_and_dec() {
    collation.set(system_charset_info);
    /*
       NOTE! uuid() should be changed to use 'ascii'
       charset when hex(), format(), md5(), etc, and implicit
       number-to-string conversion will use 'ascii'
    */
    max_length= UUID_LENGTH * system_charset_info->mbmaxlen;
  }
  const char *func_name() const{ return "uuid"; }
  String *val_str(String *);
};
<|MERGE_RESOLUTION|>--- conflicted
+++ resolved
@@ -584,12 +584,8 @@
   void fix_length_and_dec()
   {
     collation.set(default_charset());
-<<<<<<< HEAD
-    max_length= 64;
-=======
-    decimals=0; max_length=64;
+    max_length=64;
     maybe_null= 1;
->>>>>>> e93574e9
   }
 };
 
