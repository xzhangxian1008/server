/* Copyright (C) 2000-2004 MySQL AB

   This program is free software; you can redistribute it and/or modify
   it under the terms of the GNU General Public License as published by
   the Free Software Foundation; version 2 of the License.

   This program is distributed in the hope that it will be useful,
   but WITHOUT ANY WARRANTY; without even the implied warranty of
   MERCHANTABILITY or FITNESS FOR A PARTICULAR PURPOSE.  See the
   GNU General Public License for more details.

   You should have received a copy of the GNU General Public License
   along with this program; if not, write to the Free Software
   Foundation, Inc., 59 Temple Place, Suite 330, Boston, MA  02111-1307  USA */

/* drop and alter of tables */

#include "mysql_priv.h"
#ifdef HAVE_BERKELEY_DB
#include "ha_berkeley.h"
#endif
#include <hash.h>
#include <myisam.h>
#include <my_dir.h>
#include "sp_head.h"
#include "sql_trigger.h"

#ifdef __WIN__
#include <io.h>
#endif

const char *primary_key_name="PRIMARY";

static bool check_if_keyname_exists(const char *name,KEY *start, KEY *end);
static char *make_unique_key_name(const char *field_name,KEY *start,KEY *end);
static int copy_data_between_tables(TABLE *from,TABLE *to,
                                    List<create_field> &create, bool ignore,
				    uint order_num, ORDER *order,
				    ha_rows *copied,ha_rows *deleted,
                                    enum enum_enable_or_disable keys_onoff,
                                    bool error_if_not_empty);

static bool prepare_blob_field(THD *thd, create_field *sql_field);
static bool check_engine(THD *thd, const char *table_name,
                         enum db_type *new_engine);                             
static void set_tmp_file_path(char *buf, size_t bufsize, THD *thd);


/*
 Build the path to a file for a table (or the base path that can
 then have various extensions stuck on to it).

  SYNOPSIS
   build_table_path()
   buff                 Buffer to build the path into
   bufflen              sizeof(buff)
   db                   Name of database
   table                Name of table
   ext                  Filename extension

  RETURN
    0                   Error
    #                   Size of path
 */

uint build_table_path(char *buff, size_t bufflen, const char *db,
                      const char *table, const char *ext)
{
  strxnmov(buff, bufflen-1, mysql_data_home, "/", db, "/", table, ext,
           NullS);
  return unpack_filename(buff,buff);
}



/*
 delete (drop) tables.

  SYNOPSIS
   mysql_rm_table()
   thd			Thread handle
   tables		List of tables to delete
   if_exists		If 1, don't give error if one table doesn't exists

  NOTES
    Will delete all tables that can be deleted and give a compact error
    messages for tables that could not be deleted.
    If a table is in use, we will wait for all users to free the table
    before dropping it

    Wait if global_read_lock (FLUSH TABLES WITH READ LOCK) is set.

  RETURN
    FALSE OK.  In this case ok packet is sent to user
    TRUE  Error

*/

bool mysql_rm_table(THD *thd,TABLE_LIST *tables, my_bool if_exists,
                    my_bool drop_temporary)
{
  bool error= FALSE, need_start_waiters= FALSE;
  DBUG_ENTER("mysql_rm_table");

  /* mark for close and remove all cached entries */

  if (!drop_temporary)
  {
    if ((error= wait_if_global_read_lock(thd, 0, 1)))
    {
      my_error(ER_TABLE_NOT_LOCKED_FOR_WRITE, MYF(0), tables->table_name);
      DBUG_RETURN(TRUE);
    }
    else
      need_start_waiters= TRUE;
  }

  /*
    Acquire LOCK_open after wait_if_global_read_lock(). If we would hold
    LOCK_open during wait_if_global_read_lock(), other threads could not
    close their tables. This would make a pretty deadlock.
  */
  thd->mysys_var->current_mutex= &LOCK_open;
  thd->mysys_var->current_cond= &COND_refresh;
  VOID(pthread_mutex_lock(&LOCK_open));

  error= mysql_rm_table_part2(thd, tables, if_exists, drop_temporary, 0, 0);

  pthread_mutex_unlock(&LOCK_open);

  pthread_mutex_lock(&thd->mysys_var->mutex);
  thd->mysys_var->current_mutex= 0;
  thd->mysys_var->current_cond= 0;
  pthread_mutex_unlock(&thd->mysys_var->mutex);

  if (need_start_waiters)
    start_waiting_global_read_lock(thd);

  if (error)
    DBUG_RETURN(TRUE);
  send_ok(thd);
  DBUG_RETURN(FALSE);
}


/*
 delete (drop) tables.

  SYNOPSIS
    mysql_rm_table_part2_with_lock()
    thd			Thread handle
    tables		List of tables to delete
    if_exists		If 1, don't give error if one table doesn't exists
    dont_log_query	Don't write query to log files. This will also not
                        generate warnings if the handler files doesn't exists

 NOTES
   Works like documented in mysql_rm_table(), but don't check
   global_read_lock and don't send_ok packet to server.

 RETURN
  0	ok
  1	error
*/

int mysql_rm_table_part2_with_lock(THD *thd,
				   TABLE_LIST *tables, bool if_exists,
				   bool drop_temporary, bool dont_log_query)
{
  int error;
  thd->mysys_var->current_mutex= &LOCK_open;
  thd->mysys_var->current_cond= &COND_refresh;
  VOID(pthread_mutex_lock(&LOCK_open));

  error= mysql_rm_table_part2(thd, tables, if_exists, drop_temporary, 1,
			      dont_log_query);

  pthread_mutex_unlock(&LOCK_open);

  pthread_mutex_lock(&thd->mysys_var->mutex);
  thd->mysys_var->current_mutex= 0;
  thd->mysys_var->current_cond= 0;
  pthread_mutex_unlock(&thd->mysys_var->mutex);
  return error;
}


/*
  Execute the drop of a normal or temporary table

  SYNOPSIS
    mysql_rm_table_part2()
    thd			Thread handler
    tables		Tables to drop
    if_exists		If set, don't give an error if table doesn't exists.
			In this case we give an warning of level 'NOTE'
    drop_temporary	Only drop temporary tables
    drop_view		Allow to delete VIEW .frm
    dont_log_query	Don't write query to log files. This will also not
			generate warnings if the handler files doesn't exists  

  TODO:
    When logging to the binary log, we should log
    tmp_tables and transactional tables as separate statements if we
    are in a transaction;  This is needed to get these tables into the
    cached binary log that is only written on COMMIT.

   The current code only writes DROP statements that only uses temporary
   tables to the cache binary log.  This should be ok on most cases, but
   not all.

 RETURN
   0	ok
   1	Error
   -1	Thread was killed
*/

int mysql_rm_table_part2(THD *thd, TABLE_LIST *tables, bool if_exists,
			 bool drop_temporary, bool drop_view,
			 bool dont_log_query)
{
  TABLE_LIST *table;
  char	path[FN_REFLEN], *alias;
  String wrong_tables;
  int error;
  bool some_tables_deleted=0, tmp_table_deleted=0, foreign_key_error=0;
  DBUG_ENTER("mysql_rm_table_part2");

  LINT_INIT(alias);

  if (!drop_temporary && lock_table_names(thd, tables))
    DBUG_RETURN(1);

  /* Don't give warnings for not found errors, as we already generate notes */
  thd->no_warnings_for_error= 1;

  for (table= tables; table; table= table->next_local)
  {
    char *db=table->db;
    db_type table_type= DB_TYPE_UNKNOWN;

    mysql_ha_flush(thd, table, MYSQL_HA_CLOSE_FINAL, TRUE);
    if (!close_temporary_table(thd, db, table->table_name))
    {
      tmp_table_deleted=1;
      continue;					// removed temporary table
    }

    error=0;
    if (!drop_temporary)
    {
      abort_locked_tables(thd, db, table->table_name);
      remove_table_from_cache(thd, db, table->table_name,
	                      RTFC_WAIT_OTHER_THREAD_FLAG |
			      RTFC_CHECK_KILLED_FLAG);
      drop_locked_tables(thd, db, table->table_name);
      if (thd->killed)
      {
        error=-1;
        goto err_with_placeholders;
      }
      alias= (lower_case_table_names == 2) ? table->alias : table->table_name;
      /* remove form file and isam files */
      build_table_path(path, sizeof(path), db, alias, reg_ext);
    }
    if (drop_temporary ||
       (access(path,F_OK) &&
         ha_create_table_from_engine(thd,db,alias)) ||
        (!drop_view &&
	 mysql_frm_type(thd, path, &table_type) != FRMTYPE_TABLE))
    {
      // Table was not found on disk and table can't be created from engine
      if (if_exists)
	push_warning_printf(thd, MYSQL_ERROR::WARN_LEVEL_NOTE,
			    ER_BAD_TABLE_ERROR, ER(ER_BAD_TABLE_ERROR),
			    table->table_name);
      else
        error= 1;
    }
    else
    {
      char *end;
      if (table_type == DB_TYPE_UNKNOWN)
	mysql_frm_type(thd, path, &table_type);
      *(end=fn_ext(path))=0;			// Remove extension for delete
      error= ha_delete_table(thd, table_type, path, table->table_name,
                             !dont_log_query);
      if ((error == ENOENT || error == HA_ERR_NO_SUCH_TABLE) && 
	  (if_exists || table_type == DB_TYPE_UNKNOWN))
	error= 0;
      if (error == HA_ERR_ROW_IS_REFERENCED)
      {
	/* the table is referenced by a foreign key constraint */
	foreign_key_error=1;
      }
      if (!error || error == ENOENT || error == HA_ERR_NO_SUCH_TABLE)
      {
        int new_error;
	/* Delete the table definition file */
	strmov(end,reg_ext);
	if (!(new_error=my_delete(path,MYF(MY_WME))))
        {
	  some_tables_deleted=1;
          new_error= Table_triggers_list::drop_all_triggers(thd, db,
                                                            table->table_name);
        }
        error|= new_error;
      }
    }
    if (error)
    {
      if (wrong_tables.length())
	wrong_tables.append(',');
      wrong_tables.append(String(table->table_name,system_charset_info));
    }
  }
  thd->tmp_table_used= tmp_table_deleted;
  error= 0;
  if (wrong_tables.length())
  {
    if (!foreign_key_error)
      my_printf_error(ER_BAD_TABLE_ERROR, ER(ER_BAD_TABLE_ERROR), MYF(0),
                      wrong_tables.c_ptr());
    else
      my_message(ER_ROW_IS_REFERENCED, ER(ER_ROW_IS_REFERENCED), MYF(0));
    error= 1;
  }

  if (some_tables_deleted || tmp_table_deleted || !error)
  {
    query_cache_invalidate3(thd, tables, 0);
    if (!dont_log_query && mysql_bin_log.is_open())
    {
      if (!error)
        thd->clear_error();
      Query_log_event qinfo(thd, thd->query, thd->query_length, FALSE, FALSE);
      mysql_bin_log.write(&qinfo);
    }
  }

err_with_placeholders:
  if (!drop_temporary)
    unlock_table_names(thd, tables, (TABLE_LIST*) 0);
  thd->no_warnings_for_error= 0;
  DBUG_RETURN(error);
}


int quick_rm_table(enum db_type base,const char *db,
		   const char *table_name)
{
  char path[FN_REFLEN];
  int error=0;
  build_table_path(path, sizeof(path), db, table_name, reg_ext);
  if (my_delete(path,MYF(0)))
    error=1; /* purecov: inspected */
  *fn_ext(path)= 0;                             // Remove reg_ext
  return ha_delete_table(current_thd, base, path, table_name, 0) || error;
}

/*
  Sort keys in the following order:
  - PRIMARY KEY
  - UNIQUE keyws where all column are NOT NULL
  - Other UNIQUE keys
  - Normal keys
  - Fulltext keys

  This will make checking for duplicated keys faster and ensure that
  PRIMARY keys are prioritized.
*/

static int sort_keys(KEY *a, KEY *b)
{
  if (a->flags & HA_NOSAME)
  {
    if (!(b->flags & HA_NOSAME))
      return -1;
    if ((a->flags ^ b->flags) & (HA_NULL_PART_KEY | HA_END_SPACE_KEY))
    {
      /* Sort NOT NULL keys before other keys */
      return (a->flags & (HA_NULL_PART_KEY | HA_END_SPACE_KEY)) ? 1 : -1;
    }
    if (a->name == primary_key_name)
      return -1;
    if (b->name == primary_key_name)
      return 1;
  }
  else if (b->flags & HA_NOSAME)
    return 1;					// Prefer b

  if ((a->flags ^ b->flags) & HA_FULLTEXT)
  {
    return (a->flags & HA_FULLTEXT) ? 1 : -1;
  }
  /*
    Prefer original key order.	usable_key_parts contains here
    the original key position.
  */
  return ((a->usable_key_parts < b->usable_key_parts) ? -1 :
	  (a->usable_key_parts > b->usable_key_parts) ? 1 :
	  0);
}

/*
  Check TYPELIB (set or enum) for duplicates

  SYNOPSIS
    check_duplicates_in_interval()
    set_or_name   "SET" or "ENUM" string for warning message
    name	  name of the checked column
    typelib	  list of values for the column
    dup_val_count  returns count of duplicate elements

  DESCRIPTION
    This function prints an warning for each value in list
    which has some duplicates on its right

  RETURN VALUES
    0             ok
    1             Error
*/

bool check_duplicates_in_interval(const char *set_or_name,
                                  const char *name, TYPELIB *typelib,
                                  CHARSET_INFO *cs, unsigned int *dup_val_count)
{
  TYPELIB tmp= *typelib;
  const char **cur_value= typelib->type_names;
  unsigned int *cur_length= typelib->type_lengths;
  *dup_val_count= 0;  
  
  for ( ; tmp.count > 1; cur_value++, cur_length++)
  {
    tmp.type_names++;
    tmp.type_lengths++;
    tmp.count--;
    if (find_type2(&tmp, (const char*)*cur_value, *cur_length, cs))
    {
      if ((current_thd->variables.sql_mode &
         (MODE_STRICT_TRANS_TABLES | MODE_STRICT_ALL_TABLES)))
      {
        my_error(ER_DUPLICATED_VALUE_IN_TYPE, MYF(0),
                 name,*cur_value,set_or_name);
        return 1;
      }
      push_warning_printf(current_thd,MYSQL_ERROR::WARN_LEVEL_NOTE,
			  ER_DUPLICATED_VALUE_IN_TYPE,
			  ER(ER_DUPLICATED_VALUE_IN_TYPE),
			  name,*cur_value,set_or_name);
      (*dup_val_count)++;
    }
  }
  return 0;
}


/*
  Check TYPELIB (set or enum) max and total lengths

  SYNOPSIS
    calculate_interval_lengths()
    cs            charset+collation pair of the interval
    typelib       list of values for the column
    max_length    length of the longest item
    tot_length    sum of the item lengths

  DESCRIPTION
    After this function call:
    - ENUM uses max_length
    - SET uses tot_length.

  RETURN VALUES
    void
*/
void calculate_interval_lengths(CHARSET_INFO *cs, TYPELIB *interval,
                                uint32 *max_length, uint32 *tot_length)
{
  const char **pos;
  uint *len;
  *max_length= *tot_length= 0;
  for (pos= interval->type_names, len= interval->type_lengths;
       *pos ; pos++, len++)
  {
    uint length= cs->cset->numchars(cs, *pos, *pos + *len);
    *tot_length+= length;
    set_if_bigger(*max_length, (uint32)length);
  }
}


/*
  Prepare a create_table instance for packing

  SYNOPSIS
    prepare_create_field()
    sql_field     field to prepare for packing
    blob_columns  count for BLOBs
    timestamps    count for timestamps
    table_flags   table flags

  DESCRIPTION
    This function prepares a create_field instance.
    Fields such as pack_flag are valid after this call.

  RETURN VALUES
   0	ok
   1	Error
*/

int prepare_create_field(create_field *sql_field, 
			 uint *blob_columns, 
			 int *timestamps, int *timestamps_with_niladic,
			 uint table_flags)
{
  unsigned int dup_val_count;
  DBUG_ENTER("prepare_field");

  /*
    This code came from mysql_prepare_table.
    Indent preserved to make patching easier
  */
  DBUG_ASSERT(sql_field->charset);

  switch (sql_field->sql_type) {
  case FIELD_TYPE_BLOB:
  case FIELD_TYPE_MEDIUM_BLOB:
  case FIELD_TYPE_TINY_BLOB:
  case FIELD_TYPE_LONG_BLOB:
    sql_field->pack_flag=FIELDFLAG_BLOB |
      pack_length_to_packflag(sql_field->pack_length -
                              portable_sizeof_char_ptr);
    if (sql_field->charset->state & MY_CS_BINSORT)
      sql_field->pack_flag|=FIELDFLAG_BINARY;
    sql_field->length=8;			// Unireg field length
    sql_field->unireg_check=Field::BLOB_FIELD;
    (*blob_columns)++;
    break;
  case FIELD_TYPE_GEOMETRY:
#ifdef HAVE_SPATIAL
    if (!(table_flags & HA_CAN_GEOMETRY))
    {
      my_printf_error(ER_CHECK_NOT_IMPLEMENTED, ER(ER_CHECK_NOT_IMPLEMENTED),
                      MYF(0), "GEOMETRY");
      DBUG_RETURN(1);
    }
    sql_field->pack_flag=FIELDFLAG_GEOM |
      pack_length_to_packflag(sql_field->pack_length -
                              portable_sizeof_char_ptr);
    if (sql_field->charset->state & MY_CS_BINSORT)
      sql_field->pack_flag|=FIELDFLAG_BINARY;
    sql_field->length=8;			// Unireg field length
    sql_field->unireg_check=Field::BLOB_FIELD;
    (*blob_columns)++;
    break;
#else
    my_printf_error(ER_FEATURE_DISABLED,ER(ER_FEATURE_DISABLED), MYF(0),
                    sym_group_geom.name, sym_group_geom.needed_define);
    DBUG_RETURN(1);
#endif /*HAVE_SPATIAL*/
  case MYSQL_TYPE_VARCHAR:
#ifndef QQ_ALL_HANDLERS_SUPPORT_VARCHAR
    if (table_flags & HA_NO_VARCHAR)
    {
      /* convert VARCHAR to CHAR because handler is not yet up to date */
      sql_field->sql_type=    MYSQL_TYPE_VAR_STRING;
      sql_field->pack_length= calc_pack_length(sql_field->sql_type,
                                               (uint) sql_field->length);
      if ((sql_field->length / sql_field->charset->mbmaxlen) >
          MAX_FIELD_CHARLENGTH)
      {
        my_printf_error(ER_TOO_BIG_FIELDLENGTH, ER(ER_TOO_BIG_FIELDLENGTH),
                        MYF(0), sql_field->field_name, MAX_FIELD_CHARLENGTH);
        DBUG_RETURN(1);
      }
    }
#endif
    /* fall through */
  case FIELD_TYPE_STRING:
    sql_field->pack_flag=0;
    if (sql_field->charset->state & MY_CS_BINSORT)
      sql_field->pack_flag|=FIELDFLAG_BINARY;
    break;
  case FIELD_TYPE_ENUM:
    sql_field->pack_flag=pack_length_to_packflag(sql_field->pack_length) |
      FIELDFLAG_INTERVAL;
    if (sql_field->charset->state & MY_CS_BINSORT)
      sql_field->pack_flag|=FIELDFLAG_BINARY;
    sql_field->unireg_check=Field::INTERVAL_FIELD;
    if (check_duplicates_in_interval("ENUM",sql_field->field_name,
                                     sql_field->interval,
                                     sql_field->charset, &dup_val_count))
      DBUG_RETURN(1);
    break;
  case FIELD_TYPE_SET:
    sql_field->pack_flag=pack_length_to_packflag(sql_field->pack_length) |
      FIELDFLAG_BITFIELD;
    if (sql_field->charset->state & MY_CS_BINSORT)
      sql_field->pack_flag|=FIELDFLAG_BINARY;
    sql_field->unireg_check=Field::BIT_FIELD;
    if (check_duplicates_in_interval("SET",sql_field->field_name,
                                     sql_field->interval,
                                     sql_field->charset, &dup_val_count))
      DBUG_RETURN(1);
    /* Check that count of unique members is not more then 64 */
    if (sql_field->interval->count -  dup_val_count > sizeof(longlong)*8)
    {
       my_error(ER_TOO_BIG_SET, MYF(0), sql_field->field_name);
       DBUG_RETURN(1);
    }
    break;
  case FIELD_TYPE_DATE:			// Rest of string types
  case FIELD_TYPE_NEWDATE:
  case FIELD_TYPE_TIME:
  case FIELD_TYPE_DATETIME:
  case FIELD_TYPE_NULL:
    sql_field->pack_flag=f_settype((uint) sql_field->sql_type);
    break;
  case FIELD_TYPE_BIT:
    /* 
      We have sql_field->pack_flag already set here, see mysql_prepare_table().
    */
    break;
  case FIELD_TYPE_NEWDECIMAL:
    sql_field->pack_flag=(FIELDFLAG_NUMBER |
                          (sql_field->flags & UNSIGNED_FLAG ? 0 :
                           FIELDFLAG_DECIMAL) |
                          (sql_field->flags & ZEROFILL_FLAG ?
                           FIELDFLAG_ZEROFILL : 0) |
                          (sql_field->decimals << FIELDFLAG_DEC_SHIFT));
    break;
  case FIELD_TYPE_TIMESTAMP:
    /* We should replace old TIMESTAMP fields with their newer analogs */
    if (sql_field->unireg_check == Field::TIMESTAMP_OLD_FIELD)
    {
      if (!*timestamps)
      {
        sql_field->unireg_check= Field::TIMESTAMP_DNUN_FIELD;
        (*timestamps_with_niladic)++;
      }
      else
        sql_field->unireg_check= Field::NONE;
    }
    else if (sql_field->unireg_check != Field::NONE)
      (*timestamps_with_niladic)++;

    (*timestamps)++;
    /* fall-through */
  default:
    sql_field->pack_flag=(FIELDFLAG_NUMBER |
                          (sql_field->flags & UNSIGNED_FLAG ? 0 :
                           FIELDFLAG_DECIMAL) |
                          (sql_field->flags & ZEROFILL_FLAG ?
                           FIELDFLAG_ZEROFILL : 0) |
                          f_settype((uint) sql_field->sql_type) |
                          (sql_field->decimals << FIELDFLAG_DEC_SHIFT));
    break;
  }
  if (!(sql_field->flags & NOT_NULL_FLAG))
    sql_field->pack_flag|= FIELDFLAG_MAYBE_NULL;
  if (sql_field->flags & NO_DEFAULT_VALUE_FLAG)
    sql_field->pack_flag|= FIELDFLAG_NO_DEFAULT;
  DBUG_RETURN(0);
}

/*
  Preparation for table creation

  SYNOPSIS
    mysql_prepare_table()
    thd			Thread object
    create_info		Create information (like MAX_ROWS)
    alter_info          List of columns and indexes to create

  DESCRIPTION
    Prepares the table and key structures for table creation.

  NOTES
    sets create_info->varchar if the table has a varchar

  RETURN VALUES
    0	ok
    -1	error
*/

static int mysql_prepare_table(THD *thd, HA_CREATE_INFO *create_info,
                               Alter_info *alter_info,
                               bool tmp_table,
                               uint *db_options,
                               handler *file, KEY **key_info_buffer,
                               uint *key_count, int select_field_count)
{
  const char	*key_name;
  create_field	*sql_field,*dup_field;
  uint		field,null_fields,blob_columns,max_key_length;
  ulong		record_offset= 0;
  KEY		*key_info;
  KEY_PART_INFO *key_part_info;
  int		timestamps= 0, timestamps_with_niladic= 0;
  int		field_no,dup_no;
  int		select_field_pos,auto_increment=0;
  List_iterator<create_field> it(alter_info->create_list);
  List_iterator<create_field> it2(alter_info->create_list);
  uint total_uneven_bit_length= 0;
  DBUG_ENTER("mysql_prepare_table");

  select_field_pos= alter_info->create_list.elements - select_field_count;
  null_fields=blob_columns=0;
  create_info->varchar= 0;
  max_key_length= file->max_key_length();

  for (field_no=0; (sql_field=it++) ; field_no++)
  {
    CHARSET_INFO *save_cs;

    /*
      Initialize length from its original value (number of characters),
      which was set in the parser. This is necessary if we're
      executing a prepared statement for the second time.
    */
    sql_field->length= sql_field->char_length;
    if (!sql_field->charset)
      sql_field->charset= create_info->default_table_charset;
    /*
      table_charset is set in ALTER TABLE if we want change character set
      for all varchar/char columns.
      But the table charset must not affect the BLOB fields, so don't
      allow to change my_charset_bin to somethig else.
    */
    if (create_info->table_charset && sql_field->charset != &my_charset_bin)
      sql_field->charset= create_info->table_charset;

    save_cs= sql_field->charset;
    if ((sql_field->flags & BINCMP_FLAG) &&
	!(sql_field->charset= get_charset_by_csname(sql_field->charset->csname,
						    MY_CS_BINSORT,MYF(0))))
    {
      char tmp[64];
      strmake(strmake(tmp, save_cs->csname, sizeof(tmp)-4),
              STRING_WITH_LEN("_bin"));
      my_error(ER_UNKNOWN_COLLATION, MYF(0), tmp);
      DBUG_RETURN(-1);
    }

    /*
      Convert the default value from client character
      set into the column character set if necessary.
    */
    if (sql_field->def && 
        save_cs != sql_field->def->collation.collation &&
        (sql_field->sql_type == FIELD_TYPE_VAR_STRING ||
         sql_field->sql_type == FIELD_TYPE_STRING ||
         sql_field->sql_type == FIELD_TYPE_SET ||
         sql_field->sql_type == FIELD_TYPE_ENUM))
    {
      Query_arena backup_arena;
      bool need_to_change_arena= !thd->stmt_arena->is_conventional();
      if (need_to_change_arena)
      {
        /* Asser that we don't do that at every PS execute */
        DBUG_ASSERT(thd->stmt_arena->is_first_stmt_execute() ||
                    thd->stmt_arena->is_first_sp_execute());
        thd->set_n_backup_active_arena(thd->stmt_arena, &backup_arena);
      }

      sql_field->def= sql_field->def->safe_charset_converter(save_cs);

      if (need_to_change_arena)
        thd->restore_active_arena(thd->stmt_arena, &backup_arena);

      if (sql_field->def == NULL)
      {
        /* Could not convert */
        my_error(ER_INVALID_DEFAULT, MYF(0), sql_field->field_name);
        DBUG_RETURN(-1);
      }
    }

    if (sql_field->sql_type == FIELD_TYPE_SET ||
        sql_field->sql_type == FIELD_TYPE_ENUM)
    {
      uint32 dummy;
      CHARSET_INFO *cs= sql_field->charset;
      TYPELIB *interval= sql_field->interval;

      /*
        Create typelib from interval_list, and if necessary
        convert strings from client character set to the
        column character set.
      */
      if (!interval)
      {
        /*
          Create the typelib in prepared statement memory if we're
          executing one.
        */
        MEM_ROOT *stmt_root= thd->stmt_arena->mem_root;

        interval= sql_field->interval= typelib(stmt_root,
                                               sql_field->interval_list);
        List_iterator<String> int_it(sql_field->interval_list);
        String conv, *tmp;
        char comma_buf[2];
        int comma_length= cs->cset->wc_mb(cs, ',', (uchar*) comma_buf,
                                          (uchar*) comma_buf + 
                                          sizeof(comma_buf));
        DBUG_ASSERT(comma_length > 0);
        for (uint i= 0; (tmp= int_it++); i++)
        {
          uint lengthsp;
          if (String::needs_conversion(tmp->length(), tmp->charset(),
                                       cs, &dummy))
          {
            uint cnv_errs;
            conv.copy(tmp->ptr(), tmp->length(), tmp->charset(), cs, &cnv_errs);
            interval->type_names[i]= strmake_root(stmt_root, conv.ptr(),
                                                  conv.length());
            interval->type_lengths[i]= conv.length();
          }

          // Strip trailing spaces.
          lengthsp= cs->cset->lengthsp(cs, interval->type_names[i],
                                       interval->type_lengths[i]);
          interval->type_lengths[i]= lengthsp;
          ((uchar *)interval->type_names[i])[lengthsp]= '\0';
          if (sql_field->sql_type == FIELD_TYPE_SET)
          {
            if (cs->coll->instr(cs, interval->type_names[i], 
                                interval->type_lengths[i], 
                                comma_buf, comma_length, NULL, 0))
            {
              my_error(ER_ILLEGAL_VALUE_FOR_TYPE, MYF(0), "set", tmp->ptr());
              DBUG_RETURN(-1);
            }
          }
        }
        sql_field->interval_list.empty(); // Don't need interval_list anymore
      }

      if (sql_field->sql_type == FIELD_TYPE_SET)
      {
        uint32 field_length;
        if (sql_field->def != NULL)
        {
          char *not_used;
          uint not_used2;
          bool not_found= 0;
          String str, *def= sql_field->def->val_str(&str);
          if (def == NULL) /* SQL "NULL" maps to NULL */
          {
            if ((sql_field->flags & NOT_NULL_FLAG) != 0)
            {
              my_error(ER_INVALID_DEFAULT, MYF(0), sql_field->field_name);
              DBUG_RETURN(-1);
            }

            /* else, NULL is an allowed value */
            (void) find_set(interval, NULL, 0,
                            cs, &not_used, &not_used2, &not_found);
          }
          else /* not NULL */
          {
            (void) find_set(interval, def->ptr(), def->length(),
                            cs, &not_used, &not_used2, &not_found);
          }

          if (not_found)
          {
            my_error(ER_INVALID_DEFAULT, MYF(0), sql_field->field_name);
            DBUG_RETURN(-1);
          }
        }
        calculate_interval_lengths(cs, interval, &dummy, &field_length);
        sql_field->length= field_length + (interval->count - 1);
      }
      else  /* FIELD_TYPE_ENUM */
      {
        uint32 field_length;
        DBUG_ASSERT(sql_field->sql_type == FIELD_TYPE_ENUM);
        if (sql_field->def != NULL)
        {
          String str, *def= sql_field->def->val_str(&str);
          if (def == NULL) /* SQL "NULL" maps to NULL */
          {
            if ((sql_field->flags & NOT_NULL_FLAG) != 0)
            {
              my_error(ER_INVALID_DEFAULT, MYF(0), sql_field->field_name);
              DBUG_RETURN(-1);
            }

            /* else, the defaults yield the correct length for NULLs. */
          } 
          else /* not NULL */
          {
            def->length(cs->cset->lengthsp(cs, def->ptr(), def->length()));
            if (find_type2(interval, def->ptr(), def->length(), cs) == 0) /* not found */
            {
              my_error(ER_INVALID_DEFAULT, MYF(0), sql_field->field_name);
              DBUG_RETURN(-1);
            }
          }
        }
        calculate_interval_lengths(cs, interval, &field_length, &dummy);
        sql_field->length= field_length;
      }
      set_if_smaller(sql_field->length, MAX_FIELD_WIDTH-1);
    }

    if (sql_field->sql_type == FIELD_TYPE_BIT)
    { 
      sql_field->pack_flag= FIELDFLAG_NUMBER;
      if (file->table_flags() & HA_CAN_BIT_FIELD)
        total_uneven_bit_length+= sql_field->length & 7;
      else
        sql_field->pack_flag|= FIELDFLAG_TREAT_BIT_AS_CHAR;
    }

    sql_field->create_length_to_internal_length();
    if (prepare_blob_field(thd, sql_field))
      DBUG_RETURN(-1);

    if (!(sql_field->flags & NOT_NULL_FLAG))
      null_fields++;

    if (check_column_name(sql_field->field_name))
    {
      my_error(ER_WRONG_COLUMN_NAME, MYF(0), sql_field->field_name);
      DBUG_RETURN(-1);
    }

    /* Check if we have used the same field name before */
    for (dup_no=0; (dup_field=it2++) != sql_field; dup_no++)
    {
      if (my_strcasecmp(system_charset_info,
			sql_field->field_name,
			dup_field->field_name) == 0)
      {
	/*
	  If this was a CREATE ... SELECT statement, accept a field
	  redefinition if we are changing a field in the SELECT part
	*/
	if (field_no < select_field_pos || dup_no >= select_field_pos)
	{
	  my_error(ER_DUP_FIELDNAME, MYF(0), sql_field->field_name);
	  DBUG_RETURN(-1);
	}
	else
	{
	  /* Field redefined */
	  sql_field->def=		dup_field->def;
	  sql_field->sql_type=		dup_field->sql_type;
	  sql_field->charset=		(dup_field->charset ?
					 dup_field->charset :
					 create_info->default_table_charset);
	  sql_field->length=		dup_field->char_length;
          sql_field->pack_length=	dup_field->pack_length;
          sql_field->key_length=	dup_field->key_length;
	  sql_field->decimals=		dup_field->decimals;
	  sql_field->create_length_to_internal_length();
	  sql_field->unireg_check=	dup_field->unireg_check;
          /* 
            We're making one field from two, the result field will have
            dup_field->flags as flags. If we've incremented null_fields
            because of sql_field->flags, decrement it back.
          */
          if (!(sql_field->flags & NOT_NULL_FLAG))
            null_fields--;
	  sql_field->flags=		dup_field->flags;
          sql_field->interval=          dup_field->interval;
	  it2.remove();			// Remove first (create) definition
	  select_field_pos--;
	  break;
	}
      }
    }
    /* Don't pack rows in old tables if the user has requested this */
    if ((sql_field->flags & BLOB_FLAG) ||
	sql_field->sql_type == MYSQL_TYPE_VARCHAR &&
	create_info->row_type != ROW_TYPE_FIXED)
      (*db_options)|= HA_OPTION_PACK_RECORD;
    it2.rewind();
  }

  /* record_offset will be increased with 'length-of-null-bits' later */
  record_offset= 0;
  null_fields+= total_uneven_bit_length;

  it.rewind();
  while ((sql_field=it++))
  {
    DBUG_ASSERT(sql_field->charset != 0);

    if (prepare_create_field(sql_field, &blob_columns, 
			     &timestamps, &timestamps_with_niladic,
			     file->table_flags()))
      DBUG_RETURN(-1);
    if (sql_field->sql_type == MYSQL_TYPE_VARCHAR)
      create_info->varchar= 1;
    sql_field->offset= record_offset;
    if (MTYP_TYPENR(sql_field->unireg_check) == Field::NEXT_NUMBER)
      auto_increment++;
    record_offset+= sql_field->pack_length;
  }
  if (timestamps_with_niladic > 1)
  {
    my_message(ER_TOO_MUCH_AUTO_TIMESTAMP_COLS,
               ER(ER_TOO_MUCH_AUTO_TIMESTAMP_COLS), MYF(0));
    DBUG_RETURN(-1);
  }
  if (auto_increment > 1)
  {
    my_message(ER_WRONG_AUTO_KEY, ER(ER_WRONG_AUTO_KEY), MYF(0));
    DBUG_RETURN(-1);
  }
  if (auto_increment &&
      (file->table_flags() & HA_NO_AUTO_INCREMENT))
  {
    my_message(ER_TABLE_CANT_HANDLE_AUTO_INCREMENT,
               ER(ER_TABLE_CANT_HANDLE_AUTO_INCREMENT), MYF(0));
    DBUG_RETURN(-1);
  }

  if (blob_columns && (file->table_flags() & HA_NO_BLOBS))
  {
    my_message(ER_TABLE_CANT_HANDLE_BLOB, ER(ER_TABLE_CANT_HANDLE_BLOB),
               MYF(0));
    DBUG_RETURN(-1);
  }

  /* Create keys */

  List_iterator<Key> key_iterator(alter_info->key_list);
  List_iterator<Key> key_iterator2(alter_info->key_list);
  uint key_parts=0, fk_key_count=0;
  bool primary_key=0,unique_key=0;
  Key *key, *key2;
  uint tmp, key_number;
  /* special marker for keys to be ignored */
  static char ignore_key[1];

  /* Calculate number of key segements */
  *key_count= 0;

  while ((key=key_iterator++))
  {
    if (key->type == Key::FOREIGN_KEY)
    {
      fk_key_count++;
      foreign_key *fk_key= (foreign_key*) key;
      if (fk_key->ref_columns.elements &&
	  fk_key->ref_columns.elements != fk_key->columns.elements)
      {
        my_error(ER_WRONG_FK_DEF, MYF(0),
                 (fk_key->name ?  fk_key->name : "foreign key without name"),
                 ER(ER_KEY_REF_DO_NOT_MATCH_TABLE_REF));
	DBUG_RETURN(-1);
      }
      continue;
    }
    (*key_count)++;
    tmp=file->max_key_parts();
    if (key->columns.elements > tmp)
    {
      my_error(ER_TOO_MANY_KEY_PARTS,MYF(0),tmp);
      DBUG_RETURN(-1);
    }
    if (key->name && strlen(key->name) > NAME_LEN)
    {
      my_error(ER_TOO_LONG_IDENT, MYF(0), key->name);
      DBUG_RETURN(-1);
    }
    key_iterator2.rewind ();
    if (key->type != Key::FOREIGN_KEY)
    {
      while ((key2 = key_iterator2++) != key)
      {
	/*
          foreign_key_prefix(key, key2) returns 0 if key or key2, or both, is
          'generated', and a generated key is a prefix of the other key.
          Then we do not need the generated shorter key.
        */
        if ((key2->type != Key::FOREIGN_KEY &&
             key2->name != ignore_key &&
             !foreign_key_prefix(key, key2)))
        {
          /* TODO: issue warning message */
          /* mark that the generated key should be ignored */
          if (!key2->generated ||
              (key->generated && key->columns.elements <
               key2->columns.elements))
            key->name= ignore_key;
          else
          {
            key2->name= ignore_key;
            key_parts-= key2->columns.elements;
            (*key_count)--;
          }
          break;
        }
      }
    }
    if (key->name != ignore_key)
      key_parts+=key->columns.elements;
    else
      (*key_count)--;
    if (key->name && !tmp_table &&
	!my_strcasecmp(system_charset_info,key->name,primary_key_name))
    {
      my_error(ER_WRONG_NAME_FOR_INDEX, MYF(0), key->name);
      DBUG_RETURN(-1);
    }
  }
  tmp=file->max_keys();
  if (*key_count > tmp)
  {
    my_error(ER_TOO_MANY_KEYS,MYF(0),tmp);
    DBUG_RETURN(-1);
  }

  (*key_info_buffer) = key_info= (KEY*) sql_calloc(sizeof(KEY)* *key_count);
  key_part_info=(KEY_PART_INFO*) sql_calloc(sizeof(KEY_PART_INFO)*key_parts);
  if (!*key_info_buffer || ! key_part_info)
    DBUG_RETURN(-1);				// Out of memory

  key_iterator.rewind();
  key_number=0;
  for (; (key=key_iterator++) ; key_number++)
  {
    uint key_length=0;
    key_part_spec *column;

    if (key->name == ignore_key)
    {
      /* ignore redundant keys */
      do
	key=key_iterator++;
      while (key && key->name == ignore_key);
      if (!key)
	break;
    }

    switch(key->type){
    case Key::MULTIPLE:
	key_info->flags= 0;
	break;
    case Key::FULLTEXT:
	key_info->flags= HA_FULLTEXT;
	break;
    case Key::SPATIAL:
#ifdef HAVE_SPATIAL
	key_info->flags= HA_SPATIAL;
	break;
#else
	my_error(ER_FEATURE_DISABLED, MYF(0),
                 sym_group_geom.name, sym_group_geom.needed_define);
	DBUG_RETURN(-1);
#endif
    case Key::FOREIGN_KEY:
      key_number--;				// Skip this key
      continue;
    default:
      key_info->flags = HA_NOSAME;
      break;
    }
    if (key->generated)
      key_info->flags|= HA_GENERATED_KEY;

    key_info->key_parts=(uint8) key->columns.elements;
    key_info->key_part=key_part_info;
    key_info->usable_key_parts= key_number;
    key_info->algorithm=key->algorithm;

    if (key->type == Key::FULLTEXT)
    {
      if (!(file->table_flags() & HA_CAN_FULLTEXT))
      {
	my_message(ER_TABLE_CANT_HANDLE_FT, ER(ER_TABLE_CANT_HANDLE_FT),
                   MYF(0));
	DBUG_RETURN(-1);
      }
    }
    /*
       Make SPATIAL to be RTREE by default
       SPATIAL only on BLOB or at least BINARY, this
       actually should be replaced by special GEOM type
       in near future when new frm file is ready
       checking for proper key parts number:
    */

    /* TODO: Add proper checks if handler supports key_type and algorithm */
    if (key_info->flags & HA_SPATIAL)
    {
      if (!(file->table_flags() & HA_CAN_RTREEKEYS))
      {
        my_message(ER_TABLE_CANT_HANDLE_SPKEYS, ER(ER_TABLE_CANT_HANDLE_SPKEYS),
                   MYF(0));
        DBUG_RETURN(-1);
      }
      if (key_info->key_parts != 1)
      {
	my_error(ER_WRONG_ARGUMENTS, MYF(0), "SPATIAL INDEX");
	DBUG_RETURN(-1);
      }
    }
    else if (key_info->algorithm == HA_KEY_ALG_RTREE)
    {
#ifdef HAVE_RTREE_KEYS
      if ((key_info->key_parts & 1) == 1)
      {
	my_error(ER_WRONG_ARGUMENTS, MYF(0), "RTREE INDEX");
	DBUG_RETURN(-1);
      }
      /* TODO: To be deleted */
      my_error(ER_NOT_SUPPORTED_YET, MYF(0), "RTREE INDEX");
      DBUG_RETURN(-1);
#else
      my_error(ER_FEATURE_DISABLED, MYF(0),
               sym_group_rtree.name, sym_group_rtree.needed_define);
      DBUG_RETURN(-1);
#endif
    }

    List_iterator<key_part_spec> cols(key->columns), cols2(key->columns);
    CHARSET_INFO *ft_key_charset=0;  // for FULLTEXT
    for (uint column_nr=0 ; (column=cols++) ; column_nr++)
    {
      uint length;
      key_part_spec *dup_column;

      it.rewind();
      field=0;
      while ((sql_field=it++) &&
	     my_strcasecmp(system_charset_info,
			   column->field_name,
			   sql_field->field_name))
	field++;
      if (!sql_field)
      {
	my_error(ER_KEY_COLUMN_DOES_NOT_EXITS, MYF(0), column->field_name);
	DBUG_RETURN(-1);
      }
      while ((dup_column= cols2++) != column)
      {
        if (!my_strcasecmp(system_charset_info,
	     	           column->field_name, dup_column->field_name))
	{
	  my_printf_error(ER_DUP_FIELDNAME,
			  ER(ER_DUP_FIELDNAME),MYF(0),
			  column->field_name);
	  DBUG_RETURN(-1);
	}
      }
      cols2.rewind();
      if (key->type == Key::FULLTEXT)
      {
	if ((sql_field->sql_type != MYSQL_TYPE_STRING &&
	     sql_field->sql_type != MYSQL_TYPE_VARCHAR &&
	     !f_is_blob(sql_field->pack_flag)) ||
	    sql_field->charset == &my_charset_bin ||
	    sql_field->charset->mbminlen > 1 || // ucs2 doesn't work yet
	    (ft_key_charset && sql_field->charset != ft_key_charset))
	{
	    my_error(ER_BAD_FT_COLUMN, MYF(0), column->field_name);
	    DBUG_RETURN(-1);
	}
	ft_key_charset=sql_field->charset;
	/*
	  for fulltext keys keyseg length is 1 for blobs (it's ignored in ft
	  code anyway, and 0 (set to column width later) for char's. it has
	  to be correct col width for char's, as char data are not prefixed
	  with length (unlike blobs, where ft code takes data length from a
	  data prefix, ignoring column->length).
	*/
	column->length=test(f_is_blob(sql_field->pack_flag));
      }
      else
      {
	column->length*= sql_field->charset->mbmaxlen;

	if (f_is_blob(sql_field->pack_flag) ||
            (f_is_geom(sql_field->pack_flag) && key->type != Key::SPATIAL))
	{
	  if (!(file->table_flags() & HA_CAN_INDEX_BLOBS))
	  {
	    my_error(ER_BLOB_USED_AS_KEY, MYF(0), column->field_name);
	    DBUG_RETURN(-1);
	  }
          if (f_is_geom(sql_field->pack_flag) && sql_field->geom_type ==
              Field::GEOM_POINT)
            column->length= 25;
	  if (!column->length)
	  {
	    my_error(ER_BLOB_KEY_WITHOUT_LENGTH, MYF(0), column->field_name);
	    DBUG_RETURN(-1);
	  }
	}
#ifdef HAVE_SPATIAL
	if (key->type == Key::SPATIAL)
	{
	  if (!column->length)
	  {
	    /*
              4 is: (Xmin,Xmax,Ymin,Ymax), this is for 2D case
              Lately we'll extend this code to support more dimensions
	    */
	    column->length= 4*sizeof(double);
	  }
	}
#endif
	if (!(sql_field->flags & NOT_NULL_FLAG))
	{
	  if (key->type == Key::PRIMARY)
	  {
	    /* Implicitly set primary key fields to NOT NULL for ISO conf. */
	    sql_field->flags|= NOT_NULL_FLAG;
	    sql_field->pack_flag&= ~FIELDFLAG_MAYBE_NULL;
            null_fields--;
	  }
	  else
	     key_info->flags|= HA_NULL_PART_KEY;
	  if (!(file->table_flags() & HA_NULL_IN_KEY))
	  {
	    my_error(ER_NULL_COLUMN_IN_INDEX, MYF(0), column->field_name);
	    DBUG_RETURN(-1);
	  }
	  if (key->type == Key::SPATIAL)
	  {
	    my_message(ER_SPATIAL_CANT_HAVE_NULL,
                       ER(ER_SPATIAL_CANT_HAVE_NULL), MYF(0));
	    DBUG_RETURN(-1);
	  }
	}
	if (MTYP_TYPENR(sql_field->unireg_check) == Field::NEXT_NUMBER)
	{
	  if (column_nr == 0 || (file->table_flags() & HA_AUTO_PART_KEY))
	    auto_increment--;			// Field is used
	}
      }

      key_part_info->fieldnr= field;
      key_part_info->offset=  (uint16) sql_field->offset;
      key_part_info->key_type=sql_field->pack_flag;
      length= sql_field->key_length;

      if (column->length)
      {
	if (f_is_blob(sql_field->pack_flag))
	{
	  if ((length=column->length) > max_key_length ||
	      length > file->max_key_part_length())
	  {
	    length=min(max_key_length, file->max_key_part_length());
	    if (key->type == Key::MULTIPLE)
	    {
	      /* not a critical problem */
	      char warn_buff[MYSQL_ERRMSG_SIZE];
	      my_snprintf(warn_buff, sizeof(warn_buff), ER(ER_TOO_LONG_KEY),
			  length);
	      push_warning(thd, MYSQL_ERROR::WARN_LEVEL_WARN,
			   ER_TOO_LONG_KEY, warn_buff);
              /* Align key length to multibyte char boundary */
              length-= length % sql_field->charset->mbmaxlen;
	    }
	    else
	    {
	      my_error(ER_TOO_LONG_KEY,MYF(0),length);
	      DBUG_RETURN(-1);
	    }
	  }
	}
	else if (!f_is_geom(sql_field->pack_flag) &&
		  (column->length > length ||
                   !Field::type_can_have_key_part (sql_field->sql_type) ||
		   ((f_is_packed(sql_field->pack_flag) ||
		     ((file->table_flags() & HA_NO_PREFIX_CHAR_KEYS) &&
		      (key_info->flags & HA_NOSAME))) &&
		    column->length != length)))
	{
	  my_message(ER_WRONG_SUB_KEY, ER(ER_WRONG_SUB_KEY), MYF(0));
	  DBUG_RETURN(-1);
	}
	else if (!(file->table_flags() & HA_NO_PREFIX_CHAR_KEYS))
	  length=column->length;
      }
      else if (length == 0)
      {
	my_error(ER_WRONG_KEY_COLUMN, MYF(0), column->field_name);
	  DBUG_RETURN(-1);
      }
      if (length > file->max_key_part_length() && key->type != Key::FULLTEXT)
      {
        length= file->max_key_part_length();
	if (key->type == Key::MULTIPLE)
	{
	  /* not a critical problem */
	  char warn_buff[MYSQL_ERRMSG_SIZE];
	  my_snprintf(warn_buff, sizeof(warn_buff), ER(ER_TOO_LONG_KEY),
		      length);
	  push_warning(thd, MYSQL_ERROR::WARN_LEVEL_WARN,
		       ER_TOO_LONG_KEY, warn_buff);
          /* Align key length to multibyte char boundary */
          length-= length % sql_field->charset->mbmaxlen;
	}
	else
	{
	  my_error(ER_TOO_LONG_KEY,MYF(0),length);
	  DBUG_RETURN(-1);
	}
      }
      key_part_info->length=(uint16) length;
      /* Use packed keys for long strings on the first column */
      if (!((*db_options) & HA_OPTION_NO_PACK_KEYS) &&
	  (length >= KEY_DEFAULT_PACK_LENGTH &&
	   (sql_field->sql_type == MYSQL_TYPE_STRING ||
	    sql_field->sql_type == MYSQL_TYPE_VARCHAR ||
	    sql_field->pack_flag & FIELDFLAG_BLOB)))
      {
	if (column_nr == 0 && (sql_field->pack_flag & FIELDFLAG_BLOB) ||
            sql_field->sql_type == MYSQL_TYPE_VARCHAR)
	  key_info->flags|= HA_BINARY_PACK_KEY | HA_VAR_LENGTH_KEY;
	else
	  key_info->flags|= HA_PACK_KEY;
      }
      key_length+=length;
      key_part_info++;

      /* Create the key name based on the first column (if not given) */
      if (column_nr == 0)
      {
	if (key->type == Key::PRIMARY)
	{
	  if (primary_key)
	  {
	    my_message(ER_MULTIPLE_PRI_KEY, ER(ER_MULTIPLE_PRI_KEY),
                       MYF(0));
	    DBUG_RETURN(-1);
	  }
	  key_name=primary_key_name;
	  primary_key=1;
	}
	else if (!(key_name = key->name))
	  key_name=make_unique_key_name(sql_field->field_name,
					*key_info_buffer, key_info);
	if (check_if_keyname_exists(key_name, *key_info_buffer, key_info))
	{
	  my_error(ER_DUP_KEYNAME, MYF(0), key_name);
	  DBUG_RETURN(-1);
	}
	key_info->name=(char*) key_name;
      }
    }
    if (!key_info->name || check_column_name(key_info->name))
    {
      my_error(ER_WRONG_NAME_FOR_INDEX, MYF(0), key_info->name);
      DBUG_RETURN(-1);
    }
    if (!(key_info->flags & HA_NULL_PART_KEY))
      unique_key=1;
    key_info->key_length=(uint16) key_length;
    if (key_length > max_key_length && key->type != Key::FULLTEXT)
    {
      my_error(ER_TOO_LONG_KEY,MYF(0),max_key_length);
      DBUG_RETURN(-1);
    }
    key_info++;
  }
  if (!unique_key && !primary_key &&
      (file->table_flags() & HA_REQUIRE_PRIMARY_KEY))
  {
    my_message(ER_REQUIRES_PRIMARY_KEY, ER(ER_REQUIRES_PRIMARY_KEY), MYF(0));
    DBUG_RETURN(-1);
  }
  if (auto_increment > 0)
  {
    my_message(ER_WRONG_AUTO_KEY, ER(ER_WRONG_AUTO_KEY), MYF(0));
    DBUG_RETURN(-1);
  }
  /* Sort keys in optimized order */
  qsort((gptr) *key_info_buffer, *key_count, sizeof(KEY),
	(qsort_cmp) sort_keys);
  create_info->null_bits= null_fields;

  DBUG_RETURN(0);
}


/*
  Extend long VARCHAR fields to blob & prepare field if it's a blob

  SYNOPSIS
    prepare_blob_field()
    sql_field		Field to check

  RETURN
    0	ok
    1	Error (sql_field can't be converted to blob)
        In this case the error is given
*/

static bool prepare_blob_field(THD *thd, create_field *sql_field)
{
  DBUG_ENTER("prepare_blob_field");

  if (sql_field->length > MAX_FIELD_VARCHARLENGTH &&
      !(sql_field->flags & BLOB_FLAG))
  {
    /* Convert long VARCHAR columns to TEXT or BLOB */
    char warn_buff[MYSQL_ERRMSG_SIZE];

    if (sql_field->def || (thd->variables.sql_mode & (MODE_STRICT_TRANS_TABLES |
                                                      MODE_STRICT_ALL_TABLES)))
    {
      my_error(ER_TOO_BIG_FIELDLENGTH, MYF(0), sql_field->field_name,
               MAX_FIELD_VARCHARLENGTH / sql_field->charset->mbmaxlen);
      DBUG_RETURN(1);
    }
    sql_field->sql_type= FIELD_TYPE_BLOB;
    sql_field->flags|= BLOB_FLAG;
    sprintf(warn_buff, ER(ER_AUTO_CONVERT), sql_field->field_name,
            (sql_field->charset == &my_charset_bin) ? "VARBINARY" : "VARCHAR",
            (sql_field->charset == &my_charset_bin) ? "BLOB" : "TEXT");
    push_warning(thd, MYSQL_ERROR::WARN_LEVEL_NOTE, ER_AUTO_CONVERT,
                 warn_buff);
  }
    
  if ((sql_field->flags & BLOB_FLAG) && sql_field->length)
  {
    if (sql_field->sql_type == FIELD_TYPE_BLOB)
    {
      /* The user has given a length to the blob column */
      sql_field->sql_type= get_blob_type_from_length(sql_field->length);
      sql_field->pack_length= calc_pack_length(sql_field->sql_type, 0);
    }
    sql_field->length= 0;
  }
  DBUG_RETURN(0);
}


/*
  Preparation of create_field for SP function return values.
  Based on code used in the inner loop of mysql_prepare_table() above

  SYNOPSIS
    sp_prepare_create_field()
    thd			Thread object
    sql_field		Field to prepare

  DESCRIPTION
    Prepares the field structures for field creation.

*/

void sp_prepare_create_field(THD *thd, create_field *sql_field)
{
  if (sql_field->sql_type == FIELD_TYPE_SET ||
      sql_field->sql_type == FIELD_TYPE_ENUM)
  {
    uint32 field_length, dummy;
    if (sql_field->sql_type == FIELD_TYPE_SET)
    {
      calculate_interval_lengths(sql_field->charset,
                                 sql_field->interval, &dummy, 
                                 &field_length);
      sql_field->length= field_length + 
                         (sql_field->interval->count - 1);
    }
    else /* FIELD_TYPE_ENUM */
    {
      calculate_interval_lengths(sql_field->charset,
                                 sql_field->interval,
                                 &field_length, &dummy);
      sql_field->length= field_length;
    }
    set_if_smaller(sql_field->length, MAX_FIELD_WIDTH-1);
  }

  if (sql_field->sql_type == FIELD_TYPE_BIT)
  {
    sql_field->pack_flag= FIELDFLAG_NUMBER |
                          FIELDFLAG_TREAT_BIT_AS_CHAR;
  }
  sql_field->create_length_to_internal_length();
  DBUG_ASSERT(sql_field->def == 0);
  /* Can't go wrong as sql_field->def is not defined */
  (void) prepare_blob_field(thd, sql_field);
}


/*
  Create a table

  SYNOPSIS
    mysql_create_table()
    thd                  Thread object
    db                   Database
    table_name           Table name
    create_info [in/out] Create information (like MAX_ROWS)
    alter_info  [in/out] List of columns and indexes to create
    internal_tmp_table   Set to 1 if this is an internal temporary table
                         (From ALTER TABLE)

  DESCRIPTION
    If one creates a temporary table, this is automatically opened

    no_log is needed for the case of CREATE ... SELECT,
    as the logging will be done later in sql_insert.cc
    select_field_count is also used for CREATE ... SELECT,
    and must be zero for standard create of table.

    Note that structures passed as 'create_info' and 'alter_info' parameters
    may be modified by this function. It is responsibility of the caller to
    make a copy of create_info in order to provide correct execution in
    prepared statements/stored routines.

  RETURN VALUES
    FALSE OK
    TRUE  error
*/

bool mysql_create_table(THD *thd,const char *db, const char *table_name,
                        HA_CREATE_INFO *create_info,
                        Alter_info *alter_info,
                        bool internal_tmp_table,
                        uint select_field_count)
{
  char		path[FN_REFLEN];
  const char	*alias;
  uint		db_options, key_count;
  KEY		*key_info_buffer;
  handler	*file;
  bool		error= TRUE;
  DBUG_ENTER("mysql_create_table");

  /* Check for duplicate fields and check type of table to create */
  if (!alter_info->create_list.elements)
  {
    my_message(ER_TABLE_MUST_HAVE_COLUMNS, ER(ER_TABLE_MUST_HAVE_COLUMNS),
               MYF(0));
    DBUG_RETURN(TRUE);
  }
  if (check_engine(thd, table_name, &create_info->db_type))
    DBUG_RETURN(TRUE);
  db_options= create_info->table_options;
  if (create_info->row_type == ROW_TYPE_DYNAMIC)
    db_options|=HA_OPTION_PACK_RECORD;
  alias= table_case_name(create_info, table_name);
  file= get_new_handler((TABLE*) 0, thd->mem_root, create_info->db_type);

#ifdef NOT_USED
  /*
    if there is a technical reason for a handler not to have support
    for temp. tables this code can be re-enabled.
    Otherwise, if a handler author has a wish to prohibit usage of
    temporary tables for his handler he should implement a check in
    ::create() method
  */
  if ((create_info->options & HA_LEX_CREATE_TMP_TABLE) &&
      (file->table_flags() & HA_NO_TEMP_TABLES))
  {
    my_error(ER_ILLEGAL_HA, MYF(0), table_name);
    DBUG_RETURN(TRUE);
  }
#endif

  /*
    If the table character set was not given explicitely,
    let's fetch the database default character set and
    apply it to the table.
  */
  if (!create_info->default_table_charset)
  {
    HA_CREATE_INFO db_info;

    load_db_opt_by_name(thd, db, &db_info);

    create_info->default_table_charset= db_info.default_table_charset;
  }

  if (mysql_prepare_table(thd, create_info, alter_info, internal_tmp_table,
                          &db_options, file,
                          &key_info_buffer, &key_count,
                          select_field_count))
    DBUG_RETURN(TRUE);

      /* Check if table exists */
  if (create_info->options & HA_LEX_CREATE_TMP_TABLE)
  {
    set_tmp_file_path(path, sizeof(path), thd);
    create_info->table_options|=HA_CREATE_DELAY_KEY_WRITE;
  }
  else  
  {
	#ifdef FN_DEVCHAR
	  /* check if the table name contains FN_DEVCHAR when defined */
	  const char *start= alias;
	  while (*start != '\0')
	  {
		  if (*start == FN_DEVCHAR)
		  {
			  my_error(ER_WRONG_TABLE_NAME, MYF(0), alias);
			  DBUG_RETURN(TRUE);
		  }
		  start++;
	  }	  
	#endif
    build_table_path(path, sizeof(path), db, alias, reg_ext);
  }

  /* Check if table already exists */
  if ((create_info->options & HA_LEX_CREATE_TMP_TABLE)
      && find_temporary_table(thd,db,table_name))
  {
    if (create_info->options & HA_LEX_CREATE_IF_NOT_EXISTS)
    {
      create_info->table_existed= 1;		// Mark that table existed
      push_warning_printf(thd, MYSQL_ERROR::WARN_LEVEL_NOTE,
                          ER_TABLE_EXISTS_ERROR, ER(ER_TABLE_EXISTS_ERROR),
                          alias);
      DBUG_RETURN(FALSE);
    }
    DBUG_PRINT("info",("1"));
    my_error(ER_TABLE_EXISTS_ERROR, MYF(0), alias);
    DBUG_RETURN(TRUE);
  }
  VOID(pthread_mutex_lock(&LOCK_open));
  if (!internal_tmp_table && !(create_info->options & HA_LEX_CREATE_TMP_TABLE))
  {
    /*
      Inspecting table cache for placeholders created by concurrent
      CREATE TABLE ... SELECT statements to avoid interfering with them
      is 5.0-only solution. Starting from 5.1 we solve this problem by
      obtaining name-lock on the table to be created first.
    */
    if (table_cache_has_open_placeholder(thd, db, table_name) ||
        !access(path, F_OK))
    {
      if (create_info->options & HA_LEX_CREATE_IF_NOT_EXISTS)
        goto warn;
      DBUG_PRINT("info",("2"));
      my_error(ER_TABLE_EXISTS_ERROR,MYF(0),table_name);
      goto end;
    }
  }

  /*
    Check that table with given name does not already
    exist in any storage engine. In such a case it should
    be discovered and the error ER_TABLE_EXISTS_ERROR be returned
    unless user specified CREATE TABLE IF EXISTS
    The LOCK_open mutex has been locked to make sure no
    one else is attempting to discover the table. Since
    it's not on disk as a frm file, no one could be using it!
  */
  if (!(create_info->options & HA_LEX_CREATE_TMP_TABLE))
  {
    bool create_if_not_exists =
      create_info->options & HA_LEX_CREATE_IF_NOT_EXISTS;
    int retcode = ha_table_exists_in_engine(thd, db, table_name);
    DBUG_PRINT("info", ("exists_in_engine: %u",retcode));
    switch (retcode)
    {
      case HA_ERR_NO_SUCH_TABLE:
        /* Normal case, no table exists. we can go and create it */
        break;
      case HA_ERR_TABLE_EXIST:
        DBUG_PRINT("info", ("Table existed in handler"));

        if (create_if_not_exists)
          goto warn;
        my_error(ER_TABLE_EXISTS_ERROR,MYF(0),table_name);
        goto end;
        break;
      default:
        DBUG_PRINT("info", ("error: %u from storage engine", retcode));
        my_error(retcode, MYF(0),table_name);
        goto end;
    }
  }

  thd->proc_info="creating table";
  create_info->table_existed= 0;		// Mark that table is created

  if (thd->variables.sql_mode & MODE_NO_DIR_IN_CREATE)
    create_info->data_file_name= create_info->index_file_name= 0;
  create_info->table_options=db_options;

  if (rea_create_table(thd, path, db, table_name,
                       create_info, alter_info->create_list,
                       key_count, key_info_buffer))
    goto end;
  if (create_info->options & HA_LEX_CREATE_TMP_TABLE)
  {
    /* Open table and put in temporary table list */
    if (!(open_temporary_table(thd, path, db, table_name, 1)))
    {
      (void) rm_temporary_table(create_info->db_type, path);
      goto end;
    }
    thd->tmp_table_used= 1;
  }
  if (!internal_tmp_table && mysql_bin_log.is_open())
  {
    thd->clear_error();
    Query_log_event qinfo(thd, thd->query, thd->query_length, FALSE, FALSE);
    mysql_bin_log.write(&qinfo);
  }
  error= FALSE;

end:
  VOID(pthread_mutex_unlock(&LOCK_open));
  thd->proc_info="After create";
  DBUG_RETURN(error);

warn:
  error= FALSE;
  push_warning_printf(thd, MYSQL_ERROR::WARN_LEVEL_NOTE,
                      ER_TABLE_EXISTS_ERROR, ER(ER_TABLE_EXISTS_ERROR),
                      alias);
  create_info->table_existed= 1;		// Mark that table existed
  goto end;
}

/*
** Give the key name after the first field with an optional '_#' after
**/

static bool
check_if_keyname_exists(const char *name, KEY *start, KEY *end)
{
  for (KEY *key=start ; key != end ; key++)
    if (!my_strcasecmp(system_charset_info,name,key->name))
      return 1;
  return 0;
}


static char *
make_unique_key_name(const char *field_name,KEY *start,KEY *end)
{
  char buff[MAX_FIELD_NAME],*buff_end;

  if (!check_if_keyname_exists(field_name,start,end) &&
      my_strcasecmp(system_charset_info,field_name,primary_key_name))
    return (char*) field_name;			// Use fieldname
  buff_end=strmake(buff,field_name, sizeof(buff)-4);

  /*
    Only 3 chars + '\0' left, so need to limit to 2 digit
    This is ok as we can't have more than 100 keys anyway
  */
  for (uint i=2 ; i< 100; i++)
  {
    *buff_end= '_';
    int10_to_str(i, buff_end+1, 10);
    if (!check_if_keyname_exists(buff,start,end))
      return sql_strdup(buff);
  }
  return (char*) "not_specified";		// Should never happen
}


/****************************************************************************
** Alter a table definition
****************************************************************************/

bool
mysql_rename_table(enum db_type base,
		   const char *old_db,
		   const char *old_name,
		   const char *new_db,
		   const char *new_name)
{
  THD *thd= current_thd;
  char from[FN_REFLEN], to[FN_REFLEN], lc_from[FN_REFLEN], lc_to[FN_REFLEN];
  char *from_base= from, *to_base= to;
  char tmp_name[NAME_LEN+1];
  handler *file= (base == DB_TYPE_UNKNOWN ? 0 :
                  get_new_handler((TABLE*) 0, thd->mem_root, base));
  int error=0;
  DBUG_ENTER("mysql_rename_table");

  build_table_path(from, sizeof(from), old_db, old_name, "");
  build_table_path(to, sizeof(to), new_db, new_name, "");

  /*
    If lower_case_table_names == 2 (case-preserving but case-insensitive
    file system) and the storage is not HA_FILE_BASED, we need to provide
    a lowercase file name, but we leave the .frm in mixed case.
   */
  if (lower_case_table_names == 2 && file &&
      !(file->table_flags() & HA_FILE_BASED))
  {
    strmov(tmp_name, old_name);
    my_casedn_str(files_charset_info, tmp_name);
    build_table_path(lc_from, sizeof(lc_from), old_db, tmp_name, "");
    from_base= lc_from;

    strmov(tmp_name, new_name);
    my_casedn_str(files_charset_info, tmp_name);
    build_table_path(lc_to, sizeof(lc_to), new_db, tmp_name, "");
    to_base= lc_to;
  }

  if (!file || !(error=file->rename_table(from_base, to_base)))
  {
    if (rename_file_ext(from,to,reg_ext))
    {
      error=my_errno;
      /* Restore old file name */
      if (file)
        file->rename_table(to_base, from_base);
    }
  }
  delete file;
  if (error == HA_ERR_WRONG_COMMAND)
    my_error(ER_NOT_SUPPORTED_YET, MYF(0), "ALTER TABLE");
  else if (error)
    my_error(ER_ERROR_ON_RENAME, MYF(0), from, to, error);
  DBUG_RETURN(error != 0);
}


/*
  Force all other threads to stop using the table

  SYNOPSIS
    wait_while_table_is_used()
    thd			Thread handler
    table		Table to remove from cache
    function		HA_EXTRA_PREPARE_FOR_DELETE if table is to be deleted
			HA_EXTRA_FORCE_REOPEN if table is not be used
  NOTES
   When returning, the table will be unusable for other threads until
   the table is closed.

  PREREQUISITES
    Lock on LOCK_open
    Win32 clients must also have a WRITE LOCK on the table !
*/

static void wait_while_table_is_used(THD *thd,TABLE *table,
				     enum ha_extra_function function)
{
  DBUG_PRINT("enter",("table: %s", table->s->table_name));
  DBUG_ENTER("wait_while_table_is_used");
  safe_mutex_assert_owner(&LOCK_open);

  VOID(table->file->extra(function));
  /* Mark all tables that are in use as 'old' */
  mysql_lock_abort(thd, table);			// end threads waiting on lock

  /* Wait until all there are no other threads that has this table open */
  remove_table_from_cache(thd, table->s->db,
                          table->s->table_name, RTFC_WAIT_OTHER_THREAD_FLAG);
  DBUG_VOID_RETURN;
}

/*
  Close a cached table

  SYNOPSIS
    close_cached_table()
    thd			Thread handler
    table		Table to remove from cache

  NOTES
    Function ends by signaling threads waiting for the table to try to
    reopen the table.

  PREREQUISITES
    Lock on LOCK_open
    Win32 clients must also have a WRITE LOCK on the table !
*/

void close_cached_table(THD *thd, TABLE *table)
{
  DBUG_ENTER("close_cached_table");

  wait_while_table_is_used(thd, table, HA_EXTRA_PREPARE_FOR_DELETE);
  /* Close lock if this is not got with LOCK TABLES */
  if (thd->lock)
  {
    mysql_unlock_tables(thd, thd->lock);
    thd->lock=0;			// Start locked threads
  }
  /* Close all copies of 'table'.  This also frees all LOCK TABLES lock */
  thd->open_tables=unlink_open_table(thd,thd->open_tables,table);

  /* When lock on LOCK_open is freed other threads can continue */
  broadcast_refresh();
  DBUG_VOID_RETURN;
}

static int send_check_errmsg(THD *thd, TABLE_LIST* table,
			     const char* operator_name, const char* errmsg)

{
  Protocol *protocol= thd->protocol;
  protocol->prepare_for_resend();
  protocol->store(table->alias, system_charset_info);
  protocol->store((char*) operator_name, system_charset_info);
  protocol->store(STRING_WITH_LEN("error"), system_charset_info);
  protocol->store(errmsg, system_charset_info);
  thd->clear_error();
  if (protocol->write())
    return -1;
  return 1;
}


static int prepare_for_restore(THD* thd, TABLE_LIST* table,
			       HA_CHECK_OPT *check_opt)
{
  DBUG_ENTER("prepare_for_restore");

  if (table->table) // do not overwrite existing tables on restore
  {
    DBUG_RETURN(send_check_errmsg(thd, table, "restore",
				  "table exists, will not overwrite on restore"
				  ));
  }
  else
  {
    char* backup_dir= thd->lex->backup_dir;
    char src_path[FN_REFLEN], dst_path[FN_REFLEN];
    char* table_name= table->table_name;
    char* db= table->db;

    if (fn_format_relative_to_data_home(src_path, table_name, backup_dir,
					reg_ext))
      DBUG_RETURN(-1); // protect buffer overflow

    my_snprintf(dst_path, sizeof(dst_path), "%s%s/%s",
		mysql_real_data_home, db, table_name);

    if (lock_and_wait_for_table_name(thd,table))
      DBUG_RETURN(-1);

    if (my_copy(src_path,
		fn_format(dst_path, dst_path,"", reg_ext, 4),
		MYF(MY_WME)))
    {
      pthread_mutex_lock(&LOCK_open);
      unlock_table_name(thd, table);
      pthread_mutex_unlock(&LOCK_open);
      DBUG_RETURN(send_check_errmsg(thd, table, "restore",
				    "Failed copying .frm file"));
    }
    if (mysql_truncate(thd, table, 1))
    {
      pthread_mutex_lock(&LOCK_open);
      unlock_table_name(thd, table);
      pthread_mutex_unlock(&LOCK_open);
      DBUG_RETURN(send_check_errmsg(thd, table, "restore",
				    "Failed generating table from .frm file"));
    }
  }

  /*
    Now we should be able to open the partially restored table
    to finish the restore in the handler later on
  */
  pthread_mutex_lock(&LOCK_open);
  if (reopen_name_locked_table(thd, table, TRUE))
  {
    unlock_table_name(thd, table);
    pthread_mutex_unlock(&LOCK_open);
    DBUG_RETURN(send_check_errmsg(thd, table, "restore",
                                  "Failed to open partially restored table"));
  }
  pthread_mutex_unlock(&LOCK_open);
  DBUG_RETURN(0);
}


static int prepare_for_repair(THD* thd, TABLE_LIST *table_list,
			      HA_CHECK_OPT *check_opt)
{
  int error= 0;
  TABLE tmp_table, *table;
  DBUG_ENTER("prepare_for_repair");

  if (!(check_opt->sql_flags & TT_USEFRM))
    DBUG_RETURN(0);

  if (!(table= table_list->table))		/* if open_ltable failed */
  {
    char name[FN_REFLEN];
    build_table_path(name, sizeof(name), table_list->db,
                     table_list->table_name, "");
    if (openfrm(thd, name, "", 0, 0, 0, &tmp_table))
      DBUG_RETURN(0);				// Can't open frm file
    table= &tmp_table;
  }

  /*
    User gave us USE_FRM which means that the header in the index file is
    trashed.
    In this case we will try to fix the table the following way:
    - Rename the data file to a temporary name
    - Truncate the table
    - Replace the new data file with the old one
    - Run a normal repair using the new index file and the old data file
  */

  char from[FN_REFLEN],tmp[FN_REFLEN+32];
  const char **ext= table->file->bas_ext();
  MY_STAT stat_info;

  /*
    Check if this is a table type that stores index and data separately,
    like ISAM or MyISAM. We assume fixed order of engine file name
    extentions array. First element of engine file name extentions array
    is meta/index file extention. Second element - data file extention. 
  */
  if (!ext[0] || !ext[1])
    goto end;					// No data file

  strxmov(from, table->s->path, ext[1], NullS);	// Name of data file
  if (!my_stat(from, &stat_info, MYF(0)))
    goto end;				// Can't use USE_FRM flag

  my_snprintf(tmp, sizeof(tmp), "%s-%lx_%lx",
	      from, current_pid, thd->thread_id);

  /* If we could open the table, close it */
  if (table_list->table)
  {
    pthread_mutex_lock(&LOCK_open);
    close_cached_table(thd, table);
    pthread_mutex_unlock(&LOCK_open);
  }
  if (lock_and_wait_for_table_name(thd,table_list))
  {
    error= -1;
    goto end;
  }
  if (my_rename(from, tmp, MYF(MY_WME)))
  {
    pthread_mutex_lock(&LOCK_open);
    unlock_table_name(thd, table_list);
    pthread_mutex_unlock(&LOCK_open);
    error= send_check_errmsg(thd, table_list, "repair",
			     "Failed renaming data file");
    goto end;
  }
  if (mysql_truncate(thd, table_list, 1))
  {
    pthread_mutex_lock(&LOCK_open);
    unlock_table_name(thd, table_list);
    pthread_mutex_unlock(&LOCK_open);
    error= send_check_errmsg(thd, table_list, "repair",
			     "Failed generating table from .frm file");
    goto end;
  }
  if (my_rename(tmp, from, MYF(MY_WME)))
  {
    pthread_mutex_lock(&LOCK_open);
    unlock_table_name(thd, table_list);
    pthread_mutex_unlock(&LOCK_open);
    error= send_check_errmsg(thd, table_list, "repair",
			     "Failed restoring .MYD file");
    goto end;
  }

  /*
    Now we should be able to open the partially repaired table
    to finish the repair in the handler later on.
  */
  pthread_mutex_lock(&LOCK_open);
  if (reopen_name_locked_table(thd, table_list, TRUE))
  {
    unlock_table_name(thd, table_list);
    pthread_mutex_unlock(&LOCK_open);
    error= send_check_errmsg(thd, table_list, "repair",
                             "Failed to open partially repaired table");
    goto end;
  }
  pthread_mutex_unlock(&LOCK_open);

end:
  if (table == &tmp_table)
    closefrm(table);				// Free allocated memory
  DBUG_RETURN(error);
}



/*
  RETURN VALUES
    FALSE Message sent to net (admin operation went ok)
    TRUE  Message should be sent by caller 
          (admin operation or network communication failed)
*/
static bool mysql_admin_table(THD* thd, TABLE_LIST* tables,
                              HA_CHECK_OPT* check_opt,
                              const char *operator_name,
                              thr_lock_type lock_type,
                              bool open_for_modify,
                              bool no_warnings_for_error,
                              uint extra_open_options,
                              int (*prepare_func)(THD *, TABLE_LIST *,
                                                  HA_CHECK_OPT *),
                              int (handler::*operator_func)(THD *,
                                                            HA_CHECK_OPT *),
                              int (view_operator_func)(THD *, TABLE_LIST*))
{
  TABLE_LIST *table;
  SELECT_LEX *select= &thd->lex->select_lex;
  List<Item> field_list;
  Item *item;
  Protocol *protocol= thd->protocol;
  LEX *lex= thd->lex;
  int result_code;
  DBUG_ENTER("mysql_admin_table");

  field_list.push_back(item = new Item_empty_string("Table", NAME_LEN*2));
  item->maybe_null = 1;
  field_list.push_back(item = new Item_empty_string("Op", 10));
  item->maybe_null = 1;
  field_list.push_back(item = new Item_empty_string("Msg_type", 10));
  item->maybe_null = 1;
  field_list.push_back(item = new Item_empty_string("Msg_text", 255));
  item->maybe_null = 1;
  if (protocol->send_fields(&field_list,
                            Protocol::SEND_NUM_ROWS | Protocol::SEND_EOF))
    DBUG_RETURN(TRUE);

  mysql_ha_flush(thd, tables, MYSQL_HA_CLOSE_FINAL, FALSE);
  for (table= tables; table; table= table->next_local)
  {
    char table_name[NAME_LEN*2+2];
    char* db = table->db;
    bool fatal_error=0;

    strxmov(table_name, db, ".", table->table_name, NullS);
    thd->open_options|= extra_open_options;
    table->lock_type= lock_type;

    /* open only one table from local list of command */
    {
      TABLE_LIST *save_next_global, *save_next_local;
      save_next_global= table->next_global;
      table->next_global= 0;
      save_next_local= table->next_local;
      table->next_local= 0;
      select->table_list.first= (byte*)table;
      /*
        Time zone tables and SP tables can be add to lex->query_tables list,
        so it have to be prepared.
        TODO: Investigate if we can put extra tables into argument instead of
        using lex->query_tables
      */
      lex->query_tables= table;
      lex->query_tables_last= &table->next_global;
      lex->query_tables_own_last= 0;
      thd->no_warnings_for_error= no_warnings_for_error;
      if (view_operator_func == NULL)
        table->required_type=FRMTYPE_TABLE;
      open_and_lock_tables(thd, table);
      thd->no_warnings_for_error= 0;
      table->next_global= save_next_global;
      table->next_local= save_next_local;
      thd->open_options&= ~extra_open_options;
    }
    if (prepare_func)
    {
      switch ((*prepare_func)(thd, table, check_opt)) {
      case  1:           // error, message written to net
        close_thread_tables(thd);
        continue;
      case -1:           // error, message could be written to net
        goto err;
      default:           // should be 0 otherwise
        ;
      }
    }

    /*
      CHECK TABLE command is only command where VIEW allowed here and this
      command use only temporary teble method for VIEWs resolving => there
      can't be VIEW tree substitition of join view => if opening table
      succeed then table->table will have real TABLE pointer as value (in
      case of join view substitution table->table can be 0, but here it is
      impossible)
    */
    if (!table->table)
    {
      if (!thd->warn_list.elements)
        push_warning(thd, MYSQL_ERROR::WARN_LEVEL_ERROR,
                     ER_CHECK_NO_SUCH_TABLE, ER(ER_CHECK_NO_SUCH_TABLE));
      /* if it was a view will check md5 sum */
      if (table->view &&
          view_checksum(thd, table) == HA_ADMIN_WRONG_CHECKSUM)
        push_warning(thd, MYSQL_ERROR::WARN_LEVEL_ERROR,
                     ER_VIEW_CHECKSUM, ER(ER_VIEW_CHECKSUM));
      result_code= HA_ADMIN_CORRUPT;
      goto send_result;
    }

    if (table->view)
    {
      result_code= (*view_operator_func)(thd, table);
      goto send_result;
    }

    if ((table->table->db_stat & HA_READ_ONLY) && open_for_modify)
    {
      char buff[FN_REFLEN + MYSQL_ERRMSG_SIZE];
      uint length;
      protocol->prepare_for_resend();
      protocol->store(table_name, system_charset_info);
      protocol->store(operator_name, system_charset_info);
      protocol->store(STRING_WITH_LEN("error"), system_charset_info);
      length= my_snprintf(buff, sizeof(buff), ER(ER_OPEN_AS_READONLY),
                          table_name);
      protocol->store(buff, length, system_charset_info);
      close_thread_tables(thd);
      table->table=0;				// For query cache
      if (protocol->write())
	goto err;
      continue;
    }

    /* Close all instances of the table to allow repair to rename files */
    if (lock_type == TL_WRITE && table->table->s->version)
    {
      pthread_mutex_lock(&LOCK_open);
      const char *old_message=thd->enter_cond(&COND_refresh, &LOCK_open,
					      "Waiting to get writelock");
      mysql_lock_abort(thd,table->table);
      remove_table_from_cache(thd, table->table->s->db,
                              table->table->s->table_name,
                              RTFC_WAIT_OTHER_THREAD_FLAG |
                              RTFC_CHECK_KILLED_FLAG);
      thd->exit_cond(old_message);
      if (thd->killed)
	goto err;
      /* Flush entries in the query cache involving this table. */
      query_cache_invalidate3(thd, table->table, 0);
      open_for_modify= 0;
    }

    if (table->table->s->crashed && operator_func == &handler::ha_check)
    {
      protocol->prepare_for_resend();
      protocol->store(table_name, system_charset_info);
      protocol->store(operator_name, system_charset_info);
      protocol->store(STRING_WITH_LEN("warning"), system_charset_info);
      protocol->store(STRING_WITH_LEN("Table is marked as crashed"),
                      system_charset_info);
      if (protocol->write())
        goto err;
    }

    if (operator_func == &handler::ha_repair)
    {
      if ((table->table->file->check_old_types() == HA_ADMIN_NEEDS_ALTER) ||
          (table->table->file->ha_check_for_upgrade(check_opt) ==
           HA_ADMIN_NEEDS_ALTER))
      {
        my_bool save_no_send_ok= thd->net.no_send_ok;
        close_thread_tables(thd);
        tmp_disable_binlog(thd); // binlogging is done by caller if wanted
        thd->net.no_send_ok= TRUE;
        result_code= mysql_recreate_table(thd, table);
        thd->net.no_send_ok= save_no_send_ok;
        reenable_binlog(thd);
        goto send_result;
      }

    }

    result_code = (table->table->file->*operator_func)(thd, check_opt);

send_result:

    lex->cleanup_after_one_table_open();
    thd->clear_error();  // these errors shouldn't get client
    {
      List_iterator_fast<MYSQL_ERROR> it(thd->warn_list);
      MYSQL_ERROR *err;
      while ((err= it++))
      {
        protocol->prepare_for_resend();
        protocol->store(table_name, system_charset_info);
        protocol->store((char*) operator_name, system_charset_info);
        protocol->store(warning_level_names[err->level],
                        warning_level_length[err->level], system_charset_info);
        protocol->store(err->msg, system_charset_info);
        if (protocol->write())
          goto err;
      }
      mysql_reset_errors(thd, true);
    }
    protocol->prepare_for_resend();
    protocol->store(table_name, system_charset_info);
    protocol->store(operator_name, system_charset_info);

send_result_message:

    DBUG_PRINT("info", ("result_code: %d", result_code));
    switch (result_code) {
    case HA_ADMIN_NOT_IMPLEMENTED:
      {
	char buf[ERRMSGSIZE+20];
	uint length=my_snprintf(buf, ERRMSGSIZE,
				ER(ER_CHECK_NOT_IMPLEMENTED), operator_name);
	protocol->store(STRING_WITH_LEN("note"), system_charset_info);
	protocol->store(buf, length, system_charset_info);
      }
      break;

    case HA_ADMIN_NOT_BASE_TABLE:
      {
        char buf[ERRMSGSIZE+20];
        uint length= my_snprintf(buf, ERRMSGSIZE,
                                 ER(ER_BAD_TABLE_ERROR), table_name);
        protocol->store(STRING_WITH_LEN("note"), system_charset_info);
        protocol->store(buf, length, system_charset_info);
      }
      break;

    case HA_ADMIN_OK:
      protocol->store(STRING_WITH_LEN("status"), system_charset_info);
      protocol->store(STRING_WITH_LEN("OK"), system_charset_info);
      break;

    case HA_ADMIN_FAILED:
      protocol->store(STRING_WITH_LEN("status"), system_charset_info);
      protocol->store(STRING_WITH_LEN("Operation failed"),
                      system_charset_info);
      break;

    case HA_ADMIN_REJECT:
      protocol->store(STRING_WITH_LEN("status"), system_charset_info);
      protocol->store(STRING_WITH_LEN("Operation need committed state"),
                      system_charset_info);
      open_for_modify= FALSE;
      break;

    case HA_ADMIN_ALREADY_DONE:
      protocol->store(STRING_WITH_LEN("status"), system_charset_info);
      protocol->store(STRING_WITH_LEN("Table is already up to date"),
                      system_charset_info);
      break;

    case HA_ADMIN_CORRUPT:
      protocol->store(STRING_WITH_LEN("error"), system_charset_info);
      protocol->store(STRING_WITH_LEN("Corrupt"), system_charset_info);
      fatal_error=1;
      break;

    case HA_ADMIN_INVALID:
      protocol->store(STRING_WITH_LEN("error"), system_charset_info);
      protocol->store(STRING_WITH_LEN("Invalid argument"),
                      system_charset_info);
      break;

    case HA_ADMIN_TRY_ALTER:
    {
      my_bool save_no_send_ok= thd->net.no_send_ok;
      /*
        This is currently used only by InnoDB. ha_innobase::optimize() answers
        "try with alter", so here we close the table, do an ALTER TABLE,
        reopen the table and do ha_innobase::analyze() on it.
      */
      close_thread_tables(thd);
      TABLE_LIST *save_next_local= table->next_local,
                 *save_next_global= table->next_global;
      table->next_local= table->next_global= 0;
      tmp_disable_binlog(thd); // binlogging is done by caller if wanted
      thd->net.no_send_ok= TRUE;
      result_code= mysql_recreate_table(thd, table);
      thd->net.no_send_ok= save_no_send_ok;
      reenable_binlog(thd);
      close_thread_tables(thd);
      if (!result_code) // recreation went ok
      {
        if ((table->table= open_ltable(thd, table, lock_type)) &&
            ((result_code= table->table->file->analyze(thd, check_opt)) > 0))
          result_code= 0; // analyze went ok
      }
      if (result_code) // either mysql_recreate_table or analyze failed
      {
        const char *err_msg;
        if ((err_msg= thd->net.last_error))
        {
          if (!thd->vio_ok())
          {
            sql_print_error(err_msg);
          }
          else
          {
            /* Hijack the row already in-progress. */
            protocol->store(STRING_WITH_LEN("error"), system_charset_info);
            protocol->store(err_msg, system_charset_info);
            (void)protocol->write();
            /* Start off another row for HA_ADMIN_FAILED */
            protocol->prepare_for_resend();
            protocol->store(table_name, system_charset_info);
            protocol->store(operator_name, system_charset_info);
          }
        }
      }
      result_code= result_code ? HA_ADMIN_FAILED : HA_ADMIN_OK;
      table->next_local= save_next_local;
      table->next_global= save_next_global;
      goto send_result_message;
    }
    case HA_ADMIN_WRONG_CHECKSUM:
    {
      protocol->store(STRING_WITH_LEN("note"), system_charset_info);
      protocol->store(ER(ER_VIEW_CHECKSUM), strlen(ER(ER_VIEW_CHECKSUM)),
                      system_charset_info);
      break;
    }

    case HA_ADMIN_NEEDS_UPGRADE:
    case HA_ADMIN_NEEDS_ALTER:
    {
      char buf[ERRMSGSIZE];
      uint length;

      protocol->store(STRING_WITH_LEN("error"), system_charset_info);
      length=my_snprintf(buf, ERRMSGSIZE, ER(ER_TABLE_NEEDS_UPGRADE), table->table_name);
      protocol->store(buf, length, system_charset_info);
      fatal_error=1;
      break;
    }

    default:				// Probably HA_ADMIN_INTERNAL_ERROR
      {
        char buf[ERRMSGSIZE+20];
        uint length=my_snprintf(buf, ERRMSGSIZE,
                                "Unknown - internal error %d during operation",
                                result_code);
        protocol->store(STRING_WITH_LEN("error"), system_charset_info);
        protocol->store(buf, length, system_charset_info);
        fatal_error=1;
        break;
      }
    }
    if (table->table)
    {
      if (fatal_error)
        table->table->s->version=0;               // Force close of table
      else if (open_for_modify)
      {
        if (table->table->s->tmp_table)
          table->table->file->info(HA_STATUS_CONST);
        else
        {
          pthread_mutex_lock(&LOCK_open);
          remove_table_from_cache(thd, table->table->s->db,
                                  table->table->s->table_name, RTFC_NO_FLAG);
          pthread_mutex_unlock(&LOCK_open);
        }
        /* May be something modified consequently we have to invalidate cache */
        query_cache_invalidate3(thd, table->table, 0);
      }
    }
    close_thread_tables(thd);
    lex->reset_query_tables_list(FALSE);
    table->table=0;				// For query cache
    if (protocol->write())
      goto err;
  }

  send_eof(thd);
  DBUG_RETURN(FALSE);
 err:
  close_thread_tables(thd);			// Shouldn't be needed
  if (table)
    table->table=0;
  DBUG_RETURN(TRUE);
}


bool mysql_backup_table(THD* thd, TABLE_LIST* table_list)
{
  DBUG_ENTER("mysql_backup_table");
  DBUG_RETURN(mysql_admin_table(thd, table_list, 0,
				"backup", TL_READ, 0, 0, 0, 0,
				&handler::backup, 0));
}


bool mysql_restore_table(THD* thd, TABLE_LIST* table_list)
{
  DBUG_ENTER("mysql_restore_table");
  DBUG_RETURN(mysql_admin_table(thd, table_list, 0,
				"restore", TL_WRITE, 1, 1, 0,
				&prepare_for_restore,
				&handler::restore, 0));
}


bool mysql_repair_table(THD* thd, TABLE_LIST* tables, HA_CHECK_OPT* check_opt)
{
  DBUG_ENTER("mysql_repair_table");
  DBUG_RETURN(mysql_admin_table(thd, tables, check_opt,
				"repair", TL_WRITE, 1,
                                test(check_opt->sql_flags & TT_USEFRM),
                                HA_OPEN_FOR_REPAIR,
				&prepare_for_repair,
				&handler::ha_repair, 0));
}


bool mysql_optimize_table(THD* thd, TABLE_LIST* tables, HA_CHECK_OPT* check_opt)
{
  DBUG_ENTER("mysql_optimize_table");
  DBUG_RETURN(mysql_admin_table(thd, tables, check_opt,
				"optimize", TL_WRITE, 1,0,0,0,
				&handler::optimize, 0));
}


/*
  Assigned specified indexes for a table into key cache

  SYNOPSIS
    mysql_assign_to_keycache()
    thd		Thread object
    tables	Table list (one table only)

  RETURN VALUES
   FALSE ok
   TRUE  error
*/

bool mysql_assign_to_keycache(THD* thd, TABLE_LIST* tables,
			     LEX_STRING *key_cache_name)
{
  HA_CHECK_OPT check_opt;
  KEY_CACHE *key_cache;
  DBUG_ENTER("mysql_assign_to_keycache");

  check_opt.init();
  pthread_mutex_lock(&LOCK_global_system_variables);
  if (!(key_cache= get_key_cache(key_cache_name)))
  {
    pthread_mutex_unlock(&LOCK_global_system_variables);
    my_error(ER_UNKNOWN_KEY_CACHE, MYF(0), key_cache_name->str);
    DBUG_RETURN(TRUE);
  }
  pthread_mutex_unlock(&LOCK_global_system_variables);
  check_opt.key_cache= key_cache;
  DBUG_RETURN(mysql_admin_table(thd, tables, &check_opt,
				"assign_to_keycache", TL_READ_NO_INSERT, 0, 0,
				0, 0, &handler::assign_to_keycache, 0));
}


/*
  Reassign all tables assigned to a key cache to another key cache

  SYNOPSIS
    reassign_keycache_tables()
    thd		Thread object
    src_cache	Reference to the key cache to clean up
    dest_cache	New key cache

  NOTES
    This is called when one sets a key cache size to zero, in which
    case we have to move the tables associated to this key cache to
    the "default" one.

    One has to ensure that one never calls this function while
    some other thread is changing the key cache. This is assured by
    the caller setting src_cache->in_init before calling this function.

    We don't delete the old key cache as there may still be pointers pointing
    to it for a while after this function returns.

 RETURN VALUES
    0	  ok
*/

int reassign_keycache_tables(THD *thd, KEY_CACHE *src_cache,
			     KEY_CACHE *dst_cache)
{
  DBUG_ENTER("reassign_keycache_tables");

  DBUG_ASSERT(src_cache != dst_cache);
  DBUG_ASSERT(src_cache->in_init);
  src_cache->param_buff_size= 0;		// Free key cache
  ha_resize_key_cache(src_cache);
  ha_change_key_cache(src_cache, dst_cache);
  DBUG_RETURN(0);
}


/*
  Preload specified indexes for a table into key cache

  SYNOPSIS
    mysql_preload_keys()
    thd		Thread object
    tables	Table list (one table only)

  RETURN VALUES
    FALSE ok
    TRUE  error
*/

bool mysql_preload_keys(THD* thd, TABLE_LIST* tables)
{
  DBUG_ENTER("mysql_preload_keys");
  DBUG_RETURN(mysql_admin_table(thd, tables, 0,
				"preload_keys", TL_READ, 0, 0, 0, 0,
				&handler::preload_keys, 0));
}


/*
  Create a table identical to the specified table

  SYNOPSIS
    mysql_create_like_table()
    thd		Thread object
    table       Table list element for target table
    src_table   Table list element for source table
    create_info Create info
    table_ident Src table_ident

  RETURN VALUES
    FALSE OK
    TRUE  error
*/

bool mysql_create_like_table(THD* thd, TABLE_LIST* table, TABLE_LIST *src_table,
                             HA_CREATE_INFO *create_info)
{
  TABLE **tmp_table;
  char src_path[FN_REFLEN], dst_path[FN_REFLEN];
  char *db= table->db;
  char *table_name= table->table_name;
  int  err;
  bool res= TRUE;
  db_type not_used;
  DBUG_ENTER("mysql_create_like_table");

  /*
    By taking name-lock on the source table and holding LOCK_open mutex we
    ensure that no concurrent DDL operation will mess with this table. Note
    that holding only name-lock is not enough for this, because it won't block
    other DDL statements that only take name-locks on the table and don't
    open it (simple name-locks are not exclusive between each other).

    Unfortunately, simply opening this table is not enough for our purproses,
    since in 5.0 ALTER TABLE may change .FRM files on disk even if there are
    connections that still have old version of table open. This 'optimization'
    was removed in 5.1 so there we open the source table instead of taking
    name-lock on it.

    We also have to acquire LOCK_open to make copying of .frm file, call to
    ha_create_table() and binlogging atomic against concurrent DML and DDL
    operations on the target table.
  */
  if (lock_and_wait_for_table_name(thd, src_table))
    goto err;

  pthread_mutex_lock(&LOCK_open);

  if ((tmp_table= find_temporary_table(thd, src_table->db,
                                       src_table->table_name)))
    strxmov(src_path, (*tmp_table)->s->path, reg_ext, NullS);
  else
  {
<<<<<<< HEAD
    strxmov(src_path, mysql_data_home, "/", src_table->db, "/",
            src_table->table_name, reg_ext, NullS);
=======
    char *tablename_pos= strxmov(src_path, mysql_data_home, "/", NullS);
    strxmov(tablename_pos, src_db, "/", src_table, reg_ext, NullS);
    if (lower_case_table_names)
      my_casedn_str(files_charset_info, tablename_pos);
>>>>>>> 5d385571
    /* Resolve symlinks (for windows) */
    fn_format(src_path, src_path, "", "", MYF(MY_UNPACK_FILENAME));
    if (access(src_path, F_OK))
    {
      my_error(ER_BAD_TABLE_ERROR, MYF(0), src_table->table_name);
      goto err;
    }
  }

  /* 
     create like should be not allowed for Views, Triggers, ... 
  */
  if (mysql_frm_type(thd, src_path, &not_used) != FRMTYPE_TABLE)
  {
    my_error(ER_WRONG_OBJECT, MYF(0), src_table->db, src_table->table_name,
             "BASE TABLE");
    goto err;
  }

  DBUG_EXECUTE_IF("sleep_create_like_before_check_if_exists", my_sleep(6000000););

  /*
    Validate the destination table

    skip the destination table name checking as this is already
    validated.
  */
  if (create_info->options & HA_LEX_CREATE_TMP_TABLE)
  {
    if (find_temporary_table(thd, db, table_name))
      goto table_exists;
    set_tmp_file_path(dst_path, sizeof(dst_path), thd);
    create_info->table_options|= HA_CREATE_DELAY_KEY_WRITE;
  }
  else
  {
    strxmov(dst_path, mysql_data_home, "/", db, "/", table_name,
	    reg_ext, NullS);
    fn_format(dst_path, dst_path, "", "", MYF(MY_UNPACK_FILENAME));

    /*
      Note that starting from 5.1 we obtain name-lock on target
      table instead of inspecting table cache for presence
      of open placeholders (see comment in mysql_create_table()).
    */
    if (table_cache_has_open_placeholder(thd, db, table_name) ||
        !access(dst_path, F_OK))
      goto table_exists;
  }

  DBUG_EXECUTE_IF("sleep_create_like_before_copy", my_sleep(6000000););

  /*
    Create a new table by copying from source table
  */
  if (my_copy(src_path, dst_path, MYF(MY_DONT_OVERWRITE_FILE)))
  {
    if (my_errno == ENOENT)
      my_error(ER_BAD_DB_ERROR,MYF(0),db);
    else
      my_error(ER_CANT_CREATE_FILE,MYF(0),dst_path,my_errno);
    goto err;
  }

  DBUG_EXECUTE_IF("sleep_create_like_before_ha_create", my_sleep(6000000););

  /*
    As mysql_truncate don't work on a new table at this stage of
    creation, instead create the table directly (for both normal
    and temporary tables).
  */
  *fn_ext(dst_path)= 0;
  if (thd->variables.keep_files_on_create)
    create_info->options|= HA_CREATE_KEEP_FILES;
  err= ha_create_table(dst_path, create_info, 1);

  if (create_info->options & HA_LEX_CREATE_TMP_TABLE)
  {
    if (err || !open_temporary_table(thd, dst_path, db, table_name, 1))
    {
      (void) rm_temporary_table(create_info->db_type,
				dst_path); /* purecov: inspected */
      goto err;     /* purecov: inspected */
    }
  }
  else if (err)
  {
    (void) quick_rm_table(create_info->db_type, db,
			  table_name); /* purecov: inspected */
    goto err;	    /* purecov: inspected */
  }

  DBUG_EXECUTE_IF("sleep_create_like_before_binlogging", my_sleep(6000000););

  // Must be written before unlock
  if (mysql_bin_log.is_open())
  {
    thd->clear_error();
    Query_log_event qinfo(thd, thd->query, thd->query_length, FALSE, FALSE);
    mysql_bin_log.write(&qinfo);
  }
  res= FALSE;
  goto err;

table_exists:
  if (create_info->options & HA_LEX_CREATE_IF_NOT_EXISTS)
  {
    char warn_buff[MYSQL_ERRMSG_SIZE];
    my_snprintf(warn_buff, sizeof(warn_buff),
		ER(ER_TABLE_EXISTS_ERROR), table_name);
    push_warning(thd, MYSQL_ERROR::WARN_LEVEL_NOTE,
		 ER_TABLE_EXISTS_ERROR,warn_buff);
    res= FALSE;
  }
  else
    my_error(ER_TABLE_EXISTS_ERROR, MYF(0), table_name);

err:
  unlock_table_name(thd, src_table);
  pthread_mutex_unlock(&LOCK_open);
  DBUG_RETURN(res);
}


bool mysql_analyze_table(THD* thd, TABLE_LIST* tables, HA_CHECK_OPT* check_opt)
{
#ifdef OS2
  thr_lock_type lock_type = TL_WRITE;
#else
  thr_lock_type lock_type = TL_READ_NO_INSERT;
#endif

  DBUG_ENTER("mysql_analyze_table");
  DBUG_RETURN(mysql_admin_table(thd, tables, check_opt,
				"analyze", lock_type, 1, 0, 0, 0,
				&handler::analyze, 0));
}


bool mysql_check_table(THD* thd, TABLE_LIST* tables,HA_CHECK_OPT* check_opt)
{
#ifdef OS2
  thr_lock_type lock_type = TL_WRITE;
#else
  thr_lock_type lock_type = TL_READ_NO_INSERT;
#endif

  DBUG_ENTER("mysql_check_table");
  DBUG_RETURN(mysql_admin_table(thd, tables, check_opt,
				"check", lock_type,
				0, 0, HA_OPEN_FOR_REPAIR, 0,
				&handler::ha_check, &view_checksum));
}


/* table_list should contain just one table */
static int
mysql_discard_or_import_tablespace(THD *thd,
                                   TABLE_LIST *table_list,
                                   enum tablespace_op_type tablespace_op)
{
  TABLE *table;
  my_bool discard;
  int error;
  DBUG_ENTER("mysql_discard_or_import_tablespace");

  /*
    Note that DISCARD/IMPORT TABLESPACE always is the only operation in an
    ALTER TABLE
  */

  thd->proc_info="discard_or_import_tablespace";

  discard= test(tablespace_op == DISCARD_TABLESPACE);

 /*
   We set this flag so that ha_innobase::open and ::external_lock() do
   not complain when we lock the table
 */
  thd->tablespace_op= TRUE;
  if (!(table=open_ltable(thd,table_list,TL_WRITE)))
  {
    thd->tablespace_op=FALSE;
    DBUG_RETURN(-1);
  }

  error=table->file->discard_or_import_tablespace(discard);

  thd->proc_info="end";

  if (error)
    goto err;

  /*
    The 0 in the call below means 'not in a transaction', which means
    immediate invalidation; that is probably what we wish here
  */
  query_cache_invalidate3(thd, table_list, 0);

  /* The ALTER TABLE is always in its own transaction */
  error = ha_commit_stmt(thd);
  if (ha_commit(thd))
    error=1;
  if (error)
    goto err;
  if (mysql_bin_log.is_open())
  {
    Query_log_event qinfo(thd, thd->query, thd->query_length, FALSE, FALSE);
    mysql_bin_log.write(&qinfo);
  }
err:
  close_thread_tables(thd);
  thd->tablespace_op=FALSE;
  
  if (error == 0)
  {
    send_ok(thd);
    DBUG_RETURN(0);
  }

  table->file->print_error(error, MYF(0));
    
  DBUG_RETURN(-1);
}


/*
  Manages enabling/disabling of indexes for ALTER TABLE

  SYNOPSIS
    alter_table_manage_keys()
      table                  Target table
      indexes_were_disabled  Whether the indexes of the from table
                             were disabled
      keys_onoff             ENABLE | DISABLE | LEAVE_AS_IS

  RETURN VALUES
    FALSE  OK
    TRUE   Error
*/

static
bool alter_table_manage_keys(TABLE *table, int indexes_were_disabled,
                             enum enum_enable_or_disable keys_onoff)
{
  int error= 0;
  DBUG_ENTER("alter_table_manage_keys");
  DBUG_PRINT("enter", ("table=%p were_disabled=%d on_off=%d",
             table, indexes_were_disabled, keys_onoff));

  switch (keys_onoff) {
  case ENABLE:
    error= table->file->enable_indexes(HA_KEY_SWITCH_NONUNIQ_SAVE);
    break;
  case LEAVE_AS_IS:
    if (!indexes_were_disabled)
      break;
    /* fall-through: disabled indexes */
  case DISABLE:
    error= table->file->disable_indexes(HA_KEY_SWITCH_NONUNIQ_SAVE);
  }

  if (error == HA_ERR_WRONG_COMMAND)
  {
    push_warning_printf(current_thd, MYSQL_ERROR::WARN_LEVEL_NOTE,
                        ER_ILLEGAL_HA, ER(ER_ILLEGAL_HA), table->s->table_name);
    error= 0;
  } else if (error)
    table->file->print_error(error, MYF(0));

  DBUG_RETURN(error);
}


/*
  Alter table


  NOTE
    The structures passed as 'create_info' and 'alter_info' parameters may
    be modified by this function. It is responsibility of the caller to make
    a copy of create_info in order to provide correct execution in prepared
    statements/stored routines.
*/

bool mysql_alter_table(THD *thd,char *new_db, char *new_name,
                       HA_CREATE_INFO *create_info,
                       TABLE_LIST *table_list,
                       Alter_info *alter_info,
                       uint order_num, ORDER *order, bool ignore)
{
  TABLE *table,*new_table=0;
  int error= 0;
  char tmp_name[80],old_name[32],new_name_buff[FN_REFLEN];
  char new_alias_buff[FN_REFLEN], *table_name, *db, *new_alias, *alias;
  char index_file[FN_REFLEN], data_file[FN_REFLEN];
  ha_rows copied,deleted;
  ulonglong next_insert_id;
  uint db_create_options, used_fields;
  enum db_type old_db_type, new_db_type, table_type;
  bool need_copy_table;
  bool no_table_reopen= FALSE, varchar= FALSE;
  frm_type_enum frm_type;
  /*
    Throw an error if the table to be altered isn't empty.
    Used in DATE/DATETIME fields default value checking.
  */
  bool error_if_not_empty= FALSE;
  /*
    A field used for error reporting in DATE/DATETIME fields default
    value checking.
  */
  create_field *new_datetime_field= 0;
  DBUG_ENTER("mysql_alter_table");

  thd->proc_info="init";
  table_name=table_list->table_name;
  alias= (lower_case_table_names == 2) ? table_list->alias : table_name;

  db=table_list->db;
  if (!new_db || !my_strcasecmp(table_alias_charset, new_db, db))
    new_db= db;
  used_fields=create_info->used_fields;
  
  mysql_ha_flush(thd, table_list, MYSQL_HA_CLOSE_FINAL, FALSE);

  /* DISCARD/IMPORT TABLESPACE is always alone in an ALTER TABLE */
  if (alter_info->tablespace_op != NO_TABLESPACE_OP)
    /* Conditionally writes to binlog. */
    DBUG_RETURN(mysql_discard_or_import_tablespace(thd,table_list,
						   alter_info->tablespace_op));
  sprintf(new_name_buff,"%s/%s/%s%s",mysql_data_home, db, table_name, reg_ext);
  unpack_filename(new_name_buff, new_name_buff);
  frm_type= mysql_frm_type(thd, new_name_buff, &table_type);
  /* Rename a view */
  if (frm_type == FRMTYPE_VIEW && !(alter_info->flags & ~ALTER_RENAME))
  {
    /*
      Avoid problems with a rename on a table that we have locked or
      if the user is trying to to do this in a transcation context
    */

    if (thd->locked_tables || thd->active_transaction())
    {
      my_message(ER_LOCK_OR_ACTIVE_TRANSACTION,
                 ER(ER_LOCK_OR_ACTIVE_TRANSACTION), MYF(0));
      DBUG_RETURN(1);
    }

    if (wait_if_global_read_lock(thd,0,1))
      DBUG_RETURN(1);
    VOID(pthread_mutex_lock(&LOCK_open));
    if (lock_table_names(thd, table_list))
    {
      error= 1;
      goto view_err;
    }
    
    if (!do_rename(thd, table_list, new_db, new_name, new_name, 1))
    {
      if (mysql_bin_log.is_open())
      {
        thd->clear_error();
        Query_log_event qinfo(thd, thd->query, thd->query_length, 0, FALSE);
        mysql_bin_log.write(&qinfo);
      }
      send_ok(thd);
    }

    unlock_table_names(thd, table_list, (TABLE_LIST*) 0);

view_err:
    pthread_mutex_unlock(&LOCK_open);
    start_waiting_global_read_lock(thd);
    DBUG_RETURN(error);
  }
  if (!(table=open_ltable(thd,table_list,TL_WRITE_ALLOW_READ)))
    DBUG_RETURN(TRUE);

  /* Check that we are not trying to rename to an existing table */
  if (new_name)
  {
    strmov(new_name_buff,new_name);
    strmov(new_alias= new_alias_buff, new_name);
    if (lower_case_table_names)
    {
      if (lower_case_table_names != 2)
      {
	my_casedn_str(files_charset_info, new_name_buff);
	new_alias= new_name;			// Create lower case table name
      }
      my_casedn_str(files_charset_info, new_name);
    }
    if (new_db == db &&
	!my_strcasecmp(table_alias_charset, new_name_buff, table_name))
    {
      /*
	Source and destination table names are equal: make later check
	easier.
      */
      new_alias= new_name= table_name;
    }
    else
    {
      if (table->s->tmp_table)
      {
	if (find_temporary_table(thd,new_db,new_name_buff))
	{
	  my_error(ER_TABLE_EXISTS_ERROR, MYF(0), new_name_buff);
	  DBUG_RETURN(TRUE);
	}
      }
      else
      {
	char dir_buff[FN_REFLEN];
        bool exists;
	strxnmov(dir_buff, FN_REFLEN, mysql_real_data_home, new_db, NullS);
        VOID(pthread_mutex_lock(&LOCK_open));
        exists= (table_cache_has_open_placeholder(thd, new_db, new_name) ||
                 !access(fn_format(new_name_buff, new_name_buff, dir_buff,
                                   reg_ext, 0), F_OK));
        VOID(pthread_mutex_unlock(&LOCK_open));
        if (exists)
	{
	  /* Table will be closed in do_command() */
	  my_error(ER_TABLE_EXISTS_ERROR, MYF(0), new_alias);
	  DBUG_RETURN(TRUE);
	}
      }
    }
  }
  else
  {
    new_alias= (lower_case_table_names == 2) ? alias : table_name;
    new_name= table_name;
  }

  old_db_type= table->s->db_type;
  if (create_info->db_type == DB_TYPE_DEFAULT)
    create_info->db_type= old_db_type;
  if (check_engine(thd, new_name, &create_info->db_type))
    DBUG_RETURN(TRUE);
  new_db_type= create_info->db_type;
  if (create_info->row_type == ROW_TYPE_NOT_USED)
    create_info->row_type= table->s->row_type;

  DBUG_PRINT("info", ("old type: %d  new type: %d", old_db_type, new_db_type));
  if (ha_check_storage_engine_flag(old_db_type, HTON_ALTER_NOT_SUPPORTED) ||
      ha_check_storage_engine_flag(new_db_type, HTON_ALTER_NOT_SUPPORTED))
  {
    DBUG_PRINT("info", ("doesn't support alter"));
    my_error(ER_ILLEGAL_HA, MYF(0), table_name);
    DBUG_RETURN(TRUE);
  }
  
  thd->proc_info="setup";
  if (!(alter_info->flags & ~(ALTER_RENAME | ALTER_KEYS_ONOFF)) &&
      !table->s->tmp_table) // no need to touch frm
  {
    switch (alter_info->keys_onoff) {
    case LEAVE_AS_IS:
      break;
    case ENABLE:
      /*
        wait_while_table_is_used() ensures that table being altered is
        opened only by this thread and that TABLE::TABLE_SHARE::version
        of TABLE object corresponding to this table is 0.
        The latter guarantees that no DML statement will open this table
        until ALTER TABLE finishes (i.e. until close_thread_tables())
        while the fact that the table is still open gives us protection
        from concurrent DDL statements.
      */
      VOID(pthread_mutex_lock(&LOCK_open));
      wait_while_table_is_used(thd, table, HA_EXTRA_FORCE_REOPEN);
      VOID(pthread_mutex_unlock(&LOCK_open));
      error= table->file->enable_indexes(HA_KEY_SWITCH_NONUNIQ_SAVE);
      /* COND_refresh will be signaled in close_thread_tables() */
      break;
    case DISABLE:
      VOID(pthread_mutex_lock(&LOCK_open));
      wait_while_table_is_used(thd, table, HA_EXTRA_FORCE_REOPEN);
      VOID(pthread_mutex_unlock(&LOCK_open));
      error=table->file->disable_indexes(HA_KEY_SWITCH_NONUNIQ_SAVE);
      /* COND_refresh will be signaled in close_thread_tables() */
      break;
    }
    if (error == HA_ERR_WRONG_COMMAND)
    {
      error= 0;
      push_warning_printf(thd, MYSQL_ERROR::WARN_LEVEL_NOTE,
			  ER_ILLEGAL_HA, ER(ER_ILLEGAL_HA),
			  table->alias);
    }

    VOID(pthread_mutex_lock(&LOCK_open));
    /*
      Unlike to the above case close_cached_table() below will remove ALL
      instances of TABLE from table cache (it will also remove table lock
      held by this thread). So to make actual table renaming and writing
      to binlog atomic we have to put them into the same critical section
      protected by LOCK_open mutex. This also removes gap for races between
      access() and mysql_rename_table() calls.
    */

    if (!error && (new_name != table_name || new_db != db))
    {
      thd->proc_info="rename";
      /*
        Then do a 'simple' rename of the table. First we need to close all
        instances of 'source' table.
      */
      close_cached_table(thd, table);
      /*
        Then, we want check once again that target table does not exist.
        Note that we can't fully rely on results of previous check since
        no lock was taken on target table during it. We also can't do this
        before calling close_cached_table() as the latter temporarily
        releases LOCK_open mutex.
        Also note that starting from 5.1 we use approach with obtaining
        of name-lock on target table.
      */
      if (table_cache_has_open_placeholder(thd, new_db, new_name) ||
          !access(new_name_buff,F_OK))
      {
	my_error(ER_TABLE_EXISTS_ERROR, MYF(0), new_name);
	error= -1;
      }
      else
      {
	*fn_ext(new_name)=0;
	if (mysql_rename_table(old_db_type,db,table_name,new_db,new_alias))
	  error= -1;
        else if (Table_triggers_list::change_table_name(thd, db, table_name,
                                                        new_db, new_alias))
        {
          VOID(mysql_rename_table(old_db_type, new_db, new_alias, db,
                                  table_name));
          error= -1;
        }
      }
    }

    if (error == HA_ERR_WRONG_COMMAND)
    {
      error= 0;
      push_warning_printf(thd, MYSQL_ERROR::WARN_LEVEL_NOTE,
			  ER_ILLEGAL_HA, ER(ER_ILLEGAL_HA),
			  table->alias);
    }

    if (!error)
    {
      if (mysql_bin_log.is_open())
      {
	thd->clear_error();
	Query_log_event qinfo(thd, thd->query, thd->query_length, FALSE, FALSE);
	mysql_bin_log.write(&qinfo);
      }
      send_ok(thd);
    }
    else if (error > 0)
    {
      table->file->print_error(error, MYF(0));
      error= -1;
    }
    VOID(pthread_mutex_unlock(&LOCK_open));
    table_list->table= NULL;                    // For query cache
    query_cache_invalidate3(thd, table_list, 0);
    DBUG_RETURN(error);
  }

  /* Full alter table */

  /* Let new create options override the old ones */
  if (!(used_fields & HA_CREATE_USED_MIN_ROWS))
    create_info->min_rows= table->s->min_rows;
  if (!(used_fields & HA_CREATE_USED_MAX_ROWS))
    create_info->max_rows= table->s->max_rows;
  if (!(used_fields & HA_CREATE_USED_AVG_ROW_LENGTH))
    create_info->avg_row_length= table->s->avg_row_length;
  if (!(used_fields & HA_CREATE_USED_DEFAULT_CHARSET))
    create_info->default_table_charset= table->s->table_charset;
  if (!(used_fields & HA_CREATE_USED_AUTO) && table->found_next_number_field)
  {
    /* Table has an autoincrement, copy value to new table */
    table->file->info(HA_STATUS_AUTO);
    create_info->auto_increment_value= table->file->auto_increment_value;
  }

  restore_record(table, s->default_values);     // Empty record for DEFAULT
  List_iterator<Alter_drop> drop_it(alter_info->drop_list);
  List_iterator<create_field> def_it(alter_info->create_list);
  List_iterator<Alter_column> alter_it(alter_info->alter_list);
  Alter_info new_info;                   // Add new columns and indexes here
  create_field *def;

  /*
    First collect all fields from table which isn't in drop_list
  */

  Field **f_ptr,*field;
  for (f_ptr=table->field ; (field= *f_ptr) ; f_ptr++)
  {
    if (field->type() == MYSQL_TYPE_STRING)
      varchar= TRUE;
    /* Check if field should be dropped */
    Alter_drop *drop;
    drop_it.rewind();
    while ((drop=drop_it++))
    {
      if (drop->type == Alter_drop::COLUMN &&
	  !my_strcasecmp(system_charset_info,field->field_name, drop->name))
      {
	/* Reset auto_increment value if it was dropped */
	if (MTYP_TYPENR(field->unireg_check) == Field::NEXT_NUMBER &&
	    !(used_fields & HA_CREATE_USED_AUTO))
	{
	  create_info->auto_increment_value=0;
	  create_info->used_fields|=HA_CREATE_USED_AUTO;
	}
	break;
      }
    }
    if (drop)
    {
      drop_it.remove();
      continue;
    }
    /* Check if field is changed */
    def_it.rewind();
    while ((def=def_it++))
    {
      if (def->change &&
	  !my_strcasecmp(system_charset_info,field->field_name, def->change))
	break;
    }
    if (def)
    {						// Field is changed
      def->field=field;
      if (!def->after)
      {
	new_info.create_list.push_back(def);
	def_it.remove();
      }
    }
    else
    {						// Use old field value
      new_info.create_list.push_back(def= new create_field(field, field));
      alter_it.rewind();			// Change default if ALTER
      Alter_column *alter;
      while ((alter=alter_it++))
      {
	if (!my_strcasecmp(system_charset_info,field->field_name, alter->name))
	  break;
      }
      if (alter)
      {
	if (def->sql_type == FIELD_TYPE_BLOB)
	{
	  my_error(ER_BLOB_CANT_HAVE_DEFAULT, MYF(0), def->change);
	  DBUG_RETURN(TRUE);
	}
	if ((def->def=alter->def))              // Use new default
          def->flags&= ~NO_DEFAULT_VALUE_FLAG;
        else
          def->flags|= NO_DEFAULT_VALUE_FLAG;
	alter_it.remove();
      }
    }
  }
  def_it.rewind();
  List_iterator<create_field> find_it(new_info.create_list);
  while ((def=def_it++))			// Add new columns
  {
    if (def->change && ! def->field)
    {
      my_error(ER_BAD_FIELD_ERROR, MYF(0), def->change, table_name);
      DBUG_RETURN(TRUE);
    }
    /*
      Check that the DATE/DATETIME not null field we are going to add is
      either has a default value or the '0000-00-00' is allowed by the
      set sql mode.
      If the '0000-00-00' value isn't allowed then raise the error_if_not_empty
      flag to allow ALTER TABLE only if the table to be altered is empty.
    */
    if ((def->sql_type == MYSQL_TYPE_DATE ||
         def->sql_type == MYSQL_TYPE_NEWDATE ||
         def->sql_type == MYSQL_TYPE_DATETIME) && !new_datetime_field &&
         !(~def->flags & (NO_DEFAULT_VALUE_FLAG | NOT_NULL_FLAG)) &&
         thd->variables.sql_mode & MODE_NO_ZERO_DATE)
    {
        new_datetime_field= def;
        error_if_not_empty= TRUE;
    }
    if (!def->after)
      new_info.create_list.push_back(def);
    else if (def->after == first_keyword)
      new_info.create_list.push_front(def);
    else
    {
      create_field *find;
      find_it.rewind();
      while ((find=find_it++))			// Add new columns
      {
	if (!my_strcasecmp(system_charset_info,def->after, find->field_name))
	  break;
      }
      if (!find)
      {
	my_error(ER_BAD_FIELD_ERROR, MYF(0), def->after, table_name);
	DBUG_RETURN(TRUE);
      }
      find_it.after(def);			// Put element after this
    }
  }
  if (alter_info->alter_list.elements)
  {
    my_error(ER_BAD_FIELD_ERROR, MYF(0),
             alter_info->alter_list.head()->name, table_name);
    DBUG_RETURN(TRUE);
  }
  if (!new_info.create_list.elements)
  {
    my_message(ER_CANT_REMOVE_ALL_FIELDS, ER(ER_CANT_REMOVE_ALL_FIELDS),
               MYF(0));
    DBUG_RETURN(TRUE);
  }

  /*
    Collect all keys which isn't in drop list. Add only those
    for which some fields exists.
  */

  List_iterator<Key> key_it(alter_info->key_list);
  List_iterator<create_field> field_it(new_info.create_list);
  List<key_part_spec> key_parts;

  KEY *key_info=table->key_info;
  for (uint i=0 ; i < table->s->keys ; i++,key_info++)
  {
    char *key_name= key_info->name;
    Alter_drop *drop;
    drop_it.rewind();
    while ((drop=drop_it++))
    {
      if (drop->type == Alter_drop::KEY &&
	  !my_strcasecmp(system_charset_info,key_name, drop->name))
	break;
    }
    if (drop)
    {
      drop_it.remove();
      continue;
    }

    KEY_PART_INFO *key_part= key_info->key_part;
    key_parts.empty();
    for (uint j=0 ; j < key_info->key_parts ; j++,key_part++)
    {
      if (!key_part->field)
	continue;				// Wrong field (from UNIREG)
      const char *key_part_name=key_part->field->field_name;
      create_field *cfield;
      field_it.rewind();
      while ((cfield=field_it++))
      {
	if (cfield->change)
	{
	  if (!my_strcasecmp(system_charset_info, key_part_name,
			     cfield->change))
	    break;
	}
	else if (!my_strcasecmp(system_charset_info,
				key_part_name, cfield->field_name))
	  break;
      }
      if (!cfield)
	continue;				// Field is removed
      uint key_part_length=key_part->length;
      if (cfield->field)			// Not new field
      {
        /*
          If the field can't have only a part used in a key according to its
          new type, or should not be used partially according to its
          previous type, or the field length is less than the key part
          length, unset the key part length.

          We also unset the key part length if it is the same as the
          old field's length, so the whole new field will be used.

          BLOBs may have cfield->length == 0, which is why we test it before
          checking whether cfield->length < key_part_length (in chars).
         */
        if (!Field::type_can_have_key_part(cfield->field->type()) ||
            !Field::type_can_have_key_part(cfield->sql_type) ||
            (cfield->field->field_length == key_part_length &&
             !f_is_blob(key_part->key_type)) ||
	    (cfield->length && (cfield->length < key_part_length /
                                key_part->field->charset()->mbmaxlen)))
	  key_part_length= 0;			// Use whole field
      }
      key_part_length /= key_part->field->charset()->mbmaxlen;
      key_parts.push_back(new key_part_spec(cfield->field_name,
					    key_part_length));
    }
    if (key_parts.elements)
    {
      Key *key;
      enum Key::Keytype key_type;

      if (key_info->flags & HA_SPATIAL)
        key_type= Key::SPATIAL;
      else if (key_info->flags & HA_NOSAME)
      {
        if (! my_strcasecmp(system_charset_info, key_name, primary_key_name))
          key_type= Key::PRIMARY;
        else
          key_type= Key::UNIQUE;
      }
      else if (key_info->flags & HA_FULLTEXT)
        key_type= Key::FULLTEXT;
      else
        key_type= Key::MULTIPLE;

      key= new Key(key_type, key_name,
                   key_info->algorithm,
                   test(key_info->flags & HA_GENERATED_KEY),
                   key_parts);
      new_info.key_list.push_back(key);
    }
  }
  {
    Key *key;
    while ((key=key_it++))			// Add new keys
    {
      if (key->type != Key::FOREIGN_KEY)
        new_info.key_list.push_back(key);
      if (key->name &&
	  !my_strcasecmp(system_charset_info,key->name,primary_key_name))
      {
	my_error(ER_WRONG_NAME_FOR_INDEX, MYF(0), key->name);
	DBUG_RETURN(TRUE);
      }
    }
  }

  if (alter_info->drop_list.elements)
  {
    my_error(ER_CANT_DROP_FIELD_OR_KEY, MYF(0),
             alter_info->drop_list.head()->name);
    goto err;
  }
  if (alter_info->alter_list.elements)
  {
    my_error(ER_CANT_DROP_FIELD_OR_KEY, MYF(0),
             alter_info->alter_list.head()->name);
    goto err;
  }

  db_create_options= table->s->db_create_options & ~(HA_OPTION_PACK_RECORD);
  my_snprintf(tmp_name, sizeof(tmp_name), "%s-%lx_%lx", tmp_file_prefix,
	      current_pid, thd->thread_id);
  /* Safety fix for innodb */
  if (lower_case_table_names)
    my_casedn_str(files_charset_info, tmp_name);
  if (new_db_type != old_db_type && !table->file->can_switch_engines()) {
    my_error(ER_ROW_IS_REFERENCED, MYF(0));
    goto err;
  }
  create_info->db_type=new_db_type;
  if (!create_info->comment.str)
  {
    create_info->comment.str= table->s->comment.str;
    create_info->comment.length= table->s->comment.length;
  }

  table->file->update_create_info(create_info);
  if ((create_info->table_options &
       (HA_OPTION_PACK_KEYS | HA_OPTION_NO_PACK_KEYS)) ||
      (used_fields & HA_CREATE_USED_PACK_KEYS))
    db_create_options&= ~(HA_OPTION_PACK_KEYS | HA_OPTION_NO_PACK_KEYS);
  if (create_info->table_options &
      (HA_OPTION_CHECKSUM | HA_OPTION_NO_CHECKSUM))
    db_create_options&= ~(HA_OPTION_CHECKSUM | HA_OPTION_NO_CHECKSUM);
  if (create_info->table_options &
      (HA_OPTION_DELAY_KEY_WRITE | HA_OPTION_NO_DELAY_KEY_WRITE))
    db_create_options&= ~(HA_OPTION_DELAY_KEY_WRITE |
			  HA_OPTION_NO_DELAY_KEY_WRITE);
  create_info->table_options|= db_create_options;

  if (table->s->tmp_table)
    create_info->options|=HA_LEX_CREATE_TMP_TABLE;

  /*
    better have a negative test here, instead of positive, like
    alter_info->flags & ALTER_ADD_COLUMN|ALTER_ADD_INDEX|...
    so that ALTER TABLE won't break when somebody will add new flag

    MySQL uses frm version to determine the type of the data fields and
    their layout. See Field_string::type() for details.
    Thus, if the table is too old we may have to rebuild the data to
    update the layout.

    There was a bug prior to mysql-4.0.25. Number of null fields was
    calculated incorrectly. As a result frm and data files gets out of
    sync after fast alter table. There is no way to determine by which
    mysql version (in 4.0 and 4.1 branches) table was created, thus we
    disable fast alter table for all tables created by mysql versions
    prior to 5.0 branch.
    See BUG#6236.
  */
  need_copy_table= (alter_info->flags &
                    ~(ALTER_CHANGE_COLUMN_DEFAULT|ALTER_OPTIONS) ||
                    (create_info->used_fields &
                     ~(HA_CREATE_USED_COMMENT|HA_CREATE_USED_PASSWORD)) ||
                    table->s->tmp_table ||
                    !table->s->mysql_version ||
                    (table->s->frm_version < FRM_VER_TRUE_VARCHAR && varchar));
  create_info->frm_only= !need_copy_table;

  /*
    Handling of symlinked tables:
    If no rename:
      Create new data file and index file on the same disk as the
      old data and index files.
      Copy data.
      Rename new data file over old data file and new index file over
      old index file.
      Symlinks are not changed.

   If rename:
      Create new data file and index file on the same disk as the
      old data and index files.  Create also symlinks to point at
      the new tables.
      Copy data.
      At end, rename temporary tables and symlinks to temporary table
      to final table name.
      Remove old table and old symlinks

    If rename is made to another database:
      Create new tables in new database.
      Copy data.
      Remove old table and symlinks.
  */

  if (!strcmp(db, new_db))		// Ignore symlink if db changed
  {
    if (create_info->index_file_name)
    {
      /* Fix index_file_name to have 'tmp_name' as basename */
      strmov(index_file, tmp_name);
      create_info->index_file_name=fn_same(index_file,
					   create_info->index_file_name,
					   1);
    }
    if (create_info->data_file_name)
    {
      /* Fix data_file_name to have 'tmp_name' as basename */
      strmov(data_file, tmp_name);
      create_info->data_file_name=fn_same(data_file,
					  create_info->data_file_name,
					  1);
    }
  }
  else
    create_info->data_file_name=create_info->index_file_name=0;

  /* We don't log the statement, it will be logged later. */
  {
    tmp_disable_binlog(thd);
    error= mysql_create_table(thd, new_db, tmp_name,
                              create_info, &new_info, 1, 0);
    reenable_binlog(thd);
    if (error)
      DBUG_RETURN(error);
  }
  if (need_copy_table)
  {
    if (table->s->tmp_table)
    {
      TABLE_LIST tbl;
      bzero((void*) &tbl, sizeof(tbl));
      tbl.db= new_db;
      tbl.table_name= tbl.alias= tmp_name;
      new_table= open_table(thd, &tbl, thd->mem_root, (bool*) 0,
                            MYSQL_LOCK_IGNORE_FLUSH);
    }
    else
    {
      char path[FN_REFLEN];
      my_snprintf(path, sizeof(path), "%s/%s/%s", mysql_data_home,
                  new_db, tmp_name);
      fn_format(path,path,"","",4);
      new_table=open_temporary_table(thd, path, new_db, tmp_name,0);
    }
    if (!new_table)
    {
      VOID(quick_rm_table(new_db_type,new_db,tmp_name));
      goto err;
    }
  }

  /* We don't want update TIMESTAMP fields during ALTER TABLE. */
  thd->count_cuted_fields= CHECK_FIELD_WARN;	// calc cuted fields
  thd->cuted_fields=0L;
  thd->proc_info="copy to tmp table";
  next_insert_id=thd->next_insert_id;		// Remember for logging
  copied=deleted=0;
  if (new_table && !new_table->s->is_view)
  {
    new_table->timestamp_field_type= TIMESTAMP_NO_AUTO_SET;
    new_table->next_number_field=new_table->found_next_number_field;
    error= copy_data_between_tables(table, new_table, new_info.create_list,
                                    ignore, order_num, order,
                                    &copied, &deleted, alter_info->keys_onoff,
                                    error_if_not_empty);
  }
  else if (!new_table)
  {
    VOID(pthread_mutex_lock(&LOCK_open));
    wait_while_table_is_used(thd, table, HA_EXTRA_FORCE_REOPEN);
    VOID(pthread_mutex_unlock(&LOCK_open));
    alter_table_manage_keys(table, table->file->indexes_are_disabled(),
                            alter_info->keys_onoff);
    error= ha_commit_stmt(thd);
    if (ha_commit(thd))
      error= 1;
  }

  thd->last_insert_id=next_insert_id;		// Needed for correct log
  thd->count_cuted_fields= CHECK_FIELD_IGNORE;

  if (table->s->tmp_table)
  {
    /* We changed a temporary table */
    if (error)
    {
      /*
	The following function call will free the new_table pointer,
	in close_temporary_table(), so we can safely directly jump to err
      */
      close_temporary_table(thd, new_db, tmp_name);
      goto err;
    }
    /* Close lock if this is a transactional table */
    if (thd->lock)
    {
      mysql_unlock_tables(thd, thd->lock);
      thd->lock=0;
    }
    /* Remove link to old table and rename the new one */
    close_temporary_table(thd, table->s->db, table_name);
    /* Should pass the 'new_name' as we store table name in the cache */
    if (rename_temporary_table(thd, new_table, new_db, new_name))
    {						// Fatal error
      close_temporary_table(thd,new_db,tmp_name);
      my_free((gptr) new_table,MYF(0));
      goto err;
    }
    /* 
     Writing to the binlog does not need to be synchronized for temporary tables, 
     which are thread-specific. 
    */
    if (mysql_bin_log.is_open())
    {
      thd->clear_error();
      Query_log_event qinfo(thd, thd->query, thd->query_length, FALSE, FALSE);
      mysql_bin_log.write(&qinfo);
    }
    goto end_temporary;
  }

  if (new_table)
  {
    intern_close_table(new_table);              /* close temporary table */
    my_free((gptr) new_table,MYF(0));
  }
  VOID(pthread_mutex_lock(&LOCK_open));
  if (error)
  {
    VOID(quick_rm_table(new_db_type,new_db,tmp_name));
    VOID(pthread_mutex_unlock(&LOCK_open));
    goto err;
  }

  /*
    Data is copied.  Now we rename the old table to a temp name,
    rename the new one to the old name, remove all entries from the old table
    from the cache, free all locks, close the old table and remove it.
  */

  thd->proc_info="rename result table";
  my_snprintf(old_name, sizeof(old_name), "%s2-%lx-%lx", tmp_file_prefix,
	      current_pid, thd->thread_id);
  if (lower_case_table_names)
    my_casedn_str(files_charset_info, old_name);

#if (!defined( __WIN__) && !defined( __EMX__) && !defined( OS2))
  if (table->file->has_transactions())
#endif
  {
    /*
      Win32 and InnoDB can't drop a table that is in use, so we must
      close the original table at before doing the rename
    */
    close_cached_table(thd, table);
    table=0;					// Marker that table is closed
    no_table_reopen= TRUE;
  }
#if (!defined( __WIN__) && !defined( __EMX__) && !defined( OS2))
  else
    table->file->extra(HA_EXTRA_FORCE_REOPEN);	// Don't use this file anymore
#endif

  if (new_name != table_name || new_db != db)
  {
    /*
      Check that there is no table with target name. See the
      comment describing code for 'simple' ALTER TABLE ... RENAME.
    */
    if (table_cache_has_open_placeholder(thd, new_db, new_name) ||
        !access(new_name_buff,F_OK))
    {
      error=1;
      my_error(ER_TABLE_EXISTS_ERROR, MYF(0), new_name_buff);
      VOID(quick_rm_table(new_db_type,new_db,tmp_name));
      VOID(pthread_mutex_unlock(&LOCK_open));
      goto err;
    }
  }

  error=0;
  if (!need_copy_table)
    new_db_type=old_db_type=DB_TYPE_UNKNOWN; // this type cannot happen in regular ALTER
  if (mysql_rename_table(old_db_type,db,table_name,db,old_name))
  {
    error=1;
    VOID(quick_rm_table(new_db_type,new_db,tmp_name));
  }
  else if (mysql_rename_table(new_db_type,new_db,tmp_name,new_db,
			      new_alias) ||
           (new_name != table_name || new_db != db) && // we also do rename
           Table_triggers_list::change_table_name(thd, db, table_name,
                                                  new_db, new_alias))
       
  {						// Try to get everything back
    error=1;
    VOID(quick_rm_table(new_db_type,new_db,new_alias));
    VOID(quick_rm_table(new_db_type,new_db,tmp_name));
    VOID(mysql_rename_table(old_db_type,db,old_name,db,alias));
  }
  if (error)
  {
    /*
      This shouldn't happen.  We solve this the safe way by
      closing the locked table.
    */
    if (table)
      close_cached_table(thd,table);
    VOID(pthread_mutex_unlock(&LOCK_open));
    goto err;
  }
  if (thd->lock || new_name != table_name || no_table_reopen)  // True if WIN32
  {
    /*
      Not table locking or alter table with rename
      free locks and remove old table
    */
    if (table)
      close_cached_table(thd,table);
    VOID(quick_rm_table(old_db_type,db,old_name));
  }
  else
  {
    /*
      Using LOCK TABLES without rename.
      This code is never executed on WIN32!
      Remove old renamed table, reopen table and get new locks
    */
    if (table)
    {
      VOID(table->file->extra(HA_EXTRA_FORCE_REOPEN)); // Use new file
      /* Mark in-use copies old */
      remove_table_from_cache(thd,db,table_name,RTFC_NO_FLAG);
      /* end threads waiting on lock */
      mysql_lock_abort(thd,table);
    }
    VOID(quick_rm_table(old_db_type,db,old_name));
    if (close_data_tables(thd,db,table_name) ||
	reopen_tables(thd,1,0))
    {						// This shouldn't happen
      if (table)
	close_cached_table(thd,table);		// Remove lock for table
      VOID(pthread_mutex_unlock(&LOCK_open));
      goto err;
    }
  }
  thd->proc_info="end";
  if (mysql_bin_log.is_open())
  {
    thd->clear_error();
    Query_log_event qinfo(thd, thd->query, thd->query_length, FALSE, FALSE);
    mysql_bin_log.write(&qinfo);
  }
  broadcast_refresh();
  VOID(pthread_mutex_unlock(&LOCK_open));
#ifdef HAVE_BERKELEY_DB
  if (old_db_type == DB_TYPE_BERKELEY_DB)
  {
    /*
      For the alter table to be properly flushed to the logs, we
      have to open the new table.  If not, we get a problem on server
      shutdown.
    */
    char path[FN_REFLEN];
    build_table_path(path, sizeof(path), new_db, table_name, "");
    table=open_temporary_table(thd, path, new_db, tmp_name,0);
    if (table)
    {
      intern_close_table(table);
      my_free((char*) table, MYF(0));
    }
    else
      sql_print_warning("Could not open BDB table %s.%s after rename\n",
                        new_db,table_name);
    (void) berkeley_flush_logs();
  }
#endif
  table_list->table=0;				// For query cache
  query_cache_invalidate3(thd, table_list, 0);

end_temporary:
  my_snprintf(tmp_name, sizeof(tmp_name), ER(ER_INSERT_INFO),
	      (ulong) (copied + deleted), (ulong) deleted,
	      (ulong) thd->cuted_fields);
  send_ok(thd, copied + deleted, 0L, tmp_name);
  thd->some_tables_deleted=0;
  DBUG_RETURN(FALSE);

err:
  /*
    No default value was provided for a DATE/DATETIME field, the
    current sql_mode doesn't allow the '0000-00-00' value and
    the table to be altered isn't empty.
    Report error here.
  */
  if (error_if_not_empty && thd->row_count)
  {
    const char *f_val= 0;
    enum enum_mysql_timestamp_type t_type= MYSQL_TIMESTAMP_DATE;
    switch (new_datetime_field->sql_type)
    {
      case MYSQL_TYPE_DATE:
      case MYSQL_TYPE_NEWDATE:
        f_val= "0000-00-00";
        t_type= MYSQL_TIMESTAMP_DATE;
        break;
      case MYSQL_TYPE_DATETIME:
        f_val= "0000-00-00 00:00:00";
        t_type= MYSQL_TIMESTAMP_DATETIME;
        break;
      default:
        /* Shouldn't get here. */
        DBUG_ASSERT(0);
    }
    bool save_abort_on_warning= thd->abort_on_warning;
    thd->abort_on_warning= TRUE;
    make_truncated_value_warning(thd, MYSQL_ERROR::WARN_LEVEL_ERROR,
                                 f_val, strlength(f_val), t_type,
                                 new_datetime_field->field_name);
    thd->abort_on_warning= save_abort_on_warning;
  }
  DBUG_RETURN(TRUE);
}


static int
copy_data_between_tables(TABLE *from,TABLE *to,
			 List<create_field> &create,
                         bool ignore,
			 uint order_num, ORDER *order,
			 ha_rows *copied,
			 ha_rows *deleted,
                         enum enum_enable_or_disable keys_onoff,
                         bool error_if_not_empty)
{
  int error;
  Copy_field *copy,*copy_end;
  ulong found_count,delete_count;
  THD *thd= current_thd;
  uint length= 0;
  SORT_FIELD *sortorder;
  READ_RECORD info;
  TABLE_LIST   tables;
  List<Item>   fields;
  List<Item>   all_fields;
  ha_rows examined_rows;
  bool auto_increment_field_copied= 0;
  ulong save_sql_mode;
  DBUG_ENTER("copy_data_between_tables");

  /*
    Turn off recovery logging since rollback of an alter table is to
    delete the new table so there is no need to log the changes to it.
    
    This needs to be done before external_lock
  */
  error= ha_enable_transaction(thd, FALSE);
  if (error)
    DBUG_RETURN(-1);
  
  if (!(copy= new Copy_field[to->s->fields]))
    DBUG_RETURN(-1);				/* purecov: inspected */

  if (to->file->ha_external_lock(thd, F_WRLCK))
    DBUG_RETURN(-1);

  /* We need external lock before we can disable/enable keys */
  alter_table_manage_keys(to, from->file->indexes_are_disabled(), keys_onoff);

  /* We can abort alter table for any table type */
  thd->abort_on_warning= !ignore && test(thd->variables.sql_mode &
                                         (MODE_STRICT_TRANS_TABLES |
                                          MODE_STRICT_ALL_TABLES));

  from->file->info(HA_STATUS_VARIABLE);
  to->file->start_bulk_insert(from->file->records);

  save_sql_mode= thd->variables.sql_mode;

  List_iterator<create_field> it(create);
  create_field *def;
  copy_end=copy;
  for (Field **ptr=to->field ; *ptr ; ptr++)
  {
    def=it++;
    if (def->field)
    {
      if (*ptr == to->next_number_field)
      {
        auto_increment_field_copied= TRUE;
        /*
          If we are going to copy contents of one auto_increment column to
          another auto_increment column it is sensible to preserve zeroes.
          This condition also covers case when we are don't actually alter
          auto_increment column.
        */
        if (def->field == from->found_next_number_field)
          thd->variables.sql_mode|= MODE_NO_AUTO_VALUE_ON_ZERO;
      }
      (copy_end++)->set(*ptr,def->field,0);
    }

  }

  found_count=delete_count=0;

  if (order)
  {
    from->sort.io_cache=(IO_CACHE*) my_malloc(sizeof(IO_CACHE),
					      MYF(MY_FAE | MY_ZEROFILL));
    bzero((char*) &tables,sizeof(tables));
    tables.table= from;
    tables.alias= tables.table_name= (char*) from->s->table_name;
    tables.db=    (char*) from->s->db;
    error=1;

    if (thd->lex->select_lex.setup_ref_array(thd, order_num) ||
	setup_order(thd, thd->lex->select_lex.ref_pointer_array,
		    &tables, fields, all_fields, order) ||
	!(sortorder=make_unireg_sortorder(order, &length, NULL)) ||
	(from->sort.found_records = filesort(thd, from, sortorder, length,
					     (SQL_SELECT *) 0, HA_POS_ERROR,
					     &examined_rows)) ==
	HA_POS_ERROR)
      goto err;
  };

  /*
    Handler must be told explicitly to retrieve all columns, because
    this function does not set field->query_id in the columns to the
    current query id
  */
  from->file->extra(HA_EXTRA_RETRIEVE_ALL_COLS);
  init_read_record(&info, thd, from, (SQL_SELECT *) 0, 1,1);
  if (ignore)
    to->file->extra(HA_EXTRA_IGNORE_DUP_KEY);
  thd->row_count= 0;
  restore_record(to, s->default_values);        // Create empty record
  while (!(error=info.read_record(&info)))
  {
    if (thd->killed)
    {
      thd->send_kill_message();
      error= 1;
      break;
    }
    thd->row_count++;
    /* Return error if source table isn't empty. */
    if (error_if_not_empty)
    {
      error= 1;
      break;
    }
    if (to->next_number_field)
    {
      if (auto_increment_field_copied)
        to->auto_increment_field_not_null= TRUE;
      else
        to->next_number_field->reset();
    }
    
    for (Copy_field *copy_ptr=copy ; copy_ptr != copy_end ; copy_ptr++)
    {
      copy_ptr->do_copy(copy_ptr);
    }
    error=to->file->write_row((byte*) to->record[0]);
    to->auto_increment_field_not_null= FALSE;
    if (error)
    {
      if (!ignore ||
	  (error != HA_ERR_FOUND_DUPP_KEY &&
	   error != HA_ERR_FOUND_DUPP_UNIQUE))
      {
	to->file->print_error(error,MYF(0));
	break;
      }
      to->file->restore_auto_increment();
      delete_count++;
    }
    else
      found_count++;
  }
  end_read_record(&info);
  free_io_cache(from);
  delete [] copy;				// This is never 0

  if (to->file->end_bulk_insert() && error <= 0)
  {
    to->file->print_error(my_errno,MYF(0));
    error=1;
  }
  to->file->extra(HA_EXTRA_NO_IGNORE_DUP_KEY);

  if (ha_enable_transaction(thd, TRUE))
  {
    error= 1;
    goto err;
  }
  
  /*
    Ensure that the new table is saved properly to disk so that we
    can do a rename
  */
  if (ha_commit_stmt(thd))
    error=1;
  if (ha_commit(thd))
    error=1;

 err:
  thd->variables.sql_mode= save_sql_mode;
  thd->abort_on_warning= 0;
  free_io_cache(from);
  *copied= found_count;
  *deleted=delete_count;
  if (to->file->ha_external_lock(thd,F_UNLCK))
    error=1;
  DBUG_RETURN(error > 0 ? -1 : 0);
}


/*
  Recreates tables by calling mysql_alter_table().

  SYNOPSIS
    mysql_recreate_table()
    thd			Thread handler
    tables		Tables to recreate

 RETURN
    Like mysql_alter_table().
*/
bool mysql_recreate_table(THD *thd, TABLE_LIST *table_list)
{
  HA_CREATE_INFO create_info;
  Alter_info alter_info;

  DBUG_ENTER("mysql_recreate_table");

  bzero((char*) &create_info, sizeof(create_info));
  create_info.db_type=DB_TYPE_DEFAULT;
  create_info.row_type=ROW_TYPE_NOT_USED;
  create_info.default_table_charset=default_charset_info;
  /* Force alter table to recreate table */
  alter_info.flags= ALTER_CHANGE_COLUMN;
  DBUG_RETURN(mysql_alter_table(thd, NullS, NullS, &create_info,
                                table_list, &alter_info,
                                0, (ORDER *) 0, 0));
}


bool mysql_checksum_table(THD *thd, TABLE_LIST *tables, HA_CHECK_OPT *check_opt)
{
  TABLE_LIST *table;
  List<Item> field_list;
  Item *item;
  Protocol *protocol= thd->protocol;
  DBUG_ENTER("mysql_checksum_table");

  field_list.push_back(item = new Item_empty_string("Table", NAME_LEN*2));
  item->maybe_null= 1;
  field_list.push_back(item= new Item_int("Checksum", (longlong) 1,
                                          MY_INT64_NUM_DECIMAL_DIGITS));
  item->maybe_null= 1;
  if (protocol->send_fields(&field_list,
                            Protocol::SEND_NUM_ROWS | Protocol::SEND_EOF))
    DBUG_RETURN(TRUE);

  for (table= tables; table; table= table->next_local)
  {
    char table_name[NAME_LEN*2+2];
    TABLE *t;

    strxmov(table_name, table->db ,".", table->table_name, NullS);

    t= table->table= open_ltable(thd, table, TL_READ);
    thd->clear_error();			// these errors shouldn't get client

    protocol->prepare_for_resend();
    protocol->store(table_name, system_charset_info);

    if (!t)
    {
      /* Table didn't exist */
      protocol->store_null();
      thd->clear_error();
    }
    else
    {
      if (t->file->table_flags() & HA_HAS_CHECKSUM &&
	  !(check_opt->flags & T_EXTEND))
	protocol->store((ulonglong)t->file->checksum());
      else if (!(t->file->table_flags() & HA_HAS_CHECKSUM) &&
	       (check_opt->flags & T_QUICK))
	protocol->store_null();
      else
      {
	/* calculating table's checksum */
	ha_checksum crc= 0;
        uchar null_mask=256 -  (1 << t->s->last_null_bit_pos);

	/* InnoDB must be told explicitly to retrieve all columns, because
	this function does not set field->query_id in the columns to the
	current query id */
	t->file->extra(HA_EXTRA_RETRIEVE_ALL_COLS);

	if (t->file->ha_rnd_init(1))
	  protocol->store_null();
	else
	{
	  for (;;)
	  {
	    ha_checksum row_crc= 0;
            int error= t->file->rnd_next(t->record[0]);
            if (unlikely(error))
            {
              if (error == HA_ERR_RECORD_DELETED)
                continue;
              break;
            }
	    if (t->s->null_bytes)
            {
              /* fix undefined null bits */
              t->record[0][t->s->null_bytes-1] |= null_mask;
              if (!(t->s->db_create_options & HA_OPTION_PACK_RECORD))
                t->record[0][0] |= 1;

	      row_crc= my_checksum(row_crc, t->record[0], t->s->null_bytes);
            }

	    for (uint i= 0; i < t->s->fields; i++ )
	    {
	      Field *f= t->field[i];
	      if ((f->type() == FIELD_TYPE_BLOB) ||
                  (f->type() == MYSQL_TYPE_VARCHAR))
	      {
		String tmp;
		f->val_str(&tmp);
		row_crc= my_checksum(row_crc, (byte*) tmp.ptr(), tmp.length());
	      }
	      else
		row_crc= my_checksum(row_crc, (byte*) f->ptr,
				     f->pack_length());
	    }

	    crc+= row_crc;
	  }
	  protocol->store((ulonglong)crc);
          t->file->ha_rnd_end();
	}
      }
      thd->clear_error();
      close_thread_tables(thd);
      table->table=0;				// For query cache
    }
    if (protocol->write())
      goto err;
  }

  send_eof(thd);
  DBUG_RETURN(FALSE);

 err:
  close_thread_tables(thd);			// Shouldn't be needed
  if (table)
    table->table=0;
  DBUG_RETURN(TRUE);
}

static bool check_engine(THD *thd, const char *table_name,
                         enum db_type *new_engine)
{
  enum db_type req_engine= *new_engine;
  bool no_substitution=
        test(thd->variables.sql_mode & MODE_NO_ENGINE_SUBSTITUTION);
  if ((*new_engine=
       ha_checktype(thd, req_engine, no_substitution, 1)) == DB_TYPE_UNKNOWN)
    return TRUE;

  if (req_engine != *new_engine)
  {
    push_warning_printf(thd, MYSQL_ERROR::WARN_LEVEL_WARN,
                       ER_WARN_USING_OTHER_HANDLER,
                       ER(ER_WARN_USING_OTHER_HANDLER),
                       ha_get_storage_engine(*new_engine),
                       table_name);
  }
  return FALSE;
}

static void set_tmp_file_path(char *buf, size_t bufsize, THD *thd)
{
  char *p= strnmov(buf, mysql_tmpdir, bufsize);
  my_snprintf(p, bufsize - (p - buf), "%s%lx_%lx_%x%s",
              tmp_file_prefix, current_pid,
              thd->thread_id, thd->tmp_table++, reg_ext);
  if (lower_case_table_names)
  {
    /* Convert all except tmpdir to lower case */
    my_casedn_str(files_charset_info, p);
  }
}<|MERGE_RESOLUTION|>--- conflicted
+++ resolved
@@ -2770,15 +2770,11 @@
     strxmov(src_path, (*tmp_table)->s->path, reg_ext, NullS);
   else
   {
-<<<<<<< HEAD
-    strxmov(src_path, mysql_data_home, "/", src_table->db, "/",
-            src_table->table_name, reg_ext, NullS);
-=======
     char *tablename_pos= strxmov(src_path, mysql_data_home, "/", NullS);
-    strxmov(tablename_pos, src_db, "/", src_table, reg_ext, NullS);
+    strxmov(tablename_pos, src_table->db, "/", src_table->table_name,
+            reg_ext, NullS);
     if (lower_case_table_names)
       my_casedn_str(files_charset_info, tablename_pos);
->>>>>>> 5d385571
     /* Resolve symlinks (for windows) */
     fn_format(src_path, src_path, "", "", MYF(MY_UNPACK_FILENAME));
     if (access(src_path, F_OK))
