drop table if exists t1,t2;
set @a := foo;
ERROR 42S22: Unknown column 'foo' in 'field list'
set @a := connection_id() + 3;
select @a - connection_id();
@a - connection_id()
3
set @b := 1;
select @b;
@b
1
CREATE TABLE t1 ( i int not null, v int not null,index (i));
insert into t1 values (1,1),(1,3),(2,1);
create table t2 (i int not null, unique (i));
insert into t2 select distinct i from t1;
select * from t2;
i
1
2
select distinct t2.i,@vv1:=if(sv1.i,1,0),@vv2:=if(sv2.i,1,0),@vv3:=if(sv3.i,1,0), @vv1+@vv2+@vv3 from t2 left join t1 as sv1 on sv1.i=t2.i and sv1.v=1 left join t1 as sv2 on sv2.i=t2.i and sv2.v=2 left join t1 as sv3 on sv3.i=t2.i and sv3.v=3;
i	@vv1:=if(sv1.i,1,0)	@vv2:=if(sv2.i,1,0)	@vv3:=if(sv3.i,1,0)	@vv1+@vv2+@vv3
1	1	0	1	2
2	1	0	0	1
explain select * from t1 where i=@vv1;
id	select_type	table	type	possible_keys	key	key_len	ref	rows	Extra
1	SIMPLE	t1	ref	i	i	4	const	1	
select @vv1,i,v from t1 where i=@vv1;
@vv1	i	v
1	1	1
1	1	3
explain select * from t1 where @vv1:=@vv1+1 and i=@vv1;
id	select_type	table	type	possible_keys	key	key_len	ref	rows	Extra
1	SIMPLE	t1	ALL	NULL	NULL	NULL	NULL	3	Using where
explain select @vv1:=i from t1 where i=@vv1;
id	select_type	table	type	possible_keys	key	key_len	ref	rows	Extra
1	SIMPLE	t1	index	NULL	i	4	NULL	3	Using where; Using index
explain select * from t1 where i=@vv1;
id	select_type	table	type	possible_keys	key	key_len	ref	rows	Extra
1	SIMPLE	t1	ref	i	i	4	const	1	
drop table t1,t2;
set @a=0,@b=0;
select @a:=10,   @b:=1,   @a > @b, @a < @b;
@a:=10	@b:=1	@a > @b	@a < @b
10	1	1	0
select @a:="10", @b:="1", @a > @b, @a < @b;
@a:="10"	@b:="1"	@a > @b	@a < @b
10	1	1	0
select @a:=10,   @b:=2,   @a > @b, @a < @b;
@a:=10	@b:=2	@a > @b	@a < @b
10	2	0	1
select @a:="10", @b:="2", @a > @b, @a < @b;
@a:="10"	@b:="2"	@a > @b	@a < @b
10	2	1	0
select @a:=1;
@a:=1
1
select @a, @a:=1;
@a	@a:=1
1	1
create table t1 (id int, d double, c char(10));
insert into t1 values (1,2.0, "test");
select @c:=0;
@c:=0
0
update t1 SET id=(@c:=@c+1);
select @c;
@c
1
select @c:=0;
@c:=0
0
update t1 set id=(@c:=@c+1);
select @c;
@c
1
select @c:=0;
@c:=0
0
select @c:=@c+1;
@c:=@c+1
1
select @d,(@d:=id),@d from t1;
@d	(@d:=id)	@d
NULL	1	1
select @e,(@e:=d),@e from t1;
@e	(@e:=d)	@e
NULL	2	2
select @f,(@f:=c),@f from t1;
@f	(@f:=c)	@f
NULL	test	test
set @g=1;
select @g,(@g:=c),@g from t1;
@g	(@g:=c)	@g
1	test	0
select @c, @d, @e, @f;
@c	@d	@e	@f
1	1	2	test
select @d:=id, @e:=id, @f:=id, @g:=@id from t1;
@d:=id	@e:=id	@f:=id	@g:=@id
1	1	1	NULL
select @c, @d, @e, @f, @g;
@c	@d	@e	@f	@g
1	1	1	1	NULL
drop table t1;
select @a:=10, @b:=2, @a>@b, @a:="10", @b:="2", @a>@b, @a:=10, @b:=2, @a>@b, @a:="10", @b:="2", @a>@b;
@a:=10	@b:=2	@a>@b	@a:="10"	@b:="2"	@a>@b	@a:=10	@b:=2	@a>@b	@a:="10"	@b:="2"	@a>@b
10	2	1	10	2	1	10	2	1	10	2	1
create table t1 (i int not null);
insert t1 values (1),(2),(2),(3),(3),(3);
select @a:=0;
@a:=0
0
select @a, @a:=@a+count(*), count(*), @a from t1 group by i;
@a	@a:=@a+count(*)	count(*)	@a
0	1	1	0
0	2	2	0
0	3	3	0
select @a:=0;
@a:=0
0
select @a+0, @a:=@a+0+count(*), count(*), @a+0 from t1 group by i;
@a+0	@a:=@a+0+count(*)	count(*)	@a+0
0	1	1	0
0	2	2	0
0	3	3	0
set @a=0;
select @a,@a:="hello",@a,@a:=3,@a,@a:="hello again" from t1 group by i;
@a	@a:="hello"	@a	@a:=3	@a	@a:="hello again"
0	hello	0	3	0	hello again
0	hello	0	3	0	hello again
0	hello	0	3	0	hello again
select @a,@a:="hello",@a,@a:=3,@a,@a:="hello again" from t1 group by i;
@a	@a:="hello"	@a	@a:=3	@a	@a:="hello again"
hello again	hello	hello again	3	hello again	hello again
hello again	hello	hello again	3	hello again	hello again
hello again	hello	hello again	3	hello again	hello again
drop table t1;
set @a=_latin2'test';
select charset(@a),collation(@a),coercibility(@a);
charset(@a)	collation(@a)	coercibility(@a)
latin2	latin2_general_ci	2
select @a=_latin2'TEST';
@a=_latin2'TEST'
1
select @a=_latin2'TEST' collate latin2_bin;
@a=_latin2'TEST' collate latin2_bin
0
set @a=_latin2'test' collate latin2_general_ci;
select charset(@a),collation(@a),coercibility(@a);
charset(@a)	collation(@a)	coercibility(@a)
latin2	latin2_general_ci	2
select @a=_latin2'TEST';
@a=_latin2'TEST'
1
select @a=_latin2'TEST' collate latin2_bin;
@a=_latin2'TEST' collate latin2_bin
0
select charset(@a:=_latin2'test');
charset(@a:=_latin2'test')
latin2
select collation(@a:=_latin2'test');
collation(@a:=_latin2'test')
latin2_general_ci
select coercibility(@a:=_latin2'test');
coercibility(@a:=_latin2'test')
2
select collation(@a:=_latin2'test' collate latin2_bin);
collation(@a:=_latin2'test' collate latin2_bin)
latin2_bin
select coercibility(@a:=_latin2'test' collate latin2_bin);
coercibility(@a:=_latin2'test' collate latin2_bin)
2
select (@a:=_latin2'test' collate latin2_bin) = _latin2'TEST';
(@a:=_latin2'test' collate latin2_bin) = _latin2'TEST'
0
select charset(@a),collation(@a),coercibility(@a);
charset(@a)	collation(@a)	coercibility(@a)
latin2	latin2_bin	2
select (@a:=_latin2'test' collate latin2_bin) = _latin2'TEST' collate latin2_general_ci;
(@a:=_latin2'test' collate latin2_bin) = _latin2'TEST' collate latin2_general_ci
1
set @var= NULL ;
select FIELD( @var,'1it','Hit') as my_column;
my_column
0
select @v, coercibility(@v);
@v	coercibility(@v)
NULL	2
set @v1=null, @v2=1, @v3=1.1, @v4=now();
select coercibility(@v1),coercibility(@v2),coercibility(@v3),coercibility(@v4);
coercibility(@v1)	coercibility(@v2)	coercibility(@v3)	coercibility(@v4)
2	2	2	2
set session @honk=99;
ERROR 42000: You have an error in your SQL syntax; check the manual that corresponds to your MySQL server version for the right syntax to use near '@honk=99' at line 1
set one_shot @honk=99;
ERROR HY000: The 'SET ONE_SHOT' syntax is reserved for purposes internal to the MySQL server
select @@local.max_allowed_packet;
@@local.max_allowed_packet
#
select @@session.max_allowed_packet;
@@session.max_allowed_packet
#
select @@global.max_allowed_packet;
@@global.max_allowed_packet
#
select @@max_allowed_packet;
@@max_allowed_packet
#
select @@Max_Allowed_Packet;
@@Max_Allowed_Packet
#
select @@version;
@@version
#
select @@global.version;
@@global.version
#
End of 4.1 tests
set @first_var= NULL;
create table t1 select @first_var;
show create table t1;
Table	Create Table
t1	CREATE TABLE `t1` (
  `@first_var` longblob
) ENGINE=MyISAM DEFAULT CHARSET=latin1
drop table t1;
set @first_var= cast(NULL as signed integer);
create table t1 select @first_var;
show create table t1;
Table	Create Table
t1	CREATE TABLE `t1` (
  `@first_var` bigint(20) DEFAULT NULL
) ENGINE=MyISAM DEFAULT CHARSET=latin1
drop table t1;
set @first_var= NULL;
create table t1 select @first_var;
show create table t1;
Table	Create Table
t1	CREATE TABLE `t1` (
  `@first_var` bigint(20) DEFAULT NULL
) ENGINE=MyISAM DEFAULT CHARSET=latin1
drop table t1;
set @first_var= concat(NULL);
create table t1 select @first_var;
show create table t1;
Table	Create Table
t1	CREATE TABLE `t1` (
  `@first_var` longblob
) ENGINE=MyISAM DEFAULT CHARSET=latin1
drop table t1;
set @first_var=1;
set @first_var= cast(NULL as CHAR);
create table t1 select @first_var;
show create table t1;
Table	Create Table
t1	CREATE TABLE `t1` (
  `@first_var` longtext
) ENGINE=MyISAM DEFAULT CHARSET=latin1
drop table t1;
set @a=18446744071710965857;
select @a;
@a
18446744071710965857
CREATE TABLE `bigfailure` (
`afield` BIGINT UNSIGNED NOT NULL
);
INSERT INTO `bigfailure` VALUES (18446744071710965857);
SELECT * FROM bigfailure;
afield
18446744071710965857
select * from (SELECT afield FROM bigfailure) as b;
afield
18446744071710965857
select * from bigfailure where afield = (SELECT afield FROM bigfailure);
afield
18446744071710965857
select * from bigfailure where afield = 18446744071710965857;
afield
18446744071710965857
select * from bigfailure where afield = 18446744071710965856+1;
afield
18446744071710965857
SET @a := (SELECT afield FROM bigfailure);
SELECT @a;
@a
18446744071710965857
SET @a := (select afield from (SELECT afield FROM bigfailure) as b);
SELECT @a;
@a
18446744071710965857
SET @a := (select * from bigfailure where afield = (SELECT afield FROM bigfailure));
SELECT @a;
@a
18446744071710965857
drop table bigfailure;
create table t1(f1 int, f2 int);
insert into t1 values (1,2),(2,3),(3,1);
select @var:=f2 from t1 group by f1 order by f2 desc limit 1;
@var:=f2
3
select @var;
@var
3
create table t2 as select @var:=f2 from t1 group by f1 order by f2 desc limit 1;
select * from t2;
@var:=f2
3
select @var;
@var
3
drop table t1,t2;
insert into city 'blah';
ERROR 42000: You have an error in your SQL syntax; check the manual that corresponds to your MySQL server version for the right syntax to use near ''blah'' at line 1
SHOW COUNT(*) WARNINGS;
@@session.warning_count
1
SHOW COUNT(*) ERRORS;
@@session.error_count
1
create table t1(f1 int, f2 varchar(2), f3 float, f4 decimal(2,1));
insert into t1 values 
(1, "a", 1.5, 1.6), (1, "a", 1.5, 1.6), (2, "b", 2.5, 2.6),
(3, "c", 3.5, 3.6), (4, "d", 4.5, 4.6), (1, "a", 1.5, 1.6),
(3, "c", 3.5, 3.6), (1, "a", 1.5, 1.6);
select @a:=f1, count(f1) from t1 group by 1 desc;
@a:=f1	count(f1)
4	1
3	2
2	1
1	4
select @a:=f1, count(f1) from t1 group by 1 asc;
@a:=f1	count(f1)
1	4
2	1
3	2
4	1
select @a:=f2, count(f2) from t1 group by 1 desc;
@a:=f2	count(f2)
d	1
c	2
b	1
a	4
select @a:=f3, count(f3) from t1 group by 1 desc;
@a:=f3	count(f3)
4.5	1
3.5	2
2.5	1
1.5	4
select @a:=f4, count(f4) from t1 group by 1 desc;
@a:=f4	count(f4)
4.6	1
3.6	2
2.6	1
1.6	4
drop table t1;
<<<<<<< HEAD
create table t1 (f1 int);
insert into t1 values (2), (1);
select @i := f1 as j from t1 order by 1;
j
1
2
drop table t1;
create table t1(a int);
insert into t1 values(5),(4),(4),(3),(2),(2),(2),(1);
set @rownum := 0;
set @rank := 0;
set @prev_score := NULL;
select @rownum := @rownum + 1 as row,
@rank := IF(@prev_score!=a, @rownum, @rank) as rank,
@prev_score := a as score
from t1 order by score desc;
drop table t1;
create table t1(b bigint);
insert into t1 (b) values (10), (30), (10);
set @var := 0;
select if(b=@var, 999, b) , @var := b from t1  order by b;
if(b=@var, 999, b)	@var := b
10	10
999	10
30	30
drop table t1;
create temporary table t1 (id int);
insert into t1 values (2), (3), (3), (4);
set @lastid=-1;
select @lastid != id, @lastid, @lastid := id from t1;
@lastid != id	@lastid	@lastid := id
1	-1	2
1	2	3
0	3	3
1	3	4
drop table t1;
create temporary table t1 (id bigint);
insert into t1 values (2), (3), (3), (4);
set @lastid=-1;
select @lastid != id, @lastid, @lastid := id from t1;
@lastid != id	@lastid	@lastid := id
1	-1	2
1	2	3
0	3	3
1	3	4
drop table t1;
CREATE TABLE t1 (i INT);
CREATE TRIGGER t_after_insert AFTER INSERT ON t1 FOR EACH ROW SET @bug42188 = 10;
INSERT INTO t1 VALUES (1);
INSERT INTO t1 VALUES (1);
DROP TABLE t1;
End of 5.1 tests
=======
CREATE TABLE t1(a INT, b INT);
INSERT INTO t1 VALUES (0, 0), (2, 1), (2, 3), (1, 1), (30, 20);
SELECT a, b INTO @a, @b FROM t1 WHERE a=2 AND b=3 GROUP BY a, b;
SELECT @a, @b;
@a	@b
2	3
SELECT a, b FROM t1 WHERE a=2 AND b=3 GROUP BY a, b;
a	b
2	3
DROP TABLE t1;
End of 5.0 tests
>>>>>>> 000049f0
<|MERGE_RESOLUTION|>--- conflicted
+++ resolved
@@ -353,7 +353,6 @@
 2.6	1
 1.6	4
 drop table t1;
-<<<<<<< HEAD
 create table t1 (f1 int);
 insert into t1 values (2), (1);
 select @i := f1 as j from t1 order by 1;
@@ -400,13 +399,6 @@
 0	3	3
 1	3	4
 drop table t1;
-CREATE TABLE t1 (i INT);
-CREATE TRIGGER t_after_insert AFTER INSERT ON t1 FOR EACH ROW SET @bug42188 = 10;
-INSERT INTO t1 VALUES (1);
-INSERT INTO t1 VALUES (1);
-DROP TABLE t1;
-End of 5.1 tests
-=======
 CREATE TABLE t1(a INT, b INT);
 INSERT INTO t1 VALUES (0, 0), (2, 1), (2, 3), (1, 1), (30, 20);
 SELECT a, b INTO @a, @b FROM t1 WHERE a=2 AND b=3 GROUP BY a, b;
@@ -418,4 +410,9 @@
 2	3
 DROP TABLE t1;
 End of 5.0 tests
->>>>>>> 000049f0
+CREATE TABLE t1 (i INT);
+CREATE TRIGGER t_after_insert AFTER INSERT ON t1 FOR EACH ROW SET @bug42188 = 10;
+INSERT INTO t1 VALUES (1);
+INSERT INTO t1 VALUES (1);
+DROP TABLE t1;
+End of 5.1 tests