/*****************************************************************************

Copyright (c) 1996, 2017, Oracle and/or its affiliates. All Rights Reserved.
Copyright (c) 2017, 2019, MariaDB Corporation.

This program is free software; you can redistribute it and/or modify it under
the terms of the GNU General Public License as published by the Free Software
Foundation; version 2 of the License.

This program is distributed in the hope that it will be useful, but WITHOUT
ANY WARRANTY; without even the implied warranty of MERCHANTABILITY or FITNESS
FOR A PARTICULAR PURPOSE. See the GNU General Public License for more details.

You should have received a copy of the GNU General Public License along with
this program; if not, write to the Free Software Foundation, Inc.,
51 Franklin Street, Fifth Floor, Boston, MA 02110-1335 USA

*****************************************************************************/

/**************************************************//**
@file trx/trx0purge.cc
Purge old versions

Created 3/26/1996 Heikki Tuuri
*******************************************************/

#include "trx0purge.h"
#include "fsp0fsp.h"
#include "fut0fut.h"
#include "mach0data.h"
#include "mtr0log.h"
#include "os0thread.h"
#include "que0que.h"
#include "row0purge.h"
#include "row0upd.h"
#include "srv0mon.h"
#include "srv0srv.h"
#include "srv0start.h"
#include "sync0sync.h"
#include "trx0rec.h"
#include "trx0roll.h"
#include "trx0rseg.h"
#include "trx0trx.h"
#include <mysql/service_wsrep.h>

/** Maximum allowable purge history length.  <=0 means 'infinite'. */
ulong		srv_max_purge_lag = 0;

/** Max DML user threads delay in micro-seconds. */
ulong		srv_max_purge_lag_delay = 0;

/** The global data structure coordinating a purge */
purge_sys_t	purge_sys;

/** A dummy undo record used as a return value when we have a whole undo log
which needs no purge */
trx_undo_rec_t	trx_purge_dummy_rec;

#ifdef UNIV_DEBUG
my_bool		srv_purge_view_update_only_debug;
#endif /* UNIV_DEBUG */

/** Sentinel value */
static const TrxUndoRsegs NullElement;

/** Default constructor */
TrxUndoRsegsIterator::TrxUndoRsegsIterator()
	: m_rsegs(NullElement), m_iter(m_rsegs.begin())
{
}

/** Sets the next rseg to purge in purge_sys.
Executed in the purge coordinator thread.
@return whether anything is to be purged */
inline bool TrxUndoRsegsIterator::set_next()
{
	mutex_enter(&purge_sys.pq_mutex);

	/* Only purge consumes events from the priority queue, user
	threads only produce the events. */

	/* Check if there are more rsegs to process in the
	current element. */
	if (m_iter != m_rsegs.end()) {
		/* We are still processing rollback segment from
		the same transaction and so expected transaction
		number shouldn't increase. Undo the increment of
		expected commit done by caller assuming rollback
		segments from given transaction are done. */
		purge_sys.tail.commit = (*m_iter)->last_commit;
	} else if (!purge_sys.purge_queue.empty()) {
		m_rsegs = purge_sys.purge_queue.top();
		purge_sys.purge_queue.pop();
		ut_ad(purge_sys.purge_queue.empty()
		      || purge_sys.purge_queue.top() != m_rsegs);
		m_iter = m_rsegs.begin();
	} else {
		/* Queue is empty, reset iterator. */
		purge_sys.rseg = NULL;
		mutex_exit(&purge_sys.pq_mutex);
		m_rsegs = NullElement;
		m_iter = m_rsegs.begin();
		return false;
	}

	purge_sys.rseg = *m_iter++;
	mutex_exit(&purge_sys.pq_mutex);
	mutex_enter(&purge_sys.rseg->mutex);

	ut_a(purge_sys.rseg->last_page_no != FIL_NULL);
	ut_ad(purge_sys.rseg->last_trx_no() == m_rsegs.trx_no());

	/* We assume in purge of externally stored fields that space id is
	in the range of UNDO tablespace space ids */
	ut_ad(purge_sys.rseg->space->id == TRX_SYS_SPACE
	      || srv_is_undo_tablespace(purge_sys.rseg->space->id));

	ut_a(purge_sys.tail.commit <= purge_sys.rseg->last_commit);

	purge_sys.tail.commit = purge_sys.rseg->last_commit;
	purge_sys.hdr_offset = purge_sys.rseg->last_offset;
	purge_sys.hdr_page_no = purge_sys.rseg->last_page_no;

	mutex_exit(&purge_sys.rseg->mutex);

	return(true);
}

/** Build a purge 'query' graph. The actual purge is performed by executing
this query graph.
@return own: the query graph */
static
que_t*
purge_graph_build()
{
	ut_a(srv_n_purge_threads > 0);

	trx_t* trx = trx_create();
	ut_ad(!trx->id);
	trx->start_time = ut_time();
	trx->state = TRX_STATE_ACTIVE;
	trx->op_info = "purge trx";

	mem_heap_t*	heap = mem_heap_create(512);
	que_fork_t*	fork = que_fork_create(
		NULL, NULL, QUE_FORK_PURGE, heap);
	fork->trx = trx;

	for (ulint i = 0; i < srv_n_purge_threads; ++i) {
		que_thr_t*	thr = que_thr_create(fork, heap, NULL);
		thr->child = new(mem_heap_alloc(heap, sizeof(purge_node_t)))
			purge_node_t(thr);
	}

	return(fork);
}

/** Initialise the purge system. */
void purge_sys_t::create()
{
  ut_ad(this == &purge_sys);
  ut_ad(!enabled());
  ut_ad(!event);
  event= os_event_create(0);
  ut_ad(event);
  m_paused= 0;
  query= purge_graph_build();
  n_submitted= 0;
  n_completed= 0;
  next_stored= false;
  rseg= NULL;
  page_no= 0;
  offset= 0;
  hdr_page_no= 0;
  hdr_offset= 0;
  rw_lock_create(trx_purge_latch_key, &latch, SYNC_PURGE_LATCH);
  mutex_create(LATCH_ID_PURGE_SYS_PQ, &pq_mutex);
  undo_trunc.create();
}

/** Close the purge subsystem on shutdown. */
void purge_sys_t::close()
{
<<<<<<< HEAD
  ut_ad(this == &purge_sys);
  if (!event) return;

  m_enabled= false;
  trx_t* trx = query->trx;
  que_graph_free(query);
  ut_ad(!trx->id);
  ut_ad(trx->state == TRX_STATE_ACTIVE);
  trx->state= TRX_STATE_NOT_STARTED;
  trx_free(trx);
  rw_lock_free(&latch);
  /* rw_lock_free() already called latch.~rw_lock_t(); tame the
  debug assertions when the destructor will be called once more. */
  ut_ad(latch.magic_n == 0);
  ut_d(latch.magic_n= RW_LOCK_MAGIC_N);
  mutex_free(&pq_mutex);
  os_event_destroy(event);
=======
	ut_ad(this == purge_sys);

	trx_t* trx = query->trx;
	que_graph_free(query);
	ut_ad(!trx->id);
	ut_ad(trx->state == TRX_STATE_ACTIVE);
	trx->state = TRX_STATE_NOT_STARTED;
	trx_free_for_background(trx);
	view.close();
	rw_lock_free(&latch);
	mutex_free(&pq_mutex);
	os_event_destroy(event);
>>>>>>> 50999738
}

/*================ UNDO LOG HISTORY LIST =============================*/

/** Prepend the history list with an undo log.
Remove the undo log segment from the rseg slot if it is too big for reuse.
@param[in]	trx		transaction
@param[in,out]	undo		undo log
@param[in,out]	mtr		mini-transaction */
void
trx_purge_add_undo_to_history(const trx_t* trx, trx_undo_t*& undo, mtr_t* mtr)
{
	DBUG_PRINT("trx", ("commit(" TRX_ID_FMT "," TRX_ID_FMT ")",
			   trx->id, trx->no));
	ut_ad(undo == trx->rsegs.m_redo.undo
	      || undo == trx->rsegs.m_redo.old_insert);
	trx_rseg_t*	rseg		= trx->rsegs.m_redo.rseg;
	ut_ad(undo->rseg == rseg);
	trx_rsegf_t*	rseg_header	= trx_rsegf_get(
		rseg->space, rseg->page_no, mtr);
	page_t*		undo_page	= trx_undo_set_state_at_finish(
		undo, mtr);
	trx_ulogf_t*	undo_header	= undo_page + undo->hdr_offset;

	ut_ad(mach_read_from_2(undo_header + TRX_UNDO_NEEDS_PURGE) <= 1);

	if (UNIV_UNLIKELY(mach_read_from_4(TRX_RSEG_FORMAT + rseg_header))) {
		/* This database must have been upgraded from
		before MariaDB 10.3.5. */
		trx_rseg_format_upgrade(rseg_header, mtr);
	}

	if (undo->state != TRX_UNDO_CACHED) {
		/* The undo log segment will not be reused */
		ut_a(undo->id < TRX_RSEG_N_SLOTS);
		trx_rsegf_set_nth_undo(rseg_header, undo->id, FIL_NULL, mtr);

		MONITOR_DEC(MONITOR_NUM_UNDO_SLOT_USED);

		uint32_t hist_size = mach_read_from_4(TRX_RSEG_HISTORY_SIZE
						      + rseg_header);

		ut_ad(undo->size == flst_get_len(TRX_UNDO_SEG_HDR
						 + TRX_UNDO_PAGE_LIST
						 + undo_page));

		mlog_write_ulint(
			rseg_header + TRX_RSEG_HISTORY_SIZE,
			hist_size + undo->size, MLOG_4BYTES, mtr);

		mlog_write_ull(rseg_header + TRX_RSEG_MAX_TRX_ID,
			       trx_sys.get_max_trx_id(), mtr);
	}

	/* After the purge thread has been given permission to exit,
	we may roll back transactions (trx->undo_no==0)
	in THD::cleanup() invoked from unlink_thd() in fast shutdown,
	or in trx_rollback_resurrected() in slow shutdown.

	Before any transaction-generating background threads or the
	purge have been started, recv_recovery_rollback_active() can
	start transactions in row_merge_drop_temp_indexes() and
	fts_drop_orphaned_tables(), and roll back recovered transactions.

	Arbitrary user transactions may be executed when all the undo log
	related background processes (including purge) are disabled due to
	innodb_force_recovery=2 or innodb_force_recovery=3.
	DROP TABLE may be executed at any innodb_force_recovery	level.

	During fast shutdown, we may also continue to execute
	user transactions. */
	ut_ad(srv_undo_sources
	      || trx->undo_no == 0
	      || (!purge_sys.enabled()
		  && (srv_is_being_started
		      || trx_rollback_is_active
		      || srv_force_recovery >= SRV_FORCE_NO_BACKGROUND))
	      || ((trx->mysql_thd || trx->internal)
		  && srv_fast_shutdown));

#ifdef	WITH_WSREP
	if (wsrep_is_wsrep_xid(trx->xid)) {
		trx_rseg_update_wsrep_checkpoint(rseg_header, trx->xid, mtr);
	}
#endif

	if (trx->mysql_log_file_name && *trx->mysql_log_file_name) {
		/* Update the latest MySQL binlog name and offset info
		in rollback segment header if MySQL binlogging is on
		or the database server is a MySQL replication save. */
		trx_rseg_update_binlog_offset(rseg_header, trx, mtr);
	}

	/* Add the log as the first in the history list */
	flst_add_first(rseg_header + TRX_RSEG_HISTORY,
		       undo_header + TRX_UNDO_HISTORY_NODE, mtr);

	mlog_write_ull(undo_header + TRX_UNDO_TRX_NO, trx->no, mtr);
	/* This is needed for upgrading old undo log pages from
	before MariaDB 10.3.1. */
	if (UNIV_UNLIKELY(!mach_read_from_2(undo_header
					    + TRX_UNDO_NEEDS_PURGE))) {
		mlog_write_ulint(undo_header + TRX_UNDO_NEEDS_PURGE, 1,
				 MLOG_2BYTES, mtr);
	}

	if (rseg->last_page_no == FIL_NULL) {
		rseg->last_page_no = undo->hdr_page_no;
		rseg->last_offset = undo->hdr_offset;
		rseg->set_last_trx_no(trx->no, undo == trx->rsegs.m_redo.undo);
		rseg->needs_purge = true;
	}

	trx_sys.history_insert();

	if (undo->state == TRX_UNDO_CACHED) {
		UT_LIST_ADD_FIRST(rseg->undo_cached, undo);
		MONITOR_INC(MONITOR_NUM_UNDO_SLOT_CACHED);
	} else {
		ut_ad(undo->state == TRX_UNDO_TO_PURGE);
		ut_free(undo);
	}

	undo = NULL;
}

/** Remove undo log header from the history list.
@param[in,out]	rseg_hdr	rollback segment header
@param[in]	log_hdr		undo log segment header
@param[in,out]	mtr		mini transaction. */
static
void
trx_purge_remove_log_hdr(
	trx_rsegf_t*	rseg_hdr,
	trx_ulogf_t*	log_hdr,
	mtr_t*		mtr)
{
	flst_remove(rseg_hdr + TRX_RSEG_HISTORY,
		    log_hdr + TRX_UNDO_HISTORY_NODE, mtr);
	trx_sys.history_remove();
}

/** Free an undo log segment, and remove the header from the history list.
@param[in,out]	rseg		rollback segment
@param[in]	hdr_addr	file address of log_hdr */
static
void
trx_purge_free_segment(trx_rseg_t* rseg, fil_addr_t hdr_addr)
{
	mtr_t		mtr;
	trx_rsegf_t*	rseg_hdr;
	page_t*		undo_page;

	mtr.start();
	mutex_enter(&rseg->mutex);

	rseg_hdr = trx_rsegf_get(rseg->space, rseg->page_no, &mtr);
	undo_page = trx_undo_page_get(
		page_id_t(rseg->space->id, hdr_addr.page), &mtr);

	/* Mark the last undo log totally purged, so that if the
	system crashes, the tail of the undo log will not get accessed
	again. The list of pages in the undo log tail gets
	inconsistent during the freeing of the segment, and therefore
	purge should not try to access them again. */
	mlog_write_ulint(undo_page + hdr_addr.boffset + TRX_UNDO_NEEDS_PURGE,
			 0, MLOG_2BYTES, &mtr);

	while (!fseg_free_step_not_header(
		       TRX_UNDO_SEG_HDR + TRX_UNDO_FSEG_HEADER
		       + undo_page, false, &mtr)) {
		mutex_exit(&rseg->mutex);

		mtr.commit();
		mtr.start();

		mutex_enter(&rseg->mutex);

		rseg_hdr = trx_rsegf_get(rseg->space, rseg->page_no, &mtr);

		undo_page = trx_undo_page_get(
			page_id_t(rseg->space->id, hdr_addr.page), &mtr);
	}

	/* The page list may now be inconsistent, but the length field
	stored in the list base node tells us how big it was before we
	started the freeing. */

	const ulint seg_size = flst_get_len(
		TRX_UNDO_SEG_HDR + TRX_UNDO_PAGE_LIST + undo_page);

	/* We may free the undo log segment header page; it must be freed
	within the same mtr as the undo log header is removed from the
	history list: otherwise, in case of a database crash, the segment
	could become inaccessible garbage in the file space. */

	trx_purge_remove_log_hdr(rseg_hdr, undo_page + hdr_addr.boffset, &mtr);

	do {

		/* Here we assume that a file segment with just the header
		page can be freed in a few steps, so that the buffer pool
		is not flooded with bufferfixed pages: see the note in
		fsp0fsp.cc. */

	} while (!fseg_free_step(TRX_UNDO_SEG_HDR + TRX_UNDO_FSEG_HEADER
				 + undo_page, false, &mtr));

	const ulint hist_size = mach_read_from_4(rseg_hdr
						 + TRX_RSEG_HISTORY_SIZE);
	ut_ad(hist_size >= seg_size);

	mlog_write_ulint(rseg_hdr + TRX_RSEG_HISTORY_SIZE,
			 hist_size - seg_size, MLOG_4BYTES, &mtr);

	ut_ad(rseg->curr_size >= seg_size);

	rseg->curr_size -= seg_size;

	mutex_exit(&(rseg->mutex));

	mtr_commit(&mtr);
}

/** Remove unnecessary history data from a rollback segment.
@param[in,out]	rseg		rollback segment
@param[in]	limit		truncate anything before this */
static
void
trx_purge_truncate_rseg_history(
	trx_rseg_t&			rseg,
	const purge_sys_t::iterator&	limit)
{
	fil_addr_t	hdr_addr;
	fil_addr_t	prev_hdr_addr;
	trx_rsegf_t*	rseg_hdr;
	page_t*		undo_page;
	trx_ulogf_t*	log_hdr;
	trx_usegf_t*	seg_hdr;
	mtr_t		mtr;
	trx_id_t	undo_trx_no;

	mtr.start();
	ut_ad(rseg.is_persistent());
	mutex_enter(&rseg.mutex);

	rseg_hdr = trx_rsegf_get(rseg.space, rseg.page_no, &mtr);

	hdr_addr = trx_purge_get_log_from_hist(
		flst_get_last(rseg_hdr + TRX_RSEG_HISTORY, &mtr));
loop:
	if (hdr_addr.page == FIL_NULL) {
func_exit:
		mutex_exit(&rseg.mutex);
		mtr.commit();
		return;
	}

	undo_page = trx_undo_page_get(page_id_t(rseg.space->id, hdr_addr.page),
				      &mtr);

	log_hdr = undo_page + hdr_addr.boffset;

	undo_trx_no = mach_read_from_8(log_hdr + TRX_UNDO_TRX_NO);

	if (undo_trx_no >= limit.trx_no()) {
		if (undo_trx_no == limit.trx_no()) {
			trx_undo_truncate_start(
				&rseg, hdr_addr.page,
				hdr_addr.boffset, limit.undo_no);
		}

		goto func_exit;
	}

	prev_hdr_addr = trx_purge_get_log_from_hist(
		flst_get_prev_addr(log_hdr + TRX_UNDO_HISTORY_NODE, &mtr));

	seg_hdr = undo_page + TRX_UNDO_SEG_HDR;

	if ((mach_read_from_2(seg_hdr + TRX_UNDO_STATE) == TRX_UNDO_TO_PURGE)
	    && (mach_read_from_2(log_hdr + TRX_UNDO_NEXT_LOG) == 0)) {

		/* We can free the whole log segment */

		mutex_exit(&rseg.mutex);
		mtr.commit();

		/* calls the trx_purge_remove_log_hdr()
		inside trx_purge_free_segment(). */
		trx_purge_free_segment(&rseg, hdr_addr);
	} else {
		/* Remove the log hdr from the rseg history. */
		trx_purge_remove_log_hdr(rseg_hdr, log_hdr, &mtr);

		mutex_exit(&rseg.mutex);
		mtr.commit();
	}

	mtr.start();
	mutex_enter(&rseg.mutex);

	rseg_hdr = trx_rsegf_get(rseg.space, rseg.page_no, &mtr);

	hdr_addr = prev_hdr_addr;

	goto loop;
}

/** UNDO log truncate logger. Needed to track state of truncate during crash.
An auxiliary redo log file undo_<space_id>_trunc.log will created while the
truncate of the UNDO is in progress. This file is required during recovery
to complete the truncate. */

namespace undo {
	/** Magic Number to indicate truncate action is complete. */
	static const ib_uint32_t		s_magic = 76845412;

	/** Populate log file name based on space_id
	@param[in]	space_id	id of the undo tablespace.
	@return DB_SUCCESS or error code */
	static dberr_t populate_log_file_name(
		ulint	space_id,
		char*&	log_file_name)
	{
		static const char s_log_prefix[] = "undo_";
		static const char s_log_ext[] = "trunc.log";

		ulint log_file_name_sz = strlen(srv_log_group_home_dir)
			+ (22 - 1 /* NUL */
			   + sizeof s_log_prefix + sizeof s_log_ext);

		log_file_name = new (std::nothrow) char[log_file_name_sz];
		if (log_file_name == 0) {
			return(DB_OUT_OF_MEMORY);
		}

		memset(log_file_name, 0, log_file_name_sz);

		strcpy(log_file_name, srv_log_group_home_dir);
		ulint	log_file_name_len = strlen(log_file_name);

		if (log_file_name[log_file_name_len - 1]
				!= OS_PATH_SEPARATOR) {

			log_file_name[log_file_name_len]
				= OS_PATH_SEPARATOR;
			log_file_name_len = strlen(log_file_name);
		}

		snprintf(log_file_name + log_file_name_len,
			 log_file_name_sz - log_file_name_len,
			 "%s" ULINTPF "_%s", s_log_prefix,
			 space_id, s_log_ext);

		return(DB_SUCCESS);
	}

	/** Mark completion of undo truncate action by writing magic number to
	the log file and then removing it from the disk.
	If we are going to remove it from disk then why write magic number ?
	This is to safeguard from unlink (file-system) anomalies that will keep
	the link to the file even after unlink action is successfull and
	ref-count = 0.
	@param[in]	space_id	id of the undo tablespace to truncate.*/
	void done(
		ulint	space_id)
	{
		dberr_t		err;
		char*		log_file_name;

		/* Step-1: Create the log file name using the pre-decided
		prefix/suffix and table id of undo tablepsace to truncate. */
		err = populate_log_file_name(space_id, log_file_name);
		if (err != DB_SUCCESS) {
			return;
		}

		/* Step-2: Open log file and write magic number to
		indicate done phase. */
		bool    ret;
		os_file_t	handle =
			os_file_create_simple_no_error_handling(
				innodb_log_file_key, log_file_name,
				OS_FILE_OPEN, OS_FILE_READ_WRITE,
				srv_read_only_mode, &ret);

		if (!ret) {
			os_file_delete(innodb_log_file_key, log_file_name);
			delete[] log_file_name;
			return;
		}

		ulint	sz = srv_page_size;
		void*	buf = ut_zalloc_nokey(sz + srv_page_size);
		if (buf == NULL) {
			os_file_close(handle);
			os_file_delete(innodb_log_file_key, log_file_name);
			delete[] log_file_name;
			return;
		}

		byte*	log_buf = static_cast<byte*>(
			ut_align(buf, srv_page_size));

		mach_write_to_4(log_buf, undo::s_magic);

		IORequest	request(IORequest::WRITE);

		err = os_file_write(
			request, log_file_name, handle, log_buf, 0, sz);

		ut_ad(err == DB_SUCCESS);

		os_file_flush(handle);
		os_file_close(handle);

		ut_free(buf);
		os_file_delete(innodb_log_file_key, log_file_name);
		delete[] log_file_name;
	}

	/** Check if TRUNCATE_DDL_LOG file exist.
	@param[in]	space_id	id of the undo tablespace.
	@return true if exist else false. */
	bool is_log_present(
		ulint	space_id)
	{
		dberr_t		err;
		char*		log_file_name;

		/* Step-1: Populate log file name. */
		err = populate_log_file_name(space_id, log_file_name);
		if (err != DB_SUCCESS) {
			return(false);
		}

		/* Step-2: Check for existence of the file. */
		bool		exist;
		os_file_type_t	type;
		os_file_status(log_file_name, &exist, &type);

		/* Step-3: If file exists, check it for presence of magic
		number.  If found, then delete the file and report file
		doesn't exist as presence of magic number suggest that
		truncate action was complete. */

		if (exist) {
			bool    ret;
			os_file_t	handle =
				os_file_create_simple_no_error_handling(
					innodb_log_file_key, log_file_name,
					OS_FILE_OPEN, OS_FILE_READ_WRITE,
					srv_read_only_mode, &ret);
			if (!ret) {
				os_file_delete(innodb_log_file_key,
					       log_file_name);
				delete[] log_file_name;
				return(false);
			}

			ulint	sz = srv_page_size;
			void*	buf = ut_zalloc_nokey(sz + srv_page_size);
			if (buf == NULL) {
				os_file_close(handle);
				os_file_delete(innodb_log_file_key,
					       log_file_name);
				delete[] log_file_name;
				return(false);
			}

			byte*	log_buf = static_cast<byte*>(
				ut_align(buf, srv_page_size));

			IORequest	request(IORequest::READ);

			dberr_t	err;

			err = os_file_read(request, handle, log_buf, 0, sz);

			os_file_close(handle);

			if (err != DB_SUCCESS) {

				ib::info()
					<< "Unable to read '"
					<< log_file_name << "' : "
					<< ut_strerr(err);

				os_file_delete(
					innodb_log_file_key, log_file_name);

				ut_free(buf);

				delete[] log_file_name;

				return(false);
			}

			ulint	magic_no = mach_read_from_4(log_buf);

			ut_free(buf);

			if (magic_no == undo::s_magic) {
				/* Found magic number. */
				os_file_delete(innodb_log_file_key,
					       log_file_name);
				delete[] log_file_name;
				return(false);
			}
		}

		delete[] log_file_name;

		return(exist);
	}
};

/** Iterate over all the UNDO tablespaces and check if any of the UNDO
tablespace qualifies for TRUNCATE (size > threshold).
@param[in,out]	undo_trunc	undo truncate tracker */
static
void
trx_purge_mark_undo_for_truncate(
	undo::Truncate*	undo_trunc)
{
	/* Step-1: If UNDO Tablespace
		- already marked for truncate (OR)
		- truncate disabled
	return immediately else search for qualifying tablespace. */
	if (undo_trunc->is_marked() || !srv_undo_log_truncate) {
		return;
	}

	/* Step-2: Validation/Qualification checks
	a. At-least 2 UNDO tablespaces so even if one UNDO tablespace
	   is being truncated server can continue to operate.
	b. At-least 2 persistent UNDO logs (besides the default rseg-0)
	b. At-least 1 UNDO tablespace size > threshold. */
	if (srv_undo_tablespaces_active < 2 || srv_undo_logs < 3) {
		return;
	}

	/* Avoid bias selection and so start the scan from immediate next
	of last selected UNDO tablespace for truncate. */
	ulint space_id = undo_trunc->get_scan_start();

	for (ulint i = 1; i <= srv_undo_tablespaces_active; i++) {

		if (fil_space_get_size(space_id)
		    > (srv_max_undo_log_size >> srv_page_size_shift)) {
			/* Tablespace qualifies for truncate. */
			undo_trunc->mark(space_id);
			undo::Truncate::add_space_to_trunc_list(space_id);
			break;
		}

		space_id = ((space_id + 1) % (srv_undo_tablespaces_active + 1));
		if (space_id == 0) {
			/* Note: UNDO tablespace ids starts from 1. */
			++space_id;
		}
	}

	/* Couldn't make any selection. */
	if (!undo_trunc->is_marked()) {
		return;
	}

	DBUG_LOG("undo",
		 "marking for truncate UNDO tablespace "
		 << undo_trunc->get_marked_space_id());

	/* Step-3: Iterate over all the rsegs of selected UNDO tablespace
	and mark them temporarily unavailable for allocation.*/
	for (ulint i = 0; i < TRX_SYS_N_RSEGS; ++i) {
		if (trx_rseg_t* rseg = trx_sys.rseg_array[i]) {
			ut_ad(rseg->is_persistent());
			if (rseg->space->id
			    == undo_trunc->get_marked_space_id()) {

				/* Once set this rseg will not be allocated
				to new booting transaction but we will wait
				for existing active transaction to finish. */
				rseg->skip_allocation = true;
				undo_trunc->add_rseg_to_trunc(rseg);
			}
		}
	}
}

undo::undo_spaces_t	undo::Truncate::s_spaces_to_truncate;

/** Cleanse purge queue to remove the rseg that reside in undo-tablespace
marked for truncate.
@param[in,out]	undo_trunc	undo truncate tracker */
static
void
trx_purge_cleanse_purge_queue(
	undo::Truncate*	undo_trunc)
{
	mutex_enter(&purge_sys.pq_mutex);
	typedef	std::vector<TrxUndoRsegs>	purge_elem_list_t;
	purge_elem_list_t			purge_elem_list;

	/* Remove rseg instances that are in the purge queue before we start
	truncate of corresponding UNDO truncate. */
	while (!purge_sys.purge_queue.empty()) {
		purge_elem_list.push_back(purge_sys.purge_queue.top());
		purge_sys.purge_queue.pop();
	}
	ut_ad(purge_sys.purge_queue.empty());

	for (purge_elem_list_t::iterator it = purge_elem_list.begin();
	     it != purge_elem_list.end();
	     ++it) {

		for (TrxUndoRsegs::iterator it2 = it->begin();
		     it2 != it->end();
		     ++it2) {

			if ((*it2)->space->id
				== undo_trunc->get_marked_space_id()) {
				it->erase(it2);
				break;
			}
		}

		if (!it->empty()) {
			purge_sys.purge_queue.push(*it);
		}
	}
	mutex_exit(&purge_sys.pq_mutex);
}

/** Iterate over selected UNDO tablespace and check if all the rsegs
that resides in the tablespace are free.
@param[in]	limit		truncate_limit
@param[in,out]	undo_trunc	undo truncate tracker */
static
void
trx_purge_initiate_truncate(
	const purge_sys_t::iterator& limit,
	undo::Truncate*	undo_trunc)
{
	/* Step-1: Early check to findout if any of the the UNDO tablespace
	is marked for truncate. */
	if (!undo_trunc->is_marked()) {
		/* No tablespace marked for truncate yet. */
		return;
	}

	/* Step-2: Scan over each rseg and ensure that it doesn't hold any
	active undo records. */
	bool all_free = true;

	for (ulint i = 0; i < undo_trunc->rsegs_size() && all_free; ++i) {

		trx_rseg_t*	rseg = undo_trunc->get_ith_rseg(i);

		mutex_enter(&rseg->mutex);

		if (rseg->trx_ref_count > 0) {
			/* This rseg is still being held by an active
			transaction. */
			all_free = false;
			mutex_exit(&rseg->mutex);
			continue;
		}

		ut_ad(rseg->trx_ref_count == 0);
		ut_ad(rseg->skip_allocation);

		ulint	size_of_rsegs = rseg->curr_size;

		if (size_of_rsegs == 1) {
			mutex_exit(&rseg->mutex);
			continue;
		} else {

			/* There could be cached undo segment. Check if records
			in these segments can be purged. Normal purge history
			will not touch these cached segment. */
			ulint		cached_undo_size = 0;

			for (trx_undo_t* undo =
				     UT_LIST_GET_FIRST(rseg->undo_cached);
			     undo != NULL && all_free;
			     undo = UT_LIST_GET_NEXT(undo_list, undo)) {

				if (limit.trx_no() < undo->trx_id) {
					all_free = false;
				} else {
					cached_undo_size += undo->size;
				}
			}

			ut_ad(size_of_rsegs >= (cached_undo_size + 1));

			if (size_of_rsegs > (cached_undo_size + 1)) {
				/* There are pages besides cached pages that
				still hold active data. */
				all_free = false;
			}
		}

		mutex_exit(&rseg->mutex);
	}

	if (!all_free) {
		/* rseg still holds active data.*/
		return;
	}


	/* Step-3: Start the actual truncate.
	a. Remove rseg instance if added to purge queue before we
	   initiate truncate.
	b. Execute actual truncate */

	const ulint space_id = undo_trunc->get_marked_space_id();

	ib::info() << "Truncating UNDO tablespace " << space_id;

	trx_purge_cleanse_purge_queue(undo_trunc);

	ut_a(srv_is_undo_tablespace(space_id));

	fil_space_t* space = fil_space_get(space_id);

	if (!space) {
not_found:
		ib::error() << "Failed to find UNDO tablespace " << space_id;
		return;
	}

	/* Flush all to-be-discarded pages of the tablespace.

	During truncation, we do not want any writes to the
	to-be-discarded area, because we must set the space->size
	early in order to have deterministic page allocation.

	If a log checkpoint was completed at LSN earlier than our
	mini-transaction commit and the server was killed, then
	discarding the to-be-trimmed pages without flushing would
	break crash recovery. So, we cannot avoid the write. */
	{
		FlushObserver observer(
			space,
			UT_LIST_GET_FIRST(purge_sys.query->thrs)->graph->trx,
			NULL);
		buf_LRU_flush_or_remove_pages(space_id, &observer);
	}

	log_free_check();

	/* Adjust the tablespace metadata. */
	space = fil_truncate_prepare(space_id);

	if (!space) {
		goto not_found;
	}

	/* Undo tablespace always are a single file. */
	ut_a(UT_LIST_GET_LEN(space->chain) == 1);
	fil_node_t* file = UT_LIST_GET_FIRST(space->chain);
	/* The undo tablespace files are never closed. */
	ut_ad(file->is_open());

	/* Re-initialize tablespace, in a single mini-transaction. */
	mtr_t mtr;
	const ulint size = SRV_UNDO_TABLESPACE_SIZE_IN_PAGES;
	mtr.start();
	mtr_x_lock(&space->latch, &mtr);
	fil_truncate_log(space, size, &mtr);
	fsp_header_init(space, size, &mtr);
	mutex_enter(&fil_system.mutex);
	space->size = file->size = size;
	mutex_exit(&fil_system.mutex);

	buf_block_t* sys_header = trx_sysf_get(&mtr);

	for (ulint i = 0; i < undo_trunc->rsegs_size(); ++i) {
		trx_rseg_t*	rseg = undo_trunc->get_ith_rseg(i);
		buf_block_t* rblock = trx_rseg_header_create(
			space, rseg->id, sys_header, &mtr);
		ut_ad(rblock);
		rseg->page_no = rblock ? rblock->page.id.page_no() : FIL_NULL;

		/* Before re-initialization ensure that we free the existing
		structure. There can't be any active transactions. */
		ut_a(UT_LIST_GET_LEN(rseg->undo_list) == 0);
		ut_a(UT_LIST_GET_LEN(rseg->old_insert_list) == 0);

		trx_undo_t*	next_undo;

		for (trx_undo_t* undo = UT_LIST_GET_FIRST(rseg->undo_cached);
		     undo != NULL;
		     undo = next_undo) {

			next_undo = UT_LIST_GET_NEXT(undo_list, undo);
			UT_LIST_REMOVE(rseg->undo_cached, undo);
			MONITOR_DEC(MONITOR_NUM_UNDO_SLOT_CACHED);
			ut_free(undo);
		}

		UT_LIST_INIT(rseg->undo_list, &trx_undo_t::undo_list);
		UT_LIST_INIT(rseg->undo_cached, &trx_undo_t::undo_list);
		UT_LIST_INIT(rseg->old_insert_list, &trx_undo_t::undo_list);

		/* These were written by trx_rseg_header_create(). */
		ut_ad(!mach_read_from_4(TRX_RSEG + TRX_RSEG_FORMAT
					+ rblock->frame));
		ut_ad(!mach_read_from_4(TRX_RSEG + TRX_RSEG_HISTORY_SIZE
					+ rblock->frame));

		/* Initialize the undo log lists according to the rseg header */
		rseg->curr_size = 1;
		rseg->trx_ref_count = 0;
		rseg->last_page_no = FIL_NULL;
		rseg->last_offset = 0;
		rseg->last_commit = 0;
		rseg->needs_purge = false;
	}

	mtr.commit();
	/* Write-ahead the redo log record. */
	log_write_up_to(mtr.commit_lsn(), true);

	/* Trim the file size. */
	os_file_truncate(file->name, file->handle,
			 os_offset_t(size) << srv_page_size_shift, true);

	/* This is only executed by the srv_purge_coordinator_thread. */
	export_vars.innodb_undo_truncations++;

	/* TODO: PUNCH_HOLE the garbage (with write-ahead logging) */

	mutex_enter(&fil_system.mutex);
	ut_ad(space->stop_new_ops);
	ut_ad(space->is_being_truncated);
	space->stop_new_ops = false;
	space->is_being_truncated = false;
	mutex_exit(&fil_system.mutex);

	if (purge_sys.rseg != NULL
	    && purge_sys.rseg->last_page_no == FIL_NULL) {
		/* If purge_sys.rseg is pointing to rseg that was recently
		truncated then move to next rseg element.
		Note: Ideally purge_sys.rseg should be NULL because purge
		should complete processing of all the records but there is
		purge_batch_size that can force the purge loop to exit before
		all the records are purged and in this case purge_sys.rseg
		could point to a valid rseg waiting for next purge cycle. */
		purge_sys.next_stored = false;
		purge_sys.rseg = NULL;
	}

	DBUG_EXECUTE_IF("ib_undo_trunc",
			ib::info() << "ib_undo_trunc";
			log_write_up_to(LSN_MAX, true);
			DBUG_SUICIDE(););

	/* Completed truncate. Now it is safe to re-use the tablespace. */
	for (ulint i = 0; i < undo_trunc->rsegs_size(); ++i) {
		trx_rseg_t*	rseg = undo_trunc->get_ith_rseg(i);
		rseg->skip_allocation = false;
	}

	ib::info() << "Truncated UNDO tablespace " << space_id;

	undo_trunc->reset();
	undo::Truncate::clear_trunc_list();
}

/**
Removes unnecessary history data from rollback segments. NOTE that when this
function is called, the caller must not have any latches on undo log pages!
*/
static void trx_purge_truncate_history()
{
	ut_ad(purge_sys.head <= purge_sys.tail);
	purge_sys_t::iterator& head = purge_sys.head.commit
		? purge_sys.head : purge_sys.tail;

	if (head.trx_no() >= purge_sys.view.low_limit_no()) {
		/* This is sometimes necessary. TODO: find out why. */
		head.reset_trx_no(purge_sys.view.low_limit_no());
		head.undo_no = 0;
	}

	for (ulint i = 0; i < TRX_SYS_N_RSEGS; ++i) {
		if (trx_rseg_t* rseg = trx_sys.rseg_array[i]) {
			ut_ad(rseg->id == i);
			trx_purge_truncate_rseg_history(*rseg, head);
		}
	}

	/* UNDO tablespace truncate. We will try to truncate as much as we
	can (greedy approach). This will ensure when the server is idle we
	try and truncate all the UNDO tablespaces. */
	for (ulint i = srv_undo_tablespaces_active; i--; ) {
		trx_purge_mark_undo_for_truncate(&purge_sys.undo_trunc);
		trx_purge_initiate_truncate(head, &purge_sys.undo_trunc);
	}
}

/***********************************************************************//**
Updates the last not yet purged history log info in rseg when we have purged
a whole undo log. Advances also purge_sys.purge_trx_no past the purged log. */
static void trx_purge_rseg_get_next_history_log(
	ulint*		n_pages_handled)/*!< in/out: number of UNDO pages
					handled */
{
	page_t*		undo_page;
	trx_ulogf_t*	log_hdr;
	fil_addr_t	prev_log_addr;
	trx_id_t	trx_no;
	mtr_t		mtr;

	mutex_enter(&purge_sys.rseg->mutex);

	ut_a(purge_sys.rseg->last_page_no != FIL_NULL);

	purge_sys.tail.commit = purge_sys.rseg->last_commit + 1;
	purge_sys.tail.undo_no = 0;
	purge_sys.next_stored = false;

	mtr.start();

	undo_page = trx_undo_page_get_s_latched(
		page_id_t(purge_sys.rseg->space->id,
			  purge_sys.rseg->last_page_no), &mtr);

	log_hdr = undo_page + purge_sys.rseg->last_offset;

	/* Increase the purge page count by one for every handled log */

	(*n_pages_handled)++;

	prev_log_addr = trx_purge_get_log_from_hist(
		flst_get_prev_addr(log_hdr + TRX_UNDO_HISTORY_NODE, &mtr));

	const bool empty = prev_log_addr.page == FIL_NULL;

	if (empty) {
		/* No logs left in the history list */
		purge_sys.rseg->last_page_no = FIL_NULL;
	}

	mutex_exit(&purge_sys.rseg->mutex);
	mtr.commit();

	if (empty) {
		return;
	}

	/* Read the previous log header. */
	mtr.start();

	log_hdr = trx_undo_page_get_s_latched(
		page_id_t(purge_sys.rseg->space->id, prev_log_addr.page),
		&mtr)
		+ prev_log_addr.boffset;

	trx_no = mach_read_from_8(log_hdr + TRX_UNDO_TRX_NO);
	unsigned purge = mach_read_from_2(log_hdr + TRX_UNDO_NEEDS_PURGE);
	ut_ad(purge <= 1);

	mtr_commit(&mtr);

	mutex_enter(&purge_sys.rseg->mutex);

	purge_sys.rseg->last_page_no = prev_log_addr.page;
	purge_sys.rseg->last_offset = prev_log_addr.boffset;
	purge_sys.rseg->set_last_trx_no(trx_no, purge != 0);
	purge_sys.rseg->needs_purge = purge != 0;

	/* Purge can also produce events, however these are already ordered
	in the rollback segment and any user generated event will be greater
	than the events that Purge produces. ie. Purge can never produce
	events from an empty rollback segment. */

	mutex_enter(&purge_sys.pq_mutex);

	purge_sys.purge_queue.push(*purge_sys.rseg);

	mutex_exit(&purge_sys.pq_mutex);

	mutex_exit(&purge_sys.rseg->mutex);
}

/** Position the purge sys "iterator" on the undo record to use for purging. */
static
void
trx_purge_read_undo_rec()
{
	ulint		offset;
	ulint		page_no;
	ib_uint64_t	undo_no;

	purge_sys.hdr_offset = purge_sys.rseg->last_offset;
	page_no = purge_sys.hdr_page_no = purge_sys.rseg->last_page_no;

	if (purge_sys.rseg->needs_purge) {
		mtr_t		mtr;
		mtr.start();
		if (trx_undo_rec_t* undo_rec = trx_undo_get_first_rec(
			    purge_sys.rseg->space, purge_sys.hdr_page_no,
			    purge_sys.hdr_offset, RW_S_LATCH, &mtr)) {

			offset = page_offset(undo_rec);
			undo_no = trx_undo_rec_get_undo_no(undo_rec);
			page_no = page_get_page_no(page_align(undo_rec));
		} else {
			offset = 0;
			undo_no = 0;
		}

		mtr.commit();
	} else {
		offset = 0;
		undo_no = 0;
	}

	purge_sys.offset = offset;
	purge_sys.page_no = page_no;
	purge_sys.tail.undo_no = undo_no;

	purge_sys.next_stored = true;
}

/***********************************************************************//**
Chooses the next undo log to purge and updates the info in purge_sys. This
function is used to initialize purge_sys when the next record to purge is
not known, and also to update the purge system info on the next record when
purge has handled the whole undo log for a transaction. */
static
void
trx_purge_choose_next_log(void)
/*===========================*/
{
	ut_ad(!purge_sys.next_stored);

	if (purge_sys.rseg_iter.set_next()) {
		trx_purge_read_undo_rec();
	} else {
		/* There is nothing to do yet. */
		os_thread_yield();
	}
}

/***********************************************************************//**
Gets the next record to purge and updates the info in the purge system.
@return copy of an undo log record or pointer to the dummy undo log record */
static
trx_undo_rec_t*
trx_purge_get_next_rec(
/*===================*/
	ulint*		n_pages_handled,/*!< in/out: number of UNDO pages
					handled */
	mem_heap_t*	heap)		/*!< in: memory heap where copied */
{
	trx_undo_rec_t*	rec;
	trx_undo_rec_t*	rec_copy;
	trx_undo_rec_t*	rec2;
	page_t*		undo_page;
	page_t*		page;
	ulint		offset;
	ulint		page_no;
	ulint		space;
	mtr_t		mtr;

	ut_ad(purge_sys.next_stored);
	ut_ad(purge_sys.tail.trx_no() < purge_sys.view.low_limit_no());

	space = purge_sys.rseg->space->id;
	page_no = purge_sys.page_no;
	offset = purge_sys.offset;

	if (offset == 0) {
		/* It is the dummy undo log record, which means that there is
		no need to purge this undo log */

		trx_purge_rseg_get_next_history_log(n_pages_handled);

		/* Look for the next undo log and record to purge */

		trx_purge_choose_next_log();

		return(&trx_purge_dummy_rec);
	}

	mtr_start(&mtr);

	undo_page = trx_undo_page_get_s_latched(page_id_t(space, page_no),
						&mtr);

	rec = undo_page + offset;

	rec2 = trx_undo_page_get_next_rec(rec, purge_sys.hdr_page_no,
					  purge_sys.hdr_offset);

	if (rec2 == NULL) {
		rec2 = trx_undo_get_next_rec(rec, purge_sys.hdr_page_no,
					     purge_sys.hdr_offset, &mtr);
	}

	if (rec2 == NULL) {
		mtr_commit(&mtr);

		trx_purge_rseg_get_next_history_log(n_pages_handled);

		/* Look for the next undo log and record to purge */

		trx_purge_choose_next_log();

		mtr_start(&mtr);

		undo_page = trx_undo_page_get_s_latched(
			page_id_t(space, page_no), &mtr);

		rec = undo_page + offset;
	} else {
		page = page_align(rec2);

		purge_sys.offset = ulint(rec2 - page);
		purge_sys.page_no = page_get_page_no(page);
		purge_sys.tail.undo_no = trx_undo_rec_get_undo_no(rec2);

		if (undo_page != page) {
			/* We advance to a new page of the undo log: */
			(*n_pages_handled)++;
		}
	}

	rec_copy = trx_undo_rec_copy(rec, heap);

	mtr_commit(&mtr);

	return(rec_copy);
}

/********************************************************************//**
Fetches the next undo log record from the history list to purge. It must be
released with the corresponding release function.
@return copy of an undo log record or pointer to trx_purge_dummy_rec,
if the whole undo log can skipped in purge; NULL if none left */
static MY_ATTRIBUTE((warn_unused_result))
trx_undo_rec_t*
trx_purge_fetch_next_rec(
/*=====================*/
	roll_ptr_t*	roll_ptr,	/*!< out: roll pointer to undo record */
	ulint*		n_pages_handled,/*!< in/out: number of UNDO log pages
					handled */
	mem_heap_t*	heap)		/*!< in: memory heap where copied */
{
	if (!purge_sys.next_stored) {
		trx_purge_choose_next_log();

		if (!purge_sys.next_stored) {
			DBUG_PRINT("ib_purge",
				   ("no logs left in the history list"));
			return(NULL);
		}
	}

	if (purge_sys.tail.trx_no() >= purge_sys.view.low_limit_no()) {

		return(NULL);
	}

	/* fprintf(stderr, "Thread %lu purging trx %llu undo record %llu\n",
	os_thread_get_curr_id(), iter->trx_no, iter->undo_no); */

	*roll_ptr = trx_undo_build_roll_ptr(
		/* row_purge_record_func() will later set
		ROLL_PTR_INSERT_FLAG for TRX_UNDO_INSERT_REC */
		false,
		purge_sys.rseg->id,
		purge_sys.page_no, purge_sys.offset);

	/* The following call will advance the stored values of the
	purge iterator. */

	return(trx_purge_get_next_rec(n_pages_handled, heap));
}

/** Run a purge batch.
@param n_purge_threads	number of purge threads
@return number of undo log pages handled in the batch */
static
ulint
trx_purge_attach_undo_recs(ulint n_purge_threads)
{
	que_thr_t*	thr;
	ulint		i;
	ulint		n_pages_handled = 0;
	ulint		n_thrs = UT_LIST_GET_LEN(purge_sys.query->thrs);

	ut_a(n_purge_threads > 0);

	purge_sys.head = purge_sys.tail;

#ifdef UNIV_DEBUG
	i = 0;
	/* Debug code to validate some pre-requisites and reset done flag. */
	for (thr = UT_LIST_GET_FIRST(purge_sys.query->thrs);
	     thr != NULL && i < n_purge_threads;
	     thr = UT_LIST_GET_NEXT(thrs, thr), ++i) {

		purge_node_t*		node;

		/* Get the purge node. */
		node = (purge_node_t*) thr->child;

		ut_ad(que_node_get_type(node) == QUE_NODE_PURGE);
		ut_ad(node->undo_recs == NULL);
		ut_ad(!node->in_progress);
		ut_d(node->in_progress = true);
	}

	/* There should never be fewer nodes than threads, the inverse
	however is allowed because we only use purge threads as needed. */
	ut_ad(i == n_purge_threads);
#endif

	/* Fetch and parse the UNDO records. The UNDO records are added
	to a per purge node vector. */
	thr = UT_LIST_GET_FIRST(purge_sys.query->thrs);
	ut_a(n_thrs > 0 && thr != NULL);

	ut_ad(purge_sys.head <= purge_sys.tail);

	i = 0;

	const ulint batch_size = srv_purge_batch_size;

	while (UNIV_LIKELY(srv_undo_sources) || !srv_fast_shutdown) {
		purge_node_t*		node;
		trx_purge_rec_t*	purge_rec;

		ut_a(!thr->is_active);

		/* Get the purge node. */
		node = (purge_node_t*) thr->child;
		ut_a(que_node_get_type(node) == QUE_NODE_PURGE);

		purge_rec = static_cast<trx_purge_rec_t*>(
			mem_heap_zalloc(node->heap, sizeof(*purge_rec)));

		/* Track the max {trx_id, undo_no} for truncating the
		UNDO logs once we have purged the records. */

		if (purge_sys.head <= purge_sys.tail) {
			purge_sys.head = purge_sys.tail;
		}

		/* Fetch the next record, and advance the purge_sys.tail. */
		purge_rec->undo_rec = trx_purge_fetch_next_rec(
			&purge_rec->roll_ptr, &n_pages_handled, node->heap);

		if (purge_rec->undo_rec != NULL) {

			if (node->undo_recs == NULL) {
				node->undo_recs = ib_vector_create(
					ib_heap_allocator_create(node->heap),
					sizeof(trx_purge_rec_t),
					batch_size);
			} else {
				ut_a(!ib_vector_is_empty(node->undo_recs));
			}

			ib_vector_push(node->undo_recs, purge_rec);

			if (n_pages_handled >= batch_size) {

				break;
			}
		} else {
			break;
		}

		thr = UT_LIST_GET_NEXT(thrs, thr);

		if (!(++i % n_purge_threads)) {
			thr = UT_LIST_GET_FIRST(purge_sys.query->thrs);
		}

		ut_a(thr != NULL);
	}

	ut_ad(purge_sys.head <= purge_sys.tail);

	return(n_pages_handled);
}

/*******************************************************************//**
Calculate the DML delay required.
@return delay in microseconds or ULINT_MAX */
static
ulint
trx_purge_dml_delay(void)
/*=====================*/
{
	/* Determine how much data manipulation language (DML) statements
	need to be delayed in order to reduce the lagging of the purge
	thread. */
	ulint	delay = 0; /* in microseconds; default: no delay */

	/* If purge lag is set (ie. > 0) then calculate the new DML delay.
	Note: we do a dirty read of the trx_sys_t data structure here,
	without holding trx_sys.mutex. */

	if (srv_max_purge_lag > 0) {
		float	ratio;

		ratio = float(trx_sys.history_size()) / srv_max_purge_lag;

		if (ratio > 1.0) {
			/* If the history list length exceeds the
			srv_max_purge_lag, the data manipulation
			statements are delayed by at least 5000
			microseconds. */
			delay = (ulint) ((ratio - .5) * 10000);
		}

		if (delay > srv_max_purge_lag_delay) {
			delay = srv_max_purge_lag_delay;
		}

		MONITOR_SET(MONITOR_DML_PURGE_DELAY, delay);
	}

	return(delay);
}

/** Wait for pending purge jobs to complete. */
static
void
trx_purge_wait_for_workers_to_complete()
{
	/* Ensure that the work queue empties out. */
	while (my_atomic_loadlint(&purge_sys.n_completed)
	       != purge_sys.n_submitted) {

		if (srv_get_task_queue_length() > 0) {
			srv_release_threads(SRV_WORKER, 1);
		}

		os_thread_yield();
	}

	/* There should be no outstanding tasks as long
	as the worker threads are active. */
	ut_a(srv_get_task_queue_length() == 0);
}

/*******************************************************************//**
This function runs a purge batch.
@return number of undo log pages handled in the batch */
ulint
trx_purge(
/*======*/
	ulint	n_purge_threads,	/*!< in: number of purge tasks
					to submit to the work queue */
	bool	truncate)		/*!< in: truncate history if true */
{
	que_thr_t*	thr = NULL;
	ulint		n_pages_handled;

	ut_a(n_purge_threads > 0);

	srv_dml_needed_delay = trx_purge_dml_delay();

	/* The number of tasks submitted should be completed. */
	ut_a(purge_sys.n_submitted
	     == my_atomic_loadlint(&purge_sys.n_completed));

	rw_lock_x_lock(&purge_sys.latch);
	trx_sys.clone_oldest_view();
	rw_lock_x_unlock(&purge_sys.latch);

#ifdef UNIV_DEBUG
	if (srv_purge_view_update_only_debug) {
		return(0);
	}
#endif /* UNIV_DEBUG */

	/* Fetch the UNDO recs that need to be purged. */
	n_pages_handled = trx_purge_attach_undo_recs(n_purge_threads);
	purge_sys.n_submitted += n_purge_threads;

	/* Submit tasks to workers queue if using multi-threaded purge. */
	for (ulint i = n_purge_threads; --i; ) {
		thr = que_fork_scheduler_round_robin(purge_sys.query, thr);
		ut_a(thr);
		srv_que_task_enqueue_low(thr);
	}

	thr = que_fork_scheduler_round_robin(purge_sys.query, thr);

	que_run_threads(thr);

	my_atomic_addlint(&purge_sys.n_completed, 1);

	if (n_purge_threads > 1) {
		trx_purge_wait_for_workers_to_complete();
	}

	ut_a(purge_sys.n_submitted
	     == my_atomic_loadlint(&purge_sys.n_completed));

	if (truncate) {
		trx_purge_truncate_history();
	}

	MONITOR_INC_VALUE(MONITOR_PURGE_INVOKED, 1);
	MONITOR_INC_VALUE(MONITOR_PURGE_N_PAGE_HANDLED, n_pages_handled);

	return(n_pages_handled);
}

/** Stop purge during FLUSH TABLES FOR EXPORT */
void purge_sys_t::stop()
{
  rw_lock_x_lock(&latch);

  if (!enabled_latched())
  {
    /* Shutdown must have been initiated during FLUSH TABLES FOR EXPORT. */
    ut_ad(!srv_undo_sources);
    rw_lock_x_unlock(&latch);
    return;
  }

  ut_ad(srv_n_purge_threads > 0);

  if (0 == my_atomic_add32_explicit(&m_paused, 1, MY_MEMORY_ORDER_RELAXED))
  {
    /* We need to wakeup the purge thread in case it is suspended, so
    that it can acknowledge the state change. */
    const int64_t sig_count = os_event_reset(event);
    rw_lock_x_unlock(&latch);
    ib::info() << "Stopping purge";
    srv_purge_wakeup();
    /* Wait for purge coordinator to signal that it is suspended. */
    os_event_wait_low(event, sig_count);
    MONITOR_ATOMIC_INC(MONITOR_PURGE_STOP_COUNT);
    return;
  }

  rw_lock_x_unlock(&latch);

  if (running())
  {
    ib::info() << "Waiting for purge to stop";
    while (running())
      os_thread_sleep(10000);
  }
}

/** Resume purge at UNLOCK TABLES after FLUSH TABLES FOR EXPORT */
void purge_sys_t::resume()
{
   if (!enabled())
   {
     /* Shutdown must have been initiated during FLUSH TABLES FOR EXPORT. */
     ut_ad(!srv_undo_sources);
     return;
   }

   int32_t paused= my_atomic_add32_explicit(&m_paused, -1,
                                            MY_MEMORY_ORDER_RELAXED);
   ut_a(paused);

   if (paused == 1)
   {
     ib::info() << "Resuming purge";
     srv_purge_wakeup();
     MONITOR_ATOMIC_INC(MONITOR_PURGE_RESUME_COUNT);
   }
}<|MERGE_RESOLUTION|>--- conflicted
+++ resolved
@@ -181,7 +181,6 @@
 /** Close the purge subsystem on shutdown. */
 void purge_sys_t::close()
 {
-<<<<<<< HEAD
   ut_ad(this == &purge_sys);
   if (!event) return;
 
@@ -193,26 +192,8 @@
   trx->state= TRX_STATE_NOT_STARTED;
   trx_free(trx);
   rw_lock_free(&latch);
-  /* rw_lock_free() already called latch.~rw_lock_t(); tame the
-  debug assertions when the destructor will be called once more. */
-  ut_ad(latch.magic_n == 0);
-  ut_d(latch.magic_n= RW_LOCK_MAGIC_N);
   mutex_free(&pq_mutex);
   os_event_destroy(event);
-=======
-	ut_ad(this == purge_sys);
-
-	trx_t* trx = query->trx;
-	que_graph_free(query);
-	ut_ad(!trx->id);
-	ut_ad(trx->state == TRX_STATE_ACTIVE);
-	trx->state = TRX_STATE_NOT_STARTED;
-	trx_free_for_background(trx);
-	view.close();
-	rw_lock_free(&latch);
-	mutex_free(&pq_mutex);
-	os_event_destroy(event);
->>>>>>> 50999738
 }
 
 /*================ UNDO LOG HISTORY LIST =============================*/
