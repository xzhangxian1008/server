/*****************************************************************************

Copyright (c) 1994, 2018, Oracle and/or its affiliates. All Rights Reserved.
Copyright (c) 2008, Google Inc.
Copyright (c) 2012, Facebook Inc.
Copyright (c) 2015, 2019, MariaDB Corporation.

Portions of this file contain modifications contributed and copyrighted by
Google, Inc. Those modifications are gratefully acknowledged and are described
briefly in the InnoDB documentation. The contributions by Google are
incorporated with their permission, and subject to the conditions contained in
the file COPYING.Google.

This program is free software; you can redistribute it and/or modify it under
the terms of the GNU General Public License as published by the Free Software
Foundation; version 2 of the License.

This program is distributed in the hope that it will be useful, but WITHOUT
ANY WARRANTY; without even the implied warranty of MERCHANTABILITY or FITNESS
FOR A PARTICULAR PURPOSE. See the GNU General Public License for more details.

You should have received a copy of the GNU General Public License along with
this program; if not, write to the Free Software Foundation, Inc.,
51 Franklin Street, Fifth Floor, Boston, MA 02110-1335 USA

*****************************************************************************/

/**************************************************//**
@file btr/btr0cur.cc
The index tree cursor

All changes that row operations make to a B-tree or the records
there must go through this module! Undo log records are written here
of every modify or insert of a clustered index record.

			NOTE!!!
To make sure we do not run out of disk space during a pessimistic
insert or update, we have to reserve 2 x the height of the index tree
many pages in the tablespace before we start the operation, because
if leaf splitting has been started, it is difficult to undo, except
by crashing the database and doing a roll-forward.

Created 10/16/1994 Heikki Tuuri
*******************************************************/

#include "btr0cur.h"
#include "row0upd.h"
#include "mtr0log.h"
#include "page0page.h"
#include "page0zip.h"
#include "rem0rec.h"
#include "rem0cmp.h"
#include "buf0lru.h"
#include "btr0btr.h"
#include "btr0sea.h"
#include "row0log.h"
#include "row0purge.h"
#include "row0upd.h"
#include "trx0rec.h"
#include "trx0roll.h"
#include "que0que.h"
#include "row0row.h"
#include "srv0srv.h"
#include "ibuf0ibuf.h"
#include "lock0lock.h"
#include "zlib.h"
#include "srv0start.h"
#include "mysql_com.h"
#include "dict0stats.h"

/** Buffered B-tree operation types, introduced as part of delete buffering. */
enum btr_op_t {
	BTR_NO_OP = 0,			/*!< Not buffered */
	BTR_INSERT_OP,			/*!< Insert, do not ignore UNIQUE */
	BTR_INSERT_IGNORE_UNIQUE_OP,	/*!< Insert, ignoring UNIQUE */
	BTR_DELETE_OP,			/*!< Purge a delete-marked record */
	BTR_DELMARK_OP			/*!< Mark a record for deletion */
};

/** Modification types for the B-tree operation.
    Note that the order must be DELETE, BOTH, INSERT !!
 */
enum btr_intention_t {
	BTR_INTENTION_DELETE,
	BTR_INTENTION_BOTH,
	BTR_INTENTION_INSERT
};

/** For the index->lock scalability improvement, only possibility of clear
performance regression observed was caused by grown huge history list length.
That is because the exclusive use of index->lock also worked as reserving
free blocks and read IO bandwidth with priority. To avoid huge glowing history
list as same level with previous implementation, prioritizes pessimistic tree
operations by purge as the previous, when it seems to be growing huge.

 Experimentally, the history list length starts to affect to performance
throughput clearly from about 100000. */
#define BTR_CUR_FINE_HISTORY_LENGTH	100000

/** Number of searches down the B-tree in btr_cur_search_to_nth_level(). */
Atomic_counter<ulint>	btr_cur_n_non_sea;
/** Old value of btr_cur_n_non_sea.  Copied by
srv_refresh_innodb_monitor_stats().  Referenced by
srv_printf_innodb_monitor(). */
ulint	btr_cur_n_non_sea_old;
#ifdef BTR_CUR_HASH_ADAPT
/** Number of successful adaptive hash index lookups in
btr_cur_search_to_nth_level(). */
ulint	btr_cur_n_sea;
/** Old value of btr_cur_n_sea.  Copied by
srv_refresh_innodb_monitor_stats().  Referenced by
srv_printf_innodb_monitor(). */
ulint	btr_cur_n_sea_old;
#endif /* BTR_CUR_HASH_ADAPT */

#ifdef UNIV_DEBUG
/* Flag to limit optimistic insert records */
uint	btr_cur_limit_optimistic_insert_debug;
#endif /* UNIV_DEBUG */

/** In the optimistic insert, if the insert does not fit, but this much space
can be released by page reorganize, then it is reorganized */
#define BTR_CUR_PAGE_REORGANIZE_LIMIT	(srv_page_size / 32)

/** The structure of a BLOB part header */
/* @{ */
/*--------------------------------------*/
#define BTR_BLOB_HDR_PART_LEN		0	/*!< BLOB part len on this
						page */
#define BTR_BLOB_HDR_NEXT_PAGE_NO	4	/*!< next BLOB part page no,
						FIL_NULL if none */
/*--------------------------------------*/
#define BTR_BLOB_HDR_SIZE		8	/*!< Size of a BLOB
						part header, in bytes */

/** Estimated table level stats from sampled value.
@param value sampled stats
@param index index being sampled
@param sample number of sampled rows
@param ext_size external stored data size
@param not_empty table not empty
@return estimated table wide stats from sampled value */
#define BTR_TABLE_STATS_FROM_SAMPLE(value, index, sample, ext_size, not_empty) \
	(((value) * static_cast<ib_uint64_t>(index->stat_n_leaf_pages) \
	  + (sample) - 1 + (ext_size) + (not_empty)) / ((sample) + (ext_size)))

/* @} */

/*******************************************************************//**
Marks all extern fields in a record as owned by the record. This function
should be called if the delete mark of a record is removed: a not delete
marked record always owns all its extern fields. */
static
void
btr_cur_unmark_extern_fields(
/*=========================*/
	buf_block_t*	block,	/*!< in/out: index page */
	rec_t*		rec,	/*!< in/out: record in a clustered index */
	dict_index_t*	index,	/*!< in: index of the page */
	const offset_t*	offsets,/*!< in: array returned by rec_get_offsets() */
	mtr_t*		mtr);	/*!< in: mtr, or NULL if not logged */
/*******************************************************************//**
Adds path information to the cursor for the current page, for which
the binary search has been performed. */
static
void
btr_cur_add_path_info(
/*==================*/
	btr_cur_t*	cursor,		/*!< in: cursor positioned on a page */
	ulint		height,		/*!< in: height of the page in tree;
					0 means leaf node */
	ulint		root_height);	/*!< in: root node height in tree */
/***********************************************************//**
Frees the externally stored fields for a record, if the field is mentioned
in the update vector. */
static
void
btr_rec_free_updated_extern_fields(
/*===============================*/
	dict_index_t*	index,	/*!< in: index of rec; the index tree MUST be
				X-latched */
	rec_t*		rec,	/*!< in: record */
<<<<<<< HEAD
	buf_block_t*	block,	/*!< in: index page of rec */
	const ulint*	offsets,/*!< in: rec_get_offsets(rec, index) */
=======
	page_zip_des_t*	page_zip,/*!< in: compressed page whose uncompressed
				part will be updated, or NULL */
	const offset_t*	offsets,/*!< in: rec_get_offsets(rec, index) */
>>>>>>> 8fa759a5
	const upd_t*	update,	/*!< in: update vector */
	bool		rollback,/*!< in: performing rollback? */
	mtr_t*		mtr);	/*!< in: mini-transaction handle which contains
				an X-latch to record page and to the tree */
/***********************************************************//**
Frees the externally stored fields for a record. */
static
void
btr_rec_free_externally_stored_fields(
/*==================================*/
	dict_index_t*	index,	/*!< in: index of the data, the index
				tree MUST be X-latched */
	rec_t*		rec,	/*!< in: record */
<<<<<<< HEAD
	const ulint*	offsets,/*!< in: rec_get_offsets(rec, index) */
	buf_block_t*	block,	/*!< in: index page of rec */
=======
	const offset_t*	offsets,/*!< in: rec_get_offsets(rec, index) */
	page_zip_des_t*	page_zip,/*!< in: compressed page whose uncompressed
				part will be updated, or NULL */
>>>>>>> 8fa759a5
	bool		rollback,/*!< in: performing rollback? */
	mtr_t*		mtr);	/*!< in: mini-transaction handle which contains
				an X-latch to record page and to the index
				tree */

/*==================== B-TREE SEARCH =========================*/

/** Latches the leaf page or pages requested.
@param[in]	block		leaf page where the search converged
@param[in]	latch_mode	BTR_SEARCH_LEAF, ...
@param[in]	cursor		cursor
@param[in]	mtr		mini-transaction
@return	blocks and savepoints which actually latched. */
btr_latch_leaves_t
btr_cur_latch_leaves(
	buf_block_t*		block,
	ulint			latch_mode,
	btr_cur_t*		cursor,
	mtr_t*			mtr)
{
	rw_lock_type_t	mode;
	uint32_t	left_page_no;
	uint32_t	right_page_no;
	buf_block_t*	get_block;
	bool		spatial;
	btr_latch_leaves_t latch_leaves = {{NULL, NULL, NULL}, {0, 0, 0}};

	compile_time_assert(int(MTR_MEMO_PAGE_S_FIX) == int(RW_S_LATCH));
	compile_time_assert(int(MTR_MEMO_PAGE_X_FIX) == int(RW_X_LATCH));
	compile_time_assert(int(MTR_MEMO_PAGE_SX_FIX) == int(RW_SX_LATCH));
	ut_ad(block->page.id.space() == cursor->index->table->space->id);

	spatial = dict_index_is_spatial(cursor->index) && cursor->rtr_info;
	ut_ad(buf_page_in_file(&block->page));

	switch (latch_mode) {
	case BTR_SEARCH_LEAF:
	case BTR_MODIFY_LEAF:
	case BTR_SEARCH_TREE:
		if (spatial) {
			cursor->rtr_info->tree_savepoints[RTR_MAX_LEVELS]
				= mtr_set_savepoint(mtr);
		}

		mode = latch_mode == BTR_MODIFY_LEAF ? RW_X_LATCH : RW_S_LATCH;
		latch_leaves.savepoints[1] = mtr_set_savepoint(mtr);
		get_block = btr_block_get(*cursor->index,
					  block->page.id.page_no(), mode,
					  true, mtr);
		latch_leaves.blocks[1] = get_block;
#ifdef UNIV_BTR_DEBUG
		ut_a(page_is_comp(get_block->frame)
		     == page_is_comp(block->frame));
#endif /* UNIV_BTR_DEBUG */
		if (spatial) {
			cursor->rtr_info->tree_blocks[RTR_MAX_LEVELS]
				= get_block;
		}

		return(latch_leaves);
	case BTR_MODIFY_TREE:
		/* It is exclusive for other operations which calls
		btr_page_set_prev() */
		ut_ad(mtr_memo_contains_flagged(
			      mtr,
			      dict_index_get_lock(cursor->index),
			      MTR_MEMO_X_LOCK | MTR_MEMO_SX_LOCK));
		/* x-latch also siblings from left to right */
		left_page_no = btr_page_get_prev(block->frame);

		if (left_page_no != FIL_NULL) {

			if (spatial) {
				cursor->rtr_info->tree_savepoints[
					RTR_MAX_LEVELS] = mtr_set_savepoint(mtr);
			}

			latch_leaves.savepoints[0] = mtr_set_savepoint(mtr);
			get_block = btr_block_get(
				*cursor->index, left_page_no, RW_X_LATCH,
				true, mtr);
			latch_leaves.blocks[0] = get_block;

			if (spatial) {
				cursor->rtr_info->tree_blocks[RTR_MAX_LEVELS]
					= get_block;
			}
		}

		if (spatial) {
			cursor->rtr_info->tree_savepoints[RTR_MAX_LEVELS + 1]
				= mtr_set_savepoint(mtr);
		}

		latch_leaves.savepoints[1] = mtr_set_savepoint(mtr);
		get_block = btr_block_get(
			*cursor->index, block->page.id.page_no(),
			RW_X_LATCH, true, mtr);
		latch_leaves.blocks[1] = get_block;

#ifdef UNIV_BTR_DEBUG
		/* Sanity check only after both the blocks are latched. */
		if (latch_leaves.blocks[0] != NULL) {
			ut_a(page_is_comp(latch_leaves.blocks[0]->frame)
			     == page_is_comp(block->frame));
			ut_a(btr_page_get_next(latch_leaves.blocks[0]->frame)
			     == block->page.id.page_no());
		}
		ut_a(page_is_comp(get_block->frame)
		     == page_is_comp(block->frame));
#endif /* UNIV_BTR_DEBUG */

		if (spatial) {
			cursor->rtr_info->tree_blocks[RTR_MAX_LEVELS + 1]
				= get_block;
		}

		right_page_no = btr_page_get_next(block->frame);

		if (right_page_no != FIL_NULL) {
			if (spatial) {
				cursor->rtr_info->tree_savepoints[
					RTR_MAX_LEVELS + 2] = mtr_set_savepoint(
								mtr);
			}
			latch_leaves.savepoints[2] = mtr_set_savepoint(mtr);
			get_block = btr_block_get(*cursor->index,
						  right_page_no, RW_X_LATCH,
						  true, mtr);
			latch_leaves.blocks[2] = get_block;
#ifdef UNIV_BTR_DEBUG
			ut_a(page_is_comp(get_block->frame)
			     == page_is_comp(block->frame));
			ut_a(btr_page_get_prev(get_block->frame)
			     == block->page.id.page_no());
#endif /* UNIV_BTR_DEBUG */
			if (spatial) {
				cursor->rtr_info->tree_blocks[
					RTR_MAX_LEVELS + 2] = get_block;
			}
		}

		return(latch_leaves);

	case BTR_SEARCH_PREV:
	case BTR_MODIFY_PREV:
		mode = latch_mode == BTR_SEARCH_PREV ? RW_S_LATCH : RW_X_LATCH;
		/* latch also left sibling */
		rw_lock_s_lock(&block->lock);
		left_page_no = btr_page_get_prev(block->frame);
		rw_lock_s_unlock(&block->lock);

		if (left_page_no != FIL_NULL) {
			latch_leaves.savepoints[0] = mtr_set_savepoint(mtr);
			get_block = btr_block_get(
				*cursor->index, left_page_no, mode,
				true, mtr);
			latch_leaves.blocks[0] = get_block;
			cursor->left_block = get_block;
#ifdef UNIV_BTR_DEBUG
			ut_a(page_is_comp(get_block->frame)
			     == page_is_comp(block->frame));
			ut_a(btr_page_get_next(get_block->frame)
			     == block->page.id.page_no());
#endif /* UNIV_BTR_DEBUG */
		}

		latch_leaves.savepoints[1] = mtr_set_savepoint(mtr);
		get_block = btr_block_get(*cursor->index,
					  block->page.id.page_no(), mode,
					  true, mtr);
		latch_leaves.blocks[1] = get_block;
#ifdef UNIV_BTR_DEBUG
		ut_a(page_is_comp(get_block->frame)
		     == page_is_comp(block->frame));
#endif /* UNIV_BTR_DEBUG */
		return(latch_leaves);
	case BTR_CONT_MODIFY_TREE:
		ut_ad(dict_index_is_spatial(cursor->index));
		return(latch_leaves);
	}

	ut_error;
	return(latch_leaves);
}

/** Load the instant ALTER TABLE metadata from the clustered index
when loading a table definition.
@param[in,out]	index	clustered index definition
@param[in,out]	mtr	mini-transaction
@return	error code
@retval	DB_SUCCESS	if no error occurred
@retval	DB_CORRUPTION	if any corruption was noticed */
static dberr_t btr_cur_instant_init_low(dict_index_t* index, mtr_t* mtr)
{
	ut_ad(index->is_primary());
	ut_ad(index->n_core_null_bytes == dict_index_t::NO_CORE_NULL_BYTES);
	ut_ad(index->table->supports_instant());
	ut_ad(index->table->is_readable());

	const fil_space_t* space = index->table->space;
	if (!space) {
unreadable:
		ib::error() << "Table " << index->table->name
			    << " has an unreadable root page";
		index->table->corrupted = true;
		return DB_CORRUPTION;
	}

	page_t* root = btr_root_get(index, mtr);

	if (!root || btr_cur_instant_root_init(index, root)) {
		goto unreadable;
	}

	ut_ad(index->n_core_null_bytes != dict_index_t::NO_CORE_NULL_BYTES);

	if (fil_page_get_type(root) == FIL_PAGE_INDEX) {
		ut_ad(!index->is_instant());
		return DB_SUCCESS;
	}

	btr_cur_t cur;
	/* Relax the assertion in rec_init_offsets(). */
	ut_ad(!index->in_instant_init);
	ut_d(index->in_instant_init = true);
	dberr_t err = btr_cur_open_at_index_side(true, index, BTR_SEARCH_LEAF,
						 &cur, 0, mtr);
	ut_d(index->in_instant_init = false);
	if (err != DB_SUCCESS) {
		index->table->corrupted = true;
		return err;
	}

	ut_ad(page_cur_is_before_first(&cur.page_cur));
	ut_ad(page_is_leaf(cur.page_cur.block->frame));

	page_cur_move_to_next(&cur.page_cur);

	const rec_t* rec = cur.page_cur.rec;
	const ulint comp = dict_table_is_comp(index->table);
	const ulint info_bits = rec_get_info_bits(rec, comp);

	if (page_rec_is_supremum(rec)
	    || !(info_bits & REC_INFO_MIN_REC_FLAG)) {
		if (!index->is_instant()) {
			/* The FIL_PAGE_TYPE_INSTANT and PAGE_INSTANT may be
			assigned even if instant ADD COLUMN was not
			committed. Changes to these page header fields are not
			undo-logged, but changes to the hidden metadata record
			are. If the server is killed and restarted, the page
			header fields could remain set even though no metadata
			record is present. */
			return DB_SUCCESS;
		}

		ib::error() << "Table " << index->table->name
			    << " is missing instant ALTER metadata";
		index->table->corrupted = true;
		return DB_CORRUPTION;
	}

	if ((info_bits & ~REC_INFO_DELETED_FLAG) != REC_INFO_MIN_REC_FLAG
	    || (comp && rec_get_status(rec) != REC_STATUS_INSTANT)) {
incompatible:
		ib::error() << "Table " << index->table->name
			<< " contains unrecognizable instant ALTER metadata";
		index->table->corrupted = true;
		return DB_CORRUPTION;
	}

	/* Read the metadata. We can get here on server restart
	or when the table was evicted from the data dictionary cache
	and is now being accessed again.

	Here, READ COMMITTED and REPEATABLE READ should be equivalent.
	Committing the ADD COLUMN operation would acquire
	MDL_EXCLUSIVE and LOCK_X|LOCK_TABLE, which would prevent any
	concurrent operations on the table, including table eviction
	from the cache. */

	if (info_bits & REC_INFO_DELETED_FLAG) {
		/* This metadata record includes a BLOB that identifies
		any dropped or reordered columns. */
		ulint trx_id_offset = index->trx_id_offset;
		/* If !index->trx_id_offset, the PRIMARY KEY contains
		variable-length columns. For the metadata record,
		variable-length columns should be written with zero
		length. However, before MDEV-21088 was fixed, for
		variable-length encoded PRIMARY KEY column of type
		CHAR, we wrote more than zero bytes. That is why we
		must determine the actual length of each PRIMARY KEY
		column.  The DB_TRX_ID will start right after any
		PRIMARY KEY columns. */
		ut_ad(index->n_uniq);

		/* We cannot invoke rec_get_offsets() before
		index->table->deserialise_columns(). Therefore,
		we must duplicate some logic here. */
		if (trx_id_offset) {
		} else if (index->table->not_redundant()) {
			/* The PRIMARY KEY contains variable-length columns.
			For the metadata record, variable-length columns are
			always written with zero length. The DB_TRX_ID will
			start right after any fixed-length columns. */

			/* OK, before MDEV-21088 was fixed, for
			variable-length encoded PRIMARY KEY column of
			type CHAR, we wrote more than zero bytes. In
			order to allow affected tables to be accessed,
			it would be nice to determine the actual
			length of each PRIMARY KEY column. However, to
			be able to do that, we should determine the
			size of the null-bit bitmap in the metadata
			record. And we cannot know that before reading
			the metadata BLOB, whose starting point we are
			trying to find here. (Although the PRIMARY KEY
			columns cannot be NULL, we would have to know
			where the lengths of variable-length PRIMARY KEY
			columns start.)

			So, unfortunately we cannot help users who
			were affected by MDEV-21088 on a ROW_FORMAT=COMPACT
			or ROW_FORMAT=DYNAMIC table. */

			for (uint i = index->n_uniq; i--; ) {
				trx_id_offset += index->fields[i].fixed_len;
			}
		} else if (rec_get_1byte_offs_flag(rec)) {
			trx_id_offset = rec_1_get_field_end_info(
				rec, index->n_uniq - 1);
			ut_ad(!(trx_id_offset & REC_1BYTE_SQL_NULL_MASK));
			trx_id_offset &= ~REC_1BYTE_SQL_NULL_MASK;
		} else {
			trx_id_offset = rec_2_get_field_end_info(
				rec, index->n_uniq - 1);
			ut_ad(!(trx_id_offset & REC_2BYTE_SQL_NULL_MASK));
			trx_id_offset &= ~REC_2BYTE_SQL_NULL_MASK;
		}

		const byte* ptr = rec + trx_id_offset
			+ (DATA_TRX_ID_LEN + DATA_ROLL_PTR_LEN);

		if (mach_read_from_4(ptr + BTR_EXTERN_LEN)) {
			goto incompatible;
		}

		uint len = mach_read_from_4(ptr + BTR_EXTERN_LEN + 4);
		if (!len
		    || mach_read_from_4(ptr + BTR_EXTERN_OFFSET)
		    != FIL_PAGE_DATA
		    || mach_read_from_4(ptr + BTR_EXTERN_SPACE_ID)
		    != space->id) {
			goto incompatible;
		}

		buf_block_t* block = buf_page_get(
			page_id_t(space->id,
				  mach_read_from_4(ptr + BTR_EXTERN_PAGE_NO)),
			0, RW_S_LATCH, mtr);
		buf_block_dbg_add_level(block, SYNC_EXTERN_STORAGE);
		if (fil_page_get_type(block->frame) != FIL_PAGE_TYPE_BLOB
		    || mach_read_from_4(&block->frame[FIL_PAGE_DATA
						      + BTR_BLOB_HDR_NEXT_PAGE_NO])
		    != FIL_NULL
		    || mach_read_from_4(&block->frame[FIL_PAGE_DATA
						      + BTR_BLOB_HDR_PART_LEN])
		    != len) {
			goto incompatible;
		}

		/* The unused part of the BLOB page should be zero-filled. */
		for (const byte* b = block->frame
		       + (FIL_PAGE_DATA + BTR_BLOB_HDR_SIZE) + len,
		       * const end = block->frame + srv_page_size
		       - BTR_EXTERN_LEN;
		     b < end; ) {
			if (*b++) {
				goto incompatible;
			}
		}

		if (index->table->deserialise_columns(
			    &block->frame[FIL_PAGE_DATA + BTR_BLOB_HDR_SIZE],
			    len)) {
			goto incompatible;
		}

		/* Proceed to initialize the default values of
		any instantly added columns. */
	}

	mem_heap_t* heap = NULL;
	offset_t* offsets = rec_get_offsets(rec, index, NULL, true,
					    ULINT_UNDEFINED, &heap);
	if (rec_offs_any_default(offsets)) {
inconsistent:
		mem_heap_free(heap);
		goto incompatible;
	}

	/* In fact, because we only ever append fields to the metadata
	record, it is also OK to perform READ UNCOMMITTED and
	then ignore any extra fields, provided that
	trx_sys.is_registered(DB_TRX_ID). */
	if (rec_offs_n_fields(offsets)
	    > ulint(index->n_fields) + !!index->table->instant
	    && !trx_sys.is_registered(current_trx(),
				      row_get_rec_trx_id(rec, index,
							 offsets))) {
		goto inconsistent;
	}

	for (unsigned i = index->n_core_fields; i < index->n_fields; i++) {
		dict_col_t* col = index->fields[i].col;
		const unsigned o = i + !!index->table->instant;
		ulint len;
		const byte* data = rec_get_nth_field(rec, offsets, o, &len);
		ut_ad(!col->is_added());
		ut_ad(!col->def_val.data);
		col->def_val.len = len;
		switch (len) {
		case UNIV_SQL_NULL:
			continue;
		case 0:
			col->def_val.data = field_ref_zero;
			continue;
		}
		ut_ad(len != UNIV_SQL_DEFAULT);
		if (!rec_offs_nth_extern(offsets, o)) {
			col->def_val.data = mem_heap_dup(
				index->table->heap, data, len);
		} else if (len < BTR_EXTERN_FIELD_REF_SIZE
			   || !memcmp(data + len - BTR_EXTERN_FIELD_REF_SIZE,
				      field_ref_zero,
				      BTR_EXTERN_FIELD_REF_SIZE)) {
			col->def_val.len = UNIV_SQL_DEFAULT;
			goto inconsistent;
		} else {
			col->def_val.data = btr_copy_externally_stored_field(
				&col->def_val.len, data,
				cur.page_cur.block->zip_size(),
				len, index->table->heap);
		}
	}

	mem_heap_free(heap);
	return DB_SUCCESS;
}

/** Load the instant ALTER TABLE metadata from the clustered index
when loading a table definition.
@param[in,out]	table	table definition from the data dictionary
@return	error code
@retval	DB_SUCCESS	if no error occurred */
dberr_t
btr_cur_instant_init(dict_table_t* table)
{
	mtr_t		mtr;
	dict_index_t*	index = dict_table_get_first_index(table);
	mtr.start();
	dberr_t	err = index
		? btr_cur_instant_init_low(index, &mtr)
		: DB_CORRUPTION;
	mtr.commit();
	return(err);
}

/** Initialize the n_core_null_bytes on first access to a clustered
index root page.
@param[in]	index	clustered index that is on its first access
@param[in]	page	clustered index root page
@return	whether the page is corrupted */
bool btr_cur_instant_root_init(dict_index_t* index, const page_t* page)
{
	ut_ad(!index->is_dummy);
	ut_ad(fil_page_index_page_check(page));
	ut_ad(!page_has_siblings(page));
	ut_ad(page_get_space_id(page) == index->table->space_id);
	ut_ad(page_get_page_no(page) == index->page);
	ut_ad(!page_is_comp(page) == !dict_table_is_comp(index->table));
	ut_ad(index->is_primary());
	ut_ad(!index->is_instant());
	ut_ad(index->table->supports_instant());
	/* This is normally executed as part of btr_cur_instant_init()
	when dict_load_table_one() is loading a table definition.
	Other threads should not access or modify the n_core_null_bytes,
	n_core_fields before dict_load_table_one() returns.

	This can also be executed during IMPORT TABLESPACE, where the
	table definition is exclusively locked. */

	switch (fil_page_get_type(page)) {
	default:
		ut_ad(!"wrong page type");
		return true;
	case FIL_PAGE_INDEX:
		/* The field PAGE_INSTANT is guaranteed 0 on clustered
		index root pages of ROW_FORMAT=COMPACT or
		ROW_FORMAT=DYNAMIC when instant ADD COLUMN is not used. */
		ut_ad(!page_is_comp(page) || !page_get_instant(page));
		index->n_core_null_bytes = UT_BITS_IN_BYTES(
			unsigned(index->n_nullable));
		return false;
	case FIL_PAGE_TYPE_INSTANT:
		break;
	}

	const uint16_t n = page_get_instant(page);

	if (n < index->n_uniq + DATA_ROLL_PTR) {
		/* The PRIMARY KEY (or hidden DB_ROW_ID) and
		DB_TRX_ID,DB_ROLL_PTR columns must always be present
		as 'core' fields. */
		return true;
	}

	if (n > REC_MAX_N_FIELDS) {
		return true;
	}

	index->n_core_fields = n;

	const rec_t* infimum = page_get_infimum_rec(page);
	const rec_t* supremum = page_get_supremum_rec(page);

	if (!memcmp(infimum, "infimum", 8)
	    && !memcmp(supremum, "supremum", 8)) {
		if (n > index->n_fields) {
			/* All fields, including those for instantly
			added columns, must be present in the
			data dictionary. */
			return true;
		}

		ut_ad(!index->is_dummy);
		ut_d(index->is_dummy = true);
		index->n_core_null_bytes = UT_BITS_IN_BYTES(
			index->get_n_nullable(n));
		ut_d(index->is_dummy = false);
		return false;
	}

	if (memcmp(infimum, field_ref_zero, 8)
	    || memcmp(supremum, field_ref_zero, 7)) {
		/* The infimum and supremum records must either contain
		the original strings, or they must be filled with zero
		bytes, except for the bytes that we have repurposed. */
		return true;
	}

	index->n_core_null_bytes = supremum[7];
	return index->n_core_null_bytes > 128;
}

/** Optimistically latches the leaf page or pages requested.
@param[in]	block		guessed buffer block
@param[in]	modify_clock	modify clock value
@param[in,out]	latch_mode	BTR_SEARCH_LEAF, ...
@param[in,out]	cursor		cursor
@param[in]	file		file name
@param[in]	line		line where called
@param[in]	mtr		mini-transaction
@return true if success */
bool
btr_cur_optimistic_latch_leaves(
	buf_block_t*	block,
	ib_uint64_t	modify_clock,
	ulint*		latch_mode,
	btr_cur_t*	cursor,
	const char*	file,
	unsigned	line,
	mtr_t*		mtr)
{
	rw_lock_type_t	mode;
	ulint		left_page_no;

	switch (*latch_mode) {
	case BTR_SEARCH_LEAF:
	case BTR_MODIFY_LEAF:
		return(buf_page_optimistic_get(*latch_mode, block,
				modify_clock, file, line, mtr));
	case BTR_SEARCH_PREV:
	case BTR_MODIFY_PREV:
		mode = *latch_mode == BTR_SEARCH_PREV
			? RW_S_LATCH : RW_X_LATCH;

		buf_page_mutex_enter(block);
		if (buf_block_get_state(block) != BUF_BLOCK_FILE_PAGE) {
			buf_page_mutex_exit(block);
			return(false);
		}
		/* pin the block not to be relocated */
		buf_block_buf_fix_inc(block, file, line);
		buf_page_mutex_exit(block);

		rw_lock_s_lock(&block->lock);
		if (block->modify_clock != modify_clock) {
			rw_lock_s_unlock(&block->lock);

			goto unpin_failed;
		}
		left_page_no = btr_page_get_prev(block->frame);
		rw_lock_s_unlock(&block->lock);

		cursor->left_block = left_page_no != FIL_NULL
			? btr_block_get(*cursor->index, left_page_no, mode,
					page_is_leaf(block->frame), mtr)
			: NULL;

		if (buf_page_optimistic_get(mode, block, modify_clock,
					    file, line, mtr)) {
			if (btr_page_get_prev(block->frame) == left_page_no) {
				buf_block_buf_fix_dec(block);
				*latch_mode = mode;
				return(true);
			} else {
				/* release the block */
				btr_leaf_page_release(block, mode, mtr);
			}
		}

		/* release the left block */
		if (cursor->left_block != NULL) {
			btr_leaf_page_release(cursor->left_block,
					      mode, mtr);
		}
unpin_failed:
		/* unpin the block */
		buf_block_buf_fix_dec(block);
		return(false);

	default:
		ut_error;
		return(false);
	}
}

/**
Gets intention in btr_intention_t from latch_mode, and cleares the intention
at the latch_mode.
@param latch_mode	in/out: pointer to latch_mode
@return intention for latching tree */
static
btr_intention_t
btr_cur_get_and_clear_intention(
	ulint	*latch_mode)
{
	btr_intention_t	intention;

	switch (*latch_mode & (BTR_LATCH_FOR_INSERT | BTR_LATCH_FOR_DELETE)) {
	case BTR_LATCH_FOR_INSERT:
		intention = BTR_INTENTION_INSERT;
		break;
	case BTR_LATCH_FOR_DELETE:
		intention = BTR_INTENTION_DELETE;
		break;
	default:
		/* both or unknown */
		intention = BTR_INTENTION_BOTH;
	}
	*latch_mode &= ulint(~(BTR_LATCH_FOR_INSERT | BTR_LATCH_FOR_DELETE));

	return(intention);
}

/**
Gets the desired latch type for the root leaf (root page is root leaf)
at the latch mode.
@param latch_mode	in: BTR_SEARCH_LEAF, ...
@return latch type */
static
rw_lock_type_t
btr_cur_latch_for_root_leaf(
	ulint	latch_mode)
{
	switch (latch_mode) {
	case BTR_SEARCH_LEAF:
	case BTR_SEARCH_TREE:
	case BTR_SEARCH_PREV:
		return(RW_S_LATCH);
	case BTR_MODIFY_LEAF:
	case BTR_MODIFY_TREE:
	case BTR_MODIFY_PREV:
		return(RW_X_LATCH);
	case BTR_CONT_MODIFY_TREE:
	case BTR_CONT_SEARCH_TREE:
		/* A root page should be latched already,
		and don't need to be latched here.
		fall through (RW_NO_LATCH) */
	case BTR_NO_LATCHES:
		return(RW_NO_LATCH);
	}

	ut_error;
	return(RW_NO_LATCH); /* avoid compiler warnings */
}

/** Detects whether the modifying record might need a modifying tree structure.
@param[in]	index		index
@param[in]	page		page
@param[in]	lock_intention	lock intention for the tree operation
@param[in]	rec		record (current node_ptr)
@param[in]	rec_size	size of the record or max size of node_ptr
@param[in]	zip_size	ROW_FORMAT=COMPRESSED page size, or 0
@param[in]	mtr		mtr
@return true if tree modification is needed */
static
bool
btr_cur_will_modify_tree(
	dict_index_t*	index,
	const page_t*	page,
	btr_intention_t	lock_intention,
	const rec_t*	rec,
	ulint		rec_size,
	ulint		zip_size,
	mtr_t*		mtr)
{
	ut_ad(!page_is_leaf(page));
	ut_ad(mtr_memo_contains_flagged(mtr, dict_index_get_lock(index),
					MTR_MEMO_X_LOCK | MTR_MEMO_SX_LOCK));

	/* Pessimistic delete of the first record causes delete & insert
	of node_ptr at upper level. And a subsequent page shrink is
	possible. It causes delete of node_ptr at the upper level.
	So we should pay attention also to 2nd record not only
	first record and last record. Because if the "delete & insert" are
	done for the different page, the 2nd record become
	first record and following compress might delete the record and causes
	the uppper level node_ptr modification. */

	const ulint n_recs = page_get_n_recs(page);

	if (lock_intention <= BTR_INTENTION_BOTH) {
		ulint	margin;

		/* check delete will cause. (BTR_INTENTION_BOTH
		or BTR_INTENTION_DELETE) */
		/* first, 2nd, 2nd-last and last records are 4 records */
		if (n_recs < 5) {
			return(true);
		}

		/* is first, 2nd or last record */
		if (page_rec_is_first(rec, page)
		    || (page_has_next(page)
			&& (page_rec_is_last(rec, page)
			    || page_rec_is_second_last(rec, page)))
		    || (page_has_prev(page)
			&& page_rec_is_second(rec, page))) {
			return(true);
		}

		if (lock_intention == BTR_INTENTION_BOTH) {
			/* Delete at leftmost record in a page causes delete
			& insert at its parent page. After that, the delete
			might cause btr_compress() and delete record at its
			parent page. Thus we should consider max 2 deletes. */

			margin = rec_size * 2;
		} else {
			ut_ad(lock_intention == BTR_INTENTION_DELETE);

			margin = rec_size;
		}
		/* NOTE: call mach_read_from_4() directly to avoid assertion
		failure. It is safe because we already have SX latch of the
		index tree */
		if (page_get_data_size(page)
			< margin + BTR_CUR_PAGE_COMPRESS_LIMIT(index)
		    || (mach_read_from_4(page + FIL_PAGE_NEXT)
				== FIL_NULL
			&& mach_read_from_4(page + FIL_PAGE_PREV)
				== FIL_NULL)) {
			return(true);
		}
	}

	if (lock_intention >= BTR_INTENTION_BOTH) {
		/* check insert will cause. BTR_INTENTION_BOTH
		or BTR_INTENTION_INSERT*/

		/* Once we invoke the btr_cur_limit_optimistic_insert_debug,
		we should check it here in advance, since the max allowable
		records in a page is limited. */
		LIMIT_OPTIMISTIC_INSERT_DEBUG(n_recs, return true);

		/* needs 2 records' space for the case the single split and
		insert cannot fit.
		page_get_max_insert_size_after_reorganize() includes space
		for page directory already */
		ulint	max_size
			= page_get_max_insert_size_after_reorganize(page, 2);

		if (max_size < BTR_CUR_PAGE_REORGANIZE_LIMIT + rec_size
		    || max_size < rec_size * 2) {
			return(true);
		}

		/* TODO: optimize this condition for ROW_FORMAT=COMPRESSED.
		This is based on the worst case, and we could invoke
		page_zip_available() on the block->page.zip. */
		/* needs 2 records' space also for worst compress rate. */
		if (zip_size
		    && page_zip_empty_size(index->n_fields, zip_size)
		    <= rec_size * 2 + page_get_data_size(page)
		    + page_dir_calc_reserved_space(n_recs + 2)) {
			return(true);
		}
	}

	return(false);
}

/** Detects whether the modifying record might need a opposite modification
to the intention.
@param[in]	page		page
@param[in]	lock_intention	lock intention for the tree operation
@param[in]	rec		record (current node_ptr)
@return	true if tree modification is needed */
static
bool
btr_cur_need_opposite_intention(
	const page_t*	page,
	btr_intention_t	lock_intention,
	const rec_t*	rec)
{
	switch (lock_intention) {
	case BTR_INTENTION_DELETE:
		return (page_has_prev(page) && page_rec_is_first(rec, page)) ||
			(page_has_next(page) && page_rec_is_last(rec, page));
	case BTR_INTENTION_INSERT:
		return page_has_next(page) && page_rec_is_last(rec, page);
	case BTR_INTENTION_BOTH:
		return(false);
	}

	ut_error;
	return(false);
}

/**
@param[in]	index b-tree
@return maximum size of a node pointer record in bytes */
static ulint btr_node_ptr_max_size(const dict_index_t* index)
{
	if (dict_index_is_ibuf(index)) {
		/* cannot estimate accurately */
		/* This is universal index for change buffer.
		The max size of the entry is about max key length * 2.
		(index key + primary key to be inserted to the index)
		(The max key length is UNIV_PAGE_SIZE / 16 * 3 at
		 ha_innobase::max_supported_key_length(),
		 considering MAX_KEY_LENGTH = 3072 at MySQL imposes
		 the 3500 historical InnoDB value for 16K page size case.)
		For the universal index, node_ptr contains most of the entry.
		And 512 is enough to contain ibuf columns and meta-data */
		return srv_page_size / 8 * 3 + 512;
	}

	/* Each record has page_no, length of page_no and header. */
	ulint comp = dict_table_is_comp(index->table);
	ulint rec_max_size = comp
		? REC_NODE_PTR_SIZE + 1 + REC_N_NEW_EXTRA_BYTES
		+ UT_BITS_IN_BYTES(index->n_nullable)
		: REC_NODE_PTR_SIZE + 2 + REC_N_OLD_EXTRA_BYTES
		+ 2 * index->n_fields;

	/* Compute the maximum possible record size. */
	for (ulint i = 0; i < dict_index_get_n_unique_in_tree(index); i++) {
		const dict_field_t*	field
			= dict_index_get_nth_field(index, i);
		const dict_col_t*	col
			= dict_field_get_col(field);
		ulint			field_max_size;
		ulint			field_ext_max_size;

		/* Determine the maximum length of the index field. */

		field_max_size = dict_col_get_fixed_size(col, comp);
		if (field_max_size) {
			/* dict_index_add_col() should guarantee this */
			ut_ad(!field->prefix_len
			      || field->fixed_len == field->prefix_len);
			/* Fixed lengths are not encoded
			in ROW_FORMAT=COMPACT. */
			rec_max_size += field_max_size;
			continue;
		}

		field_max_size = dict_col_get_max_size(col);
		if (UNIV_UNLIKELY(!field_max_size)) {
			switch (col->mtype) {
			case DATA_VARCHAR:
				if (!comp
				    && (!strcmp(index->table->name.m_name,
						"SYS_FOREIGN")
					|| !strcmp(index->table->name.m_name,
						   "SYS_FOREIGN_COLS"))) {
					break;
				}
				/* fall through */
			case DATA_VARMYSQL:
			case DATA_CHAR:
			case DATA_MYSQL:
				/* CHAR(0) and VARCHAR(0) are possible
				data type definitions in MariaDB.
				The InnoDB internal SQL parser maps
				CHAR to DATA_VARCHAR, so DATA_CHAR (or
				DATA_MYSQL) is only coming from the
				MariaDB SQL layer. */
				if (comp) {
					/* Add a length byte, because
					fixed-length empty field are
					encoded as variable-length.
					For ROW_FORMAT=REDUNDANT,
					these bytes were added to
					rec_max_size before this loop. */
					rec_max_size++;
				}
				continue;
			}

			/* SYS_FOREIGN.ID is defined as CHAR in the
			InnoDB internal SQL parser, which translates
			into the incorrect VARCHAR(0).  InnoDB does
			not enforce maximum lengths of columns, so
			that is why any data can be inserted in the
			first place.

			Likewise, SYS_FOREIGN.FOR_NAME,
			SYS_FOREIGN.REF_NAME, SYS_FOREIGN_COLS.ID, are
			defined as CHAR, and also they are part of a key. */

			ut_ad(!strcmp(index->table->name.m_name,
				      "SYS_FOREIGN")
			      || !strcmp(index->table->name.m_name,
					 "SYS_FOREIGN_COLS"));
			ut_ad(!comp);
			ut_ad(col->mtype == DATA_VARCHAR);

			rec_max_size += (srv_page_size == UNIV_PAGE_SIZE_MAX)
				? REDUNDANT_REC_MAX_DATA_SIZE
				: page_get_free_space_of_empty(FALSE) / 2;
		} else if (field_max_size == NAME_LEN && i == 1
			   && (!strcmp(index->table->name.m_name,
				       TABLE_STATS_NAME)
			       || !strcmp(index->table->name.m_name,
					  INDEX_STATS_NAME))) {
			ut_ad(!strcmp(field->name, "table_name"));
			/* Interpret "table_name" as VARCHAR(199) even
			if it was incorrectly defined as VARCHAR(64).
			While the caller of ha_innobase enforces the
			maximum length on any data written, the InnoDB
			internal SQL parser will happily write as much
			data as is provided. The purpose of this hack
			is to avoid InnoDB hangs after persistent
			statistics on partitioned tables are
			deleted. */
			field_max_size = 199 * SYSTEM_CHARSET_MBMAXLEN;
		}
		field_ext_max_size = field_max_size < 256 ? 1 : 2;

		if (field->prefix_len
		    && field->prefix_len < field_max_size) {
			field_max_size = field->prefix_len;
		}

		if (comp) {
			/* Add the extra size for ROW_FORMAT=COMPACT.
			For ROW_FORMAT=REDUNDANT, these bytes were
			added to rec_max_size before this loop. */
			rec_max_size += field_ext_max_size;
		}

		rec_max_size += field_max_size;
	}

	return rec_max_size;
}

/********************************************************************//**
Searches an index tree and positions a tree cursor on a given level.
NOTE: n_fields_cmp in tuple must be set so that it cannot be compared
to node pointer page number fields on the upper levels of the tree!
Note that if mode is PAGE_CUR_LE, which is used in inserts, then
cursor->up_match and cursor->low_match both will have sensible values.
If mode is PAGE_CUR_GE, then up_match will a have a sensible value.

If mode is PAGE_CUR_LE , cursor is left at the place where an insert of the
search tuple should be performed in the B-tree. InnoDB does an insert
immediately after the cursor. Thus, the cursor may end up on a user record,
or on a page infimum record. */
dberr_t
btr_cur_search_to_nth_level_func(
	dict_index_t*	index,	/*!< in: index */
	ulint		level,	/*!< in: the tree level of search */
	const dtuple_t*	tuple,	/*!< in: data tuple; NOTE: n_fields_cmp in
				tuple must be set so that it cannot get
				compared to the node ptr page number field! */
	page_cur_mode_t	mode,	/*!< in: PAGE_CUR_L, ...;
				Inserts should always be made using
				PAGE_CUR_LE to search the position! */
	ulint		latch_mode, /*!< in: BTR_SEARCH_LEAF, ..., ORed with
				at most one of BTR_INSERT, BTR_DELETE_MARK,
				BTR_DELETE, or BTR_ESTIMATE;
				cursor->left_block is used to store a pointer
				to the left neighbor page, in the cases
				BTR_SEARCH_PREV and BTR_MODIFY_PREV;
				NOTE that if ahi_latch, we might not have a
				cursor page latch, we assume that ahi_latch
				protects the record! */
	btr_cur_t*	cursor, /*!< in/out: tree cursor; the cursor page is
				s- or x-latched, but see also above! */
#ifdef BTR_CUR_HASH_ADAPT
	rw_lock_t*	ahi_latch,
				/*!< in: currently held btr_search_latch
				(in RW_S_LATCH mode), or NULL */
#endif /* BTR_CUR_HASH_ADAPT */
	const char*	file,	/*!< in: file name */
	unsigned	line,	/*!< in: line where called */
	mtr_t*		mtr,	/*!< in: mtr */
	ib_uint64_t	autoinc)/*!< in: PAGE_ROOT_AUTO_INC to be written
				(0 if none) */
{
	page_t*		page = NULL; /* remove warning */
	buf_block_t*	block;
	buf_block_t*	guess;
	ulint		height;
	ulint		up_match;
	ulint		up_bytes;
	ulint		low_match;
	ulint		low_bytes;
	ulint		rw_latch;
	page_cur_mode_t	page_mode;
	page_cur_mode_t	search_mode = PAGE_CUR_UNSUPP;
	ulint		buf_mode;
	ulint		estimate;
	ulint		node_ptr_max_size = srv_page_size / 2;
	page_cur_t*	page_cursor;
	btr_op_t	btr_op;
	ulint		root_height = 0; /* remove warning */
	dberr_t		err = DB_SUCCESS;

	btr_intention_t	lock_intention;
	bool		modify_external;
	buf_block_t*	tree_blocks[BTR_MAX_LEVELS];
	ulint		tree_savepoints[BTR_MAX_LEVELS];
	ulint		n_blocks = 0;
	ulint		n_releases = 0;
	bool		detected_same_key_root = false;

	bool		retrying_for_search_prev = false;
	ulint		leftmost_from_level = 0;
	buf_block_t**	prev_tree_blocks = NULL;
	ulint*		prev_tree_savepoints = NULL;
	ulint		prev_n_blocks = 0;
	ulint		prev_n_releases = 0;
	bool		need_path = true;
	bool		rtree_parent_modified = false;
	bool		mbr_adj = false;
	bool		found = false;

	DBUG_ENTER("btr_cur_search_to_nth_level");

#ifdef BTR_CUR_ADAPT
	btr_search_t*	info;
#endif /* BTR_CUR_ADAPT */
	mem_heap_t*	heap		= NULL;
	offset_t	offsets_[REC_OFFS_NORMAL_SIZE];
	offset_t*	offsets		= offsets_;
	offset_t	offsets2_[REC_OFFS_NORMAL_SIZE];
	offset_t*	offsets2	= offsets2_;
	rec_offs_init(offsets_);
	rec_offs_init(offsets2_);
	/* Currently, PAGE_CUR_LE is the only search mode used for searches
	ending to upper levels */

	ut_ad(level == 0 || mode == PAGE_CUR_LE
	      || RTREE_SEARCH_MODE(mode));
	ut_ad(dict_index_check_search_tuple(index, tuple));
	ut_ad(!dict_index_is_ibuf(index) || ibuf_inside(mtr));
	ut_ad(dtuple_check_typed(tuple));
	ut_ad(!(index->type & DICT_FTS));
	ut_ad(index->page != FIL_NULL);

	UNIV_MEM_INVALID(&cursor->up_match, sizeof cursor->up_match);
	UNIV_MEM_INVALID(&cursor->up_bytes, sizeof cursor->up_bytes);
	UNIV_MEM_INVALID(&cursor->low_match, sizeof cursor->low_match);
	UNIV_MEM_INVALID(&cursor->low_bytes, sizeof cursor->low_bytes);
#ifdef UNIV_DEBUG
	cursor->up_match = ULINT_UNDEFINED;
	cursor->low_match = ULINT_UNDEFINED;
#endif /* UNIV_DEBUG */

	ibool	s_latch_by_caller;

	s_latch_by_caller = latch_mode & BTR_ALREADY_S_LATCHED;

	ut_ad(!s_latch_by_caller
	      || srv_read_only_mode
	      || mtr_memo_contains_flagged(mtr,
					   dict_index_get_lock(index),
					   MTR_MEMO_S_LOCK
					   | MTR_MEMO_SX_LOCK));

	/* These flags are mutually exclusive, they are lumped together
	with the latch mode for historical reasons. It's possible for
	none of the flags to be set. */
	switch (UNIV_EXPECT(latch_mode
			    & (BTR_INSERT | BTR_DELETE | BTR_DELETE_MARK),
			    0)) {
	case 0:
		btr_op = BTR_NO_OP;
		break;
	case BTR_INSERT:
		btr_op = (latch_mode & BTR_IGNORE_SEC_UNIQUE)
			? BTR_INSERT_IGNORE_UNIQUE_OP
			: BTR_INSERT_OP;
		break;
	case BTR_DELETE:
		btr_op = BTR_DELETE_OP;
		ut_a(cursor->purge_node);
		break;
	case BTR_DELETE_MARK:
		btr_op = BTR_DELMARK_OP;
		break;
	default:
		/* only one of BTR_INSERT, BTR_DELETE, BTR_DELETE_MARK
		should be specified at a time */
		ut_error;
	}

	/* Operations on the insert buffer tree cannot be buffered. */
	ut_ad(btr_op == BTR_NO_OP || !dict_index_is_ibuf(index));
	/* Operations on the clustered index cannot be buffered. */
	ut_ad(btr_op == BTR_NO_OP || !dict_index_is_clust(index));
	/* Operations on the temporary table(indexes) cannot be buffered. */
	ut_ad(btr_op == BTR_NO_OP || !index->table->is_temporary());
	/* Operation on the spatial index cannot be buffered. */
	ut_ad(btr_op == BTR_NO_OP || !dict_index_is_spatial(index));

	estimate = latch_mode & BTR_ESTIMATE;

	lock_intention = btr_cur_get_and_clear_intention(&latch_mode);

	modify_external = latch_mode & BTR_MODIFY_EXTERNAL;

	/* Turn the flags unrelated to the latch mode off. */
	latch_mode = BTR_LATCH_MODE_WITHOUT_FLAGS(latch_mode);

	ut_ad(!modify_external || latch_mode == BTR_MODIFY_LEAF);

	ut_ad(!s_latch_by_caller
	      || latch_mode == BTR_SEARCH_LEAF
	      || latch_mode == BTR_SEARCH_TREE
	      || latch_mode == BTR_MODIFY_LEAF);

	ut_ad(autoinc == 0 || dict_index_is_clust(index));
	ut_ad(autoinc == 0
	      || latch_mode == BTR_MODIFY_TREE
	      || latch_mode == BTR_MODIFY_LEAF);
	ut_ad(autoinc == 0 || level == 0);

	cursor->flag = BTR_CUR_BINARY;
	cursor->index = index;

#ifndef BTR_CUR_ADAPT
	guess = NULL;
#else
	info = btr_search_get_info(index);

	if (!buf_pool_is_obsolete(info->withdraw_clock)) {
		guess = info->root_guess;
	} else {
		guess = NULL;
	}

#ifdef BTR_CUR_HASH_ADAPT

# ifdef UNIV_SEARCH_PERF_STAT
	info->n_searches++;
# endif
	if (autoinc == 0
	    && latch_mode <= BTR_MODIFY_LEAF
	    && info->last_hash_succ
# ifdef MYSQL_INDEX_DISABLE_AHI
	    && !index->disable_ahi
# endif
	    && !estimate
# ifdef PAGE_CUR_LE_OR_EXTENDS
	    && mode != PAGE_CUR_LE_OR_EXTENDS
# endif /* PAGE_CUR_LE_OR_EXTENDS */
	    && !dict_index_is_spatial(index)
	    /* If !ahi_latch, we do a dirty read of
	    btr_search_enabled below, and btr_search_guess_on_hash()
	    will have to check it again. */
	    && btr_search_enabled
	    && !modify_external
	    && !(tuple->info_bits & REC_INFO_MIN_REC_FLAG)
	    && btr_search_guess_on_hash(index, info, tuple, mode,
					latch_mode, cursor,
					ahi_latch, mtr)) {

		/* Search using the hash index succeeded */

		ut_ad(cursor->up_match != ULINT_UNDEFINED
		      || mode != PAGE_CUR_GE);
		ut_ad(cursor->up_match != ULINT_UNDEFINED
		      || mode != PAGE_CUR_LE);
		ut_ad(cursor->low_match != ULINT_UNDEFINED
		      || mode != PAGE_CUR_LE);
		btr_cur_n_sea++;

		DBUG_RETURN(err);
	}
# endif /* BTR_CUR_HASH_ADAPT */
#endif /* BTR_CUR_ADAPT */
	btr_cur_n_non_sea++;

	/* If the hash search did not succeed, do binary search down the
	tree */

#ifdef BTR_CUR_HASH_ADAPT
	if (ahi_latch) {
		/* Release possible search latch to obey latching order */
		rw_lock_s_unlock(ahi_latch);
	}
#endif /* BTR_CUR_HASH_ADAPT */

	/* Store the position of the tree latch we push to mtr so that we
	know how to release it when we have latched leaf node(s) */

	ulint savepoint = mtr_set_savepoint(mtr);

	rw_lock_type_t upper_rw_latch;

	switch (latch_mode) {
	case BTR_MODIFY_TREE:
		/* Most of delete-intended operations are purging.
		Free blocks and read IO bandwidth should be prior
		for them, when the history list is glowing huge. */
		if (lock_intention == BTR_INTENTION_DELETE
		    && trx_sys.rseg_history_len > BTR_CUR_FINE_HISTORY_LENGTH
			&& buf_get_n_pending_read_ios()) {
x_latch_index:
			mtr_x_lock_index(index, mtr);
		} else if (index->is_spatial()
			   && lock_intention <= BTR_INTENTION_BOTH) {
			/* X lock the if there is possibility of
			pessimistic delete on spatial index. As we could
			lock upward for the tree */
			goto x_latch_index;
		} else {
			mtr_sx_lock_index(index, mtr);
		}
		upper_rw_latch = RW_X_LATCH;
		break;
	case BTR_CONT_MODIFY_TREE:
	case BTR_CONT_SEARCH_TREE:
		/* Do nothing */
		ut_ad(srv_read_only_mode
		      || mtr_memo_contains_flagged(mtr,
						   dict_index_get_lock(index),
						   MTR_MEMO_X_LOCK
						   | MTR_MEMO_SX_LOCK));
		if (dict_index_is_spatial(index)
		    && latch_mode == BTR_CONT_MODIFY_TREE) {
			/* If we are about to locating parent page for split
			and/or merge operation for R-Tree index, X latch
			the parent */
			upper_rw_latch = RW_X_LATCH;
		} else {
			upper_rw_latch = RW_NO_LATCH;
		}
		break;
	default:
		if (!srv_read_only_mode) {
			if (s_latch_by_caller) {
				ut_ad(rw_lock_own(dict_index_get_lock(index),
				              RW_LOCK_S));
			} else if (!modify_external) {
				/* BTR_SEARCH_TREE is intended to be used with
				BTR_ALREADY_S_LATCHED */
				ut_ad(latch_mode != BTR_SEARCH_TREE);

				mtr_s_lock_index(index, mtr);
			} else {
				/* BTR_MODIFY_EXTERNAL needs to be excluded */
				mtr_sx_lock_index(index, mtr);
			}
			upper_rw_latch = RW_S_LATCH;
		} else {
			upper_rw_latch = RW_NO_LATCH;
		}
	}
	const rw_lock_type_t root_leaf_rw_latch = btr_cur_latch_for_root_leaf(
		latch_mode);

	page_cursor = btr_cur_get_page_cur(cursor);

	const ulint		zip_size = index->table->space->zip_size();

	/* Start with the root page. */
	page_id_t		page_id(index->table->space_id, index->page);

	if (root_leaf_rw_latch == RW_X_LATCH) {
		node_ptr_max_size = btr_node_ptr_max_size(index);
	}

	up_match = 0;
	up_bytes = 0;
	low_match = 0;
	low_bytes = 0;

	height = ULINT_UNDEFINED;

	/* We use these modified search modes on non-leaf levels of the
	B-tree. These let us end up in the right B-tree leaf. In that leaf
	we use the original search mode. */

	switch (mode) {
	case PAGE_CUR_GE:
		page_mode = PAGE_CUR_L;
		break;
	case PAGE_CUR_G:
		page_mode = PAGE_CUR_LE;
		break;
	default:
#ifdef PAGE_CUR_LE_OR_EXTENDS
		ut_ad(mode == PAGE_CUR_L || mode == PAGE_CUR_LE
		      || RTREE_SEARCH_MODE(mode)
		      || mode == PAGE_CUR_LE_OR_EXTENDS);
#else /* PAGE_CUR_LE_OR_EXTENDS */
		ut_ad(mode == PAGE_CUR_L || mode == PAGE_CUR_LE
		      || RTREE_SEARCH_MODE(mode));
#endif /* PAGE_CUR_LE_OR_EXTENDS */
		page_mode = mode;
		break;
	}

	/* Loop and search until we arrive at the desired level */
	btr_latch_leaves_t latch_leaves = {{NULL, NULL, NULL}, {0, 0, 0}};

search_loop:
	buf_mode = BUF_GET;
	rw_latch = RW_NO_LATCH;
	rtree_parent_modified = false;

	if (height != 0) {
		/* We are about to fetch the root or a non-leaf page. */
		if ((latch_mode != BTR_MODIFY_TREE || height == level)
		    && !retrying_for_search_prev) {
			/* If doesn't have SX or X latch of index,
			each pages should be latched before reading. */
			if (height == ULINT_UNDEFINED
			    && upper_rw_latch == RW_S_LATCH
			    && (modify_external || autoinc)) {
				/* needs sx-latch of root page
				for fseg operation or for writing
				PAGE_ROOT_AUTO_INC */
				rw_latch = RW_SX_LATCH;
			} else {
				rw_latch = upper_rw_latch;
			}
		}
	} else if (latch_mode <= BTR_MODIFY_LEAF) {
		rw_latch = latch_mode;

		if (btr_op != BTR_NO_OP
		    && ibuf_should_try(index, btr_op != BTR_INSERT_OP)) {

			/* Try to buffer the operation if the leaf
			page is not in the buffer pool. */

			buf_mode = btr_op == BTR_DELETE_OP
				? BUF_GET_IF_IN_POOL_OR_WATCH
				: BUF_GET_IF_IN_POOL;
		}
	}

retry_page_get:
	ut_ad(n_blocks < BTR_MAX_LEVELS);
	tree_savepoints[n_blocks] = mtr_set_savepoint(mtr);
	block = buf_page_get_gen(page_id, zip_size, rw_latch, guess,
				 buf_mode, file, line, mtr, &err,
				 height == 0 && !index->is_clust());
	tree_blocks[n_blocks] = block;

	/* Note that block==NULL signifies either an error or change
	buffering. */

	if (err != DB_SUCCESS) {
		ut_ad(block == NULL);
		if (err == DB_DECRYPTION_FAILED) {
			ib_push_warning((void *)NULL,
				DB_DECRYPTION_FAILED,
				"Table %s is encrypted but encryption service or"
				" used key_id is not available. "
				" Can't continue reading table.",
				index->table->name.m_name);
			index->table->file_unreadable = true;
		}

		goto func_exit;
	}

	if (block == NULL) {
		/* This must be a search to perform an insert/delete
		mark/ delete; try using the insert/delete buffer */

		ut_ad(height == 0);
		ut_ad(cursor->thr);

		switch (btr_op) {
		case BTR_INSERT_OP:
		case BTR_INSERT_IGNORE_UNIQUE_OP:
			ut_ad(buf_mode == BUF_GET_IF_IN_POOL);
			ut_ad(!dict_index_is_spatial(index));

			if (ibuf_insert(IBUF_OP_INSERT, tuple, index,
					page_id, zip_size, cursor->thr)) {

				cursor->flag = BTR_CUR_INSERT_TO_IBUF;

				goto func_exit;
			}
			break;

		case BTR_DELMARK_OP:
			ut_ad(buf_mode == BUF_GET_IF_IN_POOL);
			ut_ad(!dict_index_is_spatial(index));

			if (ibuf_insert(IBUF_OP_DELETE_MARK, tuple,
					index, page_id, zip_size,
					cursor->thr)) {

				cursor->flag = BTR_CUR_DEL_MARK_IBUF;

				goto func_exit;
			}

			break;

		case BTR_DELETE_OP:
			ut_ad(buf_mode == BUF_GET_IF_IN_POOL_OR_WATCH);
			ut_ad(!dict_index_is_spatial(index));

			if (!row_purge_poss_sec(cursor->purge_node,
						index, tuple)) {

				/* The record cannot be purged yet. */
				cursor->flag = BTR_CUR_DELETE_REF;
			} else if (ibuf_insert(IBUF_OP_DELETE, tuple,
					       index, page_id, zip_size,
					       cursor->thr)) {

				/* The purge was buffered. */
				cursor->flag = BTR_CUR_DELETE_IBUF;
			} else {
				/* The purge could not be buffered. */
				buf_pool_watch_unset(page_id);
				break;
			}

			buf_pool_watch_unset(page_id);
			goto func_exit;

		default:
			ut_error;
		}

		/* Insert to the insert/delete buffer did not succeed, we
		must read the page from disk. */

		buf_mode = BUF_GET;

		goto retry_page_get;
	}

	if (retrying_for_search_prev && height != 0) {
		/* also latch left sibling */
		ulint		left_page_no;
		buf_block_t*	get_block;

		ut_ad(rw_latch == RW_NO_LATCH);

		rw_latch = upper_rw_latch;

		rw_lock_s_lock(&block->lock);
		left_page_no = btr_page_get_prev(buf_block_get_frame(block));
		rw_lock_s_unlock(&block->lock);

		if (left_page_no != FIL_NULL) {
			ut_ad(prev_n_blocks < leftmost_from_level);

			prev_tree_savepoints[prev_n_blocks]
				= mtr_set_savepoint(mtr);
			get_block = buf_page_get_gen(
				page_id_t(page_id.space(), left_page_no),
				zip_size, rw_latch, NULL, buf_mode,
				file, line, mtr, &err);
			prev_tree_blocks[prev_n_blocks] = get_block;
			prev_n_blocks++;

			if (err != DB_SUCCESS) {
				if (err == DB_DECRYPTION_FAILED) {
					ib_push_warning((void *)NULL,
						DB_DECRYPTION_FAILED,
						"Table %s is encrypted but encryption service or"
						" used key_id is not available. "
						" Can't continue reading table.",
						index->table->name.m_name);
					index->table->file_unreadable = true;
				}

				goto func_exit;
			}

			/* BTR_MODIFY_TREE doesn't update prev/next_page_no,
			without their parent page's lock. So, not needed to
			retry here, because we have the parent page's lock. */
		}

		/* release RW_NO_LATCH page and lock with RW_S_LATCH */
		mtr_release_block_at_savepoint(
			mtr, tree_savepoints[n_blocks],
			tree_blocks[n_blocks]);

		tree_savepoints[n_blocks] = mtr_set_savepoint(mtr);
		block = buf_page_get_gen(page_id, zip_size,
					 rw_latch, NULL, buf_mode,
					 file, line, mtr, &err);
		tree_blocks[n_blocks] = block;

		if (err != DB_SUCCESS) {
			if (err == DB_DECRYPTION_FAILED) {
				ib_push_warning((void *)NULL,
					DB_DECRYPTION_FAILED,
					"Table %s is encrypted but encryption service or"
					" used key_id is not available. "
					" Can't continue reading table.",
					index->table->name.m_name);
				index->table->file_unreadable = true;
			}

			goto func_exit;
		}
	}

	page = buf_block_get_frame(block);

	if (height == ULINT_UNDEFINED
	    && page_is_leaf(page)
	    && rw_latch != RW_NO_LATCH
	    && rw_latch != root_leaf_rw_latch) {
		/* The root page is also a leaf page (root_leaf).
		We should reacquire the page, because the root page
		is latched differently from leaf pages. */
		ut_ad(root_leaf_rw_latch != RW_NO_LATCH);
		ut_ad(rw_latch == RW_S_LATCH || rw_latch == RW_SX_LATCH);
		ut_ad(rw_latch == RW_S_LATCH || modify_external || autoinc);
		ut_ad(!autoinc || root_leaf_rw_latch == RW_X_LATCH);

		ut_ad(n_blocks == 0);
		mtr_release_block_at_savepoint(
			mtr, tree_savepoints[n_blocks],
			tree_blocks[n_blocks]);

		upper_rw_latch = root_leaf_rw_latch;
		goto search_loop;
	}

	if (rw_latch != RW_NO_LATCH) {
#ifdef UNIV_ZIP_DEBUG
		const page_zip_des_t*	page_zip
			= buf_block_get_page_zip(block);
		ut_a(!page_zip || page_zip_validate(page_zip, page, index));
#endif /* UNIV_ZIP_DEBUG */

		buf_block_dbg_add_level(
			block, dict_index_is_ibuf(index)
			? SYNC_IBUF_TREE_NODE : SYNC_TREE_NODE);
	}

	ut_ad(fil_page_index_page_check(page));
	ut_ad(index->id == btr_page_get_index_id(page));

	if (height == ULINT_UNDEFINED) {
		/* We are in the root node */

		height = btr_page_get_level(page);
		root_height = height;
		cursor->tree_height = root_height + 1;

		if (dict_index_is_spatial(index)) {
			ut_ad(cursor->rtr_info);

			node_seq_t      seq_no = rtr_get_current_ssn_id(index);

			/* If SSN in memory is not initialized, fetch
			it from root page */
			if (seq_no < 1) {
				node_seq_t      root_seq_no;

				root_seq_no = page_get_ssn_id(page);

				mutex_enter(&(index->rtr_ssn.mutex));
				index->rtr_ssn.seq_no = root_seq_no + 1;
				mutex_exit(&(index->rtr_ssn.mutex));
			}

			/* Save the MBR */
			cursor->rtr_info->thr = cursor->thr;
			rtr_get_mbr_from_tuple(tuple, &cursor->rtr_info->mbr);
		}

#ifdef BTR_CUR_ADAPT
		if (block != guess) {
			info->root_guess = block;
			info->withdraw_clock = buf_withdraw_clock;
		}
#endif
	}

	if (height == 0) {
		if (rw_latch == RW_NO_LATCH) {
			latch_leaves = btr_cur_latch_leaves(
				block, latch_mode, cursor, mtr);
		}

		switch (latch_mode) {
		case BTR_MODIFY_TREE:
		case BTR_CONT_MODIFY_TREE:
		case BTR_CONT_SEARCH_TREE:
			break;
		default:
			if (!s_latch_by_caller
			    && !srv_read_only_mode
			    && !modify_external) {
				/* Release the tree s-latch */
				/* NOTE: BTR_MODIFY_EXTERNAL
				needs to keep tree sx-latch */
				mtr_release_s_latch_at_savepoint(
					mtr, savepoint,
					dict_index_get_lock(index));
			}

			/* release upper blocks */
			if (retrying_for_search_prev) {
				ut_ad(!autoinc);
				for (;
				     prev_n_releases < prev_n_blocks;
				     prev_n_releases++) {
					mtr_release_block_at_savepoint(
						mtr,
						prev_tree_savepoints[
							prev_n_releases],
						prev_tree_blocks[
							prev_n_releases]);
				}
			}

			for (; n_releases < n_blocks; n_releases++) {
				if (n_releases == 0
				    && (modify_external || autoinc)) {
					/* keep the root page latch */
					ut_ad(mtr_memo_contains_flagged(
						mtr, tree_blocks[n_releases],
						MTR_MEMO_PAGE_SX_FIX
						| MTR_MEMO_PAGE_X_FIX));
					continue;
				}

				mtr_release_block_at_savepoint(
					mtr, tree_savepoints[n_releases],
					tree_blocks[n_releases]);
			}
		}

		page_mode = mode;
	}

	if (dict_index_is_spatial(index)) {
		/* Remember the page search mode */
		search_mode = page_mode;

		/* Some adjustment on search mode, when the
		page search mode is PAGE_CUR_RTREE_LOCATE
		or PAGE_CUR_RTREE_INSERT, as we are searching
		with MBRs. When it is not the target level, we
		should search all sub-trees that "CONTAIN" the
		search range/MBR. When it is at the target
		level, the search becomes PAGE_CUR_LE */
		if (page_mode == PAGE_CUR_RTREE_LOCATE
		    && level == height) {
			if (level == 0) {
				page_mode = PAGE_CUR_LE;
			} else {
				page_mode = PAGE_CUR_RTREE_GET_FATHER;
			}
		}

		if (page_mode == PAGE_CUR_RTREE_INSERT) {
			page_mode = (level == height)
					? PAGE_CUR_LE
					: PAGE_CUR_RTREE_INSERT;

			ut_ad(!page_is_leaf(page) || page_mode == PAGE_CUR_LE);
		}

		/* "need_path" indicates if we need to tracking the parent
		pages, if it is not spatial comparison, then no need to
		track it */
		if (page_mode < PAGE_CUR_CONTAIN) {
			need_path = false;
		}

		up_match = 0;
		low_match = 0;

		if (latch_mode == BTR_MODIFY_TREE
		    || latch_mode == BTR_CONT_MODIFY_TREE
		    || latch_mode == BTR_CONT_SEARCH_TREE) {
			/* Tree are locked, no need for Page Lock to protect
			the "path" */
			cursor->rtr_info->need_page_lock = false;
		}
        }

	if (dict_index_is_spatial(index) && page_mode >= PAGE_CUR_CONTAIN) {
		ut_ad(need_path);
		found = rtr_cur_search_with_match(
			block, index, tuple, page_mode, page_cursor,
			cursor->rtr_info);

		/* Need to use BTR_MODIFY_TREE to do the MBR adjustment */
		if (search_mode == PAGE_CUR_RTREE_INSERT
		    && cursor->rtr_info->mbr_adj) {
			if (latch_mode & BTR_MODIFY_LEAF) {
				/* Parent MBR needs updated, should retry
				with BTR_MODIFY_TREE */
				goto func_exit;
			} else if (latch_mode & BTR_MODIFY_TREE) {
				rtree_parent_modified = true;
				cursor->rtr_info->mbr_adj = false;
				mbr_adj = true;
			} else {
				ut_ad(0);
			}
		}

		if (found && page_mode == PAGE_CUR_RTREE_GET_FATHER) {
			cursor->low_match =
				DICT_INDEX_SPATIAL_NODEPTR_SIZE + 1;
		}
#ifdef BTR_CUR_HASH_ADAPT
	} else if (height == 0 && btr_search_enabled
		   && !(tuple->info_bits & REC_INFO_MIN_REC_FLAG)
		   && !dict_index_is_spatial(index)) {
		/* The adaptive hash index is only used when searching
		for leaf pages (height==0), but not in r-trees.
		We only need the byte prefix comparison for the purpose
		of updating the adaptive hash index. */
		page_cur_search_with_match_bytes(
			block, index, tuple, page_mode, &up_match, &up_bytes,
			&low_match, &low_bytes, page_cursor);
#endif /* BTR_CUR_HASH_ADAPT */
	} else {
		/* Search for complete index fields. */
		up_bytes = low_bytes = 0;
		page_cur_search_with_match(
			block, index, tuple, page_mode, &up_match,
			&low_match, page_cursor,
			need_path ? cursor->rtr_info : NULL);
	}

	if (estimate) {
		btr_cur_add_path_info(cursor, height, root_height);
	}

	/* If this is the desired level, leave the loop */

	ut_ad(height == btr_page_get_level(page_cur_get_page(page_cursor)));

	/* Add Predicate lock if it is serializable isolation
	and only if it is in the search case */
	if (dict_index_is_spatial(index)
	    && cursor->rtr_info->need_prdt_lock
	    && mode != PAGE_CUR_RTREE_INSERT
	    && mode != PAGE_CUR_RTREE_LOCATE
	    && mode >= PAGE_CUR_CONTAIN) {
		trx_t*		trx = thr_get_trx(cursor->thr);
		lock_prdt_t	prdt;

		lock_mutex_enter();
		lock_init_prdt_from_mbr(
			&prdt, &cursor->rtr_info->mbr, mode,
			trx->lock.lock_heap);
		lock_mutex_exit();

		if (rw_latch == RW_NO_LATCH && height != 0) {
			rw_lock_s_lock(&(block->lock));
		}

		lock_prdt_lock(block, &prdt, index, LOCK_S,
			       LOCK_PREDICATE, cursor->thr);

		if (rw_latch == RW_NO_LATCH && height != 0) {
			rw_lock_s_unlock(&(block->lock));
		}
	}

	if (level != height) {

		const rec_t*	node_ptr;
		ut_ad(height > 0);

		height--;
		guess = NULL;

		node_ptr = page_cur_get_rec(page_cursor);

		offsets = rec_get_offsets(node_ptr, index, offsets, false,
					  ULINT_UNDEFINED, &heap);

		/* If the rec is the first or last in the page for
		pessimistic delete intention, it might cause node_ptr insert
		for the upper level. We should change the intention and retry.
		*/
		if (latch_mode == BTR_MODIFY_TREE
		    && btr_cur_need_opposite_intention(
			page, lock_intention, node_ptr)) {

need_opposite_intention:
			ut_ad(upper_rw_latch == RW_X_LATCH);

			if (n_releases > 0) {
				/* release root block */
				mtr_release_block_at_savepoint(
					mtr, tree_savepoints[0],
					tree_blocks[0]);
			}

			/* release all blocks */
			for (; n_releases <= n_blocks; n_releases++) {
				mtr_release_block_at_savepoint(
					mtr, tree_savepoints[n_releases],
					tree_blocks[n_releases]);
			}

			lock_intention = BTR_INTENTION_BOTH;

			page_id.set_page_no(index->page);
			up_match = 0;
			low_match = 0;
			height = ULINT_UNDEFINED;

			n_blocks = 0;
			n_releases = 0;

			goto search_loop;
		}

		if (dict_index_is_spatial(index)) {
			if (page_rec_is_supremum(node_ptr)) {
				cursor->low_match = 0;
				cursor->up_match = 0;
				goto func_exit;
			}

			/* If we are doing insertion or record locating,
			remember the tree nodes we visited */
			if (page_mode == PAGE_CUR_RTREE_INSERT
			    || (search_mode == PAGE_CUR_RTREE_LOCATE
			        && (latch_mode != BTR_MODIFY_LEAF))) {
				bool		add_latch = false;

				if (latch_mode == BTR_MODIFY_TREE
				    && rw_latch == RW_NO_LATCH) {
					ut_ad(mtr_memo_contains_flagged(
						mtr, dict_index_get_lock(index),
						MTR_MEMO_X_LOCK
						| MTR_MEMO_SX_LOCK));
					rw_lock_s_lock(&block->lock);
					add_latch = true;
				}

				/* Store the parent cursor location */
#ifdef UNIV_DEBUG
				ulint	num_stored = rtr_store_parent_path(
					block, cursor, latch_mode,
					height + 1, mtr);
#else
				rtr_store_parent_path(
					block, cursor, latch_mode,
					height + 1, mtr);
#endif

				if (page_mode == PAGE_CUR_RTREE_INSERT) {
					btr_pcur_t*     r_cursor =
						rtr_get_parent_cursor(
							cursor, height + 1,
							true);
					/* If it is insertion, there should
					be only one parent for each level
					traverse */
#ifdef UNIV_DEBUG
					ut_ad(num_stored == 1);
#endif

					node_ptr = btr_pcur_get_rec(r_cursor);

				}

				if (add_latch) {
					rw_lock_s_unlock(&block->lock);
				}

				ut_ad(!page_rec_is_supremum(node_ptr));
			}

			ut_ad(page_mode == search_mode
			      || (page_mode == PAGE_CUR_WITHIN
				  && search_mode == PAGE_CUR_RTREE_LOCATE));

			page_mode = search_mode;
		}

		/* If the first or the last record of the page
		or the same key value to the first record or last record,
		the another page might be choosen when BTR_CONT_MODIFY_TREE.
		So, the parent page should not released to avoiding deadlock
		with blocking the another search with the same key value. */
		if (!detected_same_key_root
		    && lock_intention == BTR_INTENTION_BOTH
		    && !dict_index_is_unique(index)
		    && latch_mode == BTR_MODIFY_TREE
		    && (up_match >= rec_offs_n_fields(offsets) - 1
			|| low_match >= rec_offs_n_fields(offsets) - 1)) {
			const rec_t*	first_rec = page_rec_get_next_const(
				page_get_infimum_rec(page));
			ulint		matched_fields;

			ut_ad(upper_rw_latch == RW_X_LATCH);

			if (node_ptr == first_rec
			    || page_rec_is_last(node_ptr, page)) {
				detected_same_key_root = true;
			} else {
				matched_fields = 0;

				offsets2 = rec_get_offsets(
					first_rec, index, offsets2,
					false, ULINT_UNDEFINED, &heap);
				cmp_rec_rec_with_match(node_ptr, first_rec,
					offsets, offsets2, index, FALSE,
					&matched_fields);

				if (matched_fields
				    >= rec_offs_n_fields(offsets) - 1) {
					detected_same_key_root = true;
				} else {
					const rec_t*	last_rec;

					last_rec = page_rec_get_prev_const(
						page_get_supremum_rec(page));

					matched_fields = 0;

					offsets2 = rec_get_offsets(
						last_rec, index, offsets2,
						false, ULINT_UNDEFINED, &heap);
					cmp_rec_rec_with_match(
						node_ptr, last_rec,
						offsets, offsets2, index,
						FALSE, &matched_fields);
					if (matched_fields
					    >= rec_offs_n_fields(offsets) - 1) {
						detected_same_key_root = true;
					}
				}
			}
		}

		/* If the page might cause modify_tree,
		we should not release the parent page's lock. */
		if (!detected_same_key_root
		    && latch_mode == BTR_MODIFY_TREE
		    && !btr_cur_will_modify_tree(
				index, page, lock_intention, node_ptr,
				node_ptr_max_size, zip_size, mtr)
		    && !rtree_parent_modified) {
			ut_ad(upper_rw_latch == RW_X_LATCH);
			ut_ad(n_releases <= n_blocks);

			/* we can release upper blocks */
			for (; n_releases < n_blocks; n_releases++) {
				if (n_releases == 0) {
					/* we should not release root page
					to pin to same block. */
					continue;
				}

				/* release unused blocks to unpin */
				mtr_release_block_at_savepoint(
					mtr, tree_savepoints[n_releases],
					tree_blocks[n_releases]);
			}
		}

		if (height == level
		    && latch_mode == BTR_MODIFY_TREE) {
			ut_ad(upper_rw_latch == RW_X_LATCH);
			/* we should sx-latch root page, if released already.
			It contains seg_header. */
			if (n_releases > 0) {
				mtr_block_sx_latch_at_savepoint(
					mtr, tree_savepoints[0],
					tree_blocks[0]);
			}

			/* x-latch the branch blocks not released yet. */
			for (ulint i = n_releases; i <= n_blocks; i++) {
				mtr_block_x_latch_at_savepoint(
					mtr, tree_savepoints[i],
					tree_blocks[i]);
			}
		}

		/* We should consider prev_page of parent page, if the node_ptr
		is the leftmost of the page. because BTR_SEARCH_PREV and
		BTR_MODIFY_PREV latches prev_page of the leaf page. */
		if ((latch_mode == BTR_SEARCH_PREV
		     || latch_mode == BTR_MODIFY_PREV)
		    && !retrying_for_search_prev) {
			/* block should be latched for consistent
			   btr_page_get_prev() */
			ut_ad(mtr_memo_contains_flagged(mtr, block,
				MTR_MEMO_PAGE_S_FIX
				| MTR_MEMO_PAGE_X_FIX));

			if (page_has_prev(page)
			    && page_rec_is_first(node_ptr, page)) {

				if (leftmost_from_level == 0) {
					leftmost_from_level = height + 1;
				}
			} else {
				leftmost_from_level = 0;
			}

			if (height == 0 && leftmost_from_level > 0) {
				/* should retry to get also prev_page
				from level==leftmost_from_level. */
				retrying_for_search_prev = true;

				prev_tree_blocks = static_cast<buf_block_t**>(
					ut_malloc_nokey(sizeof(buf_block_t*)
							* leftmost_from_level));

				prev_tree_savepoints = static_cast<ulint*>(
					ut_malloc_nokey(sizeof(ulint)
							* leftmost_from_level));

				/* back to the level (leftmost_from_level+1) */
				ulint	idx = n_blocks
					- (leftmost_from_level - 1);

				page_id.set_page_no(
					tree_blocks[idx]->page.id.page_no());

				for (ulint i = n_blocks
					       - (leftmost_from_level - 1);
				     i <= n_blocks; i++) {
					mtr_release_block_at_savepoint(
						mtr, tree_savepoints[i],
						tree_blocks[i]);
				}

				n_blocks -= (leftmost_from_level - 1);
				height = leftmost_from_level;
				ut_ad(n_releases == 0);

				/* replay up_match, low_match */
				up_match = 0;
				low_match = 0;
				rtr_info_t*	rtr_info	= need_path
					? cursor->rtr_info : NULL;

				for (ulint i = 0; i < n_blocks; i++) {
					page_cur_search_with_match(
						tree_blocks[i], index, tuple,
						page_mode, &up_match,
						&low_match, page_cursor,
						rtr_info);
				}

				goto search_loop;
			}
		}

		/* Go to the child node */
		page_id.set_page_no(
			btr_node_ptr_get_child_page_no(node_ptr, offsets));

		n_blocks++;

		if (UNIV_UNLIKELY(height == 0 && dict_index_is_ibuf(index))) {
			/* We're doing a search on an ibuf tree and we're one
			level above the leaf page. */

			ut_ad(level == 0);

			buf_mode = BUF_GET;
			rw_latch = RW_NO_LATCH;
			goto retry_page_get;
		}

		if (dict_index_is_spatial(index)
		    && page_mode >= PAGE_CUR_CONTAIN
		    && page_mode != PAGE_CUR_RTREE_INSERT) {
			ut_ad(need_path);
			rtr_node_path_t* path =
				cursor->rtr_info->path;

			if (!path->empty() && found) {
				ut_ad(path->back().page_no
				      == page_id.page_no());
				path->pop_back();
#ifdef UNIV_DEBUG
				if (page_mode == PAGE_CUR_RTREE_LOCATE
				    && (latch_mode != BTR_MODIFY_LEAF)) {
					btr_pcur_t*	cur
					= cursor->rtr_info->parent_path->back(
					  ).cursor;
					rec_t*	my_node_ptr
						= btr_pcur_get_rec(cur);

					offsets = rec_get_offsets(
						my_node_ptr, index, offsets,
						false, ULINT_UNDEFINED, &heap);

					ulint	my_page_no
					= btr_node_ptr_get_child_page_no(
						my_node_ptr, offsets);

					ut_ad(page_id.page_no() == my_page_no);
				}
#endif
			}
		}

		goto search_loop;
	} else if (!dict_index_is_spatial(index)
		   && latch_mode == BTR_MODIFY_TREE
		   && lock_intention == BTR_INTENTION_INSERT
		   && page_has_next(page)
		   && page_rec_is_last(page_cur_get_rec(page_cursor), page)) {

		/* btr_insert_into_right_sibling() might cause
		deleting node_ptr at upper level */

		guess = NULL;

		if (height == 0) {
			/* release the leaf pages if latched */
			for (uint i = 0; i < 3; i++) {
				if (latch_leaves.blocks[i] != NULL) {
					mtr_release_block_at_savepoint(
						mtr, latch_leaves.savepoints[i],
						latch_leaves.blocks[i]);
					latch_leaves.blocks[i] = NULL;
				}
			}
		}

		goto need_opposite_intention;
	}

	if (level != 0) {
		ut_ad(!autoinc);

		if (upper_rw_latch == RW_NO_LATCH) {
			ut_ad(latch_mode == BTR_CONT_MODIFY_TREE
			      || latch_mode == BTR_CONT_SEARCH_TREE);
			buf_block_t* child_block = btr_block_get(
				*index, page_id.page_no(),
				latch_mode == BTR_CONT_MODIFY_TREE
				? RW_X_LATCH : RW_SX_LATCH, false, mtr);
			btr_assert_not_corrupted(child_block, index);
		} else {
			ut_ad(mtr_memo_contains(mtr, block,
						static_cast<mtr_memo_type_t>
						(upper_rw_latch)));
			btr_assert_not_corrupted(block, index);

			if (s_latch_by_caller) {
				ut_ad(latch_mode == BTR_SEARCH_TREE);
				/* to exclude modifying tree operations
				should sx-latch the index. */
				ut_ad(mtr_memo_contains(
					mtr, dict_index_get_lock(index),
					MTR_MEMO_SX_LOCK));
				/* because has sx-latch of index,
				can release upper blocks. */
				for (; n_releases < n_blocks; n_releases++) {
					mtr_release_block_at_savepoint(
						mtr,
						tree_savepoints[n_releases],
						tree_blocks[n_releases]);
				}
			}
		}

		if (page_mode <= PAGE_CUR_LE) {
			cursor->low_match = low_match;
			cursor->up_match = up_match;
		}
	} else {
		cursor->low_match = low_match;
		cursor->low_bytes = low_bytes;
		cursor->up_match = up_match;
		cursor->up_bytes = up_bytes;

		if (autoinc) {
			page_set_autoinc(tree_blocks[0], autoinc, mtr, false);
		}

#ifdef BTR_CUR_HASH_ADAPT
		/* We do a dirty read of btr_search_enabled here.  We
		will properly check btr_search_enabled again in
		btr_search_build_page_hash_index() before building a
		page hash index, while holding search latch. */
		if (!btr_search_enabled) {
# ifdef MYSQL_INDEX_DISABLE_AHI
		} else if (index->disable_ahi) {
# endif
		} else if (tuple->info_bits & REC_INFO_MIN_REC_FLAG) {
			ut_ad(index->is_instant());
			/* This may be a search tuple for
			btr_pcur_restore_position(). */
			ut_ad(tuple->is_metadata()
			      || (tuple->is_metadata(tuple->info_bits
						     ^ REC_STATUS_INSTANT)));
		} else if (rec_is_metadata(btr_cur_get_rec(cursor), *index)) {
			/* Only user records belong in the adaptive
			hash index. */
		} else {
			btr_search_info_update(index, cursor);
		}
#endif /* BTR_CUR_HASH_ADAPT */
		ut_ad(cursor->up_match != ULINT_UNDEFINED
		      || mode != PAGE_CUR_GE);
		ut_ad(cursor->up_match != ULINT_UNDEFINED
		      || mode != PAGE_CUR_LE);
		ut_ad(cursor->low_match != ULINT_UNDEFINED
		      || mode != PAGE_CUR_LE);
	}

	/* For spatial index, remember  what blocks are still latched */
	if (dict_index_is_spatial(index)
	    && (latch_mode == BTR_MODIFY_TREE
		|| latch_mode == BTR_MODIFY_LEAF)) {
		for (ulint i = 0; i < n_releases; i++) {
			cursor->rtr_info->tree_blocks[i] = NULL;
			cursor->rtr_info->tree_savepoints[i] = 0;
		}

		for (ulint i = n_releases; i <= n_blocks; i++) {
			cursor->rtr_info->tree_blocks[i] = tree_blocks[i];
			cursor->rtr_info->tree_savepoints[i] = tree_savepoints[i];
		}
	}

func_exit:

	if (UNIV_LIKELY_NULL(heap)) {
		mem_heap_free(heap);
	}

	if (retrying_for_search_prev) {
		ut_free(prev_tree_blocks);
		ut_free(prev_tree_savepoints);
	}

	if (mbr_adj) {
		/* remember that we will need to adjust parent MBR */
		cursor->rtr_info->mbr_adj = true;
	}

#ifdef BTR_CUR_HASH_ADAPT
	if (ahi_latch) {
		rw_lock_s_lock(ahi_latch);
	}
#endif /* BTR_CUR_HASH_ADAPT */

	DBUG_RETURN(err);
}

/*****************************************************************//**
Opens a cursor at either end of an index. */
dberr_t
btr_cur_open_at_index_side_func(
/*============================*/
	bool		from_left,	/*!< in: true if open to the low end,
					false if to the high end */
	dict_index_t*	index,		/*!< in: index */
	ulint		latch_mode,	/*!< in: latch mode */
	btr_cur_t*	cursor,		/*!< in/out: cursor */
	ulint		level,		/*!< in: level to search for
					(0=leaf). */
	const char*	file,		/*!< in: file name */
	unsigned	line,		/*!< in: line where called */
	mtr_t*		mtr)		/*!< in/out: mini-transaction */
{
	page_cur_t*	page_cursor;
	ulint		node_ptr_max_size = srv_page_size / 2;
	ulint		height;
	ulint		root_height = 0; /* remove warning */
	rec_t*		node_ptr;
	ulint		estimate;
	btr_intention_t	lock_intention;
	buf_block_t*	tree_blocks[BTR_MAX_LEVELS];
	ulint		tree_savepoints[BTR_MAX_LEVELS];
	ulint		n_blocks = 0;
	ulint		n_releases = 0;
	mem_heap_t*	heap		= NULL;
	offset_t	offsets_[REC_OFFS_NORMAL_SIZE];
	offset_t*	offsets		= offsets_;
	dberr_t		err = DB_SUCCESS;

	rec_offs_init(offsets_);

	estimate = latch_mode & BTR_ESTIMATE;
	latch_mode &= ulint(~BTR_ESTIMATE);

	ut_ad(level != ULINT_UNDEFINED);

	bool	s_latch_by_caller;

	s_latch_by_caller = latch_mode & BTR_ALREADY_S_LATCHED;
	latch_mode &= ulint(~BTR_ALREADY_S_LATCHED);

	lock_intention = btr_cur_get_and_clear_intention(&latch_mode);

	ut_ad(!(latch_mode & BTR_MODIFY_EXTERNAL));

	/* This function doesn't need to lock left page of the leaf page */
	if (latch_mode == BTR_SEARCH_PREV) {
		latch_mode = BTR_SEARCH_LEAF;
	} else if (latch_mode == BTR_MODIFY_PREV) {
		latch_mode = BTR_MODIFY_LEAF;
	}

	/* Store the position of the tree latch we push to mtr so that we
	know how to release it when we have latched the leaf node */

	ulint savepoint = mtr_set_savepoint(mtr);

	rw_lock_type_t upper_rw_latch;

	switch (latch_mode) {
	case BTR_CONT_MODIFY_TREE:
	case BTR_CONT_SEARCH_TREE:
		upper_rw_latch = RW_NO_LATCH;
		break;
	case BTR_MODIFY_TREE:
		/* Most of delete-intended operations are purging.
		Free blocks and read IO bandwidth should be prior
		for them, when the history list is glowing huge. */
		if (lock_intention == BTR_INTENTION_DELETE
		    && trx_sys.rseg_history_len > BTR_CUR_FINE_HISTORY_LENGTH
		    && buf_get_n_pending_read_ios()) {
			mtr_x_lock_index(index, mtr);
		} else {
			mtr_sx_lock_index(index, mtr);
		}
		upper_rw_latch = RW_X_LATCH;
		break;
	default:
		ut_ad(!s_latch_by_caller
		      || mtr_memo_contains_flagged(mtr,
						 dict_index_get_lock(index),
						 MTR_MEMO_SX_LOCK
						 | MTR_MEMO_S_LOCK));
		if (!srv_read_only_mode) {
			if (!s_latch_by_caller) {
				/* BTR_SEARCH_TREE is intended to be used with
				BTR_ALREADY_S_LATCHED */
				ut_ad(latch_mode != BTR_SEARCH_TREE);

				mtr_s_lock_index(index, mtr);
			}
			upper_rw_latch = RW_S_LATCH;
		} else {
			upper_rw_latch = RW_NO_LATCH;
		}
	}

	const rw_lock_type_t root_leaf_rw_latch = btr_cur_latch_for_root_leaf(
		latch_mode);

	page_cursor = btr_cur_get_page_cur(cursor);
	cursor->index = index;

	page_id_t		page_id(index->table->space_id, index->page);
	const ulint		zip_size = index->table->space->zip_size();

	if (root_leaf_rw_latch == RW_X_LATCH) {
		node_ptr_max_size = btr_node_ptr_max_size(index);
	}

	height = ULINT_UNDEFINED;

	for (;;) {
		ut_ad(n_blocks < BTR_MAX_LEVELS);
		tree_savepoints[n_blocks] = mtr_set_savepoint(mtr);

		const ulint rw_latch = height
			&& (latch_mode != BTR_MODIFY_TREE || height == level)
			? upper_rw_latch : RW_NO_LATCH;
		buf_block_t* block = buf_page_get_gen(page_id, zip_size,
						      rw_latch, NULL, BUF_GET,
						      file, line, mtr, &err,
						      height == 0
						      && !index->is_clust());
		ut_ad((block != NULL) == (err == DB_SUCCESS));
		tree_blocks[n_blocks] = block;

		if (err != DB_SUCCESS) {
			if (err == DB_DECRYPTION_FAILED) {
				ib_push_warning((void *)NULL,
					DB_DECRYPTION_FAILED,
					"Table %s is encrypted but encryption service or"
					" used key_id is not available. "
					" Can't continue reading table.",
					index->table->name.m_name);
				index->table->file_unreadable = true;
			}

			goto exit_loop;
		}

		const page_t* page = buf_block_get_frame(block);

		if (height == ULINT_UNDEFINED
		    && page_is_leaf(page)
		    && rw_latch != RW_NO_LATCH
		    && rw_latch != root_leaf_rw_latch) {
			/* We should retry to get the page, because the root page
			is latched with different level as a leaf page. */
			ut_ad(root_leaf_rw_latch != RW_NO_LATCH);
			ut_ad(rw_latch == RW_S_LATCH);

			ut_ad(n_blocks == 0);
			mtr_release_block_at_savepoint(
				mtr, tree_savepoints[n_blocks],
				tree_blocks[n_blocks]);

			upper_rw_latch = root_leaf_rw_latch;
			continue;
		}

		ut_ad(fil_page_index_page_check(page));
		ut_ad(index->id == btr_page_get_index_id(page));

		if (height == ULINT_UNDEFINED) {
			/* We are in the root node */

			height = btr_page_get_level(page);
			root_height = height;
			ut_a(height >= level);
		} else {
			/* TODO: flag the index corrupted if this fails */
			ut_ad(height == btr_page_get_level(page));
		}

		if (height == 0) {
			if (rw_latch == RW_NO_LATCH) {
				btr_cur_latch_leaves(block, latch_mode,
						     cursor, mtr);
			}

			/* In versions <= 3.23.52 we had forgotten to
			release the tree latch here. If in an index
			scan we had to scan far to find a record
			visible to the current transaction, that could
			starve others waiting for the tree latch. */

			switch (latch_mode) {
			case BTR_MODIFY_TREE:
			case BTR_CONT_MODIFY_TREE:
			case BTR_CONT_SEARCH_TREE:
				break;
			default:
				if (UNIV_UNLIKELY(srv_read_only_mode)) {
					break;
				}
				if (!s_latch_by_caller) {
					/* Release the tree s-latch */
					mtr_release_s_latch_at_savepoint(
						mtr, savepoint, &index->lock);
				}

				/* release upper blocks */
				for (; n_releases < n_blocks; n_releases++) {
					mtr_release_block_at_savepoint(
						mtr,
						tree_savepoints[n_releases],
						tree_blocks[n_releases]);
				}
			}
		} else if (height == level /* height != 0 */
			   && UNIV_LIKELY(!srv_read_only_mode)) {
			/* We already have the block latched. */
			ut_ad(latch_mode == BTR_SEARCH_TREE);
			ut_ad(s_latch_by_caller);
			ut_ad(upper_rw_latch == RW_S_LATCH);
			ut_ad(mtr_memo_contains(mtr, block,
						MTR_MEMO_PAGE_S_FIX));

			if (s_latch_by_caller) {
				/* to exclude modifying tree operations
				should sx-latch the index. */
				ut_ad(mtr_memo_contains(mtr, &index->lock,
							MTR_MEMO_SX_LOCK));
				/* because has sx-latch of index,
				can release upper blocks. */
				for (; n_releases < n_blocks; n_releases++) {
					mtr_release_block_at_savepoint(
						mtr,
						tree_savepoints[n_releases],
						tree_blocks[n_releases]);
				}
			}
		}

		if (from_left) {
			page_cur_set_before_first(block, page_cursor);
		} else {
			page_cur_set_after_last(block, page_cursor);
		}

		if (height == level) {
			if (estimate) {
				btr_cur_add_path_info(cursor, height,
						      root_height);
			}

			break;
		}

		ut_ad(height > 0);

		if (from_left) {
			page_cur_move_to_next(page_cursor);
		} else {
			page_cur_move_to_prev(page_cursor);
		}

		if (estimate) {
			btr_cur_add_path_info(cursor, height, root_height);
		}

		height--;

		node_ptr = page_cur_get_rec(page_cursor);
		offsets = rec_get_offsets(node_ptr, cursor->index, offsets,
					  false, ULINT_UNDEFINED, &heap);

		/* If the rec is the first or last in the page for
		pessimistic delete intention, it might cause node_ptr insert
		for the upper level. We should change the intention and retry.
		*/
		if (latch_mode == BTR_MODIFY_TREE
		    && btr_cur_need_opposite_intention(
			page, lock_intention, node_ptr)) {

			ut_ad(upper_rw_latch == RW_X_LATCH);
			/* release all blocks */
			for (; n_releases <= n_blocks; n_releases++) {
				mtr_release_block_at_savepoint(
					mtr, tree_savepoints[n_releases],
					tree_blocks[n_releases]);
			}

			lock_intention = BTR_INTENTION_BOTH;

			page_id.set_page_no(dict_index_get_page(index));

			height = ULINT_UNDEFINED;

			n_blocks = 0;
			n_releases = 0;

			continue;
		}

		if (latch_mode == BTR_MODIFY_TREE
		    && !btr_cur_will_modify_tree(
				cursor->index, page, lock_intention, node_ptr,
				node_ptr_max_size, zip_size, mtr)) {
			ut_ad(upper_rw_latch == RW_X_LATCH);
			ut_ad(n_releases <= n_blocks);

			/* we can release upper blocks */
			for (; n_releases < n_blocks; n_releases++) {
				if (n_releases == 0) {
					/* we should not release root page
					to pin to same block. */
					continue;
				}

				/* release unused blocks to unpin */
				mtr_release_block_at_savepoint(
					mtr, tree_savepoints[n_releases],
					tree_blocks[n_releases]);
			}
		}

		if (height == level
		    && latch_mode == BTR_MODIFY_TREE) {
			ut_ad(upper_rw_latch == RW_X_LATCH);
			/* we should sx-latch root page, if released already.
			It contains seg_header. */
			if (n_releases > 0) {
				mtr_block_sx_latch_at_savepoint(
					mtr, tree_savepoints[0],
					tree_blocks[0]);
			}

			/* x-latch the branch blocks not released yet. */
			for (ulint i = n_releases; i <= n_blocks; i++) {
				mtr_block_x_latch_at_savepoint(
					mtr, tree_savepoints[i],
					tree_blocks[i]);
			}
		}

		/* Go to the child node */
		page_id.set_page_no(
			btr_node_ptr_get_child_page_no(node_ptr, offsets));

		n_blocks++;
	}

 exit_loop:
	if (heap) {
		mem_heap_free(heap);
	}

	return err;
}

/**********************************************************************//**
Positions a cursor at a randomly chosen position within a B-tree.
@return true if the index is available and we have put the cursor, false
if the index is unavailable */
bool
btr_cur_open_at_rnd_pos_func(
/*=========================*/
	dict_index_t*	index,		/*!< in: index */
	ulint		latch_mode,	/*!< in: BTR_SEARCH_LEAF, ... */
	btr_cur_t*	cursor,		/*!< in/out: B-tree cursor */
	const char*	file,		/*!< in: file name */
	unsigned	line,		/*!< in: line where called */
	mtr_t*		mtr)		/*!< in: mtr */
{
	page_cur_t*	page_cursor;
	ulint		node_ptr_max_size = srv_page_size / 2;
	ulint		height;
	rec_t*		node_ptr;
	btr_intention_t	lock_intention;
	buf_block_t*	tree_blocks[BTR_MAX_LEVELS];
	ulint		tree_savepoints[BTR_MAX_LEVELS];
	ulint		n_blocks = 0;
	ulint		n_releases = 0;
	mem_heap_t*	heap		= NULL;
	offset_t	offsets_[REC_OFFS_NORMAL_SIZE];
	offset_t*	offsets		= offsets_;
	rec_offs_init(offsets_);

	ut_ad(!index->is_spatial());

	lock_intention = btr_cur_get_and_clear_intention(&latch_mode);

	ut_ad(!(latch_mode & BTR_MODIFY_EXTERNAL));

	ulint savepoint = mtr_set_savepoint(mtr);

	rw_lock_type_t upper_rw_latch;

	switch (latch_mode) {
	case BTR_MODIFY_TREE:
		/* Most of delete-intended operations are purging.
		Free blocks and read IO bandwidth should be prior
		for them, when the history list is glowing huge. */
		if (lock_intention == BTR_INTENTION_DELETE
		    && trx_sys.rseg_history_len > BTR_CUR_FINE_HISTORY_LENGTH
		    && buf_get_n_pending_read_ios()) {
			mtr_x_lock_index(index, mtr);
		} else {
			mtr_sx_lock_index(index, mtr);
		}
		upper_rw_latch = RW_X_LATCH;
		break;
	case BTR_SEARCH_PREV:
	case BTR_MODIFY_PREV:
		/* This function doesn't support left uncle
		   page lock for left leaf page lock, when
		   needed. */
	case BTR_SEARCH_TREE:
	case BTR_CONT_MODIFY_TREE:
	case BTR_CONT_SEARCH_TREE:
		ut_ad(0);
		/* fall through */
	default:
		if (!srv_read_only_mode) {
			mtr_s_lock_index(index, mtr);
			upper_rw_latch = RW_S_LATCH;
		} else {
			upper_rw_latch = RW_NO_LATCH;
		}
	}

	DBUG_EXECUTE_IF("test_index_is_unavailable",
			return(false););

	if (index->page == FIL_NULL) {
		/* Since we don't hold index lock until just now, the index
		could be modified by others, for example, if this is a
		statistics updater for referenced table, it could be marked
		as unavailable by 'DROP TABLE' in the mean time, since
		we don't hold lock for statistics updater */
		return(false);
	}

	const rw_lock_type_t root_leaf_rw_latch = btr_cur_latch_for_root_leaf(
		latch_mode);

	page_cursor = btr_cur_get_page_cur(cursor);
	cursor->index = index;

	page_id_t		page_id(index->table->space_id, index->page);
	const ulint		zip_size = index->table->space->zip_size();
	dberr_t			err = DB_SUCCESS;

	if (root_leaf_rw_latch == RW_X_LATCH) {
		node_ptr_max_size = btr_node_ptr_max_size(index);
	}

	height = ULINT_UNDEFINED;

	for (;;) {
		page_t*		page;

		ut_ad(n_blocks < BTR_MAX_LEVELS);
		tree_savepoints[n_blocks] = mtr_set_savepoint(mtr);

		const rw_lock_type_t rw_latch = height
			&& latch_mode != BTR_MODIFY_TREE
			? upper_rw_latch : RW_NO_LATCH;
		buf_block_t* block = buf_page_get_gen(page_id, zip_size,
						      rw_latch, NULL, BUF_GET,
						      file, line, mtr, &err,
						      height == 0
						      && !index->is_clust());
		tree_blocks[n_blocks] = block;

		ut_ad((block != NULL) == (err == DB_SUCCESS));

		if (err != DB_SUCCESS) {
			if (err == DB_DECRYPTION_FAILED) {
				ib_push_warning((void *)NULL,
					DB_DECRYPTION_FAILED,
					"Table %s is encrypted but encryption service or"
					" used key_id is not available. "
					" Can't continue reading table.",
					index->table->name.m_name);
				index->table->file_unreadable = true;
			}

			break;
		}

		page = buf_block_get_frame(block);

		if (height == ULINT_UNDEFINED
		    && page_is_leaf(page)
		    && rw_latch != RW_NO_LATCH
		    && rw_latch != root_leaf_rw_latch) {
			/* We should retry to get the page, because the root page
			is latched with different level as a leaf page. */
			ut_ad(root_leaf_rw_latch != RW_NO_LATCH);
			ut_ad(rw_latch == RW_S_LATCH);

			ut_ad(n_blocks == 0);
			mtr_release_block_at_savepoint(
				mtr, tree_savepoints[n_blocks],
				tree_blocks[n_blocks]);

			upper_rw_latch = root_leaf_rw_latch;
			continue;
		}

		ut_ad(fil_page_index_page_check(page));
		ut_ad(index->id == btr_page_get_index_id(page));

		if (height == ULINT_UNDEFINED) {
			/* We are in the root node */

			height = btr_page_get_level(page);
		}

		if (height == 0) {
			if (rw_latch == RW_NO_LATCH
			    || srv_read_only_mode) {
				btr_cur_latch_leaves(block, latch_mode, cursor,
						     mtr);
			}

			/* btr_cur_open_at_index_side_func() and
			btr_cur_search_to_nth_level() release
			tree s-latch here.*/
			switch (latch_mode) {
			case BTR_MODIFY_TREE:
			case BTR_CONT_MODIFY_TREE:
			case BTR_CONT_SEARCH_TREE:
				break;
			default:
				/* Release the tree s-latch */
				if (!srv_read_only_mode) {
					mtr_release_s_latch_at_savepoint(
						mtr, savepoint,
						dict_index_get_lock(index));
				}

				/* release upper blocks */
				for (; n_releases < n_blocks; n_releases++) {
					mtr_release_block_at_savepoint(
						mtr,
						tree_savepoints[n_releases],
						tree_blocks[n_releases]);
				}
			}
		}

		page_cur_open_on_rnd_user_rec(block, page_cursor);

		if (height == 0) {

			break;
		}

		ut_ad(height > 0);

		height--;

		node_ptr = page_cur_get_rec(page_cursor);
		offsets = rec_get_offsets(node_ptr, cursor->index, offsets,
					  false, ULINT_UNDEFINED, &heap);

		/* If the rec is the first or last in the page for
		pessimistic delete intention, it might cause node_ptr insert
		for the upper level. We should change the intention and retry.
		*/
		if (latch_mode == BTR_MODIFY_TREE
		    && btr_cur_need_opposite_intention(
			page, lock_intention, node_ptr)) {

			ut_ad(upper_rw_latch == RW_X_LATCH);
			/* release all blocks */
			for (; n_releases <= n_blocks; n_releases++) {
				mtr_release_block_at_savepoint(
					mtr, tree_savepoints[n_releases],
					tree_blocks[n_releases]);
			}

			lock_intention = BTR_INTENTION_BOTH;

			page_id.set_page_no(dict_index_get_page(index));

			height = ULINT_UNDEFINED;

			n_blocks = 0;
			n_releases = 0;

			continue;
		}

		if (latch_mode == BTR_MODIFY_TREE
		    && !btr_cur_will_modify_tree(
				cursor->index, page, lock_intention, node_ptr,
				node_ptr_max_size, zip_size, mtr)) {
			ut_ad(upper_rw_latch == RW_X_LATCH);
			ut_ad(n_releases <= n_blocks);

			/* we can release upper blocks */
			for (; n_releases < n_blocks; n_releases++) {
				if (n_releases == 0) {
					/* we should not release root page
					to pin to same block. */
					continue;
				}

				/* release unused blocks to unpin */
				mtr_release_block_at_savepoint(
					mtr, tree_savepoints[n_releases],
					tree_blocks[n_releases]);
			}
		}

		if (height == 0
		    && latch_mode == BTR_MODIFY_TREE) {
			ut_ad(upper_rw_latch == RW_X_LATCH);
			/* we should sx-latch root page, if released already.
			It contains seg_header. */
			if (n_releases > 0) {
				mtr_block_sx_latch_at_savepoint(
					mtr, tree_savepoints[0],
					tree_blocks[0]);
			}

			/* x-latch the branch blocks not released yet. */
			for (ulint i = n_releases; i <= n_blocks; i++) {
				mtr_block_x_latch_at_savepoint(
					mtr, tree_savepoints[i],
					tree_blocks[i]);
			}
		}

		/* Go to the child node */
		page_id.set_page_no(
			btr_node_ptr_get_child_page_no(node_ptr, offsets));

		n_blocks++;
	}

	if (UNIV_LIKELY_NULL(heap)) {
		mem_heap_free(heap);
	}

	return err == DB_SUCCESS;
}

/*==================== B-TREE INSERT =========================*/

/*************************************************************//**
Inserts a record if there is enough space, or if enough space can
be freed by reorganizing. Differs from btr_cur_optimistic_insert because
no heuristics is applied to whether it pays to use CPU time for
reorganizing the page or not.

IMPORTANT: The caller will have to update IBUF_BITMAP_FREE
if this is a compressed leaf page in a secondary index.
This has to be done either within the same mini-transaction,
or by invoking ibuf_reset_free_bits() before mtr_commit().

@return pointer to inserted record if succeed, else NULL */
static MY_ATTRIBUTE((nonnull, warn_unused_result))
rec_t*
btr_cur_insert_if_possible(
/*=======================*/
	btr_cur_t*	cursor,	/*!< in: cursor on page after which to insert;
				cursor stays valid */
	const dtuple_t*	tuple,	/*!< in: tuple to insert; the size info need not
				have been stored to tuple */
	offset_t**	offsets,/*!< out: offsets on *rec */
	mem_heap_t**	heap,	/*!< in/out: pointer to memory heap, or NULL */
	ulint		n_ext,	/*!< in: number of externally stored columns */
	mtr_t*		mtr)	/*!< in/out: mini-transaction */
{
	page_cur_t*	page_cursor;
	rec_t*		rec;

	ut_ad(dtuple_check_typed(tuple));

	ut_ad(mtr_memo_contains(mtr, btr_cur_get_block(cursor),
			       MTR_MEMO_PAGE_X_FIX));
	page_cursor = btr_cur_get_page_cur(cursor);

	/* Now, try the insert */
	rec = page_cur_tuple_insert(page_cursor, tuple, cursor->index,
				    offsets, heap, n_ext, mtr);

	/* If the record did not fit, reorganize.
	For compressed pages, page_cur_tuple_insert()
	attempted this already. */
	if (!rec && !page_cur_get_page_zip(page_cursor)
	    && btr_page_reorganize(page_cursor, cursor->index, mtr)) {
		rec = page_cur_tuple_insert(
			page_cursor, tuple, cursor->index,
			offsets, heap, n_ext, mtr);
	}

	ut_ad(!rec || rec_offs_validate(rec, cursor->index, *offsets));
	return(rec);
}

/*************************************************************//**
For an insert, checks the locks and does the undo logging if desired.
@return DB_SUCCESS, DB_WAIT_LOCK, DB_FAIL, or error number */
UNIV_INLINE MY_ATTRIBUTE((warn_unused_result, nonnull(2,3,5,6)))
dberr_t
btr_cur_ins_lock_and_undo(
/*======================*/
	ulint		flags,	/*!< in: undo logging and locking flags: if
				not zero, the parameters index and thr
				should be specified */
	btr_cur_t*	cursor,	/*!< in: cursor on page after which to insert */
	dtuple_t*	entry,	/*!< in/out: entry to insert */
	que_thr_t*	thr,	/*!< in: query thread or NULL */
	mtr_t*		mtr,	/*!< in/out: mini-transaction */
	bool*		inherit)/*!< out: true if the inserted new record maybe
				should inherit LOCK_GAP type locks from the
				successor record */
{
	dict_index_t*	index;
	dberr_t		err = DB_SUCCESS;
	rec_t*		rec;
	roll_ptr_t	roll_ptr;

	/* Check if we have to wait for a lock: enqueue an explicit lock
	request if yes */

	rec = btr_cur_get_rec(cursor);
	index = cursor->index;

	ut_ad(!dict_index_is_online_ddl(index)
	      || dict_index_is_clust(index)
	      || (flags & BTR_CREATE_FLAG));
	ut_ad(mtr->is_named_space(index->table->space));

	/* Check if there is predicate or GAP lock preventing the insertion */
	if (!(flags & BTR_NO_LOCKING_FLAG)) {
		if (dict_index_is_spatial(index)) {
			lock_prdt_t	prdt;
			rtr_mbr_t	mbr;

			rtr_get_mbr_from_tuple(entry, &mbr);

			/* Use on stack MBR variable to test if a lock is
			needed. If so, the predicate (MBR) will be allocated
			from lock heap in lock_prdt_insert_check_and_lock() */
			lock_init_prdt_from_mbr(
				&prdt, &mbr, 0, NULL);

			err = lock_prdt_insert_check_and_lock(
				flags, rec, btr_cur_get_block(cursor),
				index, thr, mtr, &prdt);
			*inherit = false;
		} else {
			err = lock_rec_insert_check_and_lock(
				flags, rec, btr_cur_get_block(cursor),
				index, thr, mtr, inherit);
		}
	}

	if (err != DB_SUCCESS
	    || !(~flags | (BTR_NO_UNDO_LOG_FLAG | BTR_KEEP_SYS_FLAG))
	    || !dict_index_is_clust(index) || dict_index_is_ibuf(index)) {

		return(err);
	}

	if (flags & BTR_NO_UNDO_LOG_FLAG) {
		roll_ptr = roll_ptr_t(1) << ROLL_PTR_INSERT_FLAG_POS;
		if (!(flags & BTR_KEEP_SYS_FLAG)) {
upd_sys:
			dfield_t* r = dtuple_get_nth_field(
				entry, index->db_roll_ptr());
			ut_ad(r->len == DATA_ROLL_PTR_LEN);
			trx_write_roll_ptr(static_cast<byte*>(r->data),
					   roll_ptr);
		}
	} else {
		err = trx_undo_report_row_operation(thr, index, entry,
						    NULL, 0, NULL, NULL,
						    &roll_ptr);
		if (err == DB_SUCCESS) {
			goto upd_sys;
		}
	}

	return(err);
}

/**
Prefetch siblings of the leaf for the pessimistic operation.
@param block	leaf page */
static
void
btr_cur_prefetch_siblings(
	buf_block_t*	block)
{
	page_t*	page = buf_block_get_frame(block);

	ut_ad(page_is_leaf(page));

	ulint left_page_no = fil_page_get_prev(page);
	ulint right_page_no = fil_page_get_next(page);

	if (left_page_no != FIL_NULL) {
		buf_read_page_background(
			page_id_t(block->page.id.space(), left_page_no),
			block->zip_size(), false);
	}
	if (right_page_no != FIL_NULL) {
		buf_read_page_background(
			page_id_t(block->page.id.space(), right_page_no),
			block->zip_size(), false);
	}
}

/*************************************************************//**
Tries to perform an insert to a page in an index tree, next to cursor.
It is assumed that mtr holds an x-latch on the page. The operation does
not succeed if there is too little space on the page. If there is just
one record on the page, the insert will always succeed; this is to
prevent trying to split a page with just one record.
@return DB_SUCCESS, DB_WAIT_LOCK, DB_FAIL, or error number */
dberr_t
btr_cur_optimistic_insert(
/*======================*/
	ulint		flags,	/*!< in: undo logging and locking flags: if not
				zero, the parameters index and thr should be
				specified */
	btr_cur_t*	cursor,	/*!< in: cursor on page after which to insert;
				cursor stays valid */
	offset_t**	offsets,/*!< out: offsets on *rec */
	mem_heap_t**	heap,	/*!< in/out: pointer to memory heap */
	dtuple_t*	entry,	/*!< in/out: entry to insert */
	rec_t**		rec,	/*!< out: pointer to inserted record if
				succeed */
	big_rec_t**	big_rec,/*!< out: big rec vector whose fields have to
				be stored externally by the caller */
	ulint		n_ext,	/*!< in: number of externally stored columns */
	que_thr_t*	thr,	/*!< in/out: query thread; can be NULL if
				!(~flags
				& (BTR_NO_LOCKING_FLAG
				| BTR_NO_UNDO_LOG_FLAG)) */
	mtr_t*		mtr)	/*!< in/out: mini-transaction;
				if this function returns DB_SUCCESS on
				a leaf page of a secondary index in a
				compressed tablespace, the caller must
				mtr_commit(mtr) before latching
				any further pages */
{
	big_rec_t*	big_rec_vec	= NULL;
	dict_index_t*	index;
	page_cur_t*	page_cursor;
	buf_block_t*	block;
	page_t*		page;
	rec_t*		dummy;
	bool		leaf;
	bool		reorg;
	bool		inherit = true;
	ulint		rec_size;
	dberr_t		err;

	ut_ad(thr || !(~flags & (BTR_NO_LOCKING_FLAG | BTR_NO_UNDO_LOG_FLAG)));
	*big_rec = NULL;

	block = btr_cur_get_block(cursor);
	page = buf_block_get_frame(block);
	index = cursor->index;

	ut_ad(mtr_memo_contains(mtr, block, MTR_MEMO_PAGE_X_FIX));
	ut_ad(!dict_index_is_online_ddl(index)
	      || dict_index_is_clust(index)
	      || (flags & BTR_CREATE_FLAG));
	ut_ad(dtuple_check_typed(entry));

#ifdef UNIV_DEBUG_VALGRIND
	if (block->page.zip.data) {
		UNIV_MEM_ASSERT_RW(page, srv_page_size);
		UNIV_MEM_ASSERT_RW(block->page.zip.data,
				   block->zip_size());
	}
#endif /* UNIV_DEBUG_VALGRIND */

	leaf = page_is_leaf(page);

	if (UNIV_UNLIKELY(entry->is_alter_metadata())) {
		ut_ad(leaf);
		goto convert_big_rec;
	}

	/* Calculate the record size when entry is converted to a record */
	rec_size = rec_get_converted_size(index, entry, n_ext);

	if (page_zip_rec_needs_ext(rec_size, page_is_comp(page),
				   dtuple_get_n_fields(entry),
				   block->zip_size())) {
convert_big_rec:
		/* The record is so big that we have to store some fields
		externally on separate database pages */
		big_rec_vec = dtuple_convert_big_rec(index, 0, entry, &n_ext);

		if (UNIV_UNLIKELY(big_rec_vec == NULL)) {

			return(DB_TOO_BIG_RECORD);
		}

		rec_size = rec_get_converted_size(index, entry, n_ext);
	}

	if (block->page.zip.data && page_zip_is_too_big(index, entry)) {
		if (big_rec_vec != NULL) {
			dtuple_convert_back_big_rec(index, entry, big_rec_vec);
		}

		return(DB_TOO_BIG_RECORD);
	}

	LIMIT_OPTIMISTIC_INSERT_DEBUG(page_get_n_recs(page),
				      goto fail);

	if (block->page.zip.data && leaf
	    && (page_get_data_size(page) + rec_size
		>= dict_index_zip_pad_optimal_page_size(index))) {
		/* If compression padding tells us that insertion will
		result in too packed up page i.e.: which is likely to
		cause compression failure then don't do an optimistic
		insertion. */
fail:
		err = DB_FAIL;

		/* prefetch siblings of the leaf for the pessimistic
		operation, if the page is leaf. */
		if (page_is_leaf(page)) {
			btr_cur_prefetch_siblings(block);
		}
fail_err:

		if (big_rec_vec) {
			dtuple_convert_back_big_rec(index, entry, big_rec_vec);
		}

		return(err);
	}

	ulint	max_size = page_get_max_insert_size_after_reorganize(page, 1);

	if (page_has_garbage(page)) {
		if ((max_size < rec_size
		     || max_size < BTR_CUR_PAGE_REORGANIZE_LIMIT)
		    && page_get_n_recs(page) > 1
		    && page_get_max_insert_size(page, 1) < rec_size) {

			goto fail;
		}
	} else if (max_size < rec_size) {
		goto fail;
	}

	/* If there have been many consecutive inserts to the
	clustered index leaf page of an uncompressed table, check if
	we have to split the page to reserve enough free space for
	future updates of records. */

	if (leaf && !block->page.zip.data && dict_index_is_clust(index)
	    && page_get_n_recs(page) >= 2
	    && dict_index_get_space_reserve() + rec_size > max_size
	    && (btr_page_get_split_rec_to_right(cursor, &dummy)
		|| btr_page_get_split_rec_to_left(cursor))) {
		goto fail;
	}

	page_cursor = btr_cur_get_page_cur(cursor);

	DBUG_LOG("ib_cur",
		 "insert " << index->name << " (" << index->id << ") by "
		 << ib::hex(thr ? thr->graph->trx->id : 0)
		 << ' ' << rec_printer(entry).str());
	DBUG_EXECUTE_IF("do_page_reorganize",
			btr_page_reorganize(page_cursor, index, mtr););

	/* Now, try the insert */
	{
		const rec_t*	page_cursor_rec = page_cur_get_rec(page_cursor);

		/* Check locks and write to the undo log,
		if specified */
		err = btr_cur_ins_lock_and_undo(flags, cursor, entry,
						thr, mtr, &inherit);
		if (err != DB_SUCCESS) {
			goto fail_err;
		}

#ifdef UNIV_DEBUG
		if (!(flags & BTR_CREATE_FLAG)
		    && index->is_primary() && page_is_leaf(page)) {
			const dfield_t* trx_id = dtuple_get_nth_field(
				entry, dict_col_get_clust_pos(
					dict_table_get_sys_col(index->table,
							       DATA_TRX_ID),
					index));

			ut_ad(trx_id->len == DATA_TRX_ID_LEN);
			ut_ad(trx_id[1].len == DATA_ROLL_PTR_LEN);
			ut_ad(*static_cast<const byte*>
			      (trx_id[1].data) & 0x80);
			if (flags & BTR_NO_UNDO_LOG_FLAG) {
				ut_ad(!memcmp(trx_id->data, reset_trx_id,
					      DATA_TRX_ID_LEN));
			} else {
				ut_ad(thr->graph->trx->id);
				ut_ad(thr->graph->trx->id
				      == trx_read_trx_id(
					      static_cast<const byte*>(
						      trx_id->data)));
			}
		}
#endif

		*rec = page_cur_tuple_insert(
			page_cursor, entry, index, offsets, heap,
			n_ext, mtr);

		reorg = page_cursor_rec != page_cur_get_rec(page_cursor);
	}

	if (*rec) {
	} else if (block->page.zip.data) {
		ut_ad(!index->table->is_temporary());
		/* Reset the IBUF_BITMAP_FREE bits, because
		page_cur_tuple_insert() will have attempted page
		reorganize before failing. */
		if (leaf
		    && !dict_index_is_clust(index)) {
			ibuf_reset_free_bits(block);
		}

		goto fail;
	} else {
		ut_ad(!reorg);

		/* If the record did not fit, reorganize */
		if (!btr_page_reorganize(page_cursor, index, mtr)) {
			ut_ad(0);
			goto fail;
		}

		ut_ad(page_get_max_insert_size(page, 1) == max_size);

		reorg = TRUE;

		*rec = page_cur_tuple_insert(page_cursor, entry, index,
					     offsets, heap, n_ext, mtr);

		if (UNIV_UNLIKELY(!*rec)) {
			ib::fatal() <<  "Cannot insert tuple " << *entry
				<< "into index " << index->name
				<< " of table " << index->table->name
				<< ". Max size: " << max_size;
		}
	}

#ifdef BTR_CUR_HASH_ADAPT
	if (!leaf) {
# ifdef MYSQL_INDEX_DISABLE_AHI
	} else if (index->disable_ahi) {
# endif
	} else if (entry->info_bits & REC_INFO_MIN_REC_FLAG) {
		ut_ad(entry->is_metadata());
		ut_ad(index->is_instant());
		ut_ad(flags == BTR_NO_LOCKING_FLAG);
	} else {
		rw_lock_t* ahi_latch = btr_get_search_latch(index);
		if (!reorg && cursor->flag == BTR_CUR_HASH) {
			btr_search_update_hash_node_on_insert(
				cursor, ahi_latch);
		} else {
			btr_search_update_hash_on_insert(cursor, ahi_latch);
		}
	}
#endif /* BTR_CUR_HASH_ADAPT */

	if (!(flags & BTR_NO_LOCKING_FLAG) && inherit) {

		lock_update_insert(block, *rec);
	}

	if (leaf
	    && !dict_index_is_clust(index)
	    && !index->table->is_temporary()) {
		/* Update the free bits of the B-tree page in the
		insert buffer bitmap. */

		/* The free bits in the insert buffer bitmap must
		never exceed the free space on a page.  It is safe to
		decrement or reset the bits in the bitmap in a
		mini-transaction that is committed before the
		mini-transaction that affects the free space. */

		/* It is unsafe to increment the bits in a separately
		committed mini-transaction, because in crash recovery,
		the free bits could momentarily be set too high. */

		if (block->page.zip.data) {
			/* Update the bits in the same mini-transaction. */
			ibuf_update_free_bits_zip(block, mtr);
		} else {
			/* Decrement the bits in a separate
			mini-transaction. */
			ibuf_update_free_bits_if_full(
				block, max_size,
				rec_size + PAGE_DIR_SLOT_SIZE);
		}
	}

	*big_rec = big_rec_vec;

	return(DB_SUCCESS);
}

/*************************************************************//**
Performs an insert on a page of an index tree. It is assumed that mtr
holds an x-latch on the tree and on the cursor page. If the insert is
made on the leaf level, to avoid deadlocks, mtr must also own x-latches
to brothers of page, if those brothers exist.
@return DB_SUCCESS or error number */
dberr_t
btr_cur_pessimistic_insert(
/*=======================*/
	ulint		flags,	/*!< in: undo logging and locking flags: if not
				zero, the parameter thr should be
				specified; if no undo logging is specified,
				then the caller must have reserved enough
				free extents in the file space so that the
				insertion will certainly succeed */
	btr_cur_t*	cursor,	/*!< in: cursor after which to insert;
				cursor stays valid */
	offset_t**	offsets,/*!< out: offsets on *rec */
	mem_heap_t**	heap,	/*!< in/out: pointer to memory heap
				that can be emptied */
	dtuple_t*	entry,	/*!< in/out: entry to insert */
	rec_t**		rec,	/*!< out: pointer to inserted record if
				succeed */
	big_rec_t**	big_rec,/*!< out: big rec vector whose fields have to
				be stored externally by the caller */
	ulint		n_ext,	/*!< in: number of externally stored columns */
	que_thr_t*	thr,	/*!< in/out: query thread; can be NULL if
				!(~flags
				& (BTR_NO_LOCKING_FLAG
				| BTR_NO_UNDO_LOG_FLAG)) */
	mtr_t*		mtr)	/*!< in/out: mini-transaction */
{
	dict_index_t*	index		= cursor->index;
	big_rec_t*	big_rec_vec	= NULL;
	dberr_t		err;
	bool		inherit = false;
	bool		success;
	ulint		n_reserved	= 0;

	ut_ad(dtuple_check_typed(entry));
	ut_ad(thr || !(~flags & (BTR_NO_LOCKING_FLAG | BTR_NO_UNDO_LOG_FLAG)));

	*big_rec = NULL;

	ut_ad(mtr_memo_contains_flagged(
		      mtr, dict_index_get_lock(btr_cur_get_index(cursor)),
		      MTR_MEMO_X_LOCK | MTR_MEMO_SX_LOCK));
	ut_ad(mtr_memo_contains(mtr, btr_cur_get_block(cursor),
			       MTR_MEMO_PAGE_X_FIX));
	ut_ad(!dict_index_is_online_ddl(index)
	      || dict_index_is_clust(index)
	      || (flags & BTR_CREATE_FLAG));

	cursor->flag = BTR_CUR_BINARY;

	/* Check locks and write to undo log, if specified */

	err = btr_cur_ins_lock_and_undo(flags, cursor, entry,
					thr, mtr, &inherit);

	if (err != DB_SUCCESS) {

		return(err);
	}

	if (!(flags & BTR_NO_UNDO_LOG_FLAG)) {
		/* First reserve enough free space for the file segments
		of the index tree, so that the insert will not fail because
		of lack of space */

		ulint	n_extents = cursor->tree_height / 16 + 3;

		success = fsp_reserve_free_extents(&n_reserved,
						   index->table->space,
						   n_extents, FSP_NORMAL, mtr);
		if (!success) {
			return(DB_OUT_OF_FILE_SPACE);
		}
	}

	if (page_zip_rec_needs_ext(rec_get_converted_size(index, entry, n_ext),
				   index->table->not_redundant(),
				   dtuple_get_n_fields(entry),
				   btr_cur_get_block(cursor)->zip_size())
	    || UNIV_UNLIKELY(entry->is_alter_metadata()
			     && !dfield_is_ext(
				     dtuple_get_nth_field(
					     entry,
					     index->first_user_field())))) {
		/* The record is so big that we have to store some fields
		externally on separate database pages */

		if (UNIV_LIKELY_NULL(big_rec_vec)) {
			/* This should never happen, but we handle
			the situation in a robust manner. */
			ut_ad(0);
			dtuple_convert_back_big_rec(index, entry, big_rec_vec);
		}

		big_rec_vec = dtuple_convert_big_rec(index, 0, entry, &n_ext);

		if (big_rec_vec == NULL) {

			index->table->space->release_free_extents(n_reserved);
			return(DB_TOO_BIG_RECORD);
		}
	}

	if (dict_index_get_page(index)
	    == btr_cur_get_block(cursor)->page.id.page_no()) {

		/* The page is the root page */
		*rec = btr_root_raise_and_insert(
			flags, cursor, offsets, heap, entry, n_ext, mtr);
	} else {
		*rec = btr_page_split_and_insert(
			flags, cursor, offsets, heap, entry, n_ext, mtr);
	}

	if (*rec == NULL && os_has_said_disk_full) {
		return(DB_OUT_OF_FILE_SPACE);
	}

	ut_ad(page_rec_get_next(btr_cur_get_rec(cursor)) == *rec
	      || dict_index_is_spatial(index));

	if (!(flags & BTR_NO_LOCKING_FLAG)) {
		ut_ad(!index->table->is_temporary());
		if (dict_index_is_spatial(index)) {
			/* Do nothing */
		} else {
			/* The cursor might be moved to the other page
			and the max trx id field should be updated after
			the cursor was fixed. */
			if (!dict_index_is_clust(index)) {
				page_update_max_trx_id(
					btr_cur_get_block(cursor),
					btr_cur_get_page_zip(cursor),
					thr_get_trx(thr)->id, mtr);
			}

			if (!page_rec_is_infimum(btr_cur_get_rec(cursor))
			    || !page_has_prev(btr_cur_get_page(cursor))) {
				/* split and inserted need to call
				lock_update_insert() always. */
				inherit = true;
			}
		}
	}

	if (!page_is_leaf(btr_cur_get_page(cursor))) {
		ut_ad(!big_rec_vec);
	} else {
#ifdef BTR_CUR_HASH_ADAPT
# ifdef MYSQL_INDEX_DISABLE_AHI
		if (index->disable_ahi); else
# endif
		if (entry->info_bits & REC_INFO_MIN_REC_FLAG) {
			ut_ad(entry->is_metadata());
			ut_ad(index->is_instant());
			ut_ad(flags & BTR_NO_LOCKING_FLAG);
			ut_ad(!(flags & BTR_CREATE_FLAG));
		} else {
			btr_search_update_hash_on_insert(
				cursor, btr_get_search_latch(index));
		}
#endif /* BTR_CUR_HASH_ADAPT */
		if (inherit && !(flags & BTR_NO_LOCKING_FLAG)) {

			lock_update_insert(btr_cur_get_block(cursor), *rec);
		}
	}

	index->table->space->release_free_extents(n_reserved);
	*big_rec = big_rec_vec;

	return(DB_SUCCESS);
}

/*==================== B-TREE UPDATE =========================*/

/*************************************************************//**
For an update, checks the locks and does the undo logging.
@return DB_SUCCESS, DB_WAIT_LOCK, or error number */
UNIV_INLINE MY_ATTRIBUTE((warn_unused_result))
dberr_t
btr_cur_upd_lock_and_undo(
/*======================*/
	ulint		flags,	/*!< in: undo logging and locking flags */
	btr_cur_t*	cursor,	/*!< in: cursor on record to update */
	const offset_t*	offsets,/*!< in: rec_get_offsets() on cursor */
	const upd_t*	update,	/*!< in: update vector */
	ulint		cmpl_info,/*!< in: compiler info on secondary index
				updates */
	que_thr_t*	thr,	/*!< in: query thread
				(can be NULL if BTR_NO_LOCKING_FLAG) */
	mtr_t*		mtr,	/*!< in/out: mini-transaction */
	roll_ptr_t*	roll_ptr)/*!< out: roll pointer */
{
	dict_index_t*	index;
	const rec_t*	rec;
	dberr_t		err;

	ut_ad((thr != NULL) || (flags & BTR_NO_LOCKING_FLAG));

	rec = btr_cur_get_rec(cursor);
	index = cursor->index;

	ut_ad(rec_offs_validate(rec, index, offsets));
	ut_ad(mtr->is_named_space(index->table->space));

	if (!dict_index_is_clust(index)) {
		ut_ad(dict_index_is_online_ddl(index)
		      == !!(flags & BTR_CREATE_FLAG));

		/* We do undo logging only when we update a clustered index
		record */
		return(lock_sec_rec_modify_check_and_lock(
			       flags, btr_cur_get_block(cursor), rec,
			       index, thr, mtr));
	}

	/* Check if we have to wait for a lock: enqueue an explicit lock
	request if yes */

	if (!(flags & BTR_NO_LOCKING_FLAG)) {
		err = lock_clust_rec_modify_check_and_lock(
			flags, btr_cur_get_block(cursor), rec, index,
			offsets, thr);
		if (err != DB_SUCCESS) {
			return(err);
		}
	}

	/* Append the info about the update in the undo log */

	return((flags & BTR_NO_UNDO_LOG_FLAG)
	       ? DB_SUCCESS
	       : trx_undo_report_row_operation(
		       thr, index, NULL, update,
		       cmpl_info, rec, offsets, roll_ptr));
}

/** Copy DB_TRX_ID,DB_ROLL_PTR to the redo log.
@param[in]	index	clustered index
@param[in]	trx_id_t	DB_TRX_ID
@param[in]	roll_ptr	DB_ROLL_PTR
@param[in,out]	log_ptr		redo log buffer
@return current end of the redo log buffer */
static byte*
btr_cur_log_sys(
	const dict_index_t*	index,
	trx_id_t		trx_id,
	roll_ptr_t		roll_ptr,
	byte*			log_ptr)
{
	log_ptr += mach_write_compressed(log_ptr, index->db_trx_id());
	/* Yes, we are writing DB_ROLL_PTR,DB_TRX_ID in reverse order,
	after emitting the position of DB_TRX_ID in the index.
	This is how row_upd_write_sys_vals_to_log()
	originally worked, and it is part of the redo log format. */
	trx_write_roll_ptr(log_ptr, roll_ptr);
	log_ptr += DATA_ROLL_PTR_LEN;
	log_ptr += mach_u64_write_compressed(log_ptr, trx_id);

	return log_ptr;
}

/** Write DB_TRX_ID,DB_ROLL_PTR to a clustered index entry.
@param[in,out]	entry		clustered index entry
@param[in]	index		clustered index
@param[in]	trx_id		DB_TRX_ID
@param[in]	roll_ptr	DB_ROLL_PTR */
static void btr_cur_write_sys(
	dtuple_t*		entry,
	const dict_index_t*	index,
	trx_id_t		trx_id,
	roll_ptr_t		roll_ptr)
{
	dfield_t* t = dtuple_get_nth_field(entry, index->db_trx_id());
	ut_ad(t->len == DATA_TRX_ID_LEN);
	trx_write_trx_id(static_cast<byte*>(t->data), trx_id);
	dfield_t* r = dtuple_get_nth_field(entry, index->db_roll_ptr());
	ut_ad(r->len == DATA_ROLL_PTR_LEN);
	trx_write_roll_ptr(static_cast<byte*>(r->data), roll_ptr);
}

/***********************************************************//**
Writes a redo log record of updating a record in-place. */
void
btr_cur_update_in_place_log(
/*========================*/
	ulint		flags,		/*!< in: flags */
	const rec_t*	rec,		/*!< in: record */
	dict_index_t*	index,		/*!< in: index of the record */
	const upd_t*	update,		/*!< in: update vector */
	trx_id_t	trx_id,		/*!< in: transaction id */
	roll_ptr_t	roll_ptr,	/*!< in: roll ptr */
	mtr_t*		mtr)		/*!< in: mtr */
{
	byte*		log_ptr;
	const page_t*	page	= page_align(rec);
	ut_ad(flags < 256);
	ut_ad(!!page_is_comp(page) == dict_table_is_comp(index->table));

	log_ptr = mlog_open_and_write_index(mtr, rec, index, page_is_comp(page)
					    ? MLOG_COMP_REC_UPDATE_IN_PLACE
					    : MLOG_REC_UPDATE_IN_PLACE,
					    1 + DATA_ROLL_PTR_LEN + 14 + 2
					    + MLOG_BUF_MARGIN);

	if (!log_ptr) {
		/* Logging in mtr is switched off during crash recovery */
		return;
	}

	/* For secondary indexes, we could skip writing the dummy system fields
	to the redo log but we have to change redo log parsing of
	MLOG_REC_UPDATE_IN_PLACE/MLOG_COMP_REC_UPDATE_IN_PLACE or we have to add
	new redo log record. For now, just write dummy sys fields to the redo
	log if we are updating a secondary index record.
	*/
	mach_write_to_1(log_ptr, flags);
	log_ptr++;

	if (dict_index_is_clust(index)) {
		log_ptr = btr_cur_log_sys(index, trx_id, roll_ptr, log_ptr);
	} else {
		/* Dummy system fields for a secondary index */
		/* TRX_ID Position */
		log_ptr += mach_write_compressed(log_ptr, 0);
		/* ROLL_PTR */
		trx_write_roll_ptr(log_ptr, 0);
		log_ptr += DATA_ROLL_PTR_LEN;
		/* TRX_ID */
		log_ptr += mach_u64_write_compressed(log_ptr, 0);
	}

	mach_write_to_2(log_ptr, page_offset(rec));
	log_ptr += 2;

	row_upd_index_write_log(update, log_ptr, mtr);
}

/***********************************************************//**
Parses a redo log record of updating a record in-place.
@return end of log record or NULL */
const byte*
btr_cur_parse_update_in_place(
/*==========================*/
	const byte*	ptr,	/*!< in: buffer */
	const byte*	end_ptr,/*!< in: buffer end */
	page_t*		page,	/*!< in/out: page or NULL */
	page_zip_des_t*	page_zip,/*!< in/out: compressed page, or NULL */
	dict_index_t*	index)	/*!< in: index corresponding to page */
{
	ulint		flags;
	rec_t*		rec;
	upd_t*		update;
	ulint		pos;
	trx_id_t	trx_id;
	roll_ptr_t	roll_ptr;
	ulint		rec_offset;
	mem_heap_t*	heap;
	offset_t*	offsets;

	if (end_ptr < ptr + 1) {

		return(NULL);
	}

	flags = mach_read_from_1(ptr);
	ptr++;

	ptr = row_upd_parse_sys_vals(ptr, end_ptr, &pos, &trx_id, &roll_ptr);

	if (ptr == NULL) {

		return(NULL);
	}

	if (end_ptr < ptr + 2) {

		return(NULL);
	}

	rec_offset = mach_read_from_2(ptr);
	ptr += 2;

	ut_a(rec_offset <= srv_page_size);

	heap = mem_heap_create(256);

	ptr = row_upd_index_parse(ptr, end_ptr, heap, &update);

	if (!ptr || !page) {

		goto func_exit;
	}

	ut_a((ibool)!!page_is_comp(page) == dict_table_is_comp(index->table));
	rec = page + rec_offset;

	/* We do not need to reserve search latch, as the page is only
	being recovered, and there cannot be a hash index to it. */

	/* The function rtr_update_mbr_field_in_place() is generating
	these records on node pointer pages; therefore we have to
	check if this is a leaf page. */

	offsets = rec_get_offsets(rec, index, NULL,
				  flags != (BTR_NO_UNDO_LOG_FLAG
					    | BTR_NO_LOCKING_FLAG
					    | BTR_KEEP_SYS_FLAG)
				  || page_is_leaf(page),
				  ULINT_UNDEFINED, &heap);

	if (!(flags & BTR_KEEP_SYS_FLAG)) {
		row_upd_rec_sys_fields_in_recovery(rec, page_zip, offsets,
						   pos, trx_id, roll_ptr);
	}

	row_upd_rec_in_place(rec, index, offsets, update, page_zip);

func_exit:
	mem_heap_free(heap);

	return(ptr);
}

/*************************************************************//**
See if there is enough place in the page modification log to log
an update-in-place.

@retval false if out of space; IBUF_BITMAP_FREE will be reset
outside mtr if the page was recompressed
@retval true if enough place;

IMPORTANT: The caller will have to update IBUF_BITMAP_FREE if this is
a secondary index leaf page. This has to be done either within the
same mini-transaction, or by invoking ibuf_reset_free_bits() before
mtr_commit(mtr). */
bool
btr_cur_update_alloc_zip_func(
/*==========================*/
	page_zip_des_t*	page_zip,/*!< in/out: compressed page */
	page_cur_t*	cursor,	/*!< in/out: B-tree page cursor */
	dict_index_t*	index,	/*!< in: the index corresponding to cursor */
#ifdef UNIV_DEBUG
	offset_t*	offsets,/*!< in/out: offsets of the cursor record */
#endif /* UNIV_DEBUG */
	ulint		length,	/*!< in: size needed */
	bool		create,	/*!< in: true=delete-and-insert,
				false=update-in-place */
	mtr_t*		mtr)	/*!< in/out: mini-transaction */
{

	/* Have a local copy of the variables as these can change
	dynamically. */
	const page_t*	page = page_cur_get_page(cursor);

	ut_ad(page_zip == page_cur_get_page_zip(cursor));
	ut_ad(!dict_index_is_ibuf(index));
	ut_ad(rec_offs_validate(page_cur_get_rec(cursor), index, offsets));

	if (page_zip_available(page_zip, dict_index_is_clust(index),
			       length, create)) {
		return(true);
	}

	if (!page_zip->m_nonempty && !page_has_garbage(page)) {
		/* The page has been freshly compressed, so
		reorganizing it will not help. */
		return(false);
	}

	if (create && page_is_leaf(page)
	    && (length + page_get_data_size(page)
		>= dict_index_zip_pad_optimal_page_size(index))) {
		return(false);
	}

	if (!btr_page_reorganize(cursor, index, mtr)) {
		goto out_of_space;
	}

	rec_offs_make_valid(page_cur_get_rec(cursor), index,
			    page_is_leaf(page), offsets);

	/* After recompressing a page, we must make sure that the free
	bits in the insert buffer bitmap will not exceed the free
	space on the page.  Because this function will not attempt
	recompression unless page_zip_available() fails above, it is
	safe to reset the free bits if page_zip_available() fails
	again, below.  The free bits can safely be reset in a separate
	mini-transaction.  If page_zip_available() succeeds below, we
	can be sure that the btr_page_reorganize() above did not reduce
	the free space available on the page. */

	if (page_zip_available(page_zip, dict_index_is_clust(index),
			       length, create)) {
		return(true);
	}

out_of_space:
	ut_ad(rec_offs_validate(page_cur_get_rec(cursor), index, offsets));

	/* Out of space: reset the free bits. */
	if (!dict_index_is_clust(index)
	    && !index->table->is_temporary()
	    && page_is_leaf(page)) {
		ibuf_reset_free_bits(page_cur_get_block(cursor));
	}

	return(false);
}

/*************************************************************//**
Updates a record when the update causes no size changes in its fields.
We assume here that the ordering fields of the record do not change.
@return locking or undo log related error code, or
@retval DB_SUCCESS on success
@retval DB_ZIP_OVERFLOW if there is not enough space left
on the compressed page (IBUF_BITMAP_FREE was reset outside mtr) */
dberr_t
btr_cur_update_in_place(
/*====================*/
	ulint		flags,	/*!< in: undo logging and locking flags */
	btr_cur_t*	cursor,	/*!< in: cursor on the record to update;
				cursor stays valid and positioned on the
				same record */
	offset_t*	offsets,/*!< in/out: offsets on cursor->page_cur.rec */
	const upd_t*	update,	/*!< in: update vector */
	ulint		cmpl_info,/*!< in: compiler info on secondary index
				updates */
	que_thr_t*	thr,	/*!< in: query thread */
	trx_id_t	trx_id,	/*!< in: transaction id */
	mtr_t*		mtr)	/*!< in/out: mini-transaction; if this
				is a secondary index, the caller must
				mtr_commit(mtr) before latching any
				further pages */
{
	dict_index_t*	index;
	dberr_t		err;
	rec_t*		rec;
	roll_ptr_t	roll_ptr	= 0;
	ulint		was_delete_marked;

	ut_ad(page_is_leaf(cursor->page_cur.block->frame));
	rec = btr_cur_get_rec(cursor);
	index = cursor->index;
	ut_ad(rec_offs_validate(rec, index, offsets));
	ut_ad(!!page_rec_is_comp(rec) == dict_table_is_comp(index->table));
	ut_ad(trx_id > 0 || (flags & BTR_KEEP_SYS_FLAG));
	/* The insert buffer tree should never be updated in place. */
	ut_ad(!dict_index_is_ibuf(index));
	ut_ad(dict_index_is_online_ddl(index) == !!(flags & BTR_CREATE_FLAG)
	      || dict_index_is_clust(index));
	ut_ad(thr_get_trx(thr)->id == trx_id
	      || (flags & ulint(~(BTR_KEEP_POS_FLAG | BTR_KEEP_IBUF_BITMAP)))
	      == (BTR_NO_UNDO_LOG_FLAG | BTR_NO_LOCKING_FLAG
		  | BTR_CREATE_FLAG | BTR_KEEP_SYS_FLAG));
	ut_ad(fil_page_index_page_check(btr_cur_get_page(cursor)));
	ut_ad(btr_page_get_index_id(btr_cur_get_page(cursor)) == index->id);
	ut_ad(!(update->info_bits & REC_INFO_MIN_REC_FLAG));

	DBUG_LOG("ib_cur",
		 "update-in-place " << index->name << " (" << index->id
		 << ") by " << ib::hex(trx_id) << ": "
		 << rec_printer(rec, offsets).str());

	buf_block_t* block = btr_cur_get_block(cursor);
	page_zip_des_t*	page_zip = buf_block_get_page_zip(block);

	/* Check that enough space is available on the compressed page. */
	if (UNIV_LIKELY_NULL(page_zip)) {
		ut_ad(!index->table->is_temporary());

		if (!btr_cur_update_alloc_zip(
			    page_zip, btr_cur_get_page_cur(cursor),
			    index, offsets, rec_offs_size(offsets),
			    false, mtr)) {
			return(DB_ZIP_OVERFLOW);
		}

		rec = btr_cur_get_rec(cursor);
	}

	/* Do lock checking and undo logging */
	err = btr_cur_upd_lock_and_undo(flags, cursor, offsets,
					update, cmpl_info,
					thr, mtr, &roll_ptr);
	if (UNIV_UNLIKELY(err != DB_SUCCESS)) {
		/* We may need to update the IBUF_BITMAP_FREE
		bits after a reorganize that was done in
		btr_cur_update_alloc_zip(). */
		goto func_exit;
	}

	if (!(flags & BTR_KEEP_SYS_FLAG)) {
		row_upd_rec_sys_fields(rec, NULL, index, offsets,
				       thr_get_trx(thr), roll_ptr);
	}

	was_delete_marked = rec_get_deleted_flag(
		rec, page_is_comp(buf_block_get_frame(block)));
	/* In delete-marked records, DB_TRX_ID must always refer to an
	existing undo log record. */
	ut_ad(!was_delete_marked
	      || !dict_index_is_clust(index)
	      || row_get_rec_trx_id(rec, index, offsets));

#ifdef BTR_CUR_HASH_ADAPT
	{
		rw_lock_t* ahi_latch = block->index
			? btr_get_search_latch(index) : NULL;
		if (ahi_latch) {
			/* TO DO: Can we skip this if none of the fields
			index->search_info->curr_n_fields
			are being updated? */

			/* The function row_upd_changes_ord_field_binary
			does not work on a secondary index. */

			if (!dict_index_is_clust(index)
			    || row_upd_changes_ord_field_binary(
				    index, update, thr, NULL, NULL)) {
				ut_ad(!(update->info_bits
					& REC_INFO_MIN_REC_FLAG));
				/* Remove possible hash index pointer
				to this record */
				btr_search_update_hash_on_delete(cursor);
			}

			rw_lock_x_lock(ahi_latch);
		}

		assert_block_ahi_valid(block);
#endif /* BTR_CUR_HASH_ADAPT */

		row_upd_rec_in_place(rec, index, offsets, update, page_zip);

#ifdef BTR_CUR_HASH_ADAPT
		if (ahi_latch) {
			rw_lock_x_unlock(ahi_latch);
		}
	}
#endif /* BTR_CUR_HASH_ADAPT */

	btr_cur_update_in_place_log(flags, rec, index, update,
				    trx_id, roll_ptr, mtr);

	if (was_delete_marked
	    && !rec_get_deleted_flag(
		    rec, page_is_comp(buf_block_get_frame(block)))) {
		/* The new updated record owns its possible externally
		stored fields */

		btr_cur_unmark_extern_fields(block, rec, index, offsets, mtr);
	}

	ut_ad(err == DB_SUCCESS);

func_exit:
	if (page_zip
	    && !(flags & BTR_KEEP_IBUF_BITMAP)
	    && !dict_index_is_clust(index)
	    && page_is_leaf(buf_block_get_frame(block))) {
		/* Update the free bits in the insert buffer. */
		ut_ad(!index->table->is_temporary());
		ibuf_update_free_bits_zip(block, mtr);
	}

	return(err);
}

/** Trim a metadata record during the rollback of instant ALTER TABLE.
@param[in]	entry	metadata tuple
@param[in]	index	primary key
@param[in]	update	update vector for the rollback */
ATTRIBUTE_COLD
static void btr_cur_trim_alter_metadata(dtuple_t* entry,
					const dict_index_t* index,
					const upd_t* update)
{
	ut_ad(index->is_instant());
	ut_ad(update->is_alter_metadata());
	ut_ad(entry->is_alter_metadata());

	ut_ad(update->fields[0].field_no == index->first_user_field());
	ut_ad(update->fields[0].new_val.ext);
	ut_ad(update->fields[0].new_val.len == FIELD_REF_SIZE);
	ut_ad(entry->n_fields - 1 == index->n_fields);

	const byte* ptr = static_cast<const byte*>(
		update->fields[0].new_val.data);
	ut_ad(!mach_read_from_4(ptr + BTR_EXTERN_LEN));
	ut_ad(mach_read_from_4(ptr + BTR_EXTERN_LEN + 4) > 4);
	ut_ad(mach_read_from_4(ptr + BTR_EXTERN_OFFSET) == FIL_PAGE_DATA);
	ut_ad(mach_read_from_4(ptr + BTR_EXTERN_SPACE_ID)
	      == index->table->space->id);

	ulint n_fields = update->fields[1].field_no;
	ut_ad(n_fields <= index->n_fields);
	if (n_fields != index->n_uniq) {
		ut_ad(n_fields
		      >= index->n_core_fields);
		entry->n_fields = n_fields;
		return;
	}

	/* This is based on dict_table_t::deserialise_columns()
	and btr_cur_instant_init_low(). */
	mtr_t mtr;
	mtr.start();
	buf_block_t* block = buf_page_get(
		page_id_t(index->table->space->id,
			  mach_read_from_4(ptr + BTR_EXTERN_PAGE_NO)),
		0, RW_S_LATCH, &mtr);
	buf_block_dbg_add_level(block, SYNC_EXTERN_STORAGE);
	ut_ad(fil_page_get_type(block->frame) == FIL_PAGE_TYPE_BLOB);
	ut_ad(mach_read_from_4(&block->frame[FIL_PAGE_DATA
					     + BTR_BLOB_HDR_NEXT_PAGE_NO])
	      == FIL_NULL);
	ut_ad(mach_read_from_4(&block->frame[FIL_PAGE_DATA
					     + BTR_BLOB_HDR_PART_LEN])
	      == mach_read_from_4(ptr + BTR_EXTERN_LEN + 4));
	n_fields = mach_read_from_4(
		&block->frame[FIL_PAGE_DATA + BTR_BLOB_HDR_SIZE])
		+ index->first_user_field();
	/* Rollback should not increase the number of fields. */
	ut_ad(n_fields <= index->n_fields);
	ut_ad(n_fields + 1 <= entry->n_fields);
	/* dict_index_t::clear_instant_alter() cannot be invoked while
	rollback of an instant ALTER TABLE transaction is in progress
	for an is_alter_metadata() record. */
	ut_ad(n_fields >= index->n_core_fields);

	mtr.commit();
	entry->n_fields = n_fields + 1;
}

/** Trim an update tuple due to instant ADD COLUMN, if needed.
For normal records, the trailing instantly added fields that match
the initial default values are omitted.

For the special metadata record on a table on which instant
ADD COLUMN has already been executed, both ADD COLUMN and the
rollback of ADD COLUMN need to be handled specially.

@param[in,out]	entry	index entry
@param[in]	index	index
@param[in]	update	update vector
@param[in]	thr	execution thread */
static inline
void
btr_cur_trim(
	dtuple_t*		entry,
	const dict_index_t*	index,
	const upd_t*		update,
	const que_thr_t*	thr)
{
	if (!index->is_instant()) {
	} else if (UNIV_UNLIKELY(update->is_metadata())) {
		/* We are either updating a metadata record
		(instant ALTER TABLE on a table where instant ALTER was
		already executed) or rolling back such an operation. */
		ut_ad(!upd_get_nth_field(update, 0)->orig_len);
		ut_ad(entry->is_metadata());

		if (thr->graph->trx->in_rollback) {
			/* This rollback can occur either as part of
			ha_innobase::commit_inplace_alter_table() rolling
			back after a failed innobase_add_instant_try(),
			or as part of crash recovery. Either way, the
			table will be in the data dictionary cache, with
			the instantly added columns going to be removed
			later in the rollback. */
			ut_ad(index->table->cached);
			/* The DB_TRX_ID,DB_ROLL_PTR are always last,
			and there should be some change to roll back.
			The first field in the update vector is the
			first instantly added column logged by
			innobase_add_instant_try(). */
			ut_ad(update->n_fields > 2);
			if (update->is_alter_metadata()) {
				btr_cur_trim_alter_metadata(
					entry, index, update);
				return;
			}
			ut_ad(!entry->is_alter_metadata());

			ulint n_fields = upd_get_nth_field(update, 0)
				->field_no;
			ut_ad(n_fields + 1 >= entry->n_fields);
			entry->n_fields = n_fields;
		}
	} else {
		entry->trim(*index);
	}
}

/*************************************************************//**
Tries to update a record on a page in an index tree. It is assumed that mtr
holds an x-latch on the page. The operation does not succeed if there is too
little space on the page or if the update would result in too empty a page,
so that tree compression is recommended. We assume here that the ordering
fields of the record do not change.
@return error code, including
@retval DB_SUCCESS on success
@retval DB_OVERFLOW if the updated record does not fit
@retval DB_UNDERFLOW if the page would become too empty
@retval DB_ZIP_OVERFLOW if there is not enough space left
on the compressed page (IBUF_BITMAP_FREE was reset outside mtr) */
dberr_t
btr_cur_optimistic_update(
/*======================*/
	ulint		flags,	/*!< in: undo logging and locking flags */
	btr_cur_t*	cursor,	/*!< in: cursor on the record to update;
				cursor stays valid and positioned on the
				same record */
	offset_t**	offsets,/*!< out: offsets on cursor->page_cur.rec */
	mem_heap_t**	heap,	/*!< in/out: pointer to NULL or memory heap */
	const upd_t*	update,	/*!< in: update vector; this must also
				contain trx id and roll ptr fields */
	ulint		cmpl_info,/*!< in: compiler info on secondary index
				updates */
	que_thr_t*	thr,	/*!< in: query thread */
	trx_id_t	trx_id,	/*!< in: transaction id */
	mtr_t*		mtr)	/*!< in/out: mini-transaction; if this
				is a secondary index, the caller must
				mtr_commit(mtr) before latching any
				further pages */
{
	dict_index_t*	index;
	page_cur_t*	page_cursor;
	dberr_t		err;
	buf_block_t*	block;
	page_t*		page;
	page_zip_des_t*	page_zip;
	rec_t*		rec;
	ulint		max_size;
	ulint		new_rec_size;
	ulint		old_rec_size;
	ulint		max_ins_size = 0;
	dtuple_t*	new_entry;
	roll_ptr_t	roll_ptr;
	ulint		i;
	ulint		n_ext;

	block = btr_cur_get_block(cursor);
	page = buf_block_get_frame(block);
	rec = btr_cur_get_rec(cursor);
	index = cursor->index;
	ut_ad(trx_id > 0 || (flags & BTR_KEEP_SYS_FLAG));
	ut_ad(!!page_rec_is_comp(rec) == dict_table_is_comp(index->table));
	ut_ad(mtr_memo_contains(mtr, block, MTR_MEMO_PAGE_X_FIX));
	/* This is intended only for leaf page updates */
	ut_ad(page_is_leaf(page));
	/* The insert buffer tree should never be updated in place. */
	ut_ad(!dict_index_is_ibuf(index));
	ut_ad(dict_index_is_online_ddl(index) == !!(flags & BTR_CREATE_FLAG)
	      || dict_index_is_clust(index));
	ut_ad(thr_get_trx(thr)->id == trx_id
	      || (flags & ulint(~(BTR_KEEP_POS_FLAG | BTR_KEEP_IBUF_BITMAP)))
	      == (BTR_NO_UNDO_LOG_FLAG | BTR_NO_LOCKING_FLAG
		  | BTR_CREATE_FLAG | BTR_KEEP_SYS_FLAG));
	ut_ad(fil_page_index_page_check(page));
	ut_ad(btr_page_get_index_id(page) == index->id);

	*offsets = rec_get_offsets(rec, index, *offsets, true,
				   ULINT_UNDEFINED, heap);
#if defined UNIV_DEBUG || defined UNIV_BLOB_LIGHT_DEBUG
	ut_a(!rec_offs_any_null_extern(rec, *offsets)
	     || trx_is_recv(thr_get_trx(thr)));
#endif /* UNIV_DEBUG || UNIV_BLOB_LIGHT_DEBUG */

	if (UNIV_LIKELY(!update->is_metadata())
	    && !row_upd_changes_field_size_or_external(index, *offsets,
						       update)) {

		/* The simplest and the most common case: the update does not
		change the size of any field and none of the updated fields is
		externally stored in rec or update, and there is enough space
		on the compressed page to log the update. */

		return(btr_cur_update_in_place(
			       flags, cursor, *offsets, update,
			       cmpl_info, thr, trx_id, mtr));
	}

	if (rec_offs_any_extern(*offsets)) {
any_extern:
		/* Externally stored fields are treated in pessimistic
		update */

		/* prefetch siblings of the leaf for the pessimistic
		operation. */
		btr_cur_prefetch_siblings(block);

		return(DB_OVERFLOW);
	}

	if (rec_is_metadata(rec, *index) && index->table->instant) {
		goto any_extern;
	}

	for (i = 0; i < upd_get_n_fields(update); i++) {
		if (dfield_is_ext(&upd_get_nth_field(update, i)->new_val)) {

			goto any_extern;
		}
	}

	DBUG_LOG("ib_cur",
		 "update " << index->name << " (" << index->id << ") by "
		 << ib::hex(trx_id) << ": "
		 << rec_printer(rec, *offsets).str());

	page_cursor = btr_cur_get_page_cur(cursor);

	if (!*heap) {
		*heap = mem_heap_create(
			rec_offs_size(*offsets)
			+ DTUPLE_EST_ALLOC(rec_offs_n_fields(*offsets)));
	}

	new_entry = row_rec_to_index_entry(rec, index, *offsets,
					   &n_ext, *heap);
	/* We checked above that there are no externally stored fields. */
	ut_a(!n_ext);

	/* The page containing the clustered index record
	corresponding to new_entry is latched in mtr.
	Thus the following call is safe. */
	row_upd_index_replace_new_col_vals_index_pos(new_entry, index, update,
						     *heap);
	btr_cur_trim(new_entry, index, update, thr);
	old_rec_size = rec_offs_size(*offsets);
	new_rec_size = rec_get_converted_size(index, new_entry, 0);

	page_zip = buf_block_get_page_zip(block);
#ifdef UNIV_ZIP_DEBUG
	ut_a(!page_zip || page_zip_validate(page_zip, page, index));
#endif /* UNIV_ZIP_DEBUG */

	if (page_zip) {
		ut_ad(!index->table->is_temporary());

		if (page_zip_rec_needs_ext(new_rec_size, page_is_comp(page),
					   dict_index_get_n_fields(index),
					   block->zip_size())) {
			goto any_extern;
		}

		if (!btr_cur_update_alloc_zip(
			    page_zip, page_cursor, index, *offsets,
			    new_rec_size, true, mtr)) {
			return(DB_ZIP_OVERFLOW);
		}

		rec = page_cur_get_rec(page_cursor);
	}

	/* We limit max record size to 16k even for 64k page size. */
	if (new_rec_size >= COMPRESSED_REC_MAX_DATA_SIZE ||
			(!dict_table_is_comp(index->table)
			 && new_rec_size >= REDUNDANT_REC_MAX_DATA_SIZE)) {
		err = DB_OVERFLOW;

		goto func_exit;
	}

	if (UNIV_UNLIKELY(new_rec_size
			  >= (page_get_free_space_of_empty(page_is_comp(page))
			      / 2))) {
		/* We may need to update the IBUF_BITMAP_FREE
		bits after a reorganize that was done in
		btr_cur_update_alloc_zip(). */
		err = DB_OVERFLOW;
		goto func_exit;
	}

	if (UNIV_UNLIKELY(page_get_data_size(page)
			  - old_rec_size + new_rec_size
			  < BTR_CUR_PAGE_COMPRESS_LIMIT(index))) {
		/* We may need to update the IBUF_BITMAP_FREE
		bits after a reorganize that was done in
		btr_cur_update_alloc_zip(). */

		/* The page would become too empty */
		err = DB_UNDERFLOW;
		goto func_exit;
	}

	/* We do not attempt to reorganize if the page is compressed.
	This is because the page may fail to compress after reorganization. */
	max_size = page_zip
		? page_get_max_insert_size(page, 1)
		: (old_rec_size
		   + page_get_max_insert_size_after_reorganize(page, 1));

	if (!page_zip) {
		max_ins_size = page_get_max_insert_size_after_reorganize(
				page, 1);
	}

	if (!(((max_size >= BTR_CUR_PAGE_REORGANIZE_LIMIT)
	       && (max_size >= new_rec_size))
	      || (page_get_n_recs(page) <= 1))) {

		/* We may need to update the IBUF_BITMAP_FREE
		bits after a reorganize that was done in
		btr_cur_update_alloc_zip(). */

		/* There was not enough space, or it did not pay to
		reorganize: for simplicity, we decide what to do assuming a
		reorganization is needed, though it might not be necessary */

		err = DB_OVERFLOW;
		goto func_exit;
	}

	/* Do lock checking and undo logging */
	err = btr_cur_upd_lock_and_undo(flags, cursor, *offsets,
					update, cmpl_info,
					thr, mtr, &roll_ptr);
	if (err != DB_SUCCESS) {
		/* We may need to update the IBUF_BITMAP_FREE
		bits after a reorganize that was done in
		btr_cur_update_alloc_zip(). */
		goto func_exit;
	}

	/* Ok, we may do the replacement. Store on the page infimum the
	explicit locks on rec, before deleting rec (see the comment in
	btr_cur_pessimistic_update). */
	if (!dict_table_is_locking_disabled(index->table)) {
		lock_rec_store_on_page_infimum(block, rec);
	}

	if (UNIV_UNLIKELY(update->is_metadata())) {
		ut_ad(new_entry->is_metadata());
		ut_ad(index->is_instant());
		/* This can be innobase_add_instant_try() performing a
		subsequent instant ADD COLUMN, or its rollback by
		row_undo_mod_clust_low(). */
		ut_ad(flags & BTR_NO_LOCKING_FLAG);
	} else {
		btr_search_update_hash_on_delete(cursor);
	}

	page_cur_delete_rec(page_cursor, index, *offsets, mtr);

	page_cur_move_to_prev(page_cursor);

	if (!(flags & BTR_KEEP_SYS_FLAG)) {
		btr_cur_write_sys(new_entry, index, trx_id, roll_ptr);
	}

	/* There are no externally stored columns in new_entry */
	rec = btr_cur_insert_if_possible(
		cursor, new_entry, offsets, heap, 0/*n_ext*/, mtr);
	ut_a(rec); /* <- We calculated above the insert would fit */

	if (UNIV_UNLIKELY(update->is_metadata())) {
		/* We must empty the PAGE_FREE list, because if this
		was a rollback, the shortened metadata record
		would have too many fields, and we would be unable to
		know the size of the freed record. */
		btr_page_reorganize(page_cursor, index, mtr);
	} else if (!dict_table_is_locking_disabled(index->table)) {
		/* Restore the old explicit lock state on the record */
		lock_rec_restore_from_page_infimum(block, rec, block);
	}

	page_cur_move_to_next(page_cursor);
	ut_ad(err == DB_SUCCESS);

func_exit:
	if (!(flags & BTR_KEEP_IBUF_BITMAP)
	    && !dict_index_is_clust(index)) {
		/* Update the free bits in the insert buffer. */
		if (page_zip) {
			ut_ad(!index->table->is_temporary());
			ibuf_update_free_bits_zip(block, mtr);
		} else if (!index->table->is_temporary()) {
			ibuf_update_free_bits_low(block, max_ins_size, mtr);
		}
	}

	if (err != DB_SUCCESS) {
		/* prefetch siblings of the leaf for the pessimistic
		operation. */
		btr_cur_prefetch_siblings(block);
	}

	return(err);
}

/*************************************************************//**
If, in a split, a new supremum record was created as the predecessor of the
updated record, the supremum record must inherit exactly the locks on the
updated record. In the split it may have inherited locks from the successor
of the updated record, which is not correct. This function restores the
right locks for the new supremum. */
static
void
btr_cur_pess_upd_restore_supremum(
/*==============================*/
	buf_block_t*	block,	/*!< in: buffer block of rec */
	const rec_t*	rec,	/*!< in: updated record */
	mtr_t*		mtr)	/*!< in: mtr */
{
	page_t*		page;
	buf_block_t*	prev_block;

	page = buf_block_get_frame(block);

	if (page_rec_get_next(page_get_infimum_rec(page)) != rec) {
		/* Updated record is not the first user record on its page */

		return;
	}

	const uint32_t	prev_page_no = btr_page_get_prev(page);

	const page_id_t	page_id(block->page.id.space(), prev_page_no);

	ut_ad(prev_page_no != FIL_NULL);
	prev_block = buf_page_get_with_no_latch(page_id, block->zip_size(),
						mtr);
#ifdef UNIV_BTR_DEBUG
	ut_a(btr_page_get_next(prev_block->frame) == block->page.id.page_no());
#endif /* UNIV_BTR_DEBUG */

	/* We must already have an x-latch on prev_block! */
	ut_ad(mtr_memo_contains(mtr, prev_block, MTR_MEMO_PAGE_X_FIX));

	lock_rec_reset_and_inherit_gap_locks(prev_block, block,
					     PAGE_HEAP_NO_SUPREMUM,
					     page_rec_get_heap_no(rec));
}

/*************************************************************//**
Performs an update of a record on a page of a tree. It is assumed
that mtr holds an x-latch on the tree and on the cursor page. If the
update is made on the leaf level, to avoid deadlocks, mtr must also
own x-latches to brothers of page, if those brothers exist. We assume
here that the ordering fields of the record do not change.
@return DB_SUCCESS or error code */
dberr_t
btr_cur_pessimistic_update(
/*=======================*/
	ulint		flags,	/*!< in: undo logging, locking, and rollback
				flags */
	btr_cur_t*	cursor,	/*!< in/out: cursor on the record to update;
				cursor may become invalid if *big_rec == NULL
				|| !(flags & BTR_KEEP_POS_FLAG) */
	offset_t**	offsets,/*!< out: offsets on cursor->page_cur.rec */
	mem_heap_t**	offsets_heap,
				/*!< in/out: pointer to memory heap
				that can be emptied */
	mem_heap_t*	entry_heap,
				/*!< in/out: memory heap for allocating
				big_rec and the index tuple */
	big_rec_t**	big_rec,/*!< out: big rec vector whose fields have to
				be stored externally by the caller */
	upd_t*		update,	/*!< in/out: update vector; this is allowed to
				also contain trx id and roll ptr fields.
				Non-updated columns that are moved offpage will
				be appended to this. */
	ulint		cmpl_info,/*!< in: compiler info on secondary index
				updates */
	que_thr_t*	thr,	/*!< in: query thread */
	trx_id_t	trx_id,	/*!< in: transaction id */
	mtr_t*		mtr)	/*!< in/out: mini-transaction; must be
				committed before latching any further pages */
{
	big_rec_t*	big_rec_vec	= NULL;
	big_rec_t*	dummy_big_rec;
	dict_index_t*	index;
	buf_block_t*	block;
	page_zip_des_t*	page_zip;
	rec_t*		rec;
	page_cur_t*	page_cursor;
	dberr_t		err;
	dberr_t		optim_err;
	roll_ptr_t	roll_ptr;
	ibool		was_first;
	ulint		n_reserved	= 0;
	ulint		n_ext;

	*offsets = NULL;
	*big_rec = NULL;

	block = btr_cur_get_block(cursor);
	page_zip = buf_block_get_page_zip(block);
	index = cursor->index;

	ut_ad(mtr_memo_contains_flagged(mtr, dict_index_get_lock(index),
					MTR_MEMO_X_LOCK |
					MTR_MEMO_SX_LOCK));
	ut_ad(mtr_memo_contains(mtr, block, MTR_MEMO_PAGE_X_FIX));
#ifdef UNIV_ZIP_DEBUG
	ut_a(!page_zip || page_zip_validate(page_zip, block->frame, index));
#endif /* UNIV_ZIP_DEBUG */
	ut_ad(!page_zip || !index->table->is_temporary());
	/* The insert buffer tree should never be updated in place. */
	ut_ad(!dict_index_is_ibuf(index));
	ut_ad(trx_id > 0
	      || (flags & BTR_KEEP_SYS_FLAG));
	ut_ad(dict_index_is_online_ddl(index) == !!(flags & BTR_CREATE_FLAG)
	      || dict_index_is_clust(index));
	ut_ad(thr_get_trx(thr)->id == trx_id
	      || (flags & ulint(~BTR_KEEP_POS_FLAG))
	      == (BTR_NO_UNDO_LOG_FLAG | BTR_NO_LOCKING_FLAG
		  | BTR_CREATE_FLAG | BTR_KEEP_SYS_FLAG));

	err = optim_err = btr_cur_optimistic_update(
		flags | BTR_KEEP_IBUF_BITMAP,
		cursor, offsets, offsets_heap, update,
		cmpl_info, thr, trx_id, mtr);

	switch (err) {
	case DB_ZIP_OVERFLOW:
	case DB_UNDERFLOW:
	case DB_OVERFLOW:
		break;
	default:
	err_exit:
		/* We suppressed this with BTR_KEEP_IBUF_BITMAP.
		For DB_ZIP_OVERFLOW, the IBUF_BITMAP_FREE bits were
		already reset by btr_cur_update_alloc_zip() if the
		page was recompressed. */
		if (page_zip
		    && optim_err != DB_ZIP_OVERFLOW
		    && !dict_index_is_clust(index)
		    && page_is_leaf(block->frame)) {
			ut_ad(!index->table->is_temporary());
			ibuf_update_free_bits_zip(block, mtr);
		}

		if (big_rec_vec != NULL) {
			dtuple_big_rec_free(big_rec_vec);
		}

		return(err);
	}

	rec = btr_cur_get_rec(cursor);
	ut_ad(rec_offs_validate(rec, index, *offsets));

	dtuple_t* new_entry;

	const bool is_metadata = rec_is_metadata(rec, *index);

	if (UNIV_UNLIKELY(is_metadata)) {
		ut_ad(update->is_metadata());
		ut_ad(flags & BTR_NO_LOCKING_FLAG);
		ut_ad(index->is_instant());
		new_entry = row_metadata_to_tuple(
			rec, index, *offsets,
			&n_ext, entry_heap,
			update->info_bits, !thr_get_trx(thr)->in_rollback);
		ut_ad(new_entry->n_fields
		      == ulint(index->n_fields)
		      + update->is_alter_metadata());
	} else {
		new_entry = row_rec_to_index_entry(rec, index, *offsets,
						   &n_ext, entry_heap);
	}

	/* The page containing the clustered index record
	corresponding to new_entry is latched in mtr.  If the
	clustered index record is delete-marked, then its externally
	stored fields cannot have been purged yet, because then the
	purge would also have removed the clustered index record
	itself.  Thus the following call is safe. */
	row_upd_index_replace_new_col_vals_index_pos(new_entry, index, update,
						     entry_heap);
	const ulint n = new_entry->n_fields;
	btr_cur_trim(new_entry, index, update, thr);

	/* We have to set appropriate extern storage bits in the new
	record to be inserted: we have to remember which fields were such */

	ut_ad(!page_is_comp(block->frame) || !rec_get_node_ptr_flag(rec));
	ut_ad(rec_offs_validate(rec, index, *offsets));
	if (index->is_primary()) {
		n_ext += btr_push_update_extern_fields(
			new_entry, n, update, entry_heap);
	}

	if ((flags & BTR_NO_UNDO_LOG_FLAG)
	    && rec_offs_any_extern(*offsets)) {
		/* We are in a transaction rollback undoing a row
		update: we must free possible externally stored fields
		which got new values in the update, if they are not
		inherited values. They can be inherited if we have
		updated the primary key to another value, and then
		update it back again. */

		ut_ad(big_rec_vec == NULL);
		ut_ad(dict_index_is_clust(index));
		ut_ad(thr_get_trx(thr)->in_rollback);

		DEBUG_SYNC_C("blob_rollback_middle");

		btr_rec_free_updated_extern_fields(
			index, rec, block, *offsets, update, true, mtr);
	}

	if (page_zip_rec_needs_ext(
		    rec_get_converted_size(index, new_entry, n_ext),
		    page_is_comp(block->frame),
		    dict_index_get_n_fields(index),
		    block->zip_size())
	    || (UNIV_UNLIKELY(update->is_alter_metadata())
		&& !dfield_is_ext(dtuple_get_nth_field(
					  new_entry,
					  index->first_user_field())))) {
		big_rec_vec = dtuple_convert_big_rec(index, update, new_entry, &n_ext);
		if (UNIV_UNLIKELY(big_rec_vec == NULL)) {

			/* We cannot goto return_after_reservations,
			because we may need to update the
			IBUF_BITMAP_FREE bits, which was suppressed by
			BTR_KEEP_IBUF_BITMAP. */
#ifdef UNIV_ZIP_DEBUG
			ut_a(!page_zip
			     || page_zip_validate(page_zip, block->frame,
						  index));
#endif /* UNIV_ZIP_DEBUG */
			index->table->space->release_free_extents(n_reserved);
			err = DB_TOO_BIG_RECORD;
			goto err_exit;
		}

		ut_ad(page_is_leaf(block->frame));
		ut_ad(dict_index_is_clust(index));
		ut_ad(flags & BTR_KEEP_POS_FLAG);
	}

	/* Do lock checking and undo logging */
	err = btr_cur_upd_lock_and_undo(flags, cursor, *offsets,
					update, cmpl_info,
					thr, mtr, &roll_ptr);
	if (err != DB_SUCCESS) {
		goto err_exit;
	}

	if (optim_err == DB_OVERFLOW) {

		/* First reserve enough free space for the file segments
		of the index tree, so that the update will not fail because
		of lack of space */

		ulint	n_extents = cursor->tree_height / 16 + 3;

		if (!fsp_reserve_free_extents(
		            &n_reserved, index->table->space, n_extents,
		            flags & BTR_NO_UNDO_LOG_FLAG
		            ? FSP_CLEANING : FSP_NORMAL,
		            mtr)) {
			err = DB_OUT_OF_FILE_SPACE;
			goto err_exit;
		}
	}

	if (!(flags & BTR_KEEP_SYS_FLAG)) {
		btr_cur_write_sys(new_entry, index, trx_id, roll_ptr);
	}

	const ulint max_ins_size = page_zip
		? 0 : page_get_max_insert_size_after_reorganize(block->frame,
								1);

	if (UNIV_UNLIKELY(is_metadata)) {
		ut_ad(new_entry->is_metadata());
		ut_ad(index->is_instant());
		/* This can be innobase_add_instant_try() performing a
		subsequent instant ALTER TABLE, or its rollback by
		row_undo_mod_clust_low(). */
		ut_ad(flags & BTR_NO_LOCKING_FLAG);
	} else {
		btr_search_update_hash_on_delete(cursor);

		/* Store state of explicit locks on rec on the page
		infimum record, before deleting rec. The page infimum
		acts as a dummy carrier of the locks, taking care also
		of lock releases, before we can move the locks back on
		the actual record. There is a special case: if we are
		inserting on the root page and the insert causes a
		call of btr_root_raise_and_insert. Therefore we cannot
		in the lock system delete the lock structs set on the
		root page even if the root page carries just node
		pointers. */
		if (!dict_table_is_locking_disabled(index->table)) {
			lock_rec_store_on_page_infimum(block, rec);
		}
	}

#ifdef UNIV_ZIP_DEBUG
	ut_a(!page_zip || page_zip_validate(page_zip, block->frame, index));
#endif /* UNIV_ZIP_DEBUG */
	page_cursor = btr_cur_get_page_cur(cursor);

	page_cur_delete_rec(page_cursor, index, *offsets, mtr);

	page_cur_move_to_prev(page_cursor);

	rec = btr_cur_insert_if_possible(cursor, new_entry,
					 offsets, offsets_heap, n_ext, mtr);

	if (rec) {
		page_cursor->rec = rec;

		if (UNIV_UNLIKELY(is_metadata)) {
			/* We must empty the PAGE_FREE list, because if this
			was a rollback, the shortened metadata record
			would have too many fields, and we would be unable to
			know the size of the freed record. */
			btr_page_reorganize(page_cursor, index, mtr);
			rec = page_cursor->rec;
			rec_offs_make_valid(rec, index, true, *offsets);
		} else if (!dict_table_is_locking_disabled(index->table)) {
			lock_rec_restore_from_page_infimum(
				btr_cur_get_block(cursor), rec, block);
		}

		if (!rec_get_deleted_flag(rec, rec_offs_comp(*offsets))
		    || rec_is_alter_metadata(rec, *index)) {
			/* The new inserted record owns its possible externally
			stored fields */
			btr_cur_unmark_extern_fields(btr_cur_get_block(cursor),
						     rec, index, *offsets, mtr);
		} else {
			/* In delete-marked records, DB_TRX_ID must
			always refer to an existing undo log record. */
			ut_ad(row_get_rec_trx_id(rec, index, *offsets));
		}

		bool adjust = big_rec_vec && (flags & BTR_KEEP_POS_FLAG);
		ut_ad(!adjust || page_is_leaf(block->frame));

		if (btr_cur_compress_if_useful(cursor, adjust, mtr)) {
			if (adjust) {
				rec_offs_make_valid(page_cursor->rec, index,
						    true, *offsets);
			}
		} else if (!dict_index_is_clust(index)
			   && page_is_leaf(block->frame)) {
			/* Update the free bits in the insert buffer.
			This is the same block which was skipped by
			BTR_KEEP_IBUF_BITMAP. */
			if (page_zip) {
				ut_ad(!index->table->is_temporary());
				ibuf_update_free_bits_zip(block, mtr);
			} else if (!index->table->is_temporary()) {
				ibuf_update_free_bits_low(block, max_ins_size,
							  mtr);
			}
		}

		if (!srv_read_only_mode
		    && !big_rec_vec
		    && page_is_leaf(block->frame)
		    && !dict_index_is_online_ddl(index)) {

			mtr_memo_release(mtr, dict_index_get_lock(index),
					 MTR_MEMO_X_LOCK | MTR_MEMO_SX_LOCK);

			/* NOTE: We cannot release root block latch here, because it
			has segment header and already modified in most of cases.*/
		}

		err = DB_SUCCESS;
		goto return_after_reservations;
	} else {
		/* If the page is compressed and it initially
		compresses very well, and there is a subsequent insert
		of a badly-compressing record, it is possible for
		btr_cur_optimistic_update() to return DB_UNDERFLOW and
		btr_cur_insert_if_possible() to return FALSE. */
		ut_a(page_zip || optim_err != DB_UNDERFLOW);

		/* Out of space: reset the free bits.
		This is the same block which was skipped by
		BTR_KEEP_IBUF_BITMAP. */
		if (!dict_index_is_clust(index)
		    && !index->table->is_temporary()
		    && page_is_leaf(block->frame)) {
			ibuf_reset_free_bits(block);
		}
	}

	if (big_rec_vec != NULL) {
		ut_ad(page_is_leaf(block->frame));
		ut_ad(dict_index_is_clust(index));
		ut_ad(flags & BTR_KEEP_POS_FLAG);

		/* btr_page_split_and_insert() in
		btr_cur_pessimistic_insert() invokes
		mtr_memo_release(mtr, index->lock, MTR_MEMO_SX_LOCK).
		We must keep the index->lock when we created a
		big_rec, so that row_upd_clust_rec() can store the
		big_rec in the same mini-transaction. */

		ut_ad(mtr_memo_contains_flagged(mtr,
						dict_index_get_lock(index),
						MTR_MEMO_X_LOCK |
						MTR_MEMO_SX_LOCK));

		mtr_sx_lock_index(index, mtr);
	}

	/* Was the record to be updated positioned as the first user
	record on its page? */
	was_first = page_cur_is_before_first(page_cursor);

	/* Lock checks and undo logging were already performed by
	btr_cur_upd_lock_and_undo(). We do not try
	btr_cur_optimistic_insert() because
	btr_cur_insert_if_possible() already failed above. */

	err = btr_cur_pessimistic_insert(BTR_NO_UNDO_LOG_FLAG
					 | BTR_NO_LOCKING_FLAG
					 | BTR_KEEP_SYS_FLAG,
					 cursor, offsets, offsets_heap,
					 new_entry, &rec,
					 &dummy_big_rec, n_ext, NULL, mtr);
	ut_a(rec);
	ut_a(err == DB_SUCCESS);
	ut_a(dummy_big_rec == NULL);
	ut_ad(rec_offs_validate(rec, cursor->index, *offsets));
	page_cursor->rec = rec;

	/* Multiple transactions cannot simultaneously operate on the
	same temp-table in parallel.
	max_trx_id is ignored for temp tables because it not required
	for MVCC. */
	if (dict_index_is_sec_or_ibuf(index)
	    && !index->table->is_temporary()) {
		/* Update PAGE_MAX_TRX_ID in the index page header.
		It was not updated by btr_cur_pessimistic_insert()
		because of BTR_NO_LOCKING_FLAG. */
		page_update_max_trx_id(btr_cur_get_block(cursor),
				       btr_cur_get_page_zip(cursor),
				       trx_id, mtr);
	}

	if (!rec_get_deleted_flag(rec, rec_offs_comp(*offsets))) {
		/* The new inserted record owns its possible externally
		stored fields */
#ifdef UNIV_ZIP_DEBUG
		ut_a(!page_zip || page_zip_validate(page_zip, block->frame,
						    index));
#endif /* UNIV_ZIP_DEBUG */
		btr_cur_unmark_extern_fields(btr_cur_get_block(cursor), rec,
					     index, *offsets, mtr);
	} else {
		/* In delete-marked records, DB_TRX_ID must
		always refer to an existing undo log record. */
		ut_ad(row_get_rec_trx_id(rec, index, *offsets));
	}

	if (UNIV_UNLIKELY(is_metadata)) {
		/* We must empty the PAGE_FREE list, because if this
		was a rollback, the shortened metadata record
		would have too many fields, and we would be unable to
		know the size of the freed record. */
		btr_page_reorganize(page_cursor, index, mtr);
		rec = page_cursor->rec;
	} else if (!dict_table_is_locking_disabled(index->table)) {
		lock_rec_restore_from_page_infimum(
			btr_cur_get_block(cursor), rec, block);
	}

	/* If necessary, restore also the correct lock state for a new,
	preceding supremum record created in a page split. While the old
	record was nonexistent, the supremum might have inherited its locks
	from a wrong record. */

	if (!was_first && !dict_table_is_locking_disabled(index->table)) {
		btr_cur_pess_upd_restore_supremum(btr_cur_get_block(cursor),
						  rec, mtr);
	}

return_after_reservations:
#ifdef UNIV_ZIP_DEBUG
	ut_a(!page_zip || page_zip_validate(btr_cur_get_page_zip(cursor),
					    btr_cur_get_page(cursor), index));
#endif /* UNIV_ZIP_DEBUG */

	index->table->space->release_free_extents(n_reserved);
	*big_rec = big_rec_vec;
	return(err);
}

/*==================== B-TREE DELETE MARK AND UNMARK ===============*/

/****************************************************************//**
Writes the redo log record for delete marking or unmarking of an index
record. */
UNIV_INLINE
void
btr_cur_del_mark_set_clust_rec_log(
/*===============================*/
	rec_t*		rec,	/*!< in: record */
	dict_index_t*	index,	/*!< in: index of the record */
	trx_id_t	trx_id,	/*!< in: transaction id */
	roll_ptr_t	roll_ptr,/*!< in: roll ptr to the undo log record */
	mtr_t*		mtr)	/*!< in: mtr */
{
	byte*	log_ptr;

	ut_ad(!!page_rec_is_comp(rec) == dict_table_is_comp(index->table));
	ut_ad(mtr->is_named_space(index->table->space));

	log_ptr = mlog_open_and_write_index(mtr, rec, index,
					    page_rec_is_comp(rec)
					    ? MLOG_COMP_REC_CLUST_DELETE_MARK
					    : MLOG_REC_CLUST_DELETE_MARK,
					    1 + 1 + DATA_ROLL_PTR_LEN
					    + 14 + 2);

	if (!log_ptr) {
		/* Logging in mtr is switched off during crash recovery */
		return;
	}

	*log_ptr++ = 0;
	*log_ptr++ = 1;

	log_ptr = btr_cur_log_sys(index, trx_id, roll_ptr, log_ptr);
	mach_write_to_2(log_ptr, page_offset(rec));
	log_ptr += 2;

	mlog_close(mtr, log_ptr);
}

/****************************************************************//**
Parses the redo log record for delete marking or unmarking of a clustered
index record.
@return end of log record or NULL */
const byte*
btr_cur_parse_del_mark_set_clust_rec(
/*=================================*/
	const byte*	ptr,	/*!< in: buffer */
	const byte*	end_ptr,/*!< in: buffer end */
	page_t*		page,	/*!< in/out: page or NULL */
	page_zip_des_t*	page_zip,/*!< in/out: compressed page, or NULL */
	dict_index_t*	index)	/*!< in: index corresponding to page */
{
	ulint		flags;
	ulint		val;
	ulint		pos;
	trx_id_t	trx_id;
	roll_ptr_t	roll_ptr;
	ulint		offset;
	rec_t*		rec;

	ut_ad(!page
	      || !!page_is_comp(page) == dict_table_is_comp(index->table));

	if (end_ptr < ptr + 2) {

		return(NULL);
	}

	flags = mach_read_from_1(ptr);
	ptr++;
	val = mach_read_from_1(ptr);
	ptr++;

	ptr = row_upd_parse_sys_vals(ptr, end_ptr, &pos, &trx_id, &roll_ptr);

	if (ptr == NULL) {

		return(NULL);
	}

	if (end_ptr < ptr + 2) {

		return(NULL);
	}

	offset = mach_read_from_2(ptr);
	ptr += 2;

	ut_a(offset <= srv_page_size);

	/* In delete-marked records, DB_TRX_ID must
	always refer to an existing undo log record. */
	ut_ad(trx_id || (flags & BTR_KEEP_SYS_FLAG));

	if (page) {
		rec = page + offset;

		/* We do not need to reserve search latch, as the page
		is only being recovered, and there cannot be a hash index to
		it. Besides, these fields are being updated in place
		and the adaptive hash index does not depend on them. */

		btr_rec_set_deleted_flag(rec, page_zip, val);
		/* pos is the offset of DB_TRX_ID in the clustered index.
		Debug assertions may also access DB_ROLL_PTR at pos+1.
		Therefore, we must compute offsets for the first pos+2
		clustered index fields. */
		ut_ad(pos <= MAX_REF_PARTS);

		offset_t offsets[REC_OFFS_HEADER_SIZE + MAX_REF_PARTS + 2];
		rec_offs_init(offsets);
		mem_heap_t*	heap	= NULL;

		if (!(flags & BTR_KEEP_SYS_FLAG)) {
			row_upd_rec_sys_fields_in_recovery(
				rec, page_zip,
				rec_get_offsets(rec, index, offsets, true,
						pos + 2, &heap),
				pos, trx_id, roll_ptr);
		} else {
			/* In delete-marked records, DB_TRX_ID must
			always refer to an existing undo log record. */
			ut_ad(memcmp(rec_get_nth_field(
					     rec,
					     rec_get_offsets(rec, index,
							     offsets, true,
							     pos, &heap),
					     pos, &offset),
				     field_ref_zero, DATA_TRX_ID_LEN));
			ut_ad(offset == DATA_TRX_ID_LEN);
		}

		if (UNIV_LIKELY_NULL(heap)) {
			mem_heap_free(heap);
		}
	}

	return(ptr);
}

/***********************************************************//**
Marks a clustered index record deleted. Writes an undo log record to
undo log on this delete marking. Writes in the trx id field the id
of the deleting transaction, and in the roll ptr field pointer to the
undo log record created.
@return DB_SUCCESS, DB_LOCK_WAIT, or error number */
dberr_t
btr_cur_del_mark_set_clust_rec(
/*===========================*/
	buf_block_t*	block,	/*!< in/out: buffer block of the record */
	rec_t*		rec,	/*!< in/out: record */
	dict_index_t*	index,	/*!< in: clustered index of the record */
	const offset_t*	offsets,/*!< in: rec_get_offsets(rec) */
	que_thr_t*	thr,	/*!< in: query thread */
	const dtuple_t*	entry,	/*!< in: dtuple for the deleting record, also
				contains the virtual cols if there are any */
	mtr_t*		mtr)	/*!< in/out: mini-transaction */
{
	roll_ptr_t	roll_ptr;
	dberr_t		err;
	trx_t*		trx;

	ut_ad(dict_index_is_clust(index));
	ut_ad(rec_offs_validate(rec, index, offsets));
	ut_ad(!!page_rec_is_comp(rec) == dict_table_is_comp(index->table));
	ut_ad(buf_block_get_frame(block) == page_align(rec));
	ut_ad(page_rec_is_leaf(rec));
	ut_ad(mtr->is_named_space(index->table->space));

	if (rec_get_deleted_flag(rec, rec_offs_comp(offsets))) {
		/* We may already have delete-marked this record
		when executing an ON DELETE CASCADE operation. */
		ut_ad(row_get_rec_trx_id(rec, index, offsets)
		      == thr_get_trx(thr)->id);
		return(DB_SUCCESS);
	}

	err = lock_clust_rec_modify_check_and_lock(BTR_NO_LOCKING_FLAG, block,
						   rec, index, offsets, thr);

	if (err != DB_SUCCESS) {

		return(err);
	}

	err = trx_undo_report_row_operation(thr, index,
					    entry, NULL, 0, rec, offsets,
					    &roll_ptr);
	if (err != DB_SUCCESS) {

		return(err);
	}

	/* The search latch is not needed here, because
	the adaptive hash index does not depend on the delete-mark
	and the delete-mark is being updated in place. */

	page_zip_des_t* page_zip = buf_block_get_page_zip(block);

	btr_rec_set_deleted_flag(rec, page_zip, TRUE);

	trx = thr_get_trx(thr);

	DBUG_LOG("ib_cur",
		 "delete-mark clust " << index->table->name
		 << " (" << index->id << ") by "
		 << ib::hex(trx_get_id_for_print(trx)) << ": "
		 << rec_printer(rec, offsets).str());

	if (dict_index_is_online_ddl(index)) {
		row_log_table_delete(rec, index, offsets, NULL);
	}

	row_upd_rec_sys_fields(rec, page_zip, index, offsets, trx, roll_ptr);

	btr_cur_del_mark_set_clust_rec_log(rec, index, trx->id,
					   roll_ptr, mtr);

	return(err);
}

/****************************************************************//**
Writes the redo log record for a delete mark setting of a secondary
index record. */
UNIV_INLINE
void
btr_cur_del_mark_set_sec_rec_log(
/*=============================*/
	rec_t*		rec,	/*!< in: record */
	ibool		val,	/*!< in: value to set */
	mtr_t*		mtr)	/*!< in: mtr */
{
	byte*	log_ptr;
	ut_ad(val <= 1);

	log_ptr = mlog_open(mtr, 11 + 1 + 2);

	if (!log_ptr) {
		/* Logging in mtr is switched off during crash recovery:
		in that case mlog_open returns NULL */
		return;
	}

	log_ptr = mlog_write_initial_log_record_fast(
		rec, MLOG_REC_SEC_DELETE_MARK, log_ptr, mtr);
	mach_write_to_1(log_ptr, val);
	log_ptr++;

	mach_write_to_2(log_ptr, page_offset(rec));
	log_ptr += 2;

	mlog_close(mtr, log_ptr);
}

/****************************************************************//**
Parses the redo log record for delete marking or unmarking of a secondary
index record.
@return end of log record or NULL */
const byte*
btr_cur_parse_del_mark_set_sec_rec(
/*===============================*/
	const byte*	ptr,	/*!< in: buffer */
	const byte*	end_ptr,/*!< in: buffer end */
	page_t*		page,	/*!< in/out: page or NULL */
	page_zip_des_t*	page_zip)/*!< in/out: compressed page, or NULL */
{
	ulint	val;
	ulint	offset;
	rec_t*	rec;

	if (end_ptr < ptr + 3) {

		return(NULL);
	}

	val = mach_read_from_1(ptr);
	ptr++;

	offset = mach_read_from_2(ptr);
	ptr += 2;

	ut_a(offset <= srv_page_size);

	if (page) {
		rec = page + offset;

		/* We do not need to reserve search latch, as the page
		is only being recovered, and there cannot be a hash index to
		it. Besides, the delete-mark flag is being updated in place
		and the adaptive hash index does not depend on it. */

		btr_rec_set_deleted_flag(rec, page_zip, val);
	}

	return(ptr);
}

/***********************************************************//**
Sets a secondary index record delete mark to TRUE or FALSE.
@return DB_SUCCESS, DB_LOCK_WAIT, or error number */
dberr_t
btr_cur_del_mark_set_sec_rec(
/*=========================*/
	ulint		flags,	/*!< in: locking flag */
	btr_cur_t*	cursor,	/*!< in: cursor */
	ibool		val,	/*!< in: value to set */
	que_thr_t*	thr,	/*!< in: query thread */
	mtr_t*		mtr)	/*!< in/out: mini-transaction */
{
	buf_block_t*	block;
	rec_t*		rec;
	dberr_t		err;

	block = btr_cur_get_block(cursor);
	rec = btr_cur_get_rec(cursor);

	err = lock_sec_rec_modify_check_and_lock(flags,
						 btr_cur_get_block(cursor),
						 rec, cursor->index, thr, mtr);
	if (err != DB_SUCCESS) {

		return(err);
	}

	ut_ad(!!page_rec_is_comp(rec)
	      == dict_table_is_comp(cursor->index->table));

	DBUG_PRINT("ib_cur", ("delete-mark=%u sec %u:%u:%u in %s("
			      IB_ID_FMT ") by " TRX_ID_FMT,
			      unsigned(val),
			      block->page.id.space(), block->page.id.page_no(),
			      unsigned(page_rec_get_heap_no(rec)),
			      cursor->index->name(), cursor->index->id,
			      trx_get_id_for_print(thr_get_trx(thr))));

	/* We do not need to reserve search latch, as the
	delete-mark flag is being updated in place and the adaptive
	hash index does not depend on it. */
	btr_rec_set_deleted_flag(rec, buf_block_get_page_zip(block), val);

	btr_cur_del_mark_set_sec_rec_log(rec, val, mtr);

	return(DB_SUCCESS);
}

/***********************************************************//**
Sets a secondary index record's delete mark to the given value. This
function is only used by the insert buffer merge mechanism. */
void
btr_cur_set_deleted_flag_for_ibuf(
/*==============================*/
	rec_t*		rec,		/*!< in/out: record */
	page_zip_des_t*	page_zip,	/*!< in/out: compressed page
					corresponding to rec, or NULL
					when the tablespace is
					uncompressed */
	ibool		val,		/*!< in: value to set */
	mtr_t*		mtr)		/*!< in/out: mini-transaction */
{
	/* We do not need to reserve search latch, as the page
	has just been read to the buffer pool and there cannot be
	a hash index to it.  Besides, the delete-mark flag is being
	updated in place and the adaptive hash index does not depend
	on it. */

	btr_rec_set_deleted_flag(rec, page_zip, val);

	btr_cur_del_mark_set_sec_rec_log(rec, val, mtr);
}

/*==================== B-TREE RECORD REMOVE =========================*/

/*************************************************************//**
Tries to compress a page of the tree if it seems useful. It is assumed
that mtr holds an x-latch on the tree and on the cursor page. To avoid
deadlocks, mtr must also own x-latches to brothers of page, if those
brothers exist. NOTE: it is assumed that the caller has reserved enough
free extents so that the compression will always succeed if done!
@return TRUE if compression occurred */
ibool
btr_cur_compress_if_useful(
/*=======================*/
	btr_cur_t*	cursor,	/*!< in/out: cursor on the page to compress;
				cursor does not stay valid if !adjust and
				compression occurs */
	ibool		adjust,	/*!< in: TRUE if should adjust the
				cursor position even if compression occurs */
	mtr_t*		mtr)	/*!< in/out: mini-transaction */
{
	ut_ad(mtr_memo_contains_flagged(
		mtr, dict_index_get_lock(btr_cur_get_index(cursor)),
		MTR_MEMO_X_LOCK | MTR_MEMO_SX_LOCK));
	ut_ad(mtr_memo_contains(mtr, btr_cur_get_block(cursor),
			       MTR_MEMO_PAGE_X_FIX));

	if (cursor->index->is_spatial()) {
		const trx_t*	trx = cursor->rtr_info->thr
			? thr_get_trx(cursor->rtr_info->thr)
			: NULL;
		const buf_block_t* block = btr_cur_get_block(cursor);

		/* Check whether page lock prevents the compression */
		if (!lock_test_prdt_page_lock(trx, block->page.id.space(),
					      block->page.id.page_no())) {
			return(false);
		}
	}

	return(btr_cur_compress_recommendation(cursor, mtr)
	       && btr_compress(cursor, adjust, mtr));
}

/*******************************************************//**
Removes the record on which the tree cursor is positioned on a leaf page.
It is assumed that the mtr has an x-latch on the page where the cursor is
positioned, but no latch on the whole tree.
@return TRUE if success, i.e., the page did not become too empty */
ibool
btr_cur_optimistic_delete_func(
/*===========================*/
	btr_cur_t*	cursor,	/*!< in: cursor on leaf page, on the record to
				delete; cursor stays valid: if deletion
				succeeds, on function exit it points to the
				successor of the deleted record */
#ifdef UNIV_DEBUG
	ulint		flags,	/*!< in: BTR_CREATE_FLAG or 0 */
#endif /* UNIV_DEBUG */
	mtr_t*		mtr)	/*!< in: mtr; if this function returns
				TRUE on a leaf page of a secondary
				index, the mtr must be committed
				before latching any further pages */
{
	buf_block_t*	block;
	rec_t*		rec;
	mem_heap_t*	heap		= NULL;
	offset_t	offsets_[REC_OFFS_NORMAL_SIZE];
	offset_t*	offsets		= offsets_;
	ibool		no_compress_needed;
	rec_offs_init(offsets_);

	ut_ad(flags == 0 || flags == BTR_CREATE_FLAG);
	ut_ad(mtr_memo_contains(mtr, btr_cur_get_block(cursor),
				MTR_MEMO_PAGE_X_FIX));
	ut_ad(mtr->is_named_space(cursor->index->table->space));
	ut_ad(!cursor->index->is_dummy);

	/* This is intended only for leaf page deletions */

	block = btr_cur_get_block(cursor);

	ut_ad(block->page.id.space() == cursor->index->table->space->id);
	ut_ad(page_is_leaf(buf_block_get_frame(block)));
	ut_ad(!dict_index_is_online_ddl(cursor->index)
	      || dict_index_is_clust(cursor->index)
	      || (flags & BTR_CREATE_FLAG));

	rec = btr_cur_get_rec(cursor);

	if (UNIV_UNLIKELY(block->page.id.page_no() == cursor->index->page
			  && page_get_n_recs(block->frame) == 1
			  + (cursor->index->is_instant()
			     && !rec_is_metadata(rec, *cursor->index)))) {
		/* The whole index (and table) becomes logically empty.
		Empty the whole page. That is, if we are deleting the
		only user record, also delete the metadata record
		if one exists for instant ADD COLUMN (not generic ALTER TABLE).
		If we are deleting the metadata record and the
		table becomes empty, clean up the whole page. */
		dict_index_t* index = cursor->index;
		const rec_t* first_rec = page_rec_get_next_const(
			page_get_infimum_rec(block->frame));
		ut_ad(!index->is_instant()
		      || rec_is_metadata(first_rec, *index));
		const bool is_metadata = rec_is_metadata(rec, *index);
		/* We can remove the metadata when rolling back an
		instant ALTER TABLE operation, or when deleting the
		last user record on the page such that only metadata for
		instant ADD COLUMN (not generic ALTER TABLE) remains. */
		const bool empty_table = is_metadata
			|| !index->is_instant()
			|| (first_rec != rec
			    && rec_is_add_metadata(first_rec, *index));
		if (UNIV_LIKELY(empty_table)) {
			if (UNIV_LIKELY(!is_metadata)) {
				lock_update_delete(block, rec);
			}
			btr_page_empty(block, buf_block_get_page_zip(block),
				       index, 0, mtr);
			if (index->is_instant()) {
				/* MDEV-17383: free metadata BLOBs! */
				index->clear_instant_alter();
			}
			page_cur_set_after_last(block,
						btr_cur_get_page_cur(cursor));
			return true;
		}
	}

	offsets = rec_get_offsets(rec, cursor->index, offsets, true,
				  ULINT_UNDEFINED, &heap);

	no_compress_needed = !rec_offs_any_extern(offsets)
		&& btr_cur_can_delete_without_compress(
			cursor, rec_offs_size(offsets), mtr);

	if (no_compress_needed) {

		page_t*		page	= buf_block_get_frame(block);
		page_zip_des_t*	page_zip= buf_block_get_page_zip(block);

		if (UNIV_UNLIKELY(rec_get_info_bits(rec, page_rec_is_comp(rec))
				  & REC_INFO_MIN_REC_FLAG)) {
			/* This should be rolling back instant ADD COLUMN.
			If this is a recovered transaction, then
			index->is_instant() will hold until the
			insert into SYS_COLUMNS is rolled back. */
			ut_ad(cursor->index->table->supports_instant());
			ut_ad(cursor->index->is_primary());
			ut_ad(!page_zip);
			page_cur_delete_rec(btr_cur_get_page_cur(cursor),
					    cursor->index, offsets, mtr);
			/* We must empty the PAGE_FREE list, because
			after rollback, this deleted metadata record
			would have too many fields, and we would be
			unable to know the size of the freed record. */
			btr_page_reorganize(btr_cur_get_page_cur(cursor),
					    cursor->index, mtr);
			goto func_exit;
		} else {
			lock_update_delete(block, rec);

			btr_search_update_hash_on_delete(cursor);
		}

		if (page_zip) {
#ifdef UNIV_ZIP_DEBUG
			ut_a(page_zip_validate(page_zip, page, cursor->index));
#endif /* UNIV_ZIP_DEBUG */
			page_cur_delete_rec(btr_cur_get_page_cur(cursor),
					    cursor->index, offsets, mtr);
#ifdef UNIV_ZIP_DEBUG
			ut_a(page_zip_validate(page_zip, page, cursor->index));
#endif /* UNIV_ZIP_DEBUG */

			/* On compressed pages, the IBUF_BITMAP_FREE
			space is not affected by deleting (purging)
			records, because it is defined as the minimum
			of space available *without* reorganize, and
			space available in the modification log. */
		} else {
			const ulint	max_ins
				= page_get_max_insert_size_after_reorganize(
					page, 1);

			page_cur_delete_rec(btr_cur_get_page_cur(cursor),
					    cursor->index, offsets, mtr);

			/* The change buffer does not handle inserts
			into non-leaf pages, into clustered indexes,
			or into the change buffer. */
			if (!dict_index_is_clust(cursor->index)
			    && !cursor->index->table->is_temporary()
			    && !dict_index_is_ibuf(cursor->index)) {
				ibuf_update_free_bits_low(block, max_ins, mtr);
			}
		}
	} else {
		/* prefetch siblings of the leaf for the pessimistic
		operation. */
		btr_cur_prefetch_siblings(block);
	}

func_exit:
	if (UNIV_LIKELY_NULL(heap)) {
		mem_heap_free(heap);
	}

	return(no_compress_needed);
}

/*************************************************************//**
Removes the record on which the tree cursor is positioned. Tries
to compress the page if its fillfactor drops below a threshold
or if it is the only page on the level. It is assumed that mtr holds
an x-latch on the tree and on the cursor page. To avoid deadlocks,
mtr must also own x-latches to brothers of page, if those brothers
exist.
@return TRUE if compression occurred and FALSE if not or something
wrong. */
ibool
btr_cur_pessimistic_delete(
/*=======================*/
	dberr_t*	err,	/*!< out: DB_SUCCESS or DB_OUT_OF_FILE_SPACE;
				the latter may occur because we may have
				to update node pointers on upper levels,
				and in the case of variable length keys
				these may actually grow in size */
	ibool		has_reserved_extents, /*!< in: TRUE if the
				caller has already reserved enough free
				extents so that he knows that the operation
				will succeed */
	btr_cur_t*	cursor,	/*!< in: cursor on the record to delete;
				if compression does not occur, the cursor
				stays valid: it points to successor of
				deleted record on function exit */
	ulint		flags,	/*!< in: BTR_CREATE_FLAG or 0 */
	bool		rollback,/*!< in: performing rollback? */
	mtr_t*		mtr)	/*!< in: mtr */
{
	buf_block_t*	block;
	page_t*		page;
	page_zip_des_t*	page_zip;
	dict_index_t*	index;
	rec_t*		rec;
	ulint		n_reserved	= 0;
	bool		success;
	ibool		ret		= FALSE;
	mem_heap_t*	heap;
	offset_t*	offsets;
#ifdef UNIV_DEBUG
	bool		parent_latched	= false;
#endif /* UNIV_DEBUG */

	block = btr_cur_get_block(cursor);
	page = buf_block_get_frame(block);
	index = btr_cur_get_index(cursor);

	ut_ad(flags == 0 || flags == BTR_CREATE_FLAG);
	ut_ad(!dict_index_is_online_ddl(index)
	      || dict_index_is_clust(index)
	      || (flags & BTR_CREATE_FLAG));
	ut_ad(mtr_memo_contains_flagged(mtr, dict_index_get_lock(index),
					MTR_MEMO_X_LOCK
					| MTR_MEMO_SX_LOCK));
	ut_ad(mtr_memo_contains(mtr, block, MTR_MEMO_PAGE_X_FIX));
	ut_ad(mtr->is_named_space(index->table->space));
	ut_ad(!index->is_dummy);
	ut_ad(block->page.id.space() == index->table->space->id);

	if (!has_reserved_extents) {
		/* First reserve enough free space for the file segments
		of the index tree, so that the node pointer updates will
		not fail because of lack of space */

		ulint	n_extents = cursor->tree_height / 32 + 1;

		success = fsp_reserve_free_extents(&n_reserved,
						   index->table->space,
						   n_extents,
						   FSP_CLEANING, mtr);
		if (!success) {
			*err = DB_OUT_OF_FILE_SPACE;

			return(FALSE);
		}
	}

	heap = mem_heap_create(1024);
	rec = btr_cur_get_rec(cursor);
	page_zip = buf_block_get_page_zip(block);
#ifdef UNIV_ZIP_DEBUG
	ut_a(!page_zip || page_zip_validate(page_zip, page, index));
#endif /* UNIV_ZIP_DEBUG */

	offsets = rec_get_offsets(rec, index, NULL, page_is_leaf(page),
				  ULINT_UNDEFINED, &heap);

	if (rec_offs_any_extern(offsets)) {
		btr_rec_free_externally_stored_fields(index,
						      rec, offsets, block,
						      rollback, mtr);
#ifdef UNIV_ZIP_DEBUG
		ut_a(!page_zip || page_zip_validate(page_zip, page, index));
#endif /* UNIV_ZIP_DEBUG */
	}

	rec_t* next_rec = NULL;
	bool min_mark_next_rec = false;

	if (page_is_leaf(page)) {
		const bool is_metadata = rec_is_metadata(
			rec, page_rec_is_comp(rec));
		if (UNIV_UNLIKELY(is_metadata)) {
			/* This should be rolling back instant ALTER TABLE.
			If this is a recovered transaction, then
			index->is_instant() will hold until the
			insert into SYS_COLUMNS is rolled back. */
			ut_ad(rollback);
			ut_ad(index->table->supports_instant());
			ut_ad(index->is_primary());
		} else if (flags == 0) {
			lock_update_delete(block, rec);
		}

		if (block->page.id.page_no() != index->page) {
			if (page_get_n_recs(page) < 2) {
				goto discard_page;
			}
		} else if (page_get_n_recs(page) == 1
			   + (index->is_instant() && !is_metadata)) {
			/* The whole index (and table) becomes logically empty.
			Empty the whole page. That is, if we are deleting the
			only user record, also delete the metadata record
			if one exists for instant ADD COLUMN
			(not generic ALTER TABLE).
			If we are deleting the metadata record
			(in the rollback of instant ALTER TABLE) and the
			table becomes empty, clean up the whole page. */

			const rec_t* first_rec = page_rec_get_next_const(
				page_get_infimum_rec(page));
			ut_ad(!index->is_instant()
			      || rec_is_metadata(first_rec, *index));
			if (is_metadata || !index->is_instant()
			    || (first_rec != rec
				&& rec_is_add_metadata(first_rec, *index))) {
				btr_page_empty(block, page_zip, index, 0, mtr);
				if (index->is_instant()) {
					/* MDEV-17383: free metadata BLOBs! */
					index->clear_instant_alter();
				}
				page_cur_set_after_last(
					block,
					btr_cur_get_page_cur(cursor));
				ret = TRUE;
				goto return_after_reservations;
			}
		}

		if (UNIV_LIKELY(!is_metadata)) {
			btr_search_update_hash_on_delete(cursor);
		} else {
			page_cur_delete_rec(btr_cur_get_page_cur(cursor),
					    index, offsets, mtr);
			/* We must empty the PAGE_FREE list, because
			after rollback, this deleted metadata record
			would carry too many fields, and we would be
			unable to know the size of the freed record. */
			btr_page_reorganize(btr_cur_get_page_cur(cursor),
					    index, mtr);
			ut_ad(!ret);
			goto return_after_reservations;
		}
	} else if (UNIV_UNLIKELY(page_rec_is_first(rec, page))) {
		if (page_rec_is_last(rec, page)) {
discard_page:
			ut_ad(page_get_n_recs(page) == 1);
			/* If there is only one record, drop
			the whole page. */

			btr_discard_page(cursor, mtr);

			ret = TRUE;
			goto return_after_reservations;
		}

		next_rec = page_rec_get_next(rec);

		if (!page_has_prev(page)) {
			/* If we delete the leftmost node pointer on a
			non-leaf level, we must mark the new leftmost node
			pointer as the predefined minimum record */

			min_mark_next_rec = true;
		} else if (dict_index_is_spatial(index)) {
			/* For rtree, if delete the leftmost node pointer,
			we need to update parent page. */
			rtr_mbr_t	father_mbr;
			rec_t*		father_rec;
			btr_cur_t	father_cursor;
			offset_t*	offsets;
			bool		upd_ret;
			ulint		len;

			rtr_page_get_father_block(NULL, heap, index,
						  block, mtr, NULL,
						  &father_cursor);
			offsets = rec_get_offsets(
				btr_cur_get_rec(&father_cursor), index, NULL,
				false, ULINT_UNDEFINED, &heap);

			father_rec = btr_cur_get_rec(&father_cursor);
			rtr_read_mbr(rec_get_nth_field(
				father_rec, offsets, 0, &len), &father_mbr);

			upd_ret = rtr_update_mbr_field(&father_cursor, offsets,
						       NULL, page, &father_mbr,
						       next_rec, mtr);

			if (!upd_ret) {
				*err = DB_ERROR;

				mem_heap_free(heap);
				return(FALSE);
			}

			ut_d(parent_latched = true);
		} else {
			/* Otherwise, if we delete the leftmost node pointer
			on a page, we have to change the parent node pointer
			so that it is equal to the new leftmost node pointer
			on the page */
			btr_cur_t cursor;
			btr_page_get_father(index, block, mtr, &cursor);
			btr_cur_node_ptr_delete(&cursor, mtr);
			const ulint	level = btr_page_get_level(page);
			// FIXME: reuse the node_ptr from above
			dtuple_t*	node_ptr = dict_index_build_node_ptr(
				index, next_rec, block->page.id.page_no(),
				heap, level);

			btr_insert_on_non_leaf_level(
				flags, index, level + 1, node_ptr, mtr);

			ut_d(parent_latched = true);
		}
	}

	/* SPATIAL INDEX never use SX locks; we can allow page merges
	while holding X lock on the spatial index tree.
	Do not allow merges of non-leaf B-tree pages unless it is
	safe to do so. */
	{
		const bool allow_merge = page_is_leaf(page)
			|| dict_index_is_spatial(index)
			|| btr_cur_will_modify_tree(
				index, page, BTR_INTENTION_DELETE, rec,
				btr_node_ptr_max_size(index),
				block->zip_size(), mtr);
		page_cur_delete_rec(btr_cur_get_page_cur(cursor), index,
				    offsets, mtr);

		if (min_mark_next_rec) {
			btr_set_min_rec_mark(next_rec, *block, mtr);
		}

#ifdef UNIV_ZIP_DEBUG
		ut_a(!page_zip || page_zip_validate(page_zip, page, index));
#endif /* UNIV_ZIP_DEBUG */

		ut_ad(!parent_latched
		      || btr_check_node_ptr(index, block, mtr));

		if (!ret && btr_cur_compress_recommendation(cursor, mtr)) {
			if (UNIV_LIKELY(allow_merge)) {
				ret = btr_cur_compress_if_useful(
					cursor, FALSE, mtr);
			} else {
				ib::warn() << "Not merging page "
					   << block->page.id
					   << " in index " << index->name
					   << " of " << index->table->name;
				ut_ad(!"MDEV-14637");
			}
		}
	}

return_after_reservations:
	*err = DB_SUCCESS;

	mem_heap_free(heap);

	if (!srv_read_only_mode
	    && page_is_leaf(page)
	    && !dict_index_is_online_ddl(index)) {

		mtr_memo_release(mtr, dict_index_get_lock(index),
				 MTR_MEMO_X_LOCK | MTR_MEMO_SX_LOCK);

		/* NOTE: We cannot release root block latch here, because it
		has segment header and already modified in most of cases.*/
	}

	index->table->space->release_free_extents(n_reserved);
	return(ret);
}

/** Delete the node pointer in a parent page.
@param[in,out]	parent	cursor pointing to parent record
@param[in,out]	mtr	mini-transaction */
void btr_cur_node_ptr_delete(btr_cur_t* parent, mtr_t* mtr)
{
	ut_ad(mtr_memo_contains(mtr, btr_cur_get_block(parent),
				MTR_MEMO_PAGE_X_FIX));
	dberr_t err;
	ibool compressed = btr_cur_pessimistic_delete(&err, TRUE, parent,
						      BTR_CREATE_FLAG, false,
						      mtr);
	ut_a(err == DB_SUCCESS);
	if (!compressed) {
		btr_cur_compress_if_useful(parent, FALSE, mtr);
	}
}

/*******************************************************************//**
Adds path information to the cursor for the current page, for which
the binary search has been performed. */
static
void
btr_cur_add_path_info(
/*==================*/
	btr_cur_t*	cursor,		/*!< in: cursor positioned on a page */
	ulint		height,		/*!< in: height of the page in tree;
					0 means leaf node */
	ulint		root_height)	/*!< in: root node height in tree */
{
	btr_path_t*	slot;

	ut_a(cursor->path_arr);

	if (root_height >= BTR_PATH_ARRAY_N_SLOTS - 1) {
		/* Do nothing; return empty path */

		slot = cursor->path_arr;
		slot->nth_rec = ULINT_UNDEFINED;

		return;
	}

	if (height == 0) {
		/* Mark end of slots for path */
		slot = cursor->path_arr + root_height + 1;
		slot->nth_rec = ULINT_UNDEFINED;
	}

	slot = cursor->path_arr + (root_height - height);

	const buf_block_t* block = btr_cur_get_block(cursor);

	slot->nth_rec = page_rec_get_n_recs_before(btr_cur_get_rec(cursor));
	slot->n_recs = page_get_n_recs(block->frame);
	slot->page_no = block->page.id.page_no();
	slot->page_level = btr_page_get_level(block->frame);
}

/*******************************************************************//**
Estimate the number of rows between slot1 and slot2 for any level on a
B-tree. This function starts from slot1->page and reads a few pages to
the right, counting their records. If we reach slot2->page quickly then
we know exactly how many records there are between slot1 and slot2 and
we set is_n_rows_exact to TRUE. If we cannot reach slot2->page quickly
then we calculate the average number of records in the pages scanned
so far and assume that all pages that we did not scan up to slot2->page
contain the same number of records, then we multiply that average to
the number of pages between slot1->page and slot2->page (which is
n_rows_on_prev_level). In this case we set is_n_rows_exact to FALSE.
@return number of rows, not including the borders (exact or estimated) */
static
ha_rows
btr_estimate_n_rows_in_range_on_level(
/*==================================*/
	dict_index_t*	index,			/*!< in: index */
	btr_path_t*	slot1,			/*!< in: left border */
	btr_path_t*	slot2,			/*!< in: right border */
	ha_rows		n_rows_on_prev_level,	/*!< in: number of rows
						on the previous level for the
						same descend paths; used to
						determine the number of pages
						on this level */
	bool*		is_n_rows_exact)	/*!< out: TRUE if the returned
						value is exact i.e. not an
						estimation */
{
	ha_rows		n_rows = 0;
	uint		n_pages_read = 0;
	ulint		level;

	/* Assume by default that we will scan all pages between
	slot1->page_no and slot2->page_no. */
	*is_n_rows_exact = true;

	/* Add records from slot1->page_no which are to the right of
	the record which serves as a left border of the range, if any
	(we don't include the record itself in this count). */
	if (slot1->nth_rec <= slot1->n_recs) {
		n_rows += slot1->n_recs - slot1->nth_rec;
	}

	/* Add records from slot2->page_no which are to the left of
	the record which servers as a right border of the range, if any
	(we don't include the record itself in this count). */
	if (slot2->nth_rec > 1) {
		n_rows += slot2->nth_rec - 1;
	}

	/* Count the records in the pages between slot1->page_no and
	slot2->page_no (non inclusive), if any. */

	/* Do not read more than this number of pages in order not to hurt
	performance with this code which is just an estimation. If we read
	this many pages before reaching slot2->page_no then we estimate the
	average from the pages scanned so far. */
#	define N_PAGES_READ_LIMIT	10

	const fil_space_t*	space = index->table->space;
	page_id_t		page_id(space->id, slot1->page_no);
	const ulint		zip_size = space->zip_size();

	level = slot1->page_level;

	do {
		mtr_t		mtr;
		page_t*		page;
		buf_block_t*	block;
		dberr_t		err=DB_SUCCESS;

		mtr_start(&mtr);

		/* Fetch the page. Because we are not holding the
		index->lock, the tree may have changed and we may be
		attempting to read a page that is no longer part of
		the B-tree. We pass BUF_GET_POSSIBLY_FREED in order to
		silence a debug assertion about this. */
		block = buf_page_get_gen(page_id, zip_size, RW_S_LATCH,
					 NULL, BUF_GET_POSSIBLY_FREED,
					 __FILE__, __LINE__, &mtr, &err);

		ut_ad((block != NULL) == (err == DB_SUCCESS));

		if (err != DB_SUCCESS) {
			if (err == DB_DECRYPTION_FAILED) {
				ib_push_warning((void *)NULL,
					DB_DECRYPTION_FAILED,
					"Table %s is encrypted but encryption service or"
					" used key_id is not available. "
					" Can't continue reading table.",
					index->table->name.m_name);
				index->table->file_unreadable = true;
			}

			mtr_commit(&mtr);
			goto inexact;
		}

		page = buf_block_get_frame(block);

		/* It is possible that the tree has been reorganized in the
		meantime and this is a different page. If this happens the
		calculated estimate will be bogus, which is not fatal as
		this is only an estimate. We are sure that a page with
		page_no exists because InnoDB never frees pages, only
		reuses them. */
		if (!fil_page_index_page_check(page)
		    || btr_page_get_index_id(page) != index->id
		    || btr_page_get_level(page) != level) {

			/* The page got reused for something else */
			mtr_commit(&mtr);
			goto inexact;
		}

		/* It is possible but highly unlikely that the page was
		originally written by an old version of InnoDB that did
		not initialize FIL_PAGE_TYPE on other than B-tree pages.
		For example, this could be an almost-empty BLOB page
		that happens to contain the magic values in the fields
		that we checked above. */

		n_pages_read++;

		if (page_id.page_no() != slot1->page_no) {
			/* Do not count the records on slot1->page_no,
			we already counted them before this loop. */
			n_rows += page_get_n_recs(page);
		}

		page_id.set_page_no(btr_page_get_next(page));

		mtr_commit(&mtr);

		if (n_pages_read == N_PAGES_READ_LIMIT
		    || page_id.page_no() == FIL_NULL) {
			/* Either we read too many pages or
			we reached the end of the level without passing
			through slot2->page_no, the tree must have changed
			in the meantime */
			goto inexact;
		}

	} while (page_id.page_no() != slot2->page_no);

	return(n_rows);

inexact:

	*is_n_rows_exact = false;

	/* We did interrupt before reaching slot2->page */

	if (n_pages_read > 0) {
		/* The number of pages on this level is
		n_rows_on_prev_level, multiply it by the
		average number of recs per page so far */
		n_rows = n_rows_on_prev_level * n_rows / n_pages_read;
	} else {
		/* The tree changed before we could even
		start with slot1->page_no */
		n_rows = 10;
	}

	return(n_rows);
}

/** If the tree gets changed too much between the two dives for the left
and right boundary then btr_estimate_n_rows_in_range_low() will retry
that many times before giving up and returning the value stored in
rows_in_range_arbitrary_ret_val. */
static const unsigned	rows_in_range_max_retries = 4;

/** We pretend that a range has that many records if the tree keeps changing
for rows_in_range_max_retries retries while we try to estimate the records
in a given range. */
static const ha_rows	rows_in_range_arbitrary_ret_val = 10;

/** Estimates the number of rows in a given index range.
@param[in]	index		index
@param[in]	tuple1		range start, may also be empty tuple
@param[in]	mode1		search mode for range start
@param[in]	tuple2		range end, may also be empty tuple
@param[in]	mode2		search mode for range end
@param[in]	nth_attempt	if the tree gets modified too much while
we are trying to analyze it, then we will retry (this function will call
itself, incrementing this parameter)
@return estimated number of rows; if after rows_in_range_max_retries
retries the tree keeps changing, then we will just return
rows_in_range_arbitrary_ret_val as a result (if
nth_attempt >= rows_in_range_max_retries and the tree is modified between
the two dives). */
static
ha_rows
btr_estimate_n_rows_in_range_low(
	dict_index_t*	index,
	const dtuple_t*	tuple1,
	page_cur_mode_t	mode1,
	const dtuple_t*	tuple2,
	page_cur_mode_t	mode2,
	unsigned	nth_attempt)
{
	btr_path_t	path1[BTR_PATH_ARRAY_N_SLOTS];
	btr_path_t	path2[BTR_PATH_ARRAY_N_SLOTS];
	btr_cur_t	cursor;
	btr_path_t*	slot1;
	btr_path_t*	slot2;
	bool		diverged;
	bool		diverged_lot;
	ulint		divergence_level;
	ha_rows		n_rows;
	bool		is_n_rows_exact;
	ulint		i;
	mtr_t		mtr;
	ha_rows		table_n_rows;

	table_n_rows = dict_table_get_n_rows(index->table);

	/* Below we dive to the two records specified by tuple1 and tuple2 and
	we remember the entire dive paths from the tree root. The place where
	the tuple1 path ends on the leaf level we call "left border" of our
	interval and the place where the tuple2 path ends on the leaf level -
	"right border". We take care to either include or exclude the interval
	boundaries depending on whether <, <=, > or >= was specified. For
	example if "5 < x AND x <= 10" then we should not include the left
	boundary, but should include the right one. */

	mtr_start(&mtr);

	cursor.path_arr = path1;

	bool	should_count_the_left_border;

	if (dtuple_get_n_fields(tuple1) > 0) {

		btr_cur_search_to_nth_level(index, 0, tuple1, mode1,
					    BTR_SEARCH_LEAF | BTR_ESTIMATE,
					    &cursor, 0,
					    __FILE__, __LINE__, &mtr);

		ut_ad(!page_rec_is_infimum(btr_cur_get_rec(&cursor)));

		/* We should count the border if there are any records to
		match the criteria, i.e. if the maximum record on the tree is
		5 and x > 3 is specified then the cursor will be positioned at
		5 and we should count the border, but if x > 7 is specified,
		then the cursor will be positioned at 'sup' on the rightmost
		leaf page in the tree and we should not count the border. */
		should_count_the_left_border
			= !page_rec_is_supremum(btr_cur_get_rec(&cursor));
	} else {
		dberr_t err = DB_SUCCESS;

		err = btr_cur_open_at_index_side(true, index,
					   BTR_SEARCH_LEAF | BTR_ESTIMATE,
					   &cursor, 0, &mtr);

		if (err != DB_SUCCESS) {
			ib::warn() << " Error code: " << err
				   << " btr_estimate_n_rows_in_range_low "
				   << " called from file: "
				   << __FILE__ << " line: " << __LINE__
				   << " table: " << index->table->name
				   << " index: " << index->name;
		}

		ut_ad(page_rec_is_infimum(btr_cur_get_rec(&cursor)));

		/* The range specified is wihout a left border, just
		'x < 123' or 'x <= 123' and btr_cur_open_at_index_side()
		positioned the cursor on the infimum record on the leftmost
		page, which must not be counted. */
		should_count_the_left_border = false;
	}

	mtr_commit(&mtr);

	if (!index->is_readable()) {
		return 0;
	}

	mtr_start(&mtr);

	cursor.path_arr = path2;

	bool	should_count_the_right_border;

	if (dtuple_get_n_fields(tuple2) > 0) {

		btr_cur_search_to_nth_level(index, 0, tuple2, mode2,
					    BTR_SEARCH_LEAF | BTR_ESTIMATE,
					    &cursor, 0,
					    __FILE__, __LINE__, &mtr);

		const rec_t*	rec = btr_cur_get_rec(&cursor);

		ut_ad(!(mode2 == PAGE_CUR_L && page_rec_is_supremum(rec)));

		should_count_the_right_border
			= (mode2 == PAGE_CUR_LE /* if the range is '<=' */
			   /* and the record was found */
			   && cursor.low_match >= dtuple_get_n_fields(tuple2))
			|| (mode2 == PAGE_CUR_L /* or if the range is '<' */
			    /* and there are any records to match the criteria,
			    i.e. if the minimum record on the tree is 5 and
			    x < 7 is specified then the cursor will be
			    positioned at 5 and we should count the border, but
			    if x < 2 is specified, then the cursor will be
			    positioned at 'inf' and we should not count the
			    border */
			    && !page_rec_is_infimum(rec));
		/* Notice that for "WHERE col <= 'foo'" MySQL passes to
		ha_innobase::records_in_range():
		min_key=NULL (left-unbounded) which is expected
		max_key='foo' flag=HA_READ_AFTER_KEY (PAGE_CUR_G), which is
		unexpected - one would expect
		flag=HA_READ_KEY_OR_PREV (PAGE_CUR_LE). In this case the
		cursor will be positioned on the first record to the right of
		the requested one (can also be positioned on the 'sup') and
		we should not count the right border. */
	} else {
		dberr_t err = DB_SUCCESS;

		err = btr_cur_open_at_index_side(false, index,
					   BTR_SEARCH_LEAF | BTR_ESTIMATE,
					   &cursor, 0, &mtr);

		if (err != DB_SUCCESS) {
			ib::warn() << " Error code: " << err
				   << " btr_estimate_n_rows_in_range_low "
				   << " called from file: "
				   << __FILE__ << " line: " << __LINE__
				   << " table: " << index->table->name
				   << " index: " << index->name;
		}

		ut_ad(page_rec_is_supremum(btr_cur_get_rec(&cursor)));

		/* The range specified is wihout a right border, just
		'x > 123' or 'x >= 123' and btr_cur_open_at_index_side()
		positioned the cursor on the supremum record on the rightmost
		page, which must not be counted. */
		should_count_the_right_border = false;
	}

	mtr_commit(&mtr);

	/* We have the path information for the range in path1 and path2 */

	n_rows = 0;
	is_n_rows_exact = true;

	/* This becomes true when the two paths do not pass through the
	same pages anymore. */
	diverged = false;

	/* This becomes true when the paths are not the same or adjacent
	any more. This means that they pass through the same or
	neighboring-on-the-same-level pages only. */
	diverged_lot = false;

	/* This is the level where paths diverged a lot. */
	divergence_level = 1000000;

	for (i = 0; ; i++) {
		ut_ad(i < BTR_PATH_ARRAY_N_SLOTS);

		slot1 = path1 + i;
		slot2 = path2 + i;

		if (slot1->nth_rec == ULINT_UNDEFINED
		    || slot2->nth_rec == ULINT_UNDEFINED) {

			/* Here none of the borders were counted. For example,
			if on the leaf level we descended to:
			(inf, a, b, c, d, e, f, sup)
			         ^        ^
			       path1    path2
			then n_rows will be 2 (c and d). */

			if (is_n_rows_exact) {
				/* Only fiddle to adjust this off-by-one
				if the number is exact, otherwise we do
				much grosser adjustments below. */

				btr_path_t*	last1 = &path1[i - 1];
				btr_path_t*	last2 = &path2[i - 1];

				/* If both paths end up on the same record on
				the leaf level. */
				if (last1->page_no == last2->page_no
				    && last1->nth_rec == last2->nth_rec) {

					/* n_rows can be > 0 here if the paths
					were first different and then converged
					to the same record on the leaf level.
					For example:
					SELECT ... LIKE 'wait/synch/rwlock%'
					mode1=PAGE_CUR_GE,
					tuple1="wait/synch/rwlock"
					path1[0]={nth_rec=58, n_recs=58,
						  page_no=3, page_level=1}
					path1[1]={nth_rec=56, n_recs=55,
						  page_no=119, page_level=0}

					mode2=PAGE_CUR_G
					tuple2="wait/synch/rwlock"
					path2[0]={nth_rec=57, n_recs=57,
						  page_no=3, page_level=1}
					path2[1]={nth_rec=56, n_recs=55,
						  page_no=119, page_level=0} */

					/* If the range is such that we should
					count both borders, then avoid
					counting that record twice - once as a
					left border and once as a right
					border. */
					if (should_count_the_left_border
					    && should_count_the_right_border) {

						n_rows = 1;
					} else {
						/* Some of the borders should
						not be counted, e.g. [3,3). */
						n_rows = 0;
					}
				} else {
					if (should_count_the_left_border) {
						n_rows++;
					}

					if (should_count_the_right_border) {
						n_rows++;
					}
				}
			}

			if (i > divergence_level + 1 && !is_n_rows_exact) {
				/* In trees whose height is > 1 our algorithm
				tends to underestimate: multiply the estimate
				by 2: */

				n_rows = n_rows * 2;
			}

			DBUG_EXECUTE_IF("bug14007649", return(n_rows););

			/* Do not estimate the number of rows in the range
			to over 1 / 2 of the estimated rows in the whole
			table */

			if (n_rows > table_n_rows / 2 && !is_n_rows_exact) {

				n_rows = table_n_rows / 2;

				/* If there are just 0 or 1 rows in the table,
				then we estimate all rows are in the range */

				if (n_rows == 0) {
					n_rows = table_n_rows;
				}
			}

			return(n_rows);
		}

		if (!diverged && slot1->nth_rec != slot2->nth_rec) {

			/* If both slots do not point to the same page,
			this means that the tree must have changed between
			the dive for slot1 and the dive for slot2 at the
			beginning of this function. */
			if (slot1->page_no != slot2->page_no
			    || slot1->page_level != slot2->page_level) {

				/* If the tree keeps changing even after a
				few attempts, then just return some arbitrary
				number. */
				if (nth_attempt >= rows_in_range_max_retries) {
					return(rows_in_range_arbitrary_ret_val);
				}

				return btr_estimate_n_rows_in_range_low(
					index, tuple1, mode1,
					tuple2, mode2, nth_attempt + 1);
			}

			diverged = true;

			if (slot1->nth_rec < slot2->nth_rec) {
				/* We do not count the borders (nor the left
				nor the right one), thus "- 1". */
				n_rows = slot2->nth_rec - slot1->nth_rec - 1;

				if (n_rows > 0) {
					/* There is at least one row between
					the two borders pointed to by slot1
					and slot2, so on the level below the
					slots will point to non-adjacent
					pages. */
					diverged_lot = true;
					divergence_level = i;
				}
			} else {
				/* It is possible that
				slot1->nth_rec >= slot2->nth_rec
				if, for example, we have a single page
				tree which contains (inf, 5, 6, supr)
				and we select where x > 20 and x < 30;
				in this case slot1->nth_rec will point
				to the supr record and slot2->nth_rec
				will point to 6. */
				n_rows = 0;
				should_count_the_left_border = false;
				should_count_the_right_border = false;
			}

		} else if (diverged && !diverged_lot) {

			if (slot1->nth_rec < slot1->n_recs
			    || slot2->nth_rec > 1) {

				diverged_lot = true;
				divergence_level = i;

				n_rows = 0;

				if (slot1->nth_rec < slot1->n_recs) {
					n_rows += slot1->n_recs
						- slot1->nth_rec;
				}

				if (slot2->nth_rec > 1) {
					n_rows += slot2->nth_rec - 1;
				}
			}
		} else if (diverged_lot) {

			n_rows = btr_estimate_n_rows_in_range_on_level(
				index, slot1, slot2, n_rows,
				&is_n_rows_exact);
		}
	}
}

/** Estimates the number of rows in a given index range.
@param[in]	index	index
@param[in]	tuple1	range start, may also be empty tuple
@param[in]	mode1	search mode for range start
@param[in]	tuple2	range end, may also be empty tuple
@param[in]	mode2	search mode for range end
@return estimated number of rows */
ha_rows
btr_estimate_n_rows_in_range(
	dict_index_t*	index,
	const dtuple_t*	tuple1,
	page_cur_mode_t	mode1,
	const dtuple_t*	tuple2,
	page_cur_mode_t	mode2)
{
	return btr_estimate_n_rows_in_range_low(
		index, tuple1, mode1, tuple2, mode2, 1);
}

/*******************************************************************//**
Record the number of non_null key values in a given index for
each n-column prefix of the index where 1 <= n <= dict_index_get_n_unique(index).
The estimates are eventually stored in the array:
index->stat_n_non_null_key_vals[], which is indexed from 0 to n-1. */
static
void
btr_record_not_null_field_in_rec(
/*=============================*/
	ulint		n_unique,	/*!< in: dict_index_get_n_unique(index),
					number of columns uniquely determine
					an index entry */
	const offset_t*	offsets,	/*!< in: rec_get_offsets(rec, index),
					its size could be for all fields or
					that of "n_unique" */
	ib_uint64_t*	n_not_null)	/*!< in/out: array to record number of
					not null rows for n-column prefix */
{
	ulint	i;

	ut_ad(rec_offs_n_fields(offsets) >= n_unique);

	if (n_not_null == NULL) {
		return;
	}

	for (i = 0; i < n_unique; i++) {
		if (rec_offs_nth_sql_null(offsets, i)) {
			break;
		}

		n_not_null[i]++;
	}
}

/*******************************************************************//**
Estimates the number of different key values in a given index, for
each n-column prefix of the index where 1 <= n <= dict_index_get_n_unique(index).
The estimates are stored in the array index->stat_n_diff_key_vals[] (indexed
0..n_uniq-1) and the number of pages that were sampled is saved in
index->stat_n_sample_sizes[].
If innodb_stats_method is nulls_ignored, we also record the number of
non-null values for each prefix and stored the estimates in
array index->stat_n_non_null_key_vals.
@return true if the index is available and we get the estimated numbers,
false if the index is unavailable. */
bool
btr_estimate_number_of_different_key_vals(
/*======================================*/
	dict_index_t*	index)	/*!< in: index */
{
	btr_cur_t	cursor;
	page_t*		page;
	rec_t*		rec;
	ulint		n_cols;
	ib_uint64_t*	n_diff;
	ib_uint64_t*	n_not_null;
	ibool		stats_null_not_equal;
	uintmax_t	n_sample_pages=1; /* number of pages to sample */
	ulint		not_empty_flag	= 0;
	ulint		total_external_size = 0;
	ulint		i;
	ulint		j;
	uintmax_t	add_on;
	mtr_t		mtr;
	mem_heap_t*	heap		= NULL;
	offset_t*	offsets_rec	= NULL;
	offset_t*	offsets_next_rec = NULL;

	/* For spatial index, there is no such stats can be
	fetched. */
	if (dict_index_is_spatial(index)) {
		return(false);
	}

	n_cols = dict_index_get_n_unique(index);

	heap = mem_heap_create((sizeof *n_diff + sizeof *n_not_null)
			       * n_cols
			       + dict_index_get_n_fields(index)
			       * (sizeof *offsets_rec
				  + sizeof *offsets_next_rec));

	n_diff = (ib_uint64_t*) mem_heap_zalloc(
		heap, n_cols * sizeof(n_diff[0]));

	n_not_null = NULL;

	/* Check srv_innodb_stats_method setting, and decide whether we
	need to record non-null value and also decide if NULL is
	considered equal (by setting stats_null_not_equal value) */
	switch (srv_innodb_stats_method) {
	case SRV_STATS_NULLS_IGNORED:
		n_not_null = (ib_uint64_t*) mem_heap_zalloc(
			heap, n_cols * sizeof *n_not_null);
		/* fall through */

	case SRV_STATS_NULLS_UNEQUAL:
		/* for both SRV_STATS_NULLS_IGNORED and SRV_STATS_NULLS_UNEQUAL
		case, we will treat NULLs as unequal value */
		stats_null_not_equal = TRUE;
		break;

	case SRV_STATS_NULLS_EQUAL:
		stats_null_not_equal = FALSE;
		break;

	default:
		ut_error;
	}

	if (srv_stats_sample_traditional) {
		/* It makes no sense to test more pages than are contained
		in the index, thus we lower the number if it is too high */
		if (srv_stats_transient_sample_pages > index->stat_index_size) {
			if (index->stat_index_size > 0) {
				n_sample_pages = index->stat_index_size;
			}
		} else {
			n_sample_pages = srv_stats_transient_sample_pages;
		}
	} else {
		/* New logaritmic number of pages that are estimated.
		Number of pages estimated should be between 1 and
		index->stat_index_size.

		If we have only 0 or 1 index pages then we can only take 1
		sample. We have already initialized n_sample_pages to 1.

		So taking index size as I and sample as S and log(I)*S as L

		requirement 1) we want the out limit of the expression to not exceed I;
		requirement 2) we want the ideal pages to be at least S;
		so the current expression is min(I, max( min(S,I), L)

		looking for simplifications:

		case 1: assume S < I
		min(I, max( min(S,I), L) -> min(I , max( S, L))

		but since L=LOG2(I)*S and log2(I) >=1   L>S always so max(S,L) = L.

		so we have: min(I , L)

		case 2: assume I < S
		    min(I, max( min(S,I), L) -> min(I, max( I, L))

		case 2a: L > I
		    min(I, max( I, L)) -> min(I, L) -> I

		case 2b: when L < I
		    min(I, max( I, L))  ->  min(I, I ) -> I

		so taking all case2 paths is I, our expression is:
		n_pages = S < I? min(I,L) : I
                */
		if (index->stat_index_size > 1) {
			n_sample_pages = (srv_stats_transient_sample_pages < index->stat_index_size) ?
				ut_min(static_cast<ulint>(index->stat_index_size),
					static_cast<ulint>(log2(index->stat_index_size)*srv_stats_transient_sample_pages))
				: index->stat_index_size;

		}
	}

	/* Sanity check */
	ut_ad(n_sample_pages > 0 && n_sample_pages <= (index->stat_index_size <= 1 ? 1 : index->stat_index_size));

	/* We sample some pages in the index to get an estimate */

	for (i = 0; i < n_sample_pages; i++) {
		mtr_start(&mtr);

		bool	available;

		available = btr_cur_open_at_rnd_pos(index, BTR_SEARCH_LEAF,
						    &cursor, &mtr);

		if (!available) {
			mtr_commit(&mtr);
			mem_heap_free(heap);

			return(false);
		}

		/* Count the number of different key values for each prefix of
		the key on this index page. If the prefix does not determine
		the index record uniquely in the B-tree, then we subtract one
		because otherwise our algorithm would give a wrong estimate
		for an index where there is just one key value. */

		if (!index->is_readable()) {
			mtr_commit(&mtr);
			goto exit_loop;
		}

		page = btr_cur_get_page(&cursor);

		rec = page_rec_get_next(page_get_infimum_rec(page));
		const bool is_leaf = page_is_leaf(page);

		if (!page_rec_is_supremum(rec)) {
			not_empty_flag = 1;
			offsets_rec = rec_get_offsets(rec, index, offsets_rec,
						      is_leaf,
						      ULINT_UNDEFINED, &heap);

			if (n_not_null != NULL) {
				btr_record_not_null_field_in_rec(
					n_cols, offsets_rec, n_not_null);
			}
		}

		while (!page_rec_is_supremum(rec)) {
			ulint	matched_fields;
			rec_t*	next_rec = page_rec_get_next(rec);
			if (page_rec_is_supremum(next_rec)) {
				total_external_size +=
					btr_rec_get_externally_stored_len(
						rec, offsets_rec);
				break;
			}

			offsets_next_rec = rec_get_offsets(next_rec, index,
							   offsets_next_rec,
							   is_leaf,
							   ULINT_UNDEFINED,
							   &heap);

			cmp_rec_rec_with_match(rec, next_rec,
					       offsets_rec, offsets_next_rec,
					       index, stats_null_not_equal,
					       &matched_fields);

			for (j = matched_fields; j < n_cols; j++) {
				/* We add one if this index record has
				a different prefix from the previous */

				n_diff[j]++;
			}

			if (n_not_null != NULL) {
				btr_record_not_null_field_in_rec(
					n_cols, offsets_next_rec, n_not_null);
			}

			total_external_size
				+= btr_rec_get_externally_stored_len(
					rec, offsets_rec);

			rec = next_rec;
			/* Initialize offsets_rec for the next round
			and assign the old offsets_rec buffer to
			offsets_next_rec. */
			{
				offset_t* offsets_tmp = offsets_rec;
				offsets_rec = offsets_next_rec;
				offsets_next_rec = offsets_tmp;
			}
		}

		if (n_cols == dict_index_get_n_unique_in_tree(index)
		    && page_has_siblings(page)) {

			/* If there is more than one leaf page in the tree,
			we add one because we know that the first record
			on the page certainly had a different prefix than the
			last record on the previous index page in the
			alphabetical order. Before this fix, if there was
			just one big record on each clustered index page, the
			algorithm grossly underestimated the number of rows
			in the table. */

			n_diff[n_cols - 1]++;
		}

		mtr_commit(&mtr);
	}

exit_loop:
	/* If we saw k borders between different key values on
	n_sample_pages leaf pages, we can estimate how many
	there will be in index->stat_n_leaf_pages */

	/* We must take into account that our sample actually represents
	also the pages used for external storage of fields (those pages are
	included in index->stat_n_leaf_pages) */

	for (j = 0; j < n_cols; j++) {
		index->stat_n_diff_key_vals[j]
			= BTR_TABLE_STATS_FROM_SAMPLE(
				n_diff[j], index, n_sample_pages,
				total_external_size, not_empty_flag);

		/* If the tree is small, smaller than
		10 * n_sample_pages + total_external_size, then
		the above estimate is ok. For bigger trees it is common that we
		do not see any borders between key values in the few pages
		we pick. But still there may be n_sample_pages
		different key values, or even more. Let us try to approximate
		that: */

		add_on = index->stat_n_leaf_pages
			/ (10 * (n_sample_pages
				 + total_external_size));

		if (add_on > n_sample_pages) {
			add_on = n_sample_pages;
		}

		index->stat_n_diff_key_vals[j] += add_on;

		index->stat_n_sample_sizes[j] = n_sample_pages;

		/* Update the stat_n_non_null_key_vals[] with our
		sampled result. stat_n_non_null_key_vals[] is created
		and initialized to zero in dict_index_add_to_cache(),
		along with stat_n_diff_key_vals[] array */
		if (n_not_null != NULL) {
			index->stat_n_non_null_key_vals[j] =
				 BTR_TABLE_STATS_FROM_SAMPLE(
					n_not_null[j], index, n_sample_pages,
					total_external_size, not_empty_flag);
		}
	}

	mem_heap_free(heap);

	return(true);
}

/*================== EXTERNAL STORAGE OF BIG FIELDS ===================*/

/***********************************************************//**
Gets the offset of the pointer to the externally stored part of a field.
@return offset of the pointer to the externally stored part */
static
ulint
btr_rec_get_field_ref_offs(
/*=======================*/
	const offset_t*	offsets,/*!< in: array returned by rec_get_offsets() */
	ulint		n)	/*!< in: index of the external field */
{
	ulint	field_ref_offs;
	ulint	local_len;

	ut_a(rec_offs_nth_extern(offsets, n));
	field_ref_offs = rec_get_nth_field_offs(offsets, n, &local_len);
	ut_a(len_is_stored(local_len));
	ut_a(local_len >= BTR_EXTERN_FIELD_REF_SIZE);

	return(field_ref_offs + local_len - BTR_EXTERN_FIELD_REF_SIZE);
}

/** Gets a pointer to the externally stored part of a field.
@param rec record
@param offsets rec_get_offsets(rec)
@param n index of the externally stored field
@return pointer to the externally stored part */
#define btr_rec_get_field_ref(rec, offsets, n)			\
	((rec) + btr_rec_get_field_ref_offs(offsets, n))

/** Gets the externally stored size of a record, in units of a database page.
@param[in]	rec	record
@param[in]	offsets	array returned by rec_get_offsets()
@return externally stored part, in units of a database page */
ulint
btr_rec_get_externally_stored_len(
	const rec_t*	rec,
	const offset_t*	offsets)
{
	ulint	n_fields;
	ulint	total_extern_len = 0;
	ulint	i;

	ut_ad(!rec_offs_comp(offsets) || !rec_get_node_ptr_flag(rec));

	if (!rec_offs_any_extern(offsets)) {
		return(0);
	}

	n_fields = rec_offs_n_fields(offsets);

	for (i = 0; i < n_fields; i++) {
		if (rec_offs_nth_extern(offsets, i)) {

			ulint	extern_len = mach_read_from_4(
				btr_rec_get_field_ref(rec, offsets, i)
				+ BTR_EXTERN_LEN + 4);

			total_extern_len += ut_calc_align(
				extern_len, ulint(srv_page_size));
		}
	}

	return total_extern_len >> srv_page_size_shift;
}

/*******************************************************************//**
Sets the ownership bit of an externally stored field in a record. */
static
void
btr_cur_set_ownership_of_extern_field(
/*==================================*/
	buf_block_t*	block,	/*!< in/out: index page */
	rec_t*		rec,	/*!< in/out: clustered index record */
	dict_index_t*	index,	/*!< in: index of the page */
	const offset_t*	offsets,/*!< in: array returned by rec_get_offsets() */
	ulint		i,	/*!< in: field number */
	bool		val,	/*!< in: value to set */
	mtr_t*		mtr)	/*!< in: mtr, or NULL if not logged */
{
	byte*	data;
	ulint	local_len;
	ulint	byte_val;

	data = rec_get_nth_field(rec, offsets, i, &local_len);
	ut_ad(rec_offs_nth_extern(offsets, i));
	ut_a(local_len >= BTR_EXTERN_FIELD_REF_SIZE);

	local_len -= BTR_EXTERN_FIELD_REF_SIZE;

	byte_val = mach_read_from_1(data + local_len + BTR_EXTERN_LEN);

	if (val) {
		byte_val &= ~BTR_EXTERN_OWNER_FLAG;
	} else {
#if defined UNIV_DEBUG || defined UNIV_BLOB_LIGHT_DEBUG
		ut_a(!(byte_val & BTR_EXTERN_OWNER_FLAG));
#endif /* UNIV_DEBUG || UNIV_BLOB_LIGHT_DEBUG */
		byte_val |= BTR_EXTERN_OWNER_FLAG;
	}

	if (UNIV_LIKELY_NULL(block->page.zip.data)) {
		mach_write_to_1(data + local_len + BTR_EXTERN_LEN, byte_val);
		page_zip_write_blob_ptr(block, rec, index, offsets, i, mtr);
	} else {
		mtr->write<1,mtr_t::OPT>(*block,
					 data + local_len + BTR_EXTERN_LEN,
					 byte_val);
	}
}

/*******************************************************************//**
Marks non-updated off-page fields as disowned by this record. The ownership
must be transferred to the updated record which is inserted elsewhere in the
index tree. In purge only the owner of externally stored field is allowed
to free the field. */
void
btr_cur_disown_inherited_fields(
/*============================*/
	buf_block_t*	block,	/*!< in/out: index page */
	rec_t*		rec,	/*!< in/out: record in a clustered index */
	dict_index_t*	index,	/*!< in: index of the page */
	const offset_t*	offsets,/*!< in: array returned by rec_get_offsets() */
	const upd_t*	update,	/*!< in: update vector */
	mtr_t*		mtr)	/*!< in/out: mini-transaction */
{
	ulint	i;

	ut_ad(rec_offs_validate(rec, index, offsets));
	ut_ad(!rec_offs_comp(offsets) || !rec_get_node_ptr_flag(rec));
	ut_ad(rec_offs_any_extern(offsets));

	for (i = 0; i < rec_offs_n_fields(offsets); i++) {
		if (rec_offs_nth_extern(offsets, i)
		    && !upd_get_field_by_field_no(update, i, false)) {
			btr_cur_set_ownership_of_extern_field(
				block, rec, index, offsets, i, false, mtr);
		}
	}
}

/*******************************************************************//**
Marks all extern fields in a record as owned by the record. This function
should be called if the delete mark of a record is removed: a not delete
marked record always owns all its extern fields. */
static
void
btr_cur_unmark_extern_fields(
/*=========================*/
	buf_block_t*	block,	/*!< in/out: index page */
	rec_t*		rec,	/*!< in/out: record in a clustered index */
	dict_index_t*	index,	/*!< in: index of the page */
	const offset_t*	offsets,/*!< in: array returned by rec_get_offsets() */
	mtr_t*		mtr)	/*!< in: mtr, or NULL if not logged */
{
	ut_ad(!rec_offs_comp(offsets) || !rec_get_node_ptr_flag(rec));
	if (!rec_offs_any_extern(offsets)) {
		return;
	}

	const ulint n = rec_offs_n_fields(offsets);

	for (ulint i = 0; i < n; i++) {
		if (rec_offs_nth_extern(offsets, i)) {
			btr_cur_set_ownership_of_extern_field(
				block, rec, index, offsets, i, true, mtr);
		}
	}
}

/** Flag the data tuple fields that are marked as extern storage in the
update vector.  We use this function to remember which fields we must
mark as extern storage in a record inserted for an update.
@param[in,out]	tuple	clustered index record
@param[in]	n	number of fields in tuple, before any btr_cur_trim()
@param[in]	update	update vector
@param[in,out]	heap	memory heap
@return number of flagged external columns */
ulint
btr_push_update_extern_fields(dtuple_t* tuple, ulint n, const upd_t* update,
			      mem_heap_t* heap)
{
	ulint n_pushed = 0;
	const upd_field_t* uf = update->fields;

	ut_ad(n >= tuple->n_fields);
	/* The clustered index record must always contain a
	PRIMARY KEY and the system columns DB_TRX_ID,DB_ROLL_PTR. */
	ut_ad(tuple->n_fields > DATA_ROLL_PTR);
	compile_time_assert(DATA_ROLL_PTR == 2);

	for (ulint un = upd_get_n_fields(update); un--; uf++) {
		ut_ad(uf->field_no < n);

		if (dfield_is_ext(&uf->new_val)
		    && uf->field_no < tuple->n_fields) {
			dfield_t* field = &tuple->fields[uf->field_no];

			if (!dfield_is_ext(field)) {
				dfield_set_ext(field);
				n_pushed++;
			}

			switch (uf->orig_len) {
				byte*	data;
				ulint	len;
				byte*	buf;
			case 0:
				break;
			case BTR_EXTERN_FIELD_REF_SIZE:
				/* Restore the original locally stored
				part of the column.  In the undo log,
				InnoDB writes a longer prefix of externally
				stored columns, so that column prefixes
				in secondary indexes can be reconstructed. */
				dfield_set_data(field,
						(byte*) dfield_get_data(field)
						+ dfield_get_len(field)
						- BTR_EXTERN_FIELD_REF_SIZE,
						BTR_EXTERN_FIELD_REF_SIZE);
				dfield_set_ext(field);
				break;
			default:
				/* Reconstruct the original locally
				stored part of the column.  The data
				will have to be copied. */
				ut_a(uf->orig_len > BTR_EXTERN_FIELD_REF_SIZE);

				data = (byte*) dfield_get_data(field);
				len = dfield_get_len(field);

				buf = (byte*) mem_heap_alloc(heap,
							     uf->orig_len);
				/* Copy the locally stored prefix. */
				memcpy(buf, data,
				       unsigned(uf->orig_len)
				       - BTR_EXTERN_FIELD_REF_SIZE);
				/* Copy the BLOB pointer. */
				memcpy(buf + unsigned(uf->orig_len)
				       - BTR_EXTERN_FIELD_REF_SIZE,
				       data + len - BTR_EXTERN_FIELD_REF_SIZE,
				       BTR_EXTERN_FIELD_REF_SIZE);

				dfield_set_data(field, buf, uf->orig_len);
				dfield_set_ext(field);
			}
		}
	}

	return(n_pushed);
}

/*******************************************************************//**
Returns the length of a BLOB part stored on the header page.
@return part length */
static
ulint
btr_blob_get_part_len(
/*==================*/
	const byte*	blob_header)	/*!< in: blob header */
{
	return(mach_read_from_4(blob_header + BTR_BLOB_HDR_PART_LEN));
}

/*******************************************************************//**
Returns the page number where the next BLOB part is stored.
@return page number or FIL_NULL if no more pages */
static
ulint
btr_blob_get_next_page_no(
/*======================*/
	const byte*	blob_header)	/*!< in: blob header */
{
	return(mach_read_from_4(blob_header + BTR_BLOB_HDR_NEXT_PAGE_NO));
}

/*******************************************************************//**
Deallocate a buffer block that was reserved for a BLOB part. */
static
void
btr_blob_free(
/*==========*/
	buf_block_t*	block,	/*!< in: buffer block */
	ibool		all,	/*!< in: TRUE=remove also the compressed page
				if there is one */
	mtr_t*		mtr)	/*!< in: mini-transaction to commit */
{
	buf_pool_t*	buf_pool = buf_pool_from_block(block);
	ulint		space = block->page.id.space();
	ulint		page_no	= block->page.id.page_no();

	ut_ad(mtr_memo_contains(mtr, block, MTR_MEMO_PAGE_X_FIX));

	mtr_commit(mtr);

	buf_pool_mutex_enter(buf_pool);

	/* Only free the block if it is still allocated to
	the same file page. */

	if (buf_block_get_state(block)
	    == BUF_BLOCK_FILE_PAGE
	    && block->page.id.space() == space
	    && block->page.id.page_no() == page_no) {

		if (!buf_LRU_free_page(&block->page, all)
		    && all && block->page.zip.data) {
			/* Attempt to deallocate the uncompressed page
			if the whole block cannot be deallocted. */

			buf_LRU_free_page(&block->page, false);
		}
	}

	buf_pool_mutex_exit(buf_pool);
}

/** Helper class used while writing blob pages, during insert or update. */
struct btr_blob_log_check_t {
	/** Persistent cursor on a clusterex index record with blobs. */
	btr_pcur_t*	m_pcur;
	/** Mini transaction holding the latches for m_pcur */
	mtr_t*		m_mtr;
	/** rec_get_offsets(rec, index); offset of clust_rec */
	const offset_t*	m_offsets;
	/** The block containing clustered record */
	buf_block_t**	m_block;
	/** The clustered record pointer */
	rec_t**		m_rec;
	/** The blob operation code */
	enum blob_op	m_op;

	/** Constructor
	@param[in]	pcur		persistent cursor on a clustered
					index record with blobs.
	@param[in]	mtr		mini-transaction holding latches for
					pcur.
	@param[in]	offsets		offsets of the clust_rec
	@param[in,out]	block		record block containing pcur record
	@param[in,out]	rec		the clustered record pointer
	@param[in]	op		the blob operation code */
	btr_blob_log_check_t(
		btr_pcur_t*	pcur,
		mtr_t*		mtr,
		const offset_t*	offsets,
		buf_block_t**	block,
		rec_t**		rec,
		enum blob_op	op)
		: m_pcur(pcur),
		  m_mtr(mtr),
		  m_offsets(offsets),
		  m_block(block),
		  m_rec(rec),
		  m_op(op)
	{
		ut_ad(rec_offs_validate(*m_rec, m_pcur->index(), m_offsets));
		ut_ad((*m_block)->frame == page_align(*m_rec));
		ut_ad(*m_rec == btr_pcur_get_rec(m_pcur));
	}

	/** Check if there is enough space in log file. Commit and re-start the
	mini transaction. */
	void check()
	{
		dict_index_t*	index = m_pcur->index();
		ulint		offs = 0;
		ulint		page_no = ULINT_UNDEFINED;
		FlushObserver*	observer = m_mtr->get_flush_observer();

		if (UNIV_UNLIKELY(m_op == BTR_STORE_INSERT_BULK)) {
			offs = page_offset(*m_rec);
			page_no = (*m_block)->page.id.page_no();
			buf_block_buf_fix_inc(*m_block, __FILE__, __LINE__);
		} else {
			btr_pcur_store_position(m_pcur, m_mtr);
		}
		m_mtr->commit();

		DEBUG_SYNC_C("blob_write_middle");

		log_free_check();

		DEBUG_SYNC_C("blob_write_middle_after_check");

		const mtr_log_t log_mode = m_mtr->get_log_mode();
		m_mtr->start();
		m_mtr->set_log_mode(log_mode);
		index->set_modified(*m_mtr);
		m_mtr->set_flush_observer(observer);

		if (UNIV_UNLIKELY(m_op == BTR_STORE_INSERT_BULK)) {
			m_pcur->btr_cur.page_cur.block = btr_block_get(
				*index, page_no, RW_X_LATCH, false, m_mtr);
			m_pcur->btr_cur.page_cur.rec
				= m_pcur->btr_cur.page_cur.block->frame
				+ offs;

			buf_block_buf_fix_dec(m_pcur->btr_cur.page_cur.block);
		} else {
			ut_ad(m_pcur->rel_pos == BTR_PCUR_ON);
			bool ret = btr_pcur_restore_position(
				BTR_MODIFY_LEAF | BTR_MODIFY_EXTERNAL,
				m_pcur, m_mtr);

			ut_a(ret);
		}

		*m_block	= btr_pcur_get_block(m_pcur);
		*m_rec		= btr_pcur_get_rec(m_pcur);

		rec_offs_make_valid(*m_rec, index, true,
				    const_cast<offset_t*>(m_offsets));

		ut_ad(m_mtr->memo_contains_page_flagged(
		      *m_rec,
		      MTR_MEMO_PAGE_X_FIX | MTR_MEMO_PAGE_SX_FIX));

		ut_ad((m_op == BTR_STORE_INSERT_BULK)
		      == !mtr_memo_contains_flagged(m_mtr, &index->lock,
						    MTR_MEMO_SX_LOCK
						    | MTR_MEMO_X_LOCK));
	}
};

/*******************************************************************//**
Stores the fields in big_rec_vec to the tablespace and puts pointers to
them in rec.  The extern flags in rec will have to be set beforehand.
The fields are stored on pages allocated from leaf node
file segment of the index tree.

TODO: If the allocation extends the tablespace, it will not be redo logged, in
any mini-transaction.  Tablespace extension should be redo-logged, so that
recovery will not fail when the big_rec was written to the extended portion of
the file, in case the file was somehow truncated in the crash.

@return DB_SUCCESS or DB_OUT_OF_FILE_SPACE */
dberr_t
btr_store_big_rec_extern_fields(
/*============================*/
	btr_pcur_t*	pcur,		/*!< in/out: a persistent cursor. if
					btr_mtr is restarted, then this can
					be repositioned. */
	offset_t*	offsets,	/*!< in/out: rec_get_offsets() on
					pcur. the "external storage" flags
					in offsets will correctly correspond
					to rec when this function returns */
	const big_rec_t*big_rec_vec,	/*!< in: vector containing fields
					to be stored externally */
	mtr_t*		btr_mtr,	/*!< in/out: mtr containing the
					latches to the clustered index. can be
					committed and restarted. */
	enum blob_op	op)		/*! in: operation code */
{
	ulint		rec_page_no;
	byte*		field_ref;
	ulint		extern_len;
	ulint		store_len;
	ulint		page_no;
	ulint		space_id;
	ulint		prev_page_no;
	ulint		hint_page_no;
	ulint		i;
	mtr_t		mtr;
	mtr_t		mtr_bulk;
	mem_heap_t*	heap = NULL;
	page_zip_des_t*	page_zip;
	z_stream	c_stream;
	dberr_t		error		= DB_SUCCESS;
	dict_index_t*	index		= pcur->index();
	buf_block_t*	rec_block	= btr_pcur_get_block(pcur);
	rec_t*		rec		= btr_pcur_get_rec(pcur);

	ut_ad(rec_offs_validate(rec, index, offsets));
	ut_ad(rec_offs_any_extern(offsets));
	ut_ad(op == BTR_STORE_INSERT_BULK
	      || mtr_memo_contains_flagged(btr_mtr, &index->lock,
					   MTR_MEMO_X_LOCK
					   | MTR_MEMO_SX_LOCK));
	ut_ad(mtr_memo_contains(btr_mtr, rec_block, MTR_MEMO_PAGE_X_FIX));
	ut_ad(buf_block_get_frame(rec_block) == page_align(rec));
	ut_a(dict_index_is_clust(index));

	btr_blob_log_check_t redo_log(pcur, btr_mtr, offsets, &rec_block,
				      &rec, op);
	page_zip = buf_block_get_page_zip(rec_block);
	space_id = rec_block->page.id.space();
	rec_page_no = rec_block->page.id.page_no();
	ut_a(fil_page_index_page_check(page_align(rec))
	     || op == BTR_STORE_INSERT_BULK);

	if (page_zip) {
		int	err;

		/* Zlib deflate needs 128 kilobytes for the default
		window size, plus 512 << memLevel, plus a few
		kilobytes for small objects.  We use reduced memLevel
		to limit the memory consumption, and preallocate the
		heap, hoping to avoid memory fragmentation. */
		heap = mem_heap_create(250000);
		page_zip_set_alloc(&c_stream, heap);

		err = deflateInit2(&c_stream, int(page_zip_level),
				   Z_DEFLATED, 15, 7, Z_DEFAULT_STRATEGY);
		ut_a(err == Z_OK);
	}

#if defined UNIV_DEBUG || defined UNIV_BLOB_LIGHT_DEBUG
	/* All pointers to externally stored columns in the record
	must either be zero or they must be pointers to inherited
	columns, owned by this record or an earlier record version. */
	for (i = 0; i < big_rec_vec->n_fields; i++) {
		field_ref = btr_rec_get_field_ref(
			rec, offsets, big_rec_vec->fields[i].field_no);

		ut_a(!(field_ref[BTR_EXTERN_LEN] & BTR_EXTERN_OWNER_FLAG));
		/* Either this must be an update in place,
		or the BLOB must be inherited, or the BLOB pointer
		must be zero (will be written in this function). */
		ut_a(op == BTR_STORE_UPDATE
		     || (field_ref[BTR_EXTERN_LEN] & BTR_EXTERN_INHERITED_FLAG)
		     || !memcmp(field_ref, field_ref_zero,
				BTR_EXTERN_FIELD_REF_SIZE));
	}
#endif /* UNIV_DEBUG || UNIV_BLOB_LIGHT_DEBUG */

	/* Space available in compressed page to carry blob data */
	const ulint	payload_size_zip = rec_block->physical_size()
		- FIL_PAGE_DATA;

	/* Space available in uncompressed page to carry blob data */
	const ulint	payload_size = payload_size_zip
		- (BTR_BLOB_HDR_SIZE + FIL_PAGE_DATA_END);

	/* We have to create a file segment to the tablespace
	for each field and put the pointer to the field in rec */

	for (i = 0; i < big_rec_vec->n_fields; i++) {
		const ulint field_no = big_rec_vec->fields[i].field_no;

		field_ref = btr_rec_get_field_ref(rec, offsets, field_no);
#if defined UNIV_DEBUG || defined UNIV_BLOB_LIGHT_DEBUG
		/* A zero BLOB pointer should have been initially inserted. */
		ut_a(!memcmp(field_ref, field_ref_zero,
			     BTR_EXTERN_FIELD_REF_SIZE));
#endif /* UNIV_DEBUG || UNIV_BLOB_LIGHT_DEBUG */
		extern_len = big_rec_vec->fields[i].len;
		UNIV_MEM_ASSERT_RW(big_rec_vec->fields[i].data,
				   extern_len);

		ut_a(extern_len > 0);

		prev_page_no = FIL_NULL;

		if (page_zip) {
			int	err = deflateReset(&c_stream);
			ut_a(err == Z_OK);

			c_stream.next_in = (Bytef*)
				big_rec_vec->fields[i].data;
			c_stream.avail_in = static_cast<uInt>(extern_len);
		}

		for (ulint blob_npages = 0;; ++blob_npages) {
			buf_block_t*	block;
			const ulint	commit_freq = 4;
			ulint		r_extents;

			ut_ad(page_align(field_ref) == page_align(rec));

			if (!(blob_npages % commit_freq)) {

				redo_log.check();

				field_ref = btr_rec_get_field_ref(
					rec, offsets, field_no);

				page_zip = buf_block_get_page_zip(rec_block);
				rec_page_no = rec_block->page.id.page_no();
			}

			mtr.start();
			index->set_modified(mtr);
			mtr.set_log_mode(btr_mtr->get_log_mode());
			mtr.set_flush_observer(btr_mtr->get_flush_observer());

			buf_page_get(rec_block->page.id,
				     rec_block->zip_size(), RW_X_LATCH, &mtr);

			if (prev_page_no == FIL_NULL) {
				hint_page_no = 1 + rec_page_no;
			} else {
				hint_page_no = prev_page_no + 1;
			}

			mtr_t	*alloc_mtr;

			if (UNIV_UNLIKELY(op == BTR_STORE_INSERT_BULK)) {
				mtr_bulk.start();
				mtr_bulk.set_spaces(mtr);
				alloc_mtr = &mtr_bulk;
			} else {
				alloc_mtr = &mtr;
			}

			if (!fsp_reserve_free_extents(&r_extents,
						      index->table->space, 1,
						      FSP_BLOB, alloc_mtr,
						      1)) {

				alloc_mtr->commit();
				error = DB_OUT_OF_FILE_SPACE;
				goto func_exit;
			}

			block = btr_page_alloc(index, hint_page_no, FSP_NO_DIR,
					       0, alloc_mtr, &mtr);

			index->table->space->release_free_extents(r_extents);

			if (UNIV_UNLIKELY(op == BTR_STORE_INSERT_BULK)) {
				mtr_bulk.commit();
			}

			ut_a(block != NULL);

			page_no = block->page.id.page_no();

			if (prev_page_no != FIL_NULL) {
				buf_block_t*	prev_block;

				prev_block = buf_page_get(
					page_id_t(space_id, prev_page_no),
					rec_block->zip_size(),
					RW_X_LATCH, &mtr);

				buf_block_dbg_add_level(prev_block,
							SYNC_EXTERN_STORAGE);

				if (page_zip) {
					mtr.write<4>(*prev_block,
						     prev_block->frame
						     + FIL_PAGE_NEXT,
						     page_no);
					memcpy_aligned<4>(
						buf_block_get_page_zip(
							prev_block)
						->data + FIL_PAGE_NEXT,
						prev_block->frame
						+ FIL_PAGE_NEXT, 4);
				} else {
					mtr.write<4>(*prev_block,
						     BTR_BLOB_HDR_NEXT_PAGE_NO
						     + FIL_PAGE_DATA
						     + prev_block->frame,
						     page_no);
				}
			} else if (dict_index_is_online_ddl(index)) {
				row_log_table_blob_alloc(index, page_no);
			}

			if (page_zip) {
				int		err;
				page_zip_des_t*	blob_page_zip;

				/* Write FIL_PAGE_TYPE to the redo log
				separately, before logging any other
				changes to the block, so that the debug
				assertions in
				recv_parse_or_apply_log_rec_body() can
				be made simpler.  Before InnoDB Plugin
				1.0.4, the initialization of
				FIL_PAGE_TYPE was logged as part of
				the mtr_t::memcpy() below. */

				mtr.write<2>(*block,
					     block->frame + FIL_PAGE_TYPE,
					     prev_page_no == FIL_NULL
					     ? FIL_PAGE_TYPE_ZBLOB
					     : FIL_PAGE_TYPE_ZBLOB2);

				c_stream.next_out = block->frame
					+ FIL_PAGE_DATA;
				c_stream.avail_out = static_cast<uInt>(
					payload_size_zip);

				err = deflate(&c_stream, Z_FINISH);
				ut_a(err == Z_OK || err == Z_STREAM_END);
				ut_a(err == Z_STREAM_END
				     || c_stream.avail_out == 0);

				compile_time_assert(FIL_PAGE_NEXT
						    == FIL_PAGE_PREV + 4);
				compile_time_assert(FIL_NULL == 0xffffffff);
				mtr.memset(block, FIL_PAGE_PREV, 8, 0xff);
				/* Write a back pointer to the record
				into the otherwise unused area.  This
				information could be useful in
				debugging.  Later, we might want to
				implement the possibility to relocate
				BLOB pages.  Then, we would need to be
				able to adjust the BLOB pointer in the
				record.  We do not store the heap
				number of the record, because it can
				change in page_zip_reorganize() or
				btr_page_reorganize().  However, also
				the page number of the record may
				change when B-tree nodes are split or
				merged.
				NOTE: FIL_PAGE_FILE_FLUSH_LSN space is
				used by R-tree index for a Split Sequence
				Number */
				ut_ad(!dict_index_is_spatial(index));

				mtr.write<4>(*block, block->frame
					     + FIL_PAGE_FILE_FLUSH_LSN_OR_KEY_VERSION,
					     space_id);
				mtr.write<4>(*block, block->frame
					     + FIL_PAGE_FILE_FLUSH_LSN_OR_KEY_VERSION + 4,
					     rec_page_no);
				mtr.memcpy(*block,
					   FIL_PAGE_FILE_FLUSH_LSN_OR_KEY_VERSION,
					   page_zip_get_size(page_zip)
					   - FIL_PAGE_FILE_FLUSH_LSN_OR_KEY_VERSION
					   - c_stream.avail_out);
				/* Zero out the unused part of the page. */
				if (c_stream.avail_out) {
					mtr.memset(block,
						   page_zip_get_size(page_zip)
						   - c_stream.avail_out,
						   c_stream.avail_out, 0);
				}
				/* Copy the page to compressed storage,
				because it will be flushed to disk
				from there. */
				blob_page_zip = buf_block_get_page_zip(block);
				ut_ad(blob_page_zip);
				ut_ad(page_zip_get_size(blob_page_zip)
				      == page_zip_get_size(page_zip));
				memcpy(blob_page_zip->data, block->frame,
				       page_zip_get_size(page_zip));

				if (err == Z_OK && prev_page_no != FIL_NULL) {

					goto next_zip_page;
				}

				if (err == Z_STREAM_END) {
					mach_write_to_4(field_ref
							+ BTR_EXTERN_LEN, 0);
					mach_write_to_4(field_ref
							+ BTR_EXTERN_LEN + 4,
							c_stream.total_in);
				} else {
					memset(field_ref + BTR_EXTERN_LEN,
					       0, 8);
				}

				if (prev_page_no == FIL_NULL) {
					ut_ad(blob_npages == 0);
					mach_write_to_4(field_ref
							+ BTR_EXTERN_SPACE_ID,
							space_id);

					mach_write_to_4(field_ref
							+ BTR_EXTERN_PAGE_NO,
							page_no);

					mach_write_to_4(field_ref
							+ BTR_EXTERN_OFFSET,
							FIL_PAGE_NEXT);
				}

				/* We compress a page when finish bulk insert.*/
				if (UNIV_LIKELY(op != BTR_STORE_INSERT_BULK)) {
					page_zip_write_blob_ptr(
						rec_block, rec, index, offsets,
						field_no, &mtr);
				}

next_zip_page:
				prev_page_no = page_no;

				/* Commit mtr and release the
				uncompressed page frame to save memory. */
				btr_blob_free(block, FALSE, &mtr);

				if (err == Z_STREAM_END) {
					break;
				}
			} else {
				mtr.write<2>(*block, FIL_PAGE_TYPE
					     + block->frame,
					     FIL_PAGE_TYPE_BLOB);

				if (extern_len > payload_size) {
					store_len = payload_size;
				} else {
					store_len = extern_len;
				}

				mtr.memcpy(block,
					   FIL_PAGE_DATA + BTR_BLOB_HDR_SIZE,
					   (const byte*)
					   big_rec_vec->fields[i].data
					   + big_rec_vec->fields[i].len
					   - extern_len, store_len);
				mtr.write<4>(*block, BTR_BLOB_HDR_PART_LEN
					     + FIL_PAGE_DATA + block->frame,
					     store_len);
				compile_time_assert(FIL_NULL == 0xffffffff);
				mtr.memset(block, BTR_BLOB_HDR_NEXT_PAGE_NO
					   + FIL_PAGE_DATA, 4, 0xff);

				extern_len -= store_len;

				ut_ad(!mach_read_from_4(BTR_EXTERN_LEN
							+ field_ref));
				mtr.write<4>(*rec_block,
					     BTR_EXTERN_LEN + 4 + field_ref,
					     big_rec_vec->fields[i].len
					     - extern_len);

				if (prev_page_no == FIL_NULL) {
					ut_ad(blob_npages == 0);
					mtr.write<4,mtr_t::OPT>(
						*rec_block,
						field_ref + BTR_EXTERN_SPACE_ID,
						space_id);

					mtr.write<4>(*rec_block, field_ref
						     + BTR_EXTERN_PAGE_NO,
						     page_no);

					mtr.write<4>(*rec_block, field_ref
						     + BTR_EXTERN_OFFSET,
						     FIL_PAGE_DATA);
				}

				prev_page_no = page_no;

				mtr.commit();

				if (extern_len == 0) {
					break;
				}
			}
		}

		DBUG_EXECUTE_IF("btr_store_big_rec_extern",
				error = DB_OUT_OF_FILE_SPACE;
				goto func_exit;);

		rec_offs_make_nth_extern(offsets, field_no);
	}

func_exit:
	if (page_zip) {
		deflateEnd(&c_stream);
	}

	if (heap != NULL) {
		mem_heap_free(heap);
	}

#if defined UNIV_DEBUG || defined UNIV_BLOB_LIGHT_DEBUG
	/* All pointers to externally stored columns in the record
	must be valid. */
	for (i = 0; i < rec_offs_n_fields(offsets); i++) {
		if (!rec_offs_nth_extern(offsets, i)) {
			continue;
		}

		field_ref = btr_rec_get_field_ref(rec, offsets, i);

		/* The pointer must not be zero if the operation
		succeeded. */
		ut_a(0 != memcmp(field_ref, field_ref_zero,
				 BTR_EXTERN_FIELD_REF_SIZE)
		     || error != DB_SUCCESS);
		/* The column must not be disowned by this record. */
		ut_a(!(field_ref[BTR_EXTERN_LEN] & BTR_EXTERN_OWNER_FLAG));
	}
#endif /* UNIV_DEBUG || UNIV_BLOB_LIGHT_DEBUG */
	return(error);
}

/** Check the FIL_PAGE_TYPE on an uncompressed BLOB page.
@param[in]      block   uncompressed BLOB page
@param[in]      read    true=read, false=purge */
static void btr_check_blob_fil_page_type(const buf_block_t& block, bool read)
{
  uint16_t type= fil_page_get_type(block.frame);

  if (UNIV_LIKELY(type == FIL_PAGE_TYPE_BLOB))
    return;
  /* FIXME: take the tablespace as a parameter */
  if (fil_space_t *space= fil_space_acquire_silent(block.page.id.space()))
  {
    /* Old versions of InnoDB did not initialize FIL_PAGE_TYPE on BLOB
    pages.  Do not print anything about the type mismatch when reading
    a BLOB page that may be from old versions. */
    if (space->full_crc32() || DICT_TF_HAS_ATOMIC_BLOBS(space->flags))
    {
      ib::fatal() << "FIL_PAGE_TYPE=" << type
		  << (read ? " on BLOB read file " : " on BLOB purge file ")
		  << space->chain.start->name
		  << " page " << block.page.id.page_no();
    }
    space->release();
  }
}

/*******************************************************************//**
Frees the space in an externally stored field to the file space
management if the field in data is owned by the externally stored field,
in a rollback we may have the additional condition that the field must
not be inherited. */
void
btr_free_externally_stored_field(
/*=============================*/
	dict_index_t*	index,		/*!< in: index of the data, the index
					tree MUST be X-latched; if the tree
					height is 1, then also the root page
					must be X-latched! (this is relevant
					in the case this function is called
					from purge where 'data' is located on
					an undo log page, not an index
					page) */
	byte*		field_ref,	/*!< in/out: field reference */
	const rec_t*	rec,		/*!< in: record containing field_ref, for
					page_zip_write_blob_ptr(), or NULL */
	const offset_t*	offsets,	/*!< in: rec_get_offsets(rec, index),
					or NULL */
	buf_block_t*	block,		/*!< in/out: page of field_ref */
	ulint		i,		/*!< in: field number of field_ref;
					ignored if rec == NULL */
	bool		rollback,	/*!< in: performing rollback? */
	mtr_t*		local_mtr)	/*!< in: mtr
					containing the latch to data an an
					X-latch to the index tree */
{
	page_t*		page;
	const ulint	space_id	= mach_read_from_4(
		field_ref + BTR_EXTERN_SPACE_ID);
	const ulint	start_page	= mach_read_from_4(
		field_ref + BTR_EXTERN_PAGE_NO);
	ulint		page_no;
	ulint		next_page_no;
	mtr_t		mtr;

	ut_ad(index->is_primary());
	ut_ad(mtr_memo_contains_flagged(local_mtr, dict_index_get_lock(index),
					MTR_MEMO_X_LOCK | MTR_MEMO_SX_LOCK));
	ut_ad(mtr_memo_contains_page(local_mtr, field_ref,
				     MTR_MEMO_PAGE_X_FIX));
	ut_ad(!rec || rec_offs_validate(rec, index, offsets));
	ut_ad(!rec || field_ref == btr_rec_get_field_ref(rec, offsets, i));
	ut_ad(local_mtr->is_named_space(
		      page_get_space_id(page_align(field_ref))));

	if (UNIV_UNLIKELY(!memcmp(field_ref, field_ref_zero,
				  BTR_EXTERN_FIELD_REF_SIZE))) {
		/* In the rollback, we may encounter a clustered index
		record with some unwritten off-page columns. There is
		nothing to free then. */
		ut_a(rollback);
		return;
	}

	ut_ad(!(mach_read_from_4(field_ref + BTR_EXTERN_LEN)
	        & ~((BTR_EXTERN_OWNER_FLAG
	             | BTR_EXTERN_INHERITED_FLAG) << 24)));
	ut_ad(space_id == index->table->space->id);
	ut_ad(space_id == index->table->space_id);

	const ulint ext_zip_size = index->table->space->zip_size();
	const ulint rec_zip_size = rec ? ext_zip_size : 0;

	/* !rec holds in a call from purge when field_ref is in an undo page */
	ut_ad(rec || !block->page.zip.data);

	for (;;) {
#ifdef UNIV_DEBUG
		buf_block_t*	rec_block;
#endif /* UNIV_DEBUG */
		buf_block_t*	ext_block;

		mtr_start(&mtr);
		mtr.set_spaces(*local_mtr);
		mtr.set_log_mode(local_mtr->get_log_mode());

		ut_ad(!index->table->is_temporary()
		      || local_mtr->get_log_mode() == MTR_LOG_NO_REDO);

		const page_t*	p = page_align(field_ref);

		const page_id_t	page_id(page_get_space_id(p),
					page_get_page_no(p));

#ifdef UNIV_DEBUG
		rec_block =
#endif /* UNIV_DEBUG */
		buf_page_get(page_id, rec_zip_size, RW_X_LATCH, &mtr);

		buf_block_dbg_add_level(rec_block, SYNC_NO_ORDER_CHECK);
		page_no = mach_read_from_4(field_ref + BTR_EXTERN_PAGE_NO);

		if (/* There is no external storage data */
		    page_no == FIL_NULL
		    /* This field does not own the externally stored field */
		    || (mach_read_from_1(field_ref + BTR_EXTERN_LEN)
			& BTR_EXTERN_OWNER_FLAG)
		    /* Rollback and inherited field */
		    || (rollback
			&& (mach_read_from_1(field_ref + BTR_EXTERN_LEN)
			    & BTR_EXTERN_INHERITED_FLAG))) {

			/* Do not free */
			mtr_commit(&mtr);

			return;
		}

		if (page_no == start_page && dict_index_is_online_ddl(index)) {
			row_log_table_blob_free(index, start_page);
		}

		ext_block = buf_page_get(
			page_id_t(space_id, page_no), ext_zip_size,
			RW_X_LATCH, &mtr);

		buf_block_dbg_add_level(ext_block, SYNC_EXTERN_STORAGE);
		page = buf_block_get_frame(ext_block);

		if (ext_zip_size) {
			/* Note that page_zip will be NULL
			in row_purge_upd_exist_or_extern(). */
			switch (fil_page_get_type(page)) {
			case FIL_PAGE_TYPE_ZBLOB:
			case FIL_PAGE_TYPE_ZBLOB2:
				break;
			default:
				ut_error;
			}
			next_page_no = mach_read_from_4(page + FIL_PAGE_NEXT);

			btr_page_free(index, ext_block, &mtr, true);

			if (UNIV_LIKELY_NULL(block->page.zip.data)) {
				mach_write_to_4(field_ref + BTR_EXTERN_PAGE_NO,
						next_page_no);
				memset(field_ref + BTR_EXTERN_LEN, 0, 4);
				page_zip_write_blob_ptr(block, rec, index,
							offsets, i, &mtr);
			} else {
				mtr.write<4>(*block,
					     BTR_EXTERN_PAGE_NO + field_ref,
					     next_page_no);
				mtr.write<4,mtr_t::OPT>(*block,
							BTR_EXTERN_LEN + 4
							+ field_ref, 0U);
			}
		} else {
			ut_ad(!block->page.zip.data);
			btr_check_blob_fil_page_type(*ext_block, false);

			next_page_no = mach_read_from_4(
				page + FIL_PAGE_DATA
				+ BTR_BLOB_HDR_NEXT_PAGE_NO);
			btr_page_free(index, ext_block, &mtr, true);

			mtr.write<4>(*block, BTR_EXTERN_PAGE_NO + field_ref,
				     next_page_no);
			/* Zero out the BLOB length.  If the server
			crashes during the execution of this function,
			trx_rollback_all_recovered() could
			dereference the half-deleted BLOB, fetching a
			wrong prefix for the BLOB. */
			mtr.write<4,mtr_t::OPT>(*block,
						BTR_EXTERN_LEN + 4 + field_ref,
						0U);
		}

		/* Commit mtr and release the BLOB block to save memory. */
		btr_blob_free(ext_block, TRUE, &mtr);
	}
}

/***********************************************************//**
Frees the externally stored fields for a record. */
static
void
btr_rec_free_externally_stored_fields(
/*==================================*/
	dict_index_t*	index,	/*!< in: index of the data, the index
				tree MUST be X-latched */
	rec_t*		rec,	/*!< in/out: record */
<<<<<<< HEAD
	const ulint*	offsets,/*!< in: rec_get_offsets(rec, index) */
	buf_block_t*	block,	/*!< in: index page of rec */
=======
	const offset_t*	offsets,/*!< in: rec_get_offsets(rec, index) */
	page_zip_des_t*	page_zip,/*!< in: compressed page whose uncompressed
				part will be updated, or NULL */
>>>>>>> 8fa759a5
	bool		rollback,/*!< in: performing rollback? */
	mtr_t*		mtr)	/*!< in: mini-transaction handle which contains
				an X-latch to record page and to the index
				tree */
{
	ulint	n_fields;
	ulint	i;

	ut_ad(rec_offs_validate(rec, index, offsets));
	ut_ad(mtr_memo_contains_page(mtr, rec, MTR_MEMO_PAGE_X_FIX));
	ut_ad(index->is_primary());
	ut_ad(page_rec_is_leaf(rec));
	/* Free possible externally stored fields in the record */

	ut_ad(dict_table_is_comp(index->table) == !!rec_offs_comp(offsets));
	n_fields = rec_offs_n_fields(offsets);

	for (i = 0; i < n_fields; i++) {
		if (rec_offs_nth_extern(offsets, i)) {
			btr_free_externally_stored_field(
				index, btr_rec_get_field_ref(rec, offsets, i),
				rec, offsets, block, i, rollback, mtr);
		}
	}
}

/***********************************************************//**
Frees the externally stored fields for a record, if the field is mentioned
in the update vector. */
static
void
btr_rec_free_updated_extern_fields(
/*===============================*/
	dict_index_t*	index,	/*!< in: index of rec; the index tree MUST be
				X-latched */
	rec_t*		rec,	/*!< in/out: record */
<<<<<<< HEAD
	buf_block_t*	block,	/*!< in: index page of rec */
	const ulint*	offsets,/*!< in: rec_get_offsets(rec, index) */
=======
	page_zip_des_t*	page_zip,/*!< in: compressed page whose uncompressed
				part will be updated, or NULL */
	const offset_t*	offsets,/*!< in: rec_get_offsets(rec, index) */
>>>>>>> 8fa759a5
	const upd_t*	update,	/*!< in: update vector */
	bool		rollback,/*!< in: performing rollback? */
	mtr_t*		mtr)	/*!< in: mini-transaction handle which contains
				an X-latch to record page and to the tree */
{
	ulint	n_fields;
	ulint	i;

	ut_ad(rec_offs_validate(rec, index, offsets));
	ut_ad(mtr_memo_contains_page(mtr, rec, MTR_MEMO_PAGE_X_FIX));

	/* Free possible externally stored fields in the record */

	n_fields = upd_get_n_fields(update);

	for (i = 0; i < n_fields; i++) {
		const upd_field_t* ufield = upd_get_nth_field(update, i);

		if (rec_offs_nth_extern(offsets, ufield->field_no)) {
			ulint	len;
			byte*	data = rec_get_nth_field(
				rec, offsets, ufield->field_no, &len);
			ut_a(len >= BTR_EXTERN_FIELD_REF_SIZE);

			btr_free_externally_stored_field(
				index, data + len - BTR_EXTERN_FIELD_REF_SIZE,
				rec, offsets, block,
				ufield->field_no, rollback, mtr);
		}
	}
}

/*******************************************************************//**
Copies the prefix of an uncompressed BLOB.  The clustered index record
that points to this BLOB must be protected by a lock or a page latch.
@return number of bytes written to buf */
static
ulint
btr_copy_blob_prefix(
/*=================*/
	byte*		buf,	/*!< out: the externally stored part of
				the field, or a prefix of it */
	ulint		len,	/*!< in: length of buf, in bytes */
	ulint		space_id,/*!< in: space id of the BLOB pages */
	ulint		page_no,/*!< in: page number of the first BLOB page */
	ulint		offset)	/*!< in: offset on the first BLOB page */
{
	ulint	copied_len	= 0;

	for (;;) {
		mtr_t		mtr;
		buf_block_t*	block;
		const page_t*	page;
		const byte*	blob_header;
		ulint		part_len;
		ulint		copy_len;

		mtr_start(&mtr);

		block = buf_page_get(page_id_t(space_id, page_no),
				     0, RW_S_LATCH, &mtr);
		buf_block_dbg_add_level(block, SYNC_EXTERN_STORAGE);
		page = buf_block_get_frame(block);

		btr_check_blob_fil_page_type(*block, true);

		blob_header = page + offset;
		part_len = btr_blob_get_part_len(blob_header);
		copy_len = ut_min(part_len, len - copied_len);

		memcpy(buf + copied_len,
		       blob_header + BTR_BLOB_HDR_SIZE, copy_len);
		copied_len += copy_len;

		page_no = btr_blob_get_next_page_no(blob_header);

		mtr_commit(&mtr);

		if (page_no == FIL_NULL || copy_len != part_len) {
			UNIV_MEM_ASSERT_RW(buf, copied_len);
			return(copied_len);
		}

		/* On other BLOB pages except the first the BLOB header
		always is at the page data start: */

		offset = FIL_PAGE_DATA;

		ut_ad(copied_len <= len);
	}
}

/** Copies the prefix of a compressed BLOB.
The clustered index record that points to this BLOB must be protected
by a lock or a page latch.
@param[out]	buf		the externally stored part of the field,
or a prefix of it
@param[in]	len		length of buf, in bytes
@param[in]	zip_size	ROW_FORMAT=COMPRESSED page size
@param[in]	space_id	space id of the BLOB pages
@param[in]	offset		offset on the first BLOB page
@return number of bytes written to buf */
static
ulint
btr_copy_zblob_prefix(
	byte*			buf,
	ulint			len,
	ulint			zip_size,
	ulint			space_id,
	ulint			page_no,
	ulint			offset)
{
	ulint		page_type = FIL_PAGE_TYPE_ZBLOB;
	mem_heap_t*	heap;
	int		err;
	z_stream	d_stream;

	d_stream.next_out = buf;
	d_stream.avail_out = static_cast<uInt>(len);
	d_stream.next_in = Z_NULL;
	d_stream.avail_in = 0;

	/* Zlib inflate needs 32 kilobytes for the default
	window size, plus a few kilobytes for small objects. */
	heap = mem_heap_create(40000);
	page_zip_set_alloc(&d_stream, heap);

	ut_ad(zip_size);
	ut_ad(ut_is_2pow(zip_size));
	ut_ad(space_id);

	err = inflateInit(&d_stream);
	ut_a(err == Z_OK);

	for (;;) {
		buf_page_t*	bpage;
		ulint		next_page_no;

		/* There is no latch on bpage directly.  Instead,
		bpage is protected by the B-tree page latch that
		is being held on the clustered index record, or,
		in row_merge_copy_blobs(), by an exclusive table lock. */
		bpage = buf_page_get_zip(page_id_t(space_id, page_no),
					 zip_size);

		if (UNIV_UNLIKELY(!bpage)) {
			ib::error() << "Cannot load compressed BLOB "
				<< page_id_t(space_id, page_no);
			goto func_exit;
		}

		if (UNIV_UNLIKELY
		    (fil_page_get_type(bpage->zip.data) != page_type)) {

			ib::error() << "Unexpected type "
				<< fil_page_get_type(bpage->zip.data)
				<< " of compressed BLOB page "
				<< page_id_t(space_id, page_no);

			ut_ad(0);
			goto end_of_blob;
		}

		next_page_no = mach_read_from_4(bpage->zip.data + offset);

		if (UNIV_LIKELY(offset == FIL_PAGE_NEXT)) {
			/* When the BLOB begins at page header,
			the compressed data payload does not
			immediately follow the next page pointer. */
			offset = FIL_PAGE_DATA;
		} else {
			offset += 4;
		}

		d_stream.next_in = bpage->zip.data + offset;
		d_stream.avail_in = uInt(zip_size - offset);

		err = inflate(&d_stream, Z_NO_FLUSH);
		switch (err) {
		case Z_OK:
			if (!d_stream.avail_out) {
				goto end_of_blob;
			}
			break;
		case Z_STREAM_END:
			if (next_page_no == FIL_NULL) {
				goto end_of_blob;
			}
			/* fall through */
		default:
inflate_error:
			ib::error() << "inflate() of compressed BLOB page "
				<< page_id_t(space_id, page_no)
				<< " returned " << err
				<< " (" << d_stream.msg << ")";

		case Z_BUF_ERROR:
			goto end_of_blob;
		}

		if (next_page_no == FIL_NULL) {
			if (!d_stream.avail_in) {
				ib::error()
					<< "Unexpected end of compressed "
					<< "BLOB page "
					<< page_id_t(space_id, page_no);
			} else {
				err = inflate(&d_stream, Z_FINISH);
				switch (err) {
				case Z_STREAM_END:
				case Z_BUF_ERROR:
					break;
				default:
					goto inflate_error;
				}
			}

end_of_blob:
			buf_page_release_zip(bpage);
			goto func_exit;
		}

		buf_page_release_zip(bpage);

		/* On other BLOB pages except the first
		the BLOB header always is at the page header: */

		page_no = next_page_no;
		offset = FIL_PAGE_NEXT;
		page_type = FIL_PAGE_TYPE_ZBLOB2;
	}

func_exit:
	inflateEnd(&d_stream);
	mem_heap_free(heap);
	UNIV_MEM_ASSERT_RW(buf, d_stream.total_out);
	return(d_stream.total_out);
}

/** Copies the prefix of an externally stored field of a record.
The clustered index record that points to this BLOB must be protected
by a lock or a page latch.
@param[out]	buf		the externally stored part of the
field, or a prefix of it
@param[in]	len		length of buf, in bytes
@param[in]	zip_size	ROW_FORMAT=COMPRESSED page size, or 0
@param[in]	space_id	space id of the first BLOB page
@param[in]	page_no		page number of the first BLOB page
@param[in]	offset		offset on the first BLOB page
@return number of bytes written to buf */
static
ulint
btr_copy_externally_stored_field_prefix_low(
	byte*			buf,
	ulint			len,
	ulint			zip_size,
	ulint			space_id,
	ulint			page_no,
	ulint			offset)
{
	if (len == 0) {
		return(0);
	}

	if (zip_size) {
		return(btr_copy_zblob_prefix(buf, len, zip_size,
					     space_id, page_no, offset));
	} else {
		return(btr_copy_blob_prefix(buf, len, space_id,
					    page_no, offset));
	}
}

/** Copies the prefix of an externally stored field of a record.
The clustered index record must be protected by a lock or a page latch.
@param[out]	buf		the field, or a prefix of it
@param[in]	len		length of buf, in bytes
@param[in]	zip_size	ROW_FORMAT=COMPRESSED page size, or 0
@param[in]	data		'internally' stored part of the field
containing also the reference to the external part; must be protected by
a lock or a page latch
@param[in]	local_len	length of data, in bytes
@return the length of the copied field, or 0 if the column was being
or has been deleted */
ulint
btr_copy_externally_stored_field_prefix(
	byte*			buf,
	ulint			len,
	ulint			zip_size,
	const byte*		data,
	ulint			local_len)
{
	ulint	space_id;
	ulint	page_no;
	ulint	offset;

	ut_a(local_len >= BTR_EXTERN_FIELD_REF_SIZE);

	local_len -= BTR_EXTERN_FIELD_REF_SIZE;

	if (UNIV_UNLIKELY(local_len >= len)) {
		memcpy(buf, data, len);
		return(len);
	}

	memcpy(buf, data, local_len);
	data += local_len;

	ut_a(memcmp(data, field_ref_zero, BTR_EXTERN_FIELD_REF_SIZE));

	if (!mach_read_from_4(data + BTR_EXTERN_LEN + 4)) {
		/* The externally stored part of the column has been
		(partially) deleted.  Signal the half-deleted BLOB
		to the caller. */

		return(0);
	}

	space_id = mach_read_from_4(data + BTR_EXTERN_SPACE_ID);

	page_no = mach_read_from_4(data + BTR_EXTERN_PAGE_NO);

	offset = mach_read_from_4(data + BTR_EXTERN_OFFSET);

	return(local_len
	       + btr_copy_externally_stored_field_prefix_low(buf + local_len,
							     len - local_len,
							     zip_size,
							     space_id, page_no,
							     offset));
}

/** Copies an externally stored field of a record to mem heap.
The clustered index record must be protected by a lock or a page latch.
@param[out]	len		length of the whole field
@param[in]	data		'internally' stored part of the field
containing also the reference to the external part; must be protected by
a lock or a page latch
@param[in]	zip_size	ROW_FORMAT=COMPRESSED page size, or 0
@param[in]	local_len	length of data
@param[in,out]	heap		mem heap
@return the whole field copied to heap */
byte*
btr_copy_externally_stored_field(
	ulint*			len,
	const byte*		data,
	ulint			zip_size,
	ulint			local_len,
	mem_heap_t*		heap)
{
	ulint	space_id;
	ulint	page_no;
	ulint	offset;
	ulint	extern_len;
	byte*	buf;

	ut_a(local_len >= BTR_EXTERN_FIELD_REF_SIZE);

	local_len -= BTR_EXTERN_FIELD_REF_SIZE;

	space_id = mach_read_from_4(data + local_len + BTR_EXTERN_SPACE_ID);

	page_no = mach_read_from_4(data + local_len + BTR_EXTERN_PAGE_NO);

	offset = mach_read_from_4(data + local_len + BTR_EXTERN_OFFSET);

	/* Currently a BLOB cannot be bigger than 4 GB; we
	leave the 4 upper bytes in the length field unused */

	extern_len = mach_read_from_4(data + local_len + BTR_EXTERN_LEN + 4);

	buf = (byte*) mem_heap_alloc(heap, local_len + extern_len);

	memcpy(buf, data, local_len);
	*len = local_len
		+ btr_copy_externally_stored_field_prefix_low(buf + local_len,
							      extern_len,
							      zip_size,
							      space_id,
							      page_no, offset);

	return(buf);
}

/** Copies an externally stored field of a record to mem heap.
@param[in]	rec		record in a clustered index; must be
protected by a lock or a page latch
@param[in]	offset		array returned by rec_get_offsets()
@param[in]	zip_size	ROW_FORMAT=COMPRESSED page size, or 0
@param[in]	no		field number
@param[out]	len		length of the field
@param[in,out]	heap		mem heap
@return the field copied to heap, or NULL if the field is incomplete */
byte*
btr_rec_copy_externally_stored_field(
	const rec_t*		rec,
	const offset_t*		offsets,
	ulint			zip_size,
	ulint			no,
	ulint*			len,
	mem_heap_t*		heap)
{
	ulint		local_len;
	const byte*	data;

	ut_a(rec_offs_nth_extern(offsets, no));

	/* An externally stored field can contain some initial
	data from the field, and in the last 20 bytes it has the
	space id, page number, and offset where the rest of the
	field data is stored, and the data length in addition to
	the data stored locally. We may need to store some data
	locally to get the local record length above the 128 byte
	limit so that field offsets are stored in two bytes, and
	the extern bit is available in those two bytes. */

	data = rec_get_nth_field(rec, offsets, no, &local_len);

	ut_a(local_len >= BTR_EXTERN_FIELD_REF_SIZE);

	if (UNIV_UNLIKELY
	    (!memcmp(data + local_len - BTR_EXTERN_FIELD_REF_SIZE,
		     field_ref_zero, BTR_EXTERN_FIELD_REF_SIZE))) {
		/* The externally stored field was not written yet.
		This record should only be seen by
		recv_recovery_rollback_active() or any
		TRX_ISO_READ_UNCOMMITTED transactions. */
		return(NULL);
	}

	return(btr_copy_externally_stored_field(len, data,
						zip_size, local_len, heap));
}<|MERGE_RESOLUTION|>--- conflicted
+++ resolved
@@ -180,14 +180,8 @@
 	dict_index_t*	index,	/*!< in: index of rec; the index tree MUST be
 				X-latched */
 	rec_t*		rec,	/*!< in: record */
-<<<<<<< HEAD
 	buf_block_t*	block,	/*!< in: index page of rec */
-	const ulint*	offsets,/*!< in: rec_get_offsets(rec, index) */
-=======
-	page_zip_des_t*	page_zip,/*!< in: compressed page whose uncompressed
-				part will be updated, or NULL */
 	const offset_t*	offsets,/*!< in: rec_get_offsets(rec, index) */
->>>>>>> 8fa759a5
 	const upd_t*	update,	/*!< in: update vector */
 	bool		rollback,/*!< in: performing rollback? */
 	mtr_t*		mtr);	/*!< in: mini-transaction handle which contains
@@ -201,14 +195,8 @@
 	dict_index_t*	index,	/*!< in: index of the data, the index
 				tree MUST be X-latched */
 	rec_t*		rec,	/*!< in: record */
-<<<<<<< HEAD
-	const ulint*	offsets,/*!< in: rec_get_offsets(rec, index) */
+	const offset_t*	offsets,/*!< in: rec_get_offsets(rec, index) */
 	buf_block_t*	block,	/*!< in: index page of rec */
-=======
-	const offset_t*	offsets,/*!< in: rec_get_offsets(rec, index) */
-	page_zip_des_t*	page_zip,/*!< in: compressed page whose uncompressed
-				part will be updated, or NULL */
->>>>>>> 8fa759a5
 	bool		rollback,/*!< in: performing rollback? */
 	mtr_t*		mtr);	/*!< in: mini-transaction handle which contains
 				an X-latch to record page and to the index
@@ -8159,14 +8147,8 @@
 	dict_index_t*	index,	/*!< in: index of the data, the index
 				tree MUST be X-latched */
 	rec_t*		rec,	/*!< in/out: record */
-<<<<<<< HEAD
-	const ulint*	offsets,/*!< in: rec_get_offsets(rec, index) */
+	const offset_t*	offsets,/*!< in: rec_get_offsets(rec, index) */
 	buf_block_t*	block,	/*!< in: index page of rec */
-=======
-	const offset_t*	offsets,/*!< in: rec_get_offsets(rec, index) */
-	page_zip_des_t*	page_zip,/*!< in: compressed page whose uncompressed
-				part will be updated, or NULL */
->>>>>>> 8fa759a5
 	bool		rollback,/*!< in: performing rollback? */
 	mtr_t*		mtr)	/*!< in: mini-transaction handle which contains
 				an X-latch to record page and to the index
@@ -8203,14 +8185,8 @@
 	dict_index_t*	index,	/*!< in: index of rec; the index tree MUST be
 				X-latched */
 	rec_t*		rec,	/*!< in/out: record */
-<<<<<<< HEAD
 	buf_block_t*	block,	/*!< in: index page of rec */
-	const ulint*	offsets,/*!< in: rec_get_offsets(rec, index) */
-=======
-	page_zip_des_t*	page_zip,/*!< in: compressed page whose uncompressed
-				part will be updated, or NULL */
 	const offset_t*	offsets,/*!< in: rec_get_offsets(rec, index) */
->>>>>>> 8fa759a5
 	const upd_t*	update,	/*!< in: update vector */
 	bool		rollback,/*!< in: performing rollback? */
 	mtr_t*		mtr)	/*!< in: mini-transaction handle which contains
