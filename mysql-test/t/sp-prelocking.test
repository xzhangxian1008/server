--- conflicted
+++ resolved
@@ -271,11 +271,6 @@
 drop table t1;
 drop view v1, v2, v3;
 drop function bug15683;
-<<<<<<< HEAD
-#
-# End of 5.0 tests
-#
-=======
 
 
 #
@@ -307,5 +302,4 @@
 drop table t1, t2, t3;
 
 
---echo End of 5.0 tests
->>>>>>> 0f0e518e
+--echo End of 5.0 tests