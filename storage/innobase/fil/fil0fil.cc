/*****************************************************************************

Copyright (c) 1995, 2017, Oracle and/or its affiliates. All Rights Reserved.
Copyright (c) 2014, 2018, MariaDB Corporation.

This program is free software; you can redistribute it and/or modify it under
the terms of the GNU General Public License as published by the Free Software
Foundation; version 2 of the License.

This program is distributed in the hope that it will be useful, but WITHOUT
ANY WARRANTY; without even the implied warranty of MERCHANTABILITY or FITNESS
FOR A PARTICULAR PURPOSE. See the GNU General Public License for more details.

You should have received a copy of the GNU General Public License along with
this program; if not, write to the Free Software Foundation, Inc.,
51 Franklin Street, Suite 500, Boston, MA 02110-1335 USA

*****************************************************************************/

/**************************************************//**
@file fil/fil0fil.cc
The tablespace memory cache

Created 10/25/1995 Heikki Tuuri
*******************************************************/

#include "fil0fil.h"
#include "fil0crypt.h"

#include "btr0btr.h"
#include "btr0sea.h"
#include "buf0buf.h"
#include "dict0boot.h"
#include "dict0dict.h"
#include "fsp0file.h"
#include "fsp0file.h"
#include "fsp0fsp.h"
#include "fsp0space.h"
#include "fsp0sysspace.h"
#include "hash0hash.h"
#include "log0log.h"
#include "log0recv.h"
#include "mach0data.h"
#include "mem0mem.h"
#include "mtr0log.h"
#include "os0file.h"
#include "page0zip.h"
#include "row0mysql.h"
#include "row0trunc.h"
#include "srv0start.h"
#include "trx0purge.h"
#include "ut0new.h"
#include "buf0lru.h"
#include "ibuf0ibuf.h"
#include "os0event.h"
#include "sync0sync.h"
#include "buf0flu.h"
#include "os0api.h"

/** Tries to close a file in the LRU list. The caller must hold the fil_sys
mutex.
@return true if success, false if should retry later; since i/o's
generally complete in < 100 ms, and as InnoDB writes at most 128 pages
from the buffer pool in a batch, and then immediately flushes the
files, there is a good chance that the next time we find a suitable
node from the LRU list.
@param[in] print_info	if true, prints information why it
                        cannot close a file */
static
bool
fil_try_to_close_file_in_LRU(bool print_info);

/*
		IMPLEMENTATION OF THE TABLESPACE MEMORY CACHE
		=============================================

The tablespace cache is responsible for providing fast read/write access to
tablespaces and logs of the database. File creation and deletion is done
in other modules which know more of the logic of the operation, however.

A tablespace consists of a chain of files. The size of the files does not
have to be divisible by the database block size, because we may just leave
the last incomplete block unused. When a new file is appended to the
tablespace, the maximum size of the file is also specified. At the moment,
we think that it is best to extend the file to its maximum size already at
the creation of the file, because then we can avoid dynamically extending
the file when more space is needed for the tablespace.

A block's position in the tablespace is specified with a 32-bit unsigned
integer. The files in the chain are thought to be catenated, and the block
corresponding to an address n is the nth block in the catenated file (where
the first block is named the 0th block, and the incomplete block fragments
at the end of files are not taken into account). A tablespace can be extended
by appending a new file at the end of the chain.

Our tablespace concept is similar to the one of Oracle.

To acquire more speed in disk transfers, a technique called disk striping is
sometimes used. This means that logical block addresses are divided in a
round-robin fashion across several disks. Windows NT supports disk striping,
so there we do not need to support it in the database. Disk striping is
implemented in hardware in RAID disks. We conclude that it is not necessary
to implement it in the database. Oracle 7 does not support disk striping,
either.

Another trick used at some database sites is replacing tablespace files by
raw disks, that is, the whole physical disk drive, or a partition of it, is
opened as a single file, and it is accessed through byte offsets calculated
from the start of the disk or the partition. This is recommended in some
books on database tuning to achieve more speed in i/o. Using raw disk
certainly prevents the OS from fragmenting disk space, but it is not clear
if it really adds speed. We measured on the Pentium 100 MHz + NT + NTFS file
system + EIDE Conner disk only a negligible difference in speed when reading
from a file, versus reading from a raw disk.

To have fast access to a tablespace or a log file, we put the data structures
to a hash table. Each tablespace and log file is given an unique 32-bit
identifier.

Some operating systems do not support many open files at the same time,
though NT seems to tolerate at least 900 open files. Therefore, we put the
open files in an LRU-list. If we need to open another file, we may close the
file at the end of the LRU-list. When an i/o-operation is pending on a file,
the file cannot be closed. We take the file nodes with pending i/o-operations
out of the LRU-list and keep a count of pending operations. When an operation
completes, we decrement the count and return the file node to the LRU-list if
the count drops to zero. */

/** Reference to the server data directory. Usually it is the
current working directory ".", but in the MySQL Embedded Server Library
it is an absolute path. */
const char*	fil_path_to_mysql_datadir;

/** Common InnoDB file extentions */
const char* dot_ext[] = { "", ".ibd", ".isl", ".cfg" };

/** The number of fsyncs done to the log */
ulint	fil_n_log_flushes			= 0;

/** Number of pending redo log flushes */
ulint	fil_n_pending_log_flushes		= 0;
/** Number of pending tablespace flushes */
ulint	fil_n_pending_tablespace_flushes	= 0;

/** Number of files currently open */
ulint	fil_n_file_opened			= 0;

/** The null file address */
fil_addr_t	fil_addr_null = {FIL_NULL, 0};

/** The tablespace memory cache. This variable is NULL before the module is
initialized. */
UNIV_INTERN fil_system_t*	fil_system	= NULL;

/** At this age or older a space/page will be rotated */
UNIV_INTERN extern uint srv_fil_crypt_rotate_key_age;
UNIV_INTERN extern ib_mutex_t fil_crypt_threads_mutex;

/** Determine if user has explicitly disabled fsync(). */
# define fil_buffering_disabled(s)	\
	((s)->purpose == FIL_TYPE_TABLESPACE	\
	 && srv_file_flush_method	\
	 == SRV_O_DIRECT_NO_FSYNC)

/** Determine if the space id is a user tablespace id or not.
@param[in]	space_id	Space ID to check
@return true if it is a user tablespace ID */
inline
bool
fil_is_user_tablespace_id(ulint space_id)
{
	return(space_id != TRX_SYS_SPACE
	       && space_id != SRV_TMP_SPACE_ID
	       && !srv_is_undo_tablespace(space_id));
}

#ifdef UNIV_DEBUG
/** Try fil_validate() every this many times */
# define FIL_VALIDATE_SKIP	17

/******************************************************************//**
Checks the consistency of the tablespace cache some of the time.
@return true if ok or the check was skipped */
static
bool
fil_validate_skip(void)
/*===================*/
{
	/** The fil_validate() call skip counter. Use a signed type
	because of the race condition below. */
	static int fil_validate_count = FIL_VALIDATE_SKIP;

	/* There is a race condition below, but it does not matter,
	because this call is only for heuristic purposes. We want to
	reduce the call frequency of the costly fil_validate() check
	in debug builds. */
	if (--fil_validate_count > 0) {
		return(true);
	}

	fil_validate_count = FIL_VALIDATE_SKIP;
	return(fil_validate());
}
#endif /* UNIV_DEBUG */

/********************************************************************//**
Determines if a file node belongs to the least-recently-used list.
@return true if the file belongs to fil_system->LRU mutex. */
UNIV_INLINE
bool
fil_space_belongs_in_lru(
/*=====================*/
	const fil_space_t*	space)	/*!< in: file space */
{
	switch (space->purpose) {
	case FIL_TYPE_TEMPORARY:
	case FIL_TYPE_LOG:
		return(false);
	case FIL_TYPE_TABLESPACE:
		return(fil_is_user_tablespace_id(space->id));
	case FIL_TYPE_IMPORT:
		return(true);
	}

	ut_ad(0);
	return(false);
}

/********************************************************************//**
NOTE: you must call fil_mutex_enter_and_prepare_for_io() first!

Prepares a file node for i/o. Opens the file if it is closed. Updates the
pending i/o's field in the node and the system appropriately. Takes the node
off the LRU list if it is in the LRU list. The caller must hold the fil_sys
mutex.
@return false if the file can't be opened, otherwise true */
static
bool
fil_node_prepare_for_io(
/*====================*/
	fil_node_t*	node,	/*!< in: file node */
	fil_system_t*	system,	/*!< in: tablespace memory cache */
	fil_space_t*	space);	/*!< in: space */

/** Update the data structures when an i/o operation finishes.
@param[in,out] node		file node
@param[in] type			IO context */
static
void
fil_node_complete_io(fil_node_t* node, const IORequest& type);

/** Reads data from a space to a buffer. Remember that the possible incomplete
blocks at the end of file are ignored: they are not taken into account when
calculating the byte offset within a space.
@param[in]	page_id		page id
@param[in]	page_size	page size
@param[in]	byte_offset	remainder of offset in bytes; in aio this
must be divisible by the OS block size
@param[in]	len		how many bytes to read; this must not cross a
file boundary; in aio this must be a block size multiple
@param[in,out]	buf		buffer where to store data read; in aio this
must be appropriately aligned
@return DB_SUCCESS, or DB_TABLESPACE_DELETED if we are trying to do
i/o on a tablespace which does not exist */
UNIV_INLINE
dberr_t
fil_read(
	const page_id_t&	page_id,
	const page_size_t&	page_size,
	ulint			byte_offset,
	ulint			len,
	void*			buf)
{
	return(fil_io(IORequestRead, true, page_id, page_size,
			byte_offset, len, buf, NULL));
}

/** Writes data to a space from a buffer. Remember that the possible incomplete
blocks at the end of file are ignored: they are not taken into account when
calculating the byte offset within a space.
@param[in]	page_id		page id
@param[in]	page_size	page size
@param[in]	byte_offset	remainder of offset in bytes; in aio this
must be divisible by the OS block size
@param[in]	len		how many bytes to write; this must not cross
a file boundary; in aio this must be a block size multiple
@param[in]	buf		buffer from which to write; in aio this must
be appropriately aligned
@return DB_SUCCESS, or DB_TABLESPACE_DELETED if we are trying to do
i/o on a tablespace which does not exist */
UNIV_INLINE
dberr_t
fil_write(
	const page_id_t&	page_id,
	const page_size_t&	page_size,
	ulint			byte_offset,
	ulint			len,
	void*			buf)
{
	ut_ad(!srv_read_only_mode);

	return(fil_io(IORequestWrite, true, page_id, page_size,
		      byte_offset, len, buf, NULL));
}

/*******************************************************************//**
Returns the table space by a given id, NULL if not found.
It is unsafe to dereference the returned pointer. It is fine to check
for NULL. */
fil_space_t*
fil_space_get_by_id(
/*================*/
	ulint	id)	/*!< in: space id */
{
	fil_space_t*	space;

	ut_ad(mutex_own(&fil_system->mutex));

	HASH_SEARCH(hash, fil_system->spaces, id,
		    fil_space_t*, space,
		    ut_ad(space->magic_n == FIL_SPACE_MAGIC_N),
		    space->id == id);

	return(space);
}

/** Look up a tablespace.
@param[in]	name	tablespace name
@return	tablespace
@retval	NULL	if not found */
fil_space_t*
fil_space_get_by_name(const char* name)
{
	fil_space_t*	space;
	ulint		fold;

	ut_ad(mutex_own(&fil_system->mutex));

	fold = ut_fold_string(name);

	HASH_SEARCH(name_hash, fil_system->name_hash, fold,
		    fil_space_t*, space,
		    ut_ad(space->magic_n == FIL_SPACE_MAGIC_N),
		    !strcmp(name, space->name));

	return(space);
}

/** Look up a tablespace.
The caller should hold an InnoDB table lock or a MDL that prevents
the tablespace from being dropped during the operation,
or the caller should be in single-threaded crash recovery mode
(no user connections that could drop tablespaces).
If this is not the case, fil_space_acquire() and fil_space_release()
should be used instead.
@param[in]	id	tablespace ID
@return tablespace, or NULL if not found */
fil_space_t*
fil_space_get(
	ulint	id)
{
	mutex_enter(&fil_system->mutex);
	fil_space_t*	space = fil_space_get_by_id(id);
	mutex_exit(&fil_system->mutex);
	ut_ad(space == NULL || space->purpose != FIL_TYPE_LOG);
	return(space);
}

/** Returns the latch of a file space.
@param[in]	id	space id
@param[out]	flags	tablespace flags
@return latch protecting storage allocation */
rw_lock_t*
fil_space_get_latch(
	ulint	id,
	ulint*	flags)
{
	fil_space_t*	space;

	ut_ad(fil_system);

	mutex_enter(&fil_system->mutex);

	space = fil_space_get_by_id(id);

	ut_a(space);

	if (flags) {
		*flags = space->flags;
	}

	mutex_exit(&fil_system->mutex);

	return(&(space->latch));
}

/** Gets the type of a file space.
@param[in]	id	tablespace identifier
@return file type */
fil_type_t
fil_space_get_type(
	ulint	id)
{
	fil_space_t*	space;

	ut_ad(fil_system);

	mutex_enter(&fil_system->mutex);

	space = fil_space_get_by_id(id);

	ut_a(space);

	mutex_exit(&fil_system->mutex);

	return(space->purpose);
}

/** Note that a tablespace has been imported.
It is initially marked as FIL_TYPE_IMPORT so that no logging is
done during the import process when the space ID is stamped to each page.
Now we change it to FIL_SPACE_TABLESPACE to start redo and undo logging.
NOTE: temporary tablespaces are never imported.
@param[in]	id	tablespace identifier */
void
fil_space_set_imported(
	ulint	id)
{
	ut_ad(fil_system != NULL);

	mutex_enter(&fil_system->mutex);

	fil_space_t*	space = fil_space_get_by_id(id);
	const fil_node_t* node = UT_LIST_GET_FIRST(space->chain);

	ut_ad(space->purpose == FIL_TYPE_IMPORT);
	space->purpose = FIL_TYPE_TABLESPACE;
	space->atomic_write_supported = node->atomic_write
		&& srv_use_atomic_writes
		&& my_test_if_atomic_write(node->handle,
					   int(page_size_t(space->flags)
					       .physical()));
	mutex_exit(&fil_system->mutex);
}

/**********************************************************************//**
Checks if all the file nodes in a space are flushed. The caller must hold
the fil_system mutex.
@return true if all are flushed */
static
bool
fil_space_is_flushed(
/*=================*/
	fil_space_t*	space)	/*!< in: space */
{
	ut_ad(mutex_own(&fil_system->mutex));

	for (const fil_node_t* node = UT_LIST_GET_FIRST(space->chain);
	     node != NULL;
	     node = UT_LIST_GET_NEXT(chain, node)) {

		if (node->modification_counter > node->flush_counter) {

			ut_ad(!fil_buffering_disabled(space));
			return(false);
		}
	}

	return(true);
}


/** Append a file to the chain of files of a space.
@param[in]	name		file name of a file that is not open
@param[in]	size		file size in entire database blocks
@param[in,out]	space		tablespace from fil_space_create()
@param[in]	is_raw		whether this is a raw device or partition
@param[in]	atomic_write	true if the file could use atomic write
@param[in]	max_pages	maximum number of pages in file,
ULINT_MAX means the file size is unlimited.
@return pointer to the file name
@retval NULL if error */
static
fil_node_t*
fil_node_create_low(
	const char*	name,
	ulint		size,
	fil_space_t*	space,
	bool		is_raw,
	bool		atomic_write,
	ulint		max_pages = ULINT_MAX)
{
	fil_node_t*	node;

	ut_ad(name != NULL);
	ut_ad(fil_system != NULL);

	if (space == NULL) {
		return(NULL);
	}

	node = reinterpret_cast<fil_node_t*>(ut_zalloc_nokey(sizeof(*node)));

	node->handle = OS_FILE_CLOSED;

	node->name = mem_strdup(name);

	ut_a(!is_raw || srv_start_raw_disk_in_use);

	node->sync_event = os_event_create("fsync_event");

	node->is_raw_disk = is_raw;

	node->size = size;

	node->magic_n = FIL_NODE_MAGIC_N;

	node->init_size = size;
	node->max_size = max_pages;

	mutex_enter(&fil_system->mutex);

	space->size += size;

	node->space = space;

	node->atomic_write = atomic_write;

	UT_LIST_ADD_LAST(space->chain, node);
	mutex_exit(&fil_system->mutex);

	return(node);
}

/** Appends a new file to the chain of files of a space. File must be closed.
@param[in]	name		file name (file must be closed)
@param[in]	size		file size in database blocks, rounded downwards to
				an integer
@param[in,out]	space		space where to append
@param[in]	is_raw		true if a raw device or a raw disk partition
@param[in]	atomic_write	true if the file could use atomic write
@param[in]	max_pages	maximum number of pages in file,
ULINT_MAX means the file size is unlimited.
@return pointer to the file name
@retval NULL if error */
char*
fil_node_create(
	const char*	name,
	ulint		size,
	fil_space_t*	space,
	bool		is_raw,
	bool		atomic_write,
	ulint		max_pages)
{
	fil_node_t*	node;

	node = fil_node_create_low(
		name, size, space, is_raw, atomic_write, max_pages);

	return(node == NULL ? NULL : node->name);
}

/** Open a file node of a tablespace.
The caller must own the fil_system mutex.
@param[in,out]	node	File node
@return false if the file can't be opened, otherwise true */
static
bool
fil_node_open_file(
	fil_node_t*	node)
{
	bool		success;
	bool		read_only_mode;
	fil_space_t*	space = node->space;

	ut_ad(mutex_own(&fil_system->mutex));
	ut_a(node->n_pending == 0);
	ut_a(!node->is_open());

	read_only_mode = space->purpose != FIL_TYPE_TEMPORARY
		&& srv_read_only_mode;

	const bool first_time_open = node->size == 0;

	if (first_time_open
	    || (space->purpose == FIL_TYPE_TABLESPACE
		&& node == UT_LIST_GET_FIRST(space->chain)
		&& srv_startup_is_before_trx_rollback_phase
		&& !undo::Truncate::was_tablespace_truncated(space->id))) {
		/* We do not know the size of the file yet. First we
		open the file in the normal mode, no async I/O here,
		for simplicity. Then do some checks, and close the
		file again.  NOTE that we could not use the simple
		file read function os_file_read() in Windows to read
		from a file opened for async I/O! */

retry:
		node->handle = os_file_create_simple_no_error_handling(
			innodb_data_file_key, node->name, OS_FILE_OPEN,
			OS_FILE_READ_ONLY, read_only_mode, &success);

		if (!success) {
			/* The following call prints an error message */
			ulint err = os_file_get_last_error(true);
			if (err == EMFILE + 100) {
				if (fil_try_to_close_file_in_LRU(true))
					goto retry;
			}

			ib::warn() << "Cannot open '" << node->name << "'."
				" Have you deleted .ibd files under a"
				" running mysqld server?";
			return(false);
		}

		os_offset_t size_bytes = os_file_get_size(node->handle);
		ut_a(size_bytes != (os_offset_t) -1);

		ut_a(space->purpose != FIL_TYPE_LOG);
		const page_size_t	page_size(space->flags);
		const ulint		psize = page_size.physical();
		const ulint		min_size = FIL_IBD_FILE_INITIAL_SIZE
			* psize;

		if (size_bytes < min_size) {
			ib::error() << "The size of the file " << node->name
				<< " is only " << size_bytes
				<< " bytes, should be at least " << min_size;
			os_file_close(node->handle);
			node->handle = OS_FILE_CLOSED;
			return(false);
		}

		/* Read the first page of the tablespace */

		byte* buf2 = static_cast<byte*>(ut_malloc_nokey(2 * psize));

		/* Align the memory for file i/o if we might have O_DIRECT
		set */
		byte* page = static_cast<byte*>(ut_align(buf2, psize));

		IORequest	request(IORequest::READ);

		success = os_file_read(
			request,
			node->handle, page, 0, psize);
		srv_stats.page0_read.add(1);

		const ulint	space_id
			= fsp_header_get_space_id(page);
		ulint		flags		= fsp_header_get_flags(page);
		const ulint	size		= fsp_header_get_field(
			page, FSP_SIZE);
		const ulint	free_limit	= fsp_header_get_field(
			page, FSP_FREE_LIMIT);
		const ulint	free_len	= flst_get_len(
			FSP_HEADER_OFFSET + FSP_FREE + page);

		/* Try to read crypt_data from page 0 if it is not yet
		read. */
		if (!space->crypt_data) {
			space->crypt_data = fil_space_read_crypt_data(
				page_size_t(space->flags), page);
		}

		ut_free(buf2);
		os_file_close(node->handle);
		node->handle = OS_FILE_CLOSED;

		if (!fsp_flags_is_valid(flags, space->id)) {
			ulint cflags = fsp_flags_convert_from_101(flags);
			if (cflags == ULINT_UNDEFINED
			    || (cflags ^ space->flags) & ~FSP_FLAGS_MEM_MASK) {
				ib::error()
					<< "Expected tablespace flags "
					<< ib::hex(space->flags)
					<< " but found " << ib::hex(flags)
					<< " in the file " << node->name;
				return(false);
			}

			flags = cflags;
		}

		if (UNIV_UNLIKELY(space_id != space->id)) {
			ib::error()
				<< "Expected tablespace id " << space->id
				<< " but found " << space_id
				<< " in the file" << node->name;
			return(false);
		}

		ut_ad(space->free_limit == 0
		      || space->free_limit == free_limit);
		ut_ad(space->free_len == 0
		      || space->free_len == free_len);
		space->size_in_header = size;
		space->free_limit = free_limit;
		space->free_len = free_len;

		if (first_time_open) {
			/* Truncate the size to a multiple of extent size. */
			ulint	mask = psize * FSP_EXTENT_SIZE - 1;

			if (size_bytes <= mask) {
				/* .ibd files start smaller than an
				extent size. Do not truncate valid data. */
			} else {
				size_bytes &= ~os_offset_t(mask);
			}

			node->size = ulint(size_bytes / psize);
			space->size += node->size;
		}
	}

	/* printf("Opening file %s\n", node->name); */

	/* Open the file for reading and writing, in Windows normally in the
	unbuffered async I/O mode, though global variables may make
	os_file_create() to fall back to the normal file I/O mode. */

	if (space->purpose == FIL_TYPE_LOG) {
		node->handle = os_file_create(
			innodb_log_file_key, node->name, OS_FILE_OPEN,
			OS_FILE_AIO, OS_LOG_FILE, read_only_mode, &success);
	} else if (node->is_raw_disk) {
		node->handle = os_file_create(
			innodb_data_file_key, node->name, OS_FILE_OPEN_RAW,
			OS_FILE_AIO, OS_DATA_FILE, read_only_mode, &success);
	} else {
		node->handle = os_file_create(
			innodb_data_file_key, node->name, OS_FILE_OPEN,
			OS_FILE_AIO, OS_DATA_FILE, read_only_mode, &success);

                if (first_time_open) {
			/*
			For the temporary tablespace and during the
			non-redo-logged adjustments in
			IMPORT TABLESPACE, we do not care about
			the atomicity of writes.

			Atomic writes is supported if the file can be used
			with atomic_writes (not log file), O_DIRECT is
			used (tested in ha_innodb.cc) and the file is
			device and file system that supports atomic writes
			for the given block size
			*/
			space->atomic_write_supported
				= space->purpose == FIL_TYPE_TEMPORARY
				|| space->purpose == FIL_TYPE_IMPORT
				|| (node->atomic_write
				    && srv_use_atomic_writes
				    && my_test_if_atomic_write(
					    node->handle,
					    int(page_size_t(space->flags)
						.physical())));
                }
        }

	ut_a(success);
	ut_a(node->is_open());

	fil_system->n_open++;
	fil_n_file_opened++;

	if (fil_space_belongs_in_lru(space)) {

		/* Put the node to the LRU list */
		UT_LIST_ADD_FIRST(fil_system->LRU, node);
	}

	return(true);
}

/** Close a file node.
@param[in,out]	node	File node */
static
void
fil_node_close_file(
	fil_node_t*	node)
{
	bool	ret;

	ut_ad(mutex_own(&(fil_system->mutex)));
	ut_a(node->is_open());
	ut_a(node->n_pending == 0);
	ut_a(node->n_pending_flushes == 0);
	ut_a(!node->being_extended);
	ut_a(node->modification_counter == node->flush_counter
	     || node->space->purpose == FIL_TYPE_TEMPORARY
	     || srv_fast_shutdown == 2
	     || !srv_was_started);

	ret = os_file_close(node->handle);
	ut_a(ret);

	/* printf("Closing file %s\n", node->name); */

	node->handle = OS_FILE_CLOSED;
	ut_ad(!node->is_open());
	ut_a(fil_system->n_open > 0);
	fil_system->n_open--;
	fil_n_file_opened--;

	if (fil_space_belongs_in_lru(node->space)) {

		ut_a(UT_LIST_GET_LEN(fil_system->LRU) > 0);

		/* The node is in the LRU list, remove it */
		UT_LIST_REMOVE(fil_system->LRU, node);
	}
}

/** Tries to close a file in the LRU list. The caller must hold the fil_sys
mutex.
@return true if success, false if should retry later; since i/o's
generally complete in < 100 ms, and as InnoDB writes at most 128 pages
from the buffer pool in a batch, and then immediately flushes the
files, there is a good chance that the next time we find a suitable
node from the LRU list.
@param[in] print_info	if true, prints information why it
			cannot close a file*/
static
bool
fil_try_to_close_file_in_LRU(

	bool	print_info)
{
	fil_node_t*	node;

	ut_ad(mutex_own(&fil_system->mutex));

	if (print_info) {
		ib::info() << "fil_sys open file LRU len "
			<< UT_LIST_GET_LEN(fil_system->LRU);
	}

	for (node = UT_LIST_GET_LAST(fil_system->LRU);
	     node != NULL;
	     node = UT_LIST_GET_PREV(LRU, node)) {

		if (node->modification_counter == node->flush_counter
		    && node->n_pending_flushes == 0
		    && !node->being_extended) {

			fil_node_close_file(node);

			return(true);
		}

		if (!print_info) {
			continue;
		}

		if (node->n_pending_flushes > 0) {

			ib::info() << "Cannot close file " << node->name
				<< ", because n_pending_flushes "
				<< node->n_pending_flushes;
		}

		if (node->modification_counter != node->flush_counter) {
			ib::warn() << "Cannot close file " << node->name
				<< ", because modification count "
				<< node->modification_counter <<
				" != flush count " << node->flush_counter;
		}

		if (node->being_extended) {
			ib::info() << "Cannot close file " << node->name
				<< ", because it is being extended";
		}
	}

	return(false);
}

/** Flush any writes cached by the file system.
@param[in,out]	space	tablespace */
static
void
fil_flush_low(fil_space_t* space)
{
	ut_ad(mutex_own(&fil_system->mutex));
	ut_ad(space);
	ut_ad(!space->stop_new_ops);

	if (fil_buffering_disabled(space)) {

		/* No need to flush. User has explicitly disabled
		buffering. */
		ut_ad(!space->is_in_unflushed_spaces);
		ut_ad(fil_space_is_flushed(space));
		ut_ad(space->n_pending_flushes == 0);

#ifdef UNIV_DEBUG
		for (fil_node_t* node = UT_LIST_GET_FIRST(space->chain);
		     node != NULL;
		     node = UT_LIST_GET_NEXT(chain, node)) {
			ut_ad(node->modification_counter
			      == node->flush_counter);
			ut_ad(node->n_pending_flushes == 0);
		}
#endif /* UNIV_DEBUG */

		return;
	}

	/* Prevent dropping of the space while we are flushing */
	space->n_pending_flushes++;

	for (fil_node_t* node = UT_LIST_GET_FIRST(space->chain);
	     node != NULL;
	     node = UT_LIST_GET_NEXT(chain, node)) {

		int64_t	old_mod_counter = node->modification_counter;

		if (old_mod_counter <= node->flush_counter) {
			continue;
		}

		ut_a(node->is_open());

		switch (space->purpose) {
		case FIL_TYPE_TEMPORARY:
			ut_ad(0); // we already checked for this
		case FIL_TYPE_TABLESPACE:
		case FIL_TYPE_IMPORT:
			fil_n_pending_tablespace_flushes++;
			break;
		case FIL_TYPE_LOG:
			fil_n_pending_log_flushes++;
			fil_n_log_flushes++;
			break;
		}
#ifdef _WIN32
		if (node->is_raw_disk) {

			goto skip_flush;
		}
#endif /* _WIN32 */
retry:
		if (node->n_pending_flushes > 0) {
			/* We want to avoid calling os_file_flush() on
			the file twice at the same time, because we do
			not know what bugs OS's may contain in file
			i/o */

			int64_t	sig_count = os_event_reset(node->sync_event);

			mutex_exit(&fil_system->mutex);

			os_event_wait_low(node->sync_event, sig_count);

			mutex_enter(&fil_system->mutex);

			if (node->flush_counter >= old_mod_counter) {

				goto skip_flush;
			}

			goto retry;
		}

		ut_a(node->is_open());
		node->n_pending_flushes++;

		mutex_exit(&fil_system->mutex);

		os_file_flush(node->handle);

		mutex_enter(&fil_system->mutex);

		os_event_set(node->sync_event);

		node->n_pending_flushes--;
skip_flush:
		if (node->flush_counter < old_mod_counter) {
			node->flush_counter = old_mod_counter;

			if (space->is_in_unflushed_spaces
			    && fil_space_is_flushed(space)) {

				space->is_in_unflushed_spaces = false;

				UT_LIST_REMOVE(
					fil_system->unflushed_spaces,
					space);
			}
		}

		switch (space->purpose) {
		case FIL_TYPE_TEMPORARY:
			break;
		case FIL_TYPE_TABLESPACE:
		case FIL_TYPE_IMPORT:
			fil_n_pending_tablespace_flushes--;
			continue;
		case FIL_TYPE_LOG:
			fil_n_pending_log_flushes--;
			continue;
		}

		ut_ad(0);
	}

	space->n_pending_flushes--;
}

/** Try to extend a tablespace.
@param[in,out]	space	tablespace to be extended
@param[in,out]	node	last file of the tablespace
@param[in]	size	desired size in number of pages
@param[out]	success	whether the operation succeeded
@return	whether the operation should be retried */
static ATTRIBUTE_COLD __attribute__((warn_unused_result, nonnull))
bool
fil_space_extend_must_retry(
	fil_space_t*	space,
	fil_node_t*	node,
	ulint		size,
	bool*		success)
{
	ut_ad(mutex_own(&fil_system->mutex));
	ut_ad(UT_LIST_GET_LAST(space->chain) == node);
	ut_ad(size >= FIL_IBD_FILE_INITIAL_SIZE);

	*success = space->size >= size;

	if (*success) {
		/* Space already big enough */
		return(false);
	}

	if (node->being_extended) {
		/* Another thread is currently extending the file. Wait
		for it to finish.
		It'd have been better to use event driven mechanism but
		the entire module is peppered with polling stuff. */
		mutex_exit(&fil_system->mutex);
		os_thread_sleep(100000);
		return(true);
	}

	node->being_extended = true;

	if (!fil_node_prepare_for_io(node, fil_system, space)) {
		/* The tablespace data file, such as .ibd file, is missing */
		node->being_extended = false;
		return(false);
	}

	/* At this point it is safe to release fil_system mutex. No
	other thread can rename, delete, close or extend the file because
	we have set the node->being_extended flag. */
	mutex_exit(&fil_system->mutex);

	ut_ad(size > space->size);

	ulint		last_page_no		= space->size;
	const ulint	file_start_page_no	= last_page_no - node->size;

	/* Determine correct file block size */
	if (node->block_size == 0) {
		node->block_size = os_file_get_block_size(
			node->handle, node->name);
	}

	const page_size_t	pageSize(space->flags);
	const ulint		page_size = pageSize.physical();

	/* fil_read_first_page() expects UNIV_PAGE_SIZE bytes.
	fil_node_open_file() expects at least 4 * UNIV_PAGE_SIZE bytes.*/
	os_offset_t new_size = std::max(
		os_offset_t(size - file_start_page_no) * page_size,
		os_offset_t(FIL_IBD_FILE_INITIAL_SIZE * UNIV_PAGE_SIZE));

	*success = os_file_set_size(node->name, node->handle, new_size,
		FSP_FLAGS_HAS_PAGE_COMPRESSION(space->flags));

	os_has_said_disk_full = *success;
	if (*success) {
		last_page_no = size;
	} else {
		/* Let us measure the size of the file
		to determine how much we were able to
		extend it */
		os_offset_t	fsize = os_file_get_size(node->handle);
		ut_a(fsize != os_offset_t(-1));

		last_page_no = ulint(fsize / page_size)
			+ file_start_page_no;
	}
	mutex_enter(&fil_system->mutex);

	ut_a(node->being_extended);
	node->being_extended = false;
	ut_a(last_page_no - file_start_page_no >= node->size);

	ulint file_size = last_page_no - file_start_page_no;
	space->size += file_size - node->size;
	node->size = file_size;
	const ulint pages_in_MiB = node->size
		& ~((1 << (20 - UNIV_PAGE_SIZE_SHIFT)) - 1);

	fil_node_complete_io(node,IORequestRead);

	/* Keep the last data file size info up to date, rounded to
	full megabytes */

	switch (space->id) {
	case TRX_SYS_SPACE:
		srv_sys_space.set_last_file_size(pages_in_MiB);
		fil_flush_low(space);
		return(false);
	default:
		ut_ad(space->purpose == FIL_TYPE_TABLESPACE
		      || space->purpose == FIL_TYPE_IMPORT);
		if (space->purpose == FIL_TYPE_TABLESPACE
		    && !space->is_being_truncated) {
			fil_flush_low(space);
		}
		return(false);
	case SRV_TMP_SPACE_ID:
		ut_ad(space->purpose == FIL_TYPE_TEMPORARY);
		srv_tmp_space.set_last_file_size(pages_in_MiB);
		return(false);
	}

}

/*******************************************************************//**
Reserves the fil_system mutex and tries to make sure we can open at least one
file while holding it. This should be called before calling
fil_node_prepare_for_io(), because that function may need to open a file. */
static
void
fil_mutex_enter_and_prepare_for_io(
/*===============================*/
	ulint	space_id)	/*!< in: space id */
{
	for (ulint count = 0, count2 = 0;;) {
		mutex_enter(&fil_system->mutex);

		if (space_id >= SRV_LOG_SPACE_FIRST_ID) {
			/* We keep log files always open. */
			break;
		}

		fil_space_t*	space = fil_space_get_by_id(space_id);

		if (space == NULL) {
			break;
		}

		if (space->stop_ios) {
			ut_ad(space->id != 0);
			/* We are going to do a rename file and want to stop
			new i/o's for a while. */

			if (count2 > 20000) {
				ib::warn() << "Tablespace " << space->name
					<< " has i/o ops stopped for a long"
					" time " << count2;
			}

			mutex_exit(&fil_system->mutex);

			/* Wake the i/o-handler threads to make sure pending
			i/o's are performed */
			os_aio_simulated_wake_handler_threads();

			/* The sleep here is just to give IO helper threads a
			bit of time to do some work. It is not required that
			all IO related to the tablespace being renamed must
			be flushed here as we do fil_flush() in
			fil_rename_tablespace() as well. */
			os_thread_sleep(20000);

			/* Flush tablespaces so that we can close modified
			files in the LRU list */
			fil_flush_file_spaces(FIL_TYPE_TABLESPACE);

			os_thread_sleep(20000);

			count2++;

			continue;
		}

		fil_node_t*	node = UT_LIST_GET_LAST(space->chain);
		ut_ad(space->id == 0
		      || node == UT_LIST_GET_FIRST(space->chain));

		if (space->id == 0) {
			/* We keep the system tablespace files always
			open; this is important in preventing
			deadlocks in this module, as a page read
			completion often performs another read from
			the insert buffer. The insert buffer is in
			tablespace 0, and we cannot end up waiting in
			this function. */
		} else if (!node || node->is_open()) {
			/* If the file is already open, no need to do
			anything; if the space does not exist, we handle the
			situation in the function which called this
			function */
		} else {
			while (fil_system->n_open >= fil_system->max_n_open) {
				/* Too many files are open */
				if (fil_try_to_close_file_in_LRU(count > 1)) {
					/* No problem */
				} else if (count >= 2) {
					ib::warn() << "innodb_open_files="
						<< fil_system->max_n_open
						<< " is exceeded ("
						<< fil_system->n_open
						<< ") files stay open)";
					break;
				} else {
					mutex_exit(&fil_system->mutex);
					os_aio_simulated_wake_handler_threads();
					os_thread_sleep(20000);
					/* Flush tablespaces so that we can
					close modified files in the LRU list */
					fil_flush_file_spaces(FIL_TYPE_TABLESPACE);

					count++;
					mutex_enter(&fil_system->mutex);
					continue;
				}
			}
		}

		if (ulint size = ulint(UNIV_UNLIKELY(space->recv_size))) {
			ut_ad(node);
			bool	success;
			if (fil_space_extend_must_retry(space, node, size,
							&success)) {
				continue;
			}

			ut_ad(mutex_own(&fil_system->mutex));
			/* Crash recovery requires the file extension
			to succeed. */
			ut_a(success);
			/* InnoDB data files cannot shrink. */
			ut_a(space->size >= size);

			/* There could be multiple concurrent I/O requests for
			this tablespace (multiple threads trying to extend
			this tablespace).

			Also, fil_space_set_recv_size() may have been invoked
			again during the file extension while fil_system->mutex
			was not being held by us.

			Only if space->recv_size matches what we read
			originally, reset the field. In this way, a
			subsequent I/O request will handle any pending
			fil_space_set_recv_size(). */

			if (size == space->recv_size) {
				space->recv_size = 0;
			}
		}

		break;
	}
}

/** Try to extend a tablespace if it is smaller than the specified size.
@param[in,out]	space	tablespace
@param[in]	size	desired size in pages
@return whether the tablespace is at least as big as requested */
bool
fil_space_extend(
	fil_space_t*	space,
	ulint		size)
{
	ut_ad(!srv_read_only_mode || space->purpose == FIL_TYPE_TEMPORARY);

	bool	success;

	do {
		fil_mutex_enter_and_prepare_for_io(space->id);
	} while (fil_space_extend_must_retry(
			 space, UT_LIST_GET_LAST(space->chain), size,
			 &success));

	mutex_exit(&fil_system->mutex);
	return(success);
}

/** Prepare to free a file node object from a tablespace memory cache.
@param[in,out]	node	file node
@param[in]	space	tablespace */
static
void
fil_node_close_to_free(
	fil_node_t*	node,
	fil_space_t*	space)
{
	ut_ad(mutex_own(&fil_system->mutex));
	ut_a(node->magic_n == FIL_NODE_MAGIC_N);
	ut_a(node->n_pending == 0);
	ut_a(!node->being_extended);

	if (node->is_open()) {
		/* We fool the assertion in fil_node_close_file() to think
		there are no unflushed modifications in the file */

		node->modification_counter = node->flush_counter;
		os_event_set(node->sync_event);

		if (fil_buffering_disabled(space)) {

			ut_ad(!space->is_in_unflushed_spaces);
			ut_ad(fil_space_is_flushed(space));

		} else if (space->is_in_unflushed_spaces
			   && fil_space_is_flushed(space)) {

			space->is_in_unflushed_spaces = false;

			UT_LIST_REMOVE(fil_system->unflushed_spaces, space);
		}

		fil_node_close_file(node);
	}
}

/** Detach a space object from the tablespace memory cache.
Closes the files in the chain but does not delete them.
There must not be any pending i/o's or flushes on the files.
@param[in,out]	space		tablespace */
static
void
fil_space_detach(
	fil_space_t*	space)
{
	ut_ad(mutex_own(&fil_system->mutex));

	HASH_DELETE(fil_space_t, hash, fil_system->spaces, space->id, space);

	fil_space_t*	fnamespace = fil_space_get_by_name(space->name);

	ut_a(space == fnamespace);

	HASH_DELETE(fil_space_t, name_hash, fil_system->name_hash,
		    ut_fold_string(space->name), space);

	if (space->is_in_unflushed_spaces) {

		ut_ad(!fil_buffering_disabled(space));
		space->is_in_unflushed_spaces = false;

		UT_LIST_REMOVE(fil_system->unflushed_spaces, space);
	}

	if (space->is_in_rotation_list) {
		space->is_in_rotation_list = false;

		UT_LIST_REMOVE(fil_system->rotation_list, space);
	}

	UT_LIST_REMOVE(fil_system->space_list, space);

	ut_a(space->magic_n == FIL_SPACE_MAGIC_N);
	ut_a(space->n_pending_flushes == 0);

	for (fil_node_t* fil_node = UT_LIST_GET_FIRST(space->chain);
	     fil_node != NULL;
	     fil_node = UT_LIST_GET_NEXT(chain, fil_node)) {

		fil_node_close_to_free(fil_node, space);
	}
}

/** Free a tablespace object on which fil_space_detach() was invoked.
There must not be any pending i/o's or flushes on the files.
@param[in,out]	space		tablespace */
static
void
fil_space_free_low(
	fil_space_t*	space)
{
	/* The tablespace must not be in fil_system->named_spaces. */
	ut_ad(srv_fast_shutdown == 2 || !srv_was_started
	      || space->max_lsn == 0);

	/* Wait for fil_space_release_for_io(); after
	fil_space_detach(), the tablespace cannot be found, so
	fil_space_acquire_for_io() would return NULL */
	while (space->n_pending_ios) {
		os_thread_sleep(100);
	}

	for (fil_node_t* node = UT_LIST_GET_FIRST(space->chain);
	     node != NULL; ) {
		ut_d(space->size -= node->size);
		os_event_destroy(node->sync_event);
		ut_free(node->name);
		fil_node_t* old_node = node;
		node = UT_LIST_GET_NEXT(chain, node);
		ut_free(old_node);
	}

	ut_ad(space->size == 0);

	rw_lock_free(&space->latch);
	fil_space_destroy_crypt_data(&space->crypt_data);

	ut_free(space->name);
	ut_free(space);
}

/** Frees a space object from the tablespace memory cache.
Closes the files in the chain but does not delete them.
There must not be any pending i/o's or flushes on the files.
@param[in]	id		tablespace identifier
@param[in]	x_latched	whether the caller holds X-mode space->latch
@return true if success */
bool
fil_space_free(
	ulint		id,
	bool		x_latched)
{
	ut_ad(id != TRX_SYS_SPACE);

	mutex_enter(&fil_system->mutex);
	fil_space_t*	space = fil_space_get_by_id(id);

	if (space != NULL) {
		fil_space_detach(space);
	}

	mutex_exit(&fil_system->mutex);

	if (space != NULL) {
		if (x_latched) {
			rw_lock_x_unlock(&space->latch);
		}

		bool	need_mutex = !recv_recovery_on;

		if (need_mutex) {
			log_mutex_enter();
		}

		ut_ad(log_mutex_own());

		if (space->max_lsn != 0) {
			ut_d(space->max_lsn = 0);
			UT_LIST_REMOVE(fil_system->named_spaces, space);
		}

		if (need_mutex) {
			log_mutex_exit();
		}

		fil_space_free_low(space);
	}

	return(space != NULL);
}

/** Create a space memory object and put it to the fil_system hash table.
Error messages are issued to the server log.
@param[in]	name		tablespace name
@param[in]	id		tablespace identifier
@param[in]	flags		tablespace flags
@param[in]	purpose		tablespace purpose
@param[in,out]	crypt_data	encryption information
@param[in]	mode		encryption mode
@return pointer to created tablespace, to be filled in with fil_node_create()
@retval NULL on failure (such as when the same tablespace exists) */
fil_space_t*
fil_space_create(
	const char*		name,
	ulint			id,
	ulint			flags,
	fil_type_t		purpose,
	fil_space_crypt_t*	crypt_data,
	fil_encryption_t	mode)
{
	fil_space_t*	space;

	ut_ad(fil_system);
	ut_ad(fsp_flags_is_valid(flags & ~FSP_FLAGS_MEM_MASK, id));
	ut_ad(purpose == FIL_TYPE_LOG
	      || srv_page_size == UNIV_PAGE_SIZE_ORIG || flags != 0);

	DBUG_EXECUTE_IF("fil_space_create_failure", return(NULL););

	mutex_enter(&fil_system->mutex);

	/* Look for a matching tablespace. */
	space = fil_space_get_by_name(name);

	if (space != NULL) {
		mutex_exit(&fil_system->mutex);

		ib::warn() << "Tablespace '" << name << "' exists in the"
			" cache with id " << space->id << " != " << id;

		return(NULL);
	}

	space = fil_space_get_by_id(id);

	if (space != NULL) {
		ib::error() << "Trying to add tablespace '" << name
			<< "' with id " << id
			<< " to the tablespace memory cache, but tablespace '"
			<< space->name << "' already exists in the cache!";
		mutex_exit(&fil_system->mutex);
		return(NULL);
	}

	space = static_cast<fil_space_t*>(ut_zalloc_nokey(sizeof(*space)));

	space->id = id;
	space->name = mem_strdup(name);

	UT_LIST_INIT(space->chain, &fil_node_t::chain);

	if ((purpose == FIL_TYPE_TABLESPACE || purpose == FIL_TYPE_IMPORT)
	    && !recv_recovery_on
	    && id > fil_system->max_assigned_id) {

		if (!fil_system->space_id_reuse_warned) {
			fil_system->space_id_reuse_warned = true;

			ib::warn() << "Allocated tablespace ID " << id
				<< " for " << name << ", old maximum was "
				<< fil_system->max_assigned_id;
		}

		fil_system->max_assigned_id = id;
	}

	space->purpose = purpose;
	space->flags = flags;

	space->magic_n = FIL_SPACE_MAGIC_N;
	space->crypt_data = crypt_data;

	DBUG_LOG("tablespace",
		 "Created metadata for " << id << " name " << name);
	if (crypt_data) {
		DBUG_LOG("crypt",
			 "Tablespace " << id << " name " << name
			 << " encryption " << crypt_data->encryption
			 << " key id " << crypt_data->key_id
			 << ":" << fil_crypt_get_mode(crypt_data)
			 << " " << fil_crypt_get_type(crypt_data));
	}

	rw_lock_create(fil_space_latch_key, &space->latch, SYNC_FSP);

	if (space->purpose == FIL_TYPE_TEMPORARY) {
		ut_d(space->latch.set_temp_fsp());
		/* SysTablespace::open_or_create() would pass
		size!=0 to fil_node_create(), so first_time_open
		would not hold in fil_node_open_file(), and we
		must assign this manually. We do not care about
		the durability or atomicity of writes to the
		temporary tablespace files. */
		space->atomic_write_supported = true;
	}

	HASH_INSERT(fil_space_t, hash, fil_system->spaces, id, space);

	HASH_INSERT(fil_space_t, name_hash, fil_system->name_hash,
		    ut_fold_string(name), space);

	UT_LIST_ADD_LAST(fil_system->space_list, space);

	if (id < SRV_LOG_SPACE_FIRST_ID && id > fil_system->max_assigned_id) {

		fil_system->max_assigned_id = id;
	}

	/* Inform key rotation that there could be something
	to do */
	if (purpose == FIL_TYPE_TABLESPACE
	    && !srv_fil_crypt_rotate_key_age && fil_crypt_threads_event &&
	    (mode == FIL_ENCRYPTION_ON || mode == FIL_ENCRYPTION_OFF ||
		    srv_encrypt_tables)) {
		/* Key rotation is not enabled, need to inform background
		encryption threads. */
		UT_LIST_ADD_LAST(fil_system->rotation_list, space);
		space->is_in_rotation_list = true;
		mutex_exit(&fil_system->mutex);
		mutex_enter(&fil_crypt_threads_mutex);
		os_event_set(fil_crypt_threads_event);
		mutex_exit(&fil_crypt_threads_mutex);
	} else {
		mutex_exit(&fil_system->mutex);
	}

	return(space);
}

/*******************************************************************//**
Assigns a new space id for a new single-table tablespace. This works simply by
incrementing the global counter. If 4 billion id's is not enough, we may need
to recycle id's.
@return true if assigned, false if not */
bool
fil_assign_new_space_id(
/*====================*/
	ulint*	space_id)	/*!< in/out: space id */
{
	ulint	id;
	bool	success;

	mutex_enter(&fil_system->mutex);

	id = *space_id;

	if (id < fil_system->max_assigned_id) {
		id = fil_system->max_assigned_id;
	}

	id++;

	if (id > (SRV_LOG_SPACE_FIRST_ID / 2) && (id % 1000000UL == 0)) {
		ib::warn() << "You are running out of new single-table"
			" tablespace id's. Current counter is " << id
			<< " and it must not exceed" << SRV_LOG_SPACE_FIRST_ID
			<< "! To reset the counter to zero you have to dump"
			" all your tables and recreate the whole InnoDB"
			" installation.";
	}

	success = (id < SRV_LOG_SPACE_FIRST_ID);

	if (success) {
		*space_id = fil_system->max_assigned_id = id;
	} else {
		ib::warn() << "You have run out of single-table tablespace"
			" id's! Current counter is " << id
			<< ". To reset the counter to zero"
			" you have to dump all your tables and"
			" recreate the whole InnoDB installation.";
		*space_id = ULINT_UNDEFINED;
	}

	mutex_exit(&fil_system->mutex);

	return(success);
}

/*******************************************************************//**
Returns a pointer to the fil_space_t that is in the memory cache
associated with a space id. The caller must lock fil_system->mutex.
@return file_space_t pointer, NULL if space not found */
UNIV_INLINE
fil_space_t*
fil_space_get_space(
/*================*/
	ulint	id)	/*!< in: space id */
{
	fil_space_t*	space;
	fil_node_t*	node;

	ut_ad(fil_system);

	space = fil_space_get_by_id(id);
	if (space == NULL || space->size != 0) {
		return(space);
	}

	switch (space->purpose) {
	case FIL_TYPE_LOG:
		break;
	case FIL_TYPE_TEMPORARY:
	case FIL_TYPE_TABLESPACE:
	case FIL_TYPE_IMPORT:
		ut_a(id != 0);

		mutex_exit(&fil_system->mutex);

		/* It is possible that the space gets evicted at this point
		before the fil_mutex_enter_and_prepare_for_io() acquires
		the fil_system->mutex. Check for this after completing the
		call to fil_mutex_enter_and_prepare_for_io(). */
		fil_mutex_enter_and_prepare_for_io(id);

		/* We are still holding the fil_system->mutex. Check if
		the space is still in memory cache. */
		space = fil_space_get_by_id(id);

		if (space == NULL || UT_LIST_GET_LEN(space->chain) == 0) {
			return(NULL);
		}

		/* The following code must change when InnoDB supports
		multiple datafiles per tablespace. */
		ut_a(1 == UT_LIST_GET_LEN(space->chain));

		node = UT_LIST_GET_FIRST(space->chain);

		/* It must be a single-table tablespace and we have not opened
		the file yet; the following calls will open it and update the
		size fields */

		if (!fil_node_prepare_for_io(node, fil_system, space)) {
			/* The single-table tablespace can't be opened,
			because the ibd file is missing. */
			return(NULL);
		}

		fil_node_complete_io(node, IORequestRead);
	}

	return(space);
}

/** Returns the path from the first fil_node_t found with this space ID.
The caller is responsible for freeing the memory allocated here for the
value returned.
@param[in]	id	Tablespace ID
@return own: A copy of fil_node_t::path, NULL if space ID is zero
or not found. */
char*
fil_space_get_first_path(
	ulint		id)
{
	fil_space_t*	space;
	fil_node_t*	node;
	char*		path;

	ut_ad(fil_system);
	ut_a(id);

	fil_mutex_enter_and_prepare_for_io(id);

	space = fil_space_get_space(id);

	if (space == NULL) {
		mutex_exit(&fil_system->mutex);

		return(NULL);
	}

	ut_ad(mutex_own(&fil_system->mutex));

	node = UT_LIST_GET_FIRST(space->chain);

	path = mem_strdup(node->name);

	mutex_exit(&fil_system->mutex);

	return(path);
}

/** Set the recovered size of a tablespace in pages.
@param id	tablespace ID
@param size	recovered size in pages */
UNIV_INTERN
void
fil_space_set_recv_size(ulint id, ulint size)
{
	mutex_enter(&fil_system->mutex);
	ut_ad(size);
	ut_ad(id < SRV_LOG_SPACE_FIRST_ID);

	if (fil_space_t* space = fil_space_get_space(id)) {
		space->recv_size = size;
	}

	mutex_exit(&fil_system->mutex);
}

/*******************************************************************//**
Returns the size of the space in pages. The tablespace must be cached in the
memory cache.
@return space size, 0 if space not found */
ulint
fil_space_get_size(
/*===============*/
	ulint	id)	/*!< in: space id */
{
	fil_space_t*	space;
	ulint		size;

	ut_ad(fil_system);
	mutex_enter(&fil_system->mutex);

	space = fil_space_get_space(id);

	size = space ? space->size : 0;

	mutex_exit(&fil_system->mutex);

	return(size);
}

/*******************************************************************//**
Returns the flags of the space. The tablespace must be cached
in the memory cache.
@return flags, ULINT_UNDEFINED if space not found */
ulint
fil_space_get_flags(
/*================*/
	ulint	id)	/*!< in: space id */
{
	fil_space_t*	space;
	ulint		flags;

	ut_ad(fil_system);

	mutex_enter(&fil_system->mutex);

	space = fil_space_get_space(id);

	if (space == NULL) {
		mutex_exit(&fil_system->mutex);

		return(ULINT_UNDEFINED);
	}

	flags = space->flags;

	mutex_exit(&fil_system->mutex);

	return(flags);
}

/** Open each fil_node_t of a named fil_space_t if not already open.
@param[in]	name	Tablespace name
@return true if all nodes are open  */
bool
fil_space_open(
	const char*	name)
{
	ut_ad(fil_system != NULL);

	mutex_enter(&fil_system->mutex);

	fil_space_t*	space = fil_space_get_by_name(name);
	fil_node_t*	node;

	for (node = UT_LIST_GET_FIRST(space->chain);
	     node != NULL;
	     node = UT_LIST_GET_NEXT(chain, node)) {

		if (!node->is_open()
		    && !fil_node_open_file(node)) {
			mutex_exit(&fil_system->mutex);
			return(false);
		}
	}

	mutex_exit(&fil_system->mutex);

	return(true);
}

/** Close each fil_node_t of a named fil_space_t if open.
@param[in]	name	Tablespace name */
void
fil_space_close(
	const char*	name)
{
	if (fil_system == NULL) {
		return;
	}

	mutex_enter(&fil_system->mutex);

	fil_space_t*	space = fil_space_get_by_name(name);
	if (space == NULL) {
		mutex_exit(&fil_system->mutex);
		return;
	}

	for (fil_node_t* node = UT_LIST_GET_FIRST(space->chain);
	     node != NULL;
	     node = UT_LIST_GET_NEXT(chain, node)) {

		if (node->is_open()) {
			fil_node_close_file(node);
		}
	}

	mutex_exit(&fil_system->mutex);
}

/** Returns the page size of the space and whether it is compressed or not.
The tablespace must be cached in the memory cache.
@param[in]	id	space id
@param[out]	found	true if tablespace was found
@return page size */
const page_size_t
fil_space_get_page_size(
	ulint	id,
	bool*	found)
{
	const ulint	flags = fil_space_get_flags(id);

	if (flags == ULINT_UNDEFINED) {
		*found = false;
		return(univ_page_size);
	}

	*found = true;

	return(page_size_t(flags));
}

/****************************************************************//**
Initializes the tablespace memory cache. */
void
fil_init(
/*=====*/
	ulint	hash_size,	/*!< in: hash table size */
	ulint	max_n_open)	/*!< in: max number of open files */
{
	ut_a(fil_system == NULL);

	ut_a(hash_size > 0);
	ut_a(max_n_open > 0);

	fil_system = static_cast<fil_system_t*>(
		ut_zalloc_nokey(sizeof(*fil_system)));

	mutex_create(LATCH_ID_FIL_SYSTEM, &fil_system->mutex);

	fil_system->spaces = hash_create(hash_size);
	fil_system->name_hash = hash_create(hash_size);

	UT_LIST_INIT(fil_system->LRU, &fil_node_t::LRU);
	UT_LIST_INIT(fil_system->space_list, &fil_space_t::space_list);
	UT_LIST_INIT(fil_system->rotation_list, &fil_space_t::rotation_list);
	UT_LIST_INIT(fil_system->unflushed_spaces,
		     &fil_space_t::unflushed_spaces);
	UT_LIST_INIT(fil_system->named_spaces, &fil_space_t::named_spaces);

	fil_system->max_n_open = max_n_open;

	fil_space_crypt_init();
}

/*******************************************************************//**
Opens all log files and system tablespace data files. They stay open until the
database server shutdown. This should be called at a server startup after the
space objects for the log and the system tablespace have been created. The
purpose of this operation is to make sure we never run out of file descriptors
if we need to read from the insert buffer or to write to the log. */
void
fil_open_log_and_system_tablespace_files(void)
/*==========================================*/
{
	fil_space_t*	space;

	mutex_enter(&fil_system->mutex);

	for (space = UT_LIST_GET_FIRST(fil_system->space_list);
	     space != NULL;
	     space = UT_LIST_GET_NEXT(space_list, space)) {

		fil_node_t*	node;

		if (fil_space_belongs_in_lru(space)) {

			continue;
		}

		for (node = UT_LIST_GET_FIRST(space->chain);
		     node != NULL;
		     node = UT_LIST_GET_NEXT(chain, node)) {

			if (!node->is_open()) {
				if (!fil_node_open_file(node)) {
					/* This func is called during server's
					startup. If some file of log or system
					tablespace is missing, the server
					can't start successfully. So we should
					assert for it. */
					ut_a(0);
				}
			}

			if (fil_system->max_n_open < 10 + fil_system->n_open) {

				ib::warn() << "You must raise the value of"
					" innodb_open_files in my.cnf!"
					" Remember that InnoDB keeps all"
					" log files and all system"
					" tablespace files open"
					" for the whole time mysqld is"
					" running, and needs to open also"
					" some .ibd files if the"
					" file-per-table storage model is used."
					" Current open files "
					<< fil_system->n_open
					<< ", max allowed open files "
					<< fil_system->max_n_open
					<< ".";
			}
		}
	}

	mutex_exit(&fil_system->mutex);
}

/*******************************************************************//**
Closes all open files. There must not be any pending i/o's or not flushed
modifications in the files. */
void
fil_close_all_files(void)
/*=====================*/
{
	fil_space_t*	space;

	/* At shutdown, we should not have any files in this list. */
	ut_ad(srv_fast_shutdown == 2
	      || !srv_was_started
	      || UT_LIST_GET_LEN(fil_system->named_spaces) == 0);

	mutex_enter(&fil_system->mutex);

	for (space = UT_LIST_GET_FIRST(fil_system->space_list);
	     space != NULL; ) {
		fil_node_t*	node;
		fil_space_t*	prev_space = space;

		for (node = UT_LIST_GET_FIRST(space->chain);
		     node != NULL;
		     node = UT_LIST_GET_NEXT(chain, node)) {

			if (node->is_open()) {
				fil_node_close_file(node);
			}
		}

		space = UT_LIST_GET_NEXT(space_list, space);
		fil_space_detach(prev_space);
		fil_space_free_low(prev_space);
	}

	mutex_exit(&fil_system->mutex);

	ut_ad(srv_fast_shutdown == 2
	      || !srv_was_started
	      || UT_LIST_GET_LEN(fil_system->named_spaces) == 0);
}

/*******************************************************************//**
Closes the redo log files. There must not be any pending i/o's or not
flushed modifications in the files. */
void
fil_close_log_files(
/*================*/
	bool	free)	/*!< in: whether to free the memory object */
{
	fil_space_t*	space;

	mutex_enter(&fil_system->mutex);

	space = UT_LIST_GET_FIRST(fil_system->space_list);

	while (space != NULL) {
		fil_node_t*	node;
		fil_space_t*	prev_space = space;

		if (space->purpose != FIL_TYPE_LOG) {
			space = UT_LIST_GET_NEXT(space_list, space);
			continue;
		}

		/* Log files are not in the fil_system->named_spaces list. */
		ut_ad(space->max_lsn == 0);

		for (node = UT_LIST_GET_FIRST(space->chain);
		     node != NULL;
		     node = UT_LIST_GET_NEXT(chain, node)) {

			if (node->is_open()) {
				fil_node_close_file(node);
			}
		}

		space = UT_LIST_GET_NEXT(space_list, space);

		if (free) {
			fil_space_detach(prev_space);
			fil_space_free_low(prev_space);
		}
	}

	mutex_exit(&fil_system->mutex);
}

/*******************************************************************//**
Sets the max tablespace id counter if the given number is bigger than the
previous value. */
void
fil_set_max_space_id_if_bigger(
/*===========================*/
	ulint	max_id)	/*!< in: maximum known id */
{
	if (max_id >= SRV_LOG_SPACE_FIRST_ID) {
		ib::fatal() << "Max tablespace id is too high, " << max_id;
	}

	mutex_enter(&fil_system->mutex);

	if (fil_system->max_assigned_id < max_id) {

		fil_system->max_assigned_id = max_id;
	}

	mutex_exit(&fil_system->mutex);
}

/** Write the flushed LSN to the page header of the first page in the
system tablespace.
@param[in]	lsn	flushed LSN
@return DB_SUCCESS or error number */
dberr_t
fil_write_flushed_lsn(
	lsn_t	lsn)
{
	byte*	buf1;
	byte*	buf;
	dberr_t	err = DB_TABLESPACE_NOT_FOUND;

	buf1 = static_cast<byte*>(ut_malloc_nokey(2 * UNIV_PAGE_SIZE));
	buf = static_cast<byte*>(ut_align(buf1, UNIV_PAGE_SIZE));

	const page_id_t	page_id(TRX_SYS_SPACE, 0);

	err = fil_read(page_id, univ_page_size, 0, univ_page_size.physical(),
		       buf);

	if (err == DB_SUCCESS) {
		mach_write_to_8(buf + FIL_PAGE_FILE_FLUSH_LSN_OR_KEY_VERSION, lsn);
		err = fil_write(page_id, univ_page_size, 0,
				univ_page_size.physical(), buf);
		fil_flush_file_spaces(FIL_TYPE_TABLESPACE);
	}

	ut_free(buf1);
	return(err);
}

/** Acquire a tablespace when it could be dropped concurrently.
Used by background threads that do not necessarily hold proper locks
for concurrency control.
@param[in]	id	tablespace ID
@param[in]	silent	whether to silently ignore missing tablespaces
@return	the tablespace
@retval	NULL if missing or being deleted or truncated */
UNIV_INTERN
fil_space_t*
fil_space_acquire_low(ulint id, bool silent)
{
	fil_space_t*	space;

	mutex_enter(&fil_system->mutex);

	space = fil_space_get_by_id(id);

	if (space == NULL) {
		if (!silent) {
			ib::warn() << "Trying to access missing"
				" tablespace " << id;
		}
	} else if (space->is_stopping()) {
		space = NULL;
	} else {
		space->n_pending_ops++;
	}

	mutex_exit(&fil_system->mutex);

	return(space);
}

/** Release a tablespace acquired with fil_space_acquire().
@param[in,out]	space	tablespace to release  */
void
fil_space_release(fil_space_t* space)
{
	mutex_enter(&fil_system->mutex);
	ut_ad(space->magic_n == FIL_SPACE_MAGIC_N);
	ut_ad(space->n_pending_ops > 0);
	space->n_pending_ops--;
	mutex_exit(&fil_system->mutex);
}

/** Acquire a tablespace for reading or writing a block,
when it could be dropped concurrently.
@param[in]	id	tablespace ID
@return	the tablespace
@retval	NULL if missing */
fil_space_t*
fil_space_acquire_for_io(ulint id)
{
	mutex_enter(&fil_system->mutex);

	fil_space_t* space = fil_space_get_by_id(id);

	if (space) {
		space->n_pending_ios++;
	}

	mutex_exit(&fil_system->mutex);

	return(space);
}

/** Release a tablespace acquired with fil_space_acquire_for_io().
@param[in,out]	space	tablespace to release  */
void
fil_space_release_for_io(fil_space_t* space)
{
	mutex_enter(&fil_system->mutex);
	ut_ad(space->magic_n == FIL_SPACE_MAGIC_N);
	ut_ad(space->n_pending_ios > 0);
	space->n_pending_ios--;
	mutex_exit(&fil_system->mutex);
}

/********************************************************//**
Creates the database directory for a table if it does not exist yet. */
void
fil_create_directory_for_tablename(
/*===============================*/
	const char*	name)	/*!< in: name in the standard
				'databasename/tablename' format */
{
	const char*	namend;
	char*		path;
	ulint		len;

	len = strlen(fil_path_to_mysql_datadir);
	namend = strchr(name, '/');
	ut_a(namend);
	path = static_cast<char*>(ut_malloc_nokey(len + (namend - name) + 2));

	memcpy(path, fil_path_to_mysql_datadir, len);
	path[len] = '/';
	memcpy(path + len + 1, name, namend - name);
	path[len + (namend - name) + 1] = 0;

	os_normalize_path(path);

	bool	success = os_file_create_directory(path, false);
	ut_a(success);

	ut_free(path);
}

/** Write a log record about an operation on a tablespace file.
@param[in]	type		MLOG_FILE_NAME or MLOG_FILE_DELETE
or MLOG_FILE_CREATE2 or MLOG_FILE_RENAME2
@param[in]	space_id	tablespace identifier
@param[in]	first_page_no	first page number in the file
@param[in]	path		file path
@param[in]	new_path	if type is MLOG_FILE_RENAME2, the new name
@param[in]	flags		if type is MLOG_FILE_CREATE2, the space flags
@param[in,out]	mtr		mini-transaction */
static
void
fil_op_write_log(
	mlog_id_t	type,
	ulint		space_id,
	ulint		first_page_no,
	const char*	path,
	const char*	new_path,
	ulint		flags,
	mtr_t*		mtr)
{
	byte*		log_ptr;
	ulint		len;

	ut_ad(first_page_no == 0);
	ut_ad(fsp_flags_is_valid(flags, space_id));

	/* fil_name_parse() requires that there be at least one path
	separator and that the file path end with ".ibd". */
	ut_ad(strchr(path, OS_PATH_SEPARATOR) != NULL);
	ut_ad(strcmp(&path[strlen(path) - strlen(DOT_IBD)], DOT_IBD) == 0);

	log_ptr = mlog_open(mtr, 11 + 4 + 2 + 1);

	if (log_ptr == NULL) {
		/* Logging in mtr is switched off during crash recovery:
		in that case mlog_open returns NULL */
		return;
	}

	log_ptr = mlog_write_initial_log_record_low(
		type, space_id, first_page_no, log_ptr, mtr);

	if (type == MLOG_FILE_CREATE2) {
		mach_write_to_4(log_ptr, flags);
		log_ptr += 4;
	}

	/* Let us store the strings as null-terminated for easier readability
	and handling */

	len = strlen(path) + 1;

	mach_write_to_2(log_ptr, len);
	log_ptr += 2;
	mlog_close(mtr, log_ptr);

	mlog_catenate_string(
		mtr, reinterpret_cast<const byte*>(path), len);

	switch (type) {
	case MLOG_FILE_RENAME2:
		ut_ad(strchr(new_path, OS_PATH_SEPARATOR) != NULL);
		len = strlen(new_path) + 1;
		log_ptr = mlog_open(mtr, 2 + len);
		ut_a(log_ptr);
		mach_write_to_2(log_ptr, len);
		log_ptr += 2;
		mlog_close(mtr, log_ptr);

		mlog_catenate_string(
			mtr, reinterpret_cast<const byte*>(new_path), len);
		break;
	case MLOG_FILE_NAME:
	case MLOG_FILE_DELETE:
	case MLOG_FILE_CREATE2:
		break;
	default:
		ut_ad(0);
	}
}

/** Write redo log for renaming a file.
@param[in]	space_id	tablespace id
@param[in]	first_page_no	first page number in the file
@param[in]	old_name	tablespace file name
@param[in]	new_name	tablespace file name after renaming
@param[in,out]	mtr		mini-transaction */
static
void
fil_name_write_rename(
	ulint		space_id,
	ulint		first_page_no,
	const char*	old_name,
	const char*	new_name,
	mtr_t*		mtr)
{
	ut_ad(!is_predefined_tablespace(space_id));

	fil_op_write_log(
		MLOG_FILE_RENAME2,
		space_id, first_page_no, old_name, new_name, 0, mtr);
}

/** Write MLOG_FILE_NAME for a file.
@param[in]	space_id	tablespace id
@param[in]	first_page_no	first page number in the file
@param[in]	name		tablespace file name
@param[in,out]	mtr		mini-transaction */
static
void
fil_name_write(
	ulint		space_id,
	ulint		first_page_no,
	const char*	name,
	mtr_t*		mtr)
{
	fil_op_write_log(
		MLOG_FILE_NAME, space_id, first_page_no, name, NULL, 0, mtr);
}
/** Write MLOG_FILE_NAME for a file.
@param[in]	space		tablespace
@param[in]	first_page_no	first page number in the file
@param[in]	file		tablespace file
@param[in,out]	mtr		mini-transaction */
static
void
fil_name_write(
	const fil_space_t*	space,
	ulint			first_page_no,
	const fil_node_t*	file,
	mtr_t*			mtr)
{
	fil_name_write(space->id, first_page_no, file->name, mtr);
}

/********************************************************//**
Recreates table indexes by applying
TRUNCATE log record during recovery.
@return DB_SUCCESS or error code */
dberr_t
fil_recreate_table(
/*===============*/
	ulint		space_id,	/*!< in: space id */
	ulint		format_flags,	/*!< in: page format */
	ulint		flags,		/*!< in: tablespace flags */
	const char*	name,		/*!< in: table name */
	truncate_t&	truncate)	/*!< in: The information of
					TRUNCATE log record */
{
	dberr_t			err = DB_SUCCESS;
	bool			found;
	const page_size_t	page_size(fil_space_get_page_size(space_id,
								  &found));

	if (!found) {
		ib::info() << "Missing .ibd file for table '" << name
			<< "' with tablespace " << space_id;
		return(DB_ERROR);
	}

	ut_ad(!truncate_t::s_fix_up_active);
	truncate_t::s_fix_up_active = true;

	/* Step-1: Scan for active indexes from REDO logs and drop
	all the indexes using low level function that take root_page_no
	and space-id. */
	truncate.drop_indexes(space_id);

	/* Step-2: Scan for active indexes and re-create them. */
	err = truncate.create_indexes(
		name, space_id, page_size, flags, format_flags);
	if (err != DB_SUCCESS) {
		ib::info() << "Failed to create indexes for the table '"
			<< name << "' with tablespace " << space_id
			<< " while fixing up truncate action";
		return(err);
	}

	truncate_t::s_fix_up_active = false;

	return(err);
}

/********************************************************//**
Recreates the tablespace and table indexes by applying
TRUNCATE log record during recovery.
@return DB_SUCCESS or error code */
dberr_t
fil_recreate_tablespace(
/*====================*/
	ulint		space_id,	/*!< in: space id */
	ulint		format_flags,	/*!< in: page format */
	ulint		flags,		/*!< in: tablespace flags */
	const char*	name,		/*!< in: table name */
	truncate_t&	truncate,	/*!< in: The information of
					TRUNCATE log record */
	lsn_t		recv_lsn)	/*!< in: the end LSN of
						the log record */
{
	dberr_t		err = DB_SUCCESS;
	mtr_t		mtr;

	ut_ad(!truncate_t::s_fix_up_active);
	truncate_t::s_fix_up_active = true;

	/* Step-1: Invalidate buffer pool pages belonging to the tablespace
	to re-create. */
	buf_LRU_flush_or_remove_pages(space_id, NULL);

	/* Remove all insert buffer entries for the tablespace */
	ibuf_delete_for_discarded_space(space_id);

	/* Step-2: truncate tablespace (reset the size back to original or
	default size) of tablespace. */
	err = truncate.truncate(
		space_id, truncate.get_dir_path(), name, flags, true);

	if (err != DB_SUCCESS) {

		ib::info() << "Cannot access .ibd file for table '"
			<< name << "' with tablespace " << space_id
			<< " while truncating";
		return(DB_ERROR);
	}

	bool			found;
	const page_size_t&	page_size =
		fil_space_get_page_size(space_id, &found);

	if (!found) {
		ib::info() << "Missing .ibd file for table '" << name
			<< "' with tablespace " << space_id;
		return(DB_ERROR);
	}

	/* Step-3: Initialize Header. */
	if (page_size.is_compressed()) {
		byte*	buf;
		page_t*	page;

		buf = static_cast<byte*>(ut_zalloc_nokey(3 * UNIV_PAGE_SIZE));

		/* Align the memory for file i/o */
		page = static_cast<byte*>(ut_align(buf, UNIV_PAGE_SIZE));

		flags |= FSP_FLAGS_PAGE_SSIZE();

		fsp_header_init_fields(page, space_id, flags);

		mach_write_to_4(
			page + FIL_PAGE_ARCH_LOG_NO_OR_SPACE_ID, space_id);

		page_zip_des_t  page_zip;
		page_zip_set_size(&page_zip, page_size.physical());
		page_zip.data = page + UNIV_PAGE_SIZE;

#ifdef UNIV_DEBUG
		page_zip.m_start =
#endif /* UNIV_DEBUG */
		page_zip.m_end = page_zip.m_nonempty = page_zip.n_blobs = 0;
		buf_flush_init_for_writing(NULL, page, &page_zip, 0);

		err = fil_write(page_id_t(space_id, 0), page_size, 0,
				page_size.physical(), page_zip.data);

		ut_free(buf);

		if (err != DB_SUCCESS) {
			ib::info() << "Failed to clean header of the"
				" table '" << name << "' with tablespace "
				<< space_id;
			return(err);
		}
	}

	mtr_start(&mtr);
	/* Don't log the operation while fixing up table truncate operation
	as crash at this level can still be sustained with recovery restarting
	from last checkpoint. */
	mtr_set_log_mode(&mtr, MTR_LOG_NO_REDO);

	/* Initialize the first extent descriptor page and
	the second bitmap page for the new tablespace. */
	fsp_header_init(space_id, FIL_IBD_FILE_INITIAL_SIZE, &mtr);
	mtr_commit(&mtr);

	/* Step-4: Re-Create Indexes to newly re-created tablespace.
	This operation will restore tablespace back to what it was
	when it was created during CREATE TABLE. */
	err = truncate.create_indexes(
		name, space_id, page_size, flags, format_flags);
	if (err != DB_SUCCESS) {
		return(err);
	}

	/* Step-5: Write new created pages into ibd file handle and
	flush it to disk for the tablespace, in case i/o-handler thread
	deletes the bitmap page from buffer. */
	mtr_start(&mtr);

	mtr_set_log_mode(&mtr, MTR_LOG_NO_REDO);

	mutex_enter(&fil_system->mutex);

	fil_space_t*	space = fil_space_get_by_id(space_id);

	mutex_exit(&fil_system->mutex);

	fil_node_t*	node = UT_LIST_GET_FIRST(space->chain);

	for (ulint page_no = 0; page_no < node->size; ++page_no) {

		const page_id_t	cur_page_id(space_id, page_no);

		buf_block_t*	block = buf_page_get(cur_page_id, page_size,
						     RW_X_LATCH, &mtr);

		byte*	page = buf_block_get_frame(block);

		if (!FSP_FLAGS_GET_ZIP_SSIZE(flags)) {
			ut_ad(!page_size.is_compressed());

			buf_flush_init_for_writing(
				block, page, NULL, recv_lsn);

			err = fil_write(cur_page_id, page_size, 0,
					page_size.physical(), page);
		} else {
			ut_ad(page_size.is_compressed());

			/* We don't want to rewrite empty pages. */

			if (fil_page_get_type(page) != 0) {
				page_zip_des_t*  page_zip =
					buf_block_get_page_zip(block);

				buf_flush_init_for_writing(
					block, page, page_zip, recv_lsn);

				err = fil_write(cur_page_id, page_size, 0,
						page_size.physical(),
						page_zip->data);
			} else {
#ifdef UNIV_DEBUG
				const byte*	data = block->page.zip.data;

				/* Make sure that the page is really empty */
				for (ulint i = 0;
				     i < page_size.physical();
				     ++i) {

					ut_a(data[i] == 0);
				}
#endif /* UNIV_DEBUG */
			}
		}

		if (err != DB_SUCCESS) {
			ib::info() << "Cannot write page " << page_no
				<< " into a .ibd file for table '"
				<< name << "' with tablespace " << space_id;
		}
	}

	mtr_commit(&mtr);

	truncate_t::s_fix_up_active = false;

	return(err);
}

/** Replay a file rename operation if possible.
@param[in]	space_id	tablespace identifier
@param[in]	first_page_no	first page number in the file
@param[in]	name		old file name
@param[in]	new_name	new file name
@return	whether the operation was successfully applied
(the name did not exist, or new_name did not exist and
name was successfully renamed to new_name)  */
bool
fil_op_replay_rename(
	ulint		space_id,
	ulint		first_page_no,
	const char*	name,
	const char*	new_name)
{
	ut_ad(first_page_no == 0);

	/* In order to replay the rename, the following must hold:
	* The new name is not already used.
	* A tablespace exists with the old name.
	* The space ID for that tablepace matches this log entry.
	This will prevent unintended renames during recovery. */
	fil_space_t*	space = fil_space_get(space_id);

	if (space == NULL) {
		return(true);
	}

	const bool name_match
		= strcmp(name, UT_LIST_GET_FIRST(space->chain)->name) == 0;

	if (!name_match) {
		return(true);
	}

	/* Create the database directory for the new name, if
	it does not exist yet */

	const char*	namend = strrchr(new_name, OS_PATH_SEPARATOR);
	ut_a(namend != NULL);

	char*		dir = static_cast<char*>(
		ut_malloc_nokey(namend - new_name + 1));

	memcpy(dir, new_name, namend - new_name);
	dir[namend - new_name] = '\0';

	bool		success = os_file_create_directory(dir, false);
	ut_a(success);

	ulint		dirlen = 0;

	if (const char* dirend = strrchr(dir, OS_PATH_SEPARATOR)) {
		dirlen = dirend - dir + 1;
	}

	ut_free(dir);

	/* New path must not exist. */
	dberr_t		err = fil_rename_tablespace_check(
		space_id, name, new_name, false);
	if (err != DB_SUCCESS) {
		ib::error() << " Cannot replay file rename."
			" Remove either file and try again.";
		return(false);
	}

	char*		new_table = mem_strdupl(
		new_name + dirlen,
		strlen(new_name + dirlen)
		- 4 /* remove ".ibd" */);

	ut_ad(new_table[namend - new_name - dirlen]
	      == OS_PATH_SEPARATOR);
#if OS_PATH_SEPARATOR != '/'
	new_table[namend - new_name - dirlen] = '/';
#endif

	if (!fil_rename_tablespace(
		    space_id, name, new_table, new_name)) {
		ut_error;
	}

	ut_free(new_table);
	return(true);
}

/** File operations for tablespace */
enum fil_operation_t {
	FIL_OPERATION_DELETE,	/*!< delete a single-table tablespace */
	FIL_OPERATION_CLOSE,	/*!< close a single-table tablespace */
	FIL_OPERATION_TRUNCATE	/*!< truncate a single-table tablespace */
};

/** Check for pending operations.
@param[in]	space	tablespace
@param[in]	count	number of attempts so far
@return 0 if no operations else count + 1. */
static
ulint
fil_check_pending_ops(const fil_space_t* space, ulint count)
{
	ut_ad(mutex_own(&fil_system->mutex));

	if (space == NULL) {
		return 0;
	}

	if (ulint n_pending_ops = space->n_pending_ops) {

		if (count > 5000) {
			ib::warn() << "Trying to close/delete/truncate"
				" tablespace '" << space->name
				<< "' but there are " << n_pending_ops
				<< " pending operations on it.";
		}

		return(count + 1);
	}

	return(0);
}

/*******************************************************************//**
Check for pending IO.
@return 0 if no pending else count + 1. */
static
ulint
fil_check_pending_io(
/*=================*/
	fil_operation_t	operation,	/*!< in: File operation */
	fil_space_t*	space,		/*!< in/out: Tablespace to check */
	fil_node_t**	node,		/*!< out: Node in space list */
	ulint		count)		/*!< in: number of attempts so far */
{
	ut_ad(mutex_own(&fil_system->mutex));
	ut_a(space->n_pending_ops == 0);

	switch (operation) {
	case FIL_OPERATION_DELETE:
	case FIL_OPERATION_CLOSE:
		break;
	case FIL_OPERATION_TRUNCATE:
		space->is_being_truncated = true;
		break;
	}

	/* The following code must change when InnoDB supports
	multiple datafiles per tablespace. */
	ut_a(UT_LIST_GET_LEN(space->chain) == 1);

	*node = UT_LIST_GET_FIRST(space->chain);

	if (space->n_pending_flushes > 0 || (*node)->n_pending > 0) {

		ut_a(!(*node)->being_extended);

		if (count > 1000) {
			ib::warn() << "Trying to delete/close/truncate"
				" tablespace '" << space->name
				<< "' but there are "
				<< space->n_pending_flushes
				<< " flushes and " << (*node)->n_pending
				<< " pending i/o's on it.";
		}

		return(count + 1);
	}

	return(0);
}

/*******************************************************************//**
Check pending operations on a tablespace.
@return DB_SUCCESS or error failure. */
static
dberr_t
fil_check_pending_operations(
/*=========================*/
	ulint		id,		/*!< in: space id */
	fil_operation_t	operation,	/*!< in: File operation */
	fil_space_t**	space,		/*!< out: tablespace instance
					in memory */
	char**		path)		/*!< out/own: tablespace path */
{
	ulint		count = 0;

	ut_a(!is_system_tablespace(id));
	ut_ad(space);

	*space = 0;

	mutex_enter(&fil_system->mutex);
	fil_space_t* sp = fil_space_get_by_id(id);

	if (sp) {
		sp->stop_new_ops = true;
		if (sp->crypt_data) {
			sp->n_pending_ops++;
			mutex_exit(&fil_system->mutex);
			fil_space_crypt_close_tablespace(sp);
			mutex_enter(&fil_system->mutex);
			ut_ad(sp->n_pending_ops > 0);
			sp->n_pending_ops--;
		}
	}

	/* Check for pending operations. */

	do {
		sp = fil_space_get_by_id(id);

		count = fil_check_pending_ops(sp, count);

		mutex_exit(&fil_system->mutex);

		if (count > 0) {
			os_thread_sleep(20000);
		}

		mutex_enter(&fil_system->mutex);
	} while (count > 0);

	/* Check for pending IO. */

	*path = 0;

	for (;;) {
		sp = fil_space_get_by_id(id);

		if (sp == NULL) {
			mutex_exit(&fil_system->mutex);
			return(DB_TABLESPACE_NOT_FOUND);
		}

		fil_node_t*	node;

		count = fil_check_pending_io(operation, sp, &node, count);

		if (count == 0) {
			*path = mem_strdup(node->name);
		}

		mutex_exit(&fil_system->mutex);

		if (count == 0) {
			break;
		}

		os_thread_sleep(20000);
		mutex_enter(&fil_system->mutex);
	}

	ut_ad(sp);

	*space = sp;
	return(DB_SUCCESS);
}

/*******************************************************************//**
Closes a single-table tablespace. The tablespace must be cached in the
memory cache. Free all pages used by the tablespace.
@return DB_SUCCESS or error */
dberr_t
fil_close_tablespace(
/*=================*/
	trx_t*		trx,	/*!< in/out: Transaction covering the close */
	ulint		id)	/*!< in: space id */
{
	char*		path = 0;
	fil_space_t*	space = 0;
	dberr_t		err;

	ut_a(!is_system_tablespace(id));

	err = fil_check_pending_operations(id, FIL_OPERATION_CLOSE,
					   &space, &path);

	if (err != DB_SUCCESS) {
		return(err);
	}

	ut_a(space);
	ut_a(path != 0);

	rw_lock_x_lock(&space->latch);

	/* Invalidate in the buffer pool all pages belonging to the
	tablespace. Since we have set space->stop_new_ops = true, readahead
	or ibuf merge can no longer read more pages of this tablespace to the
	buffer pool. Thus we can clean the tablespace out of the buffer pool
	completely and permanently. The flag stop_new_ops also prevents
	fil_flush() from being applied to this tablespace. */

	{
		FlushObserver observer(id, trx, NULL);
		buf_LRU_flush_or_remove_pages(id, &observer);
	}

	/* If the free is successful, the X lock will be released before
	the space memory data structure is freed. */

	if (!fil_space_free(id, true)) {
		rw_lock_x_unlock(&space->latch);
		err = DB_TABLESPACE_NOT_FOUND;
	} else {
		err = DB_SUCCESS;
	}

	/* If it is a delete then also delete any generated files, otherwise
	when we drop the database the remove directory will fail. */

	char*	cfg_name = fil_make_filepath(path, NULL, CFG, false);
	if (cfg_name != NULL) {
		os_file_delete_if_exists(innodb_data_file_key, cfg_name, NULL);
		ut_free(cfg_name);
	}

	ut_free(path);

	return(err);
}

/** Determine whether a table can be accessed in operations that are
not (necessarily) protected by meta-data locks.
(Rollback would generally be protected, but rollback of
FOREIGN KEY CASCADE/SET NULL is not protected by meta-data locks
but only by InnoDB table locks, which may be broken by TRUNCATE TABLE.)
@param[in]	table	persistent table
checked @return whether the table is accessible */
bool
fil_table_accessible(const dict_table_t* table)
{
	if (UNIV_UNLIKELY(!table->is_readable() || table->corrupted)) {
		return(false);
	}

	if (fil_space_t* space = fil_space_acquire(table->space)) {
		bool accessible = !space->is_stopping();
		fil_space_release(space);
		ut_ad(accessible || dict_table_is_file_per_table(table));
		return(accessible);
	} else {
		/* The tablespace may momentarily be missing during
		TRUNCATE TABLE. */
		return(false);
	}
}

/** Delete a tablespace and associated .ibd file.
@param[in]	id		tablespace identifier
@return	DB_SUCCESS or error */
dberr_t
fil_delete_tablespace(
	ulint id
#ifdef BTR_CUR_HASH_ADAPT
	, bool drop_ahi /*!< whether to drop the adaptive hash index */
#endif /* BTR_CUR_HASH_ADAPT */
	)
{
	char*		path = 0;
	fil_space_t*	space = 0;

	ut_a(!is_system_tablespace(id));

	dberr_t err = fil_check_pending_operations(
		id, FIL_OPERATION_DELETE, &space, &path);

	if (err != DB_SUCCESS) {

		ib::error() << "Cannot delete tablespace " << id
			<< " because it is not found in the tablespace"
			" memory cache.";

		return(err);
	}

	ut_a(space);
	ut_a(path != 0);

	/* IMPORTANT: Because we have set space::stop_new_ops there
	can't be any new ibuf merges, reads or flushes. We are here
	because node::n_pending was zero above. However, it is still
	possible to have pending read and write requests:

	A read request can happen because the reader thread has
	gone through the ::stop_new_ops check in buf_page_init_for_read()
	before the flag was set and has not yet incremented ::n_pending
	when we checked it above.

	A write request can be issued any time because we don't check
	the ::stop_new_ops flag when queueing a block for write.

	We deal with pending write requests in the following function
	where we'd minimally evict all dirty pages belonging to this
	space from the flush_list. Note that if a block is IO-fixed
	we'll wait for IO to complete.

<<<<<<< HEAD
	To deal with potential read requests, we will check the
	::stop_new_ops flag in fil_io(). */
=======
	To deal with potential read requests by checking the
	::stop_new_ops flag in fil_io() */

	buf_LRU_flush_or_remove_pages(id, NULL);
>>>>>>> 6aa50bad

	buf_LRU_flush_or_remove_pages(id, NULL
#ifdef BTR_CUR_HASH_ADAPT
				      , drop_ahi
#endif /* BTR_CUR_HASH_ADAPT */
				      );

	/* If it is a delete then also delete any generated files, otherwise
	when we drop the database the remove directory will fail. */
	{
		/* Before deleting the file, write a log record about
		it, so that InnoDB crash recovery will expect the file
		to be gone. */
		mtr_t		mtr;

		mtr_start(&mtr);
		fil_op_write_log(MLOG_FILE_DELETE, id, 0, path, NULL, 0, &mtr);
		mtr_commit(&mtr);
		/* Even if we got killed shortly after deleting the
		tablespace file, the record must have already been
		written to the redo log. */
		log_write_up_to(mtr.commit_lsn(), true);

		char*	cfg_name = fil_make_filepath(path, NULL, CFG, false);
		if (cfg_name != NULL) {
			os_file_delete_if_exists(innodb_data_file_key, cfg_name, NULL);
			ut_free(cfg_name);
		}
	}

	/* Delete the link file pointing to the ibd file we are deleting. */
	if (FSP_FLAGS_HAS_DATA_DIR(space->flags)) {
		RemoteDatafile::delete_link_file(space->name);
	}

	mutex_enter(&fil_system->mutex);

	/* Double check the sanity of pending ops after reacquiring
	the fil_system::mutex. */
	if (const fil_space_t* s = fil_space_get_by_id(id)) {
		ut_a(s == space);
		ut_a(space->n_pending_ops == 0);
		ut_a(UT_LIST_GET_LEN(space->chain) == 1);
		fil_node_t* node = UT_LIST_GET_FIRST(space->chain);
		ut_a(node->n_pending == 0);

		fil_space_detach(space);
		mutex_exit(&fil_system->mutex);

		log_mutex_enter();

		if (space->max_lsn != 0) {
			ut_d(space->max_lsn = 0);
			UT_LIST_REMOVE(fil_system->named_spaces, space);
		}

		log_mutex_exit();
		fil_space_free_low(space);

		if (!os_file_delete(innodb_data_file_key, path)
		    && !os_file_delete_if_exists(
			    innodb_data_file_key, path, NULL)) {

			/* Note: This is because we have removed the
			tablespace instance from the cache. */

			err = DB_IO_ERROR;
		}
	} else {
		mutex_exit(&fil_system->mutex);
		err = DB_TABLESPACE_NOT_FOUND;
	}

	ut_free(path);

	return(err);
}

/** Truncate the tablespace to needed size.
@param[in]	space_id	id of tablespace to truncate
@param[in]	size_in_pages	truncate size.
@return true if truncate was successful. */
bool
fil_truncate_tablespace(
	ulint		space_id,
	ulint		size_in_pages)
{
	/* Step-1: Prepare tablespace for truncate. This involves
	stopping all the new operations + IO on that tablespace
	and ensuring that related pages are flushed to disk. */
	if (fil_prepare_for_truncate(space_id) != DB_SUCCESS) {
		return(false);
	}

	/* Step-2: Invalidate buffer pool pages belonging to the tablespace
	to re-create. Remove all insert buffer entries for the tablespace */
	buf_LRU_flush_or_remove_pages(space_id, NULL);

	/* Step-3: Truncate the tablespace and accordingly update
	the fil_space_t handler that is used to access this tablespace. */
	mutex_enter(&fil_system->mutex);
	fil_space_t*	space = fil_space_get_by_id(space_id);

	/* The following code must change when InnoDB supports
	multiple datafiles per tablespace. */
	ut_a(UT_LIST_GET_LEN(space->chain) == 1);

	fil_node_t*	node = UT_LIST_GET_FIRST(space->chain);

	ut_ad(node->is_open());

	space->size = node->size = size_in_pages;

	bool success = os_file_truncate(node->name, node->handle, 0);
	if (success) {

		os_offset_t	size = os_offset_t(size_in_pages) * UNIV_PAGE_SIZE;

		success = os_file_set_size(
			node->name, node->handle, size,
			FSP_FLAGS_HAS_PAGE_COMPRESSION(space->flags));

		if (success) {
			space->stop_new_ops = false;
			space->is_being_truncated = false;
		}
	}

	mutex_exit(&fil_system->mutex);

	return(success);
}

/*******************************************************************//**
Prepare for truncating a single-table tablespace.
1) Check pending operations on a tablespace;
2) Remove all insert buffer entries for the tablespace;
@return DB_SUCCESS or error */
dberr_t
fil_prepare_for_truncate(
/*=====================*/
	ulint	id)		/*!< in: space id */
{
	char*		path = 0;
	fil_space_t*	space = 0;

	ut_a(!is_system_tablespace(id));

	dberr_t	err = fil_check_pending_operations(
		id, FIL_OPERATION_TRUNCATE, &space, &path);

	ut_free(path);

	if (err == DB_TABLESPACE_NOT_FOUND) {
		ib::error() << "Cannot truncate tablespace " << id
			<< " because it is not found in the tablespace"
			" memory cache.";
	}

	return(err);
}

/** Reinitialize the original tablespace header with the same space id
for single tablespace
@param[in]      table		table belongs to tablespace
@param[in]      size            size in blocks
@param[in]      trx             Transaction covering truncate */
void
fil_reinit_space_header_for_table(
	dict_table_t*	table,
	ulint		size,
	trx_t*		trx)
{
	ulint	id = table->space;

	ut_a(!is_system_tablespace(id));

	/* Invalidate in the buffer pool all pages belonging
	to the tablespace. The buffer pool scan may take long
	time to complete, therefore we release dict_sys->mutex
	and the dict operation lock during the scan and aquire
	it again after the buffer pool scan.*/

	/* Release the lock on the indexes too. So that
	they won't violate the latch ordering. */
	dict_table_x_unlock_indexes(table);
	row_mysql_unlock_data_dictionary(trx);

	/* Lock the search latch in shared mode to prevent user
	from disabling AHI during the scan */
	btr_search_s_lock_all();
	DEBUG_SYNC_C("buffer_pool_scan");
	buf_LRU_flush_or_remove_pages(id, NULL);
	btr_search_s_unlock_all();

	row_mysql_lock_data_dictionary(trx);

	dict_table_x_lock_indexes(table);

	/* Remove all insert buffer entries for the tablespace */
	ibuf_delete_for_discarded_space(id);

	mutex_enter(&fil_system->mutex);

	fil_space_t*	space = fil_space_get_by_id(id);

	/* The following code must change when InnoDB supports
	multiple datafiles per tablespace. */
	ut_a(UT_LIST_GET_LEN(space->chain) == 1);

	fil_node_t*	node = UT_LIST_GET_FIRST(space->chain);

	space->size = node->size = size;

	mutex_exit(&fil_system->mutex);

	mtr_t	mtr;

	mtr_start(&mtr);
	mtr.set_named_space(id);

	fsp_header_init(id, size, &mtr);

	mtr_commit(&mtr);
}

#ifdef UNIV_DEBUG
/** Increase redo skipped count for a tablespace.
@param[in]	id	space id */
void
fil_space_inc_redo_skipped_count(
	ulint		id)
{
	fil_space_t*	space;

	mutex_enter(&fil_system->mutex);

	space = fil_space_get_by_id(id);

	ut_a(space != NULL);

	space->redo_skipped_count++;

	mutex_exit(&fil_system->mutex);
}

/** Decrease redo skipped count for a tablespace.
@param[in]	id	space id */
void
fil_space_dec_redo_skipped_count(
	ulint		id)
{
	fil_space_t*	space;

	mutex_enter(&fil_system->mutex);

	space = fil_space_get_by_id(id);

	ut_a(space != NULL);
	ut_a(space->redo_skipped_count > 0);

	space->redo_skipped_count--;

	mutex_exit(&fil_system->mutex);
}
#endif /* UNIV_DEBUG */

/*******************************************************************//**
Discards a single-table tablespace. The tablespace must be cached in the
memory cache. Discarding is like deleting a tablespace, but

 1. We do not drop the table from the data dictionary;

 2. We remove all insert buffer entries for the tablespace immediately;
    in DROP TABLE they are only removed gradually in the background;

 3. Free all the pages in use by the tablespace.
@return DB_SUCCESS or error */
dberr_t
fil_discard_tablespace(
/*===================*/
	ulint	id)	/*!< in: space id */
{
	dberr_t	err;

<<<<<<< HEAD
	switch (err = fil_delete_tablespace(id
#ifdef BTR_CUR_HASH_ADAPT
					    , true
#endif /* BTR_CUR_HASH_ADAPT */
					    )) {
=======
	switch (err = fil_delete_tablespace(id)) {
>>>>>>> 6aa50bad
	case DB_SUCCESS:
		break;

	case DB_IO_ERROR:
		ib::warn() << "While deleting tablespace " << id
			<< " in DISCARD TABLESPACE. File rename/delete"
			" failed: " << ut_strerr(err);
		break;

	case DB_TABLESPACE_NOT_FOUND:
		ib::warn() << "Cannot delete tablespace " << id
			<< " in DISCARD TABLESPACE: " << ut_strerr(err);
		break;

	default:
		ut_error;
	}

	/* Remove all insert buffer entries for the tablespace */

	ibuf_delete_for_discarded_space(id);

	return(err);
}

/*******************************************************************//**
Allocates and builds a file name from a path, a table or tablespace name
and a suffix. The string must be freed by caller with ut_free().
@param[in] path NULL or the direcory path or the full path and filename.
@param[in] name NULL if path is full, or Table/Tablespace name
@param[in] suffix NULL or the file extention to use.
@param[in] trim_name true if the last name on the path should be trimmed.
@return own: file name */
char*
fil_make_filepath(
	const char*	path,
	const char*	name,
	ib_extention	ext,
	bool		trim_name)
{
	/* The path may contain the basename of the file, if so we do not
	need the name.  If the path is NULL, we can use the default path,
	but there needs to be a name. */
	ut_ad(path != NULL || name != NULL);

	/* If we are going to strip a name off the path, there better be a
	path and a new name to put back on. */
	ut_ad(!trim_name || (path != NULL && name != NULL));

	if (path == NULL) {
		path = fil_path_to_mysql_datadir;
	}

	ulint	len		= 0;	/* current length */
	ulint	path_len	= strlen(path);
	ulint	name_len	= (name ? strlen(name) : 0);
	const char* suffix	= dot_ext[ext];
	ulint	suffix_len	= strlen(suffix);
	ulint	full_len	= path_len + 1 + name_len + suffix_len + 1;

	char*	full_name = static_cast<char*>(ut_malloc_nokey(full_len));
	if (full_name == NULL) {
		return NULL;
	}

	/* If the name is a relative path, do not prepend "./". */
	if (path[0] == '.'
	    && (path[1] == '\0' || path[1] == OS_PATH_SEPARATOR)
	    && name != NULL && name[0] == '.') {
		path = NULL;
		path_len = 0;
	}

	if (path != NULL) {
		memcpy(full_name, path, path_len);
		len = path_len;
		full_name[len] = '\0';
		os_normalize_path(full_name);
	}

	if (trim_name) {
		/* Find the offset of the last DIR separator and set it to
		null in order to strip off the old basename from this path. */
		char* last_dir_sep = strrchr(full_name, OS_PATH_SEPARATOR);
		if (last_dir_sep) {
			last_dir_sep[0] = '\0';
			len = strlen(full_name);
		}
	}

	if (name != NULL) {
		if (len && full_name[len - 1] != OS_PATH_SEPARATOR) {
			/* Add a DIR separator */
			full_name[len] = OS_PATH_SEPARATOR;
			full_name[++len] = '\0';
		}

		char*	ptr = &full_name[len];
		memcpy(ptr, name, name_len);
		len += name_len;
		full_name[len] = '\0';
		os_normalize_path(ptr);
	}

	/* Make sure that the specified suffix is at the end of the filepath
	string provided. This assumes that the suffix starts with '.'.
	If the first char of the suffix is found in the filepath at the same
	length as the suffix from the end, then we will assume that there is
	a previous suffix that needs to be replaced. */
	if (suffix != NULL) {
		/* Need room for the trailing null byte. */
		ut_ad(len < full_len);

		if ((len > suffix_len)
		   && (full_name[len - suffix_len] == suffix[0])) {
			/* Another suffix exists, make it the one requested. */
			memcpy(&full_name[len - suffix_len], suffix, suffix_len);

		} else {
			/* No previous suffix, add it. */
			ut_ad(len + suffix_len < full_len);
			memcpy(&full_name[len], suffix, suffix_len);
			full_name[len + suffix_len] = '\0';
		}
	}

	return(full_name);
}

/** Test if a tablespace file can be renamed to a new filepath by checking
if that the old filepath exists and the new filepath does not exist.
@param[in]	space_id	tablespace id
@param[in]	old_path	old filepath
@param[in]	new_path	new filepath
@param[in]	is_discarded	whether the tablespace is discarded
@return innodb error code */
dberr_t
fil_rename_tablespace_check(
	ulint		space_id,
	const char*	old_path,
	const char*	new_path,
	bool		is_discarded)
{
	bool	exists = false;
	os_file_type_t	ftype;

	if (!is_discarded
	    && os_file_status(old_path, &exists, &ftype)
	    && !exists) {
		ib::error() << "Cannot rename '" << old_path
			<< "' to '" << new_path
			<< "' for space ID " << space_id
			<< " because the source file"
			<< " does not exist.";
		return(DB_TABLESPACE_NOT_FOUND);
	}

	exists = false;
	if (!os_file_status(new_path, &exists, &ftype) || exists) {
		ib::error() << "Cannot rename '" << old_path
			<< "' to '" << new_path
			<< "' for space ID " << space_id
			<< " because the target file exists."
			" Remove the target file and try again.";
		return(DB_TABLESPACE_EXISTS);
	}

	return(DB_SUCCESS);
}

/** Rename a single-table tablespace.
The tablespace must exist in the memory cache.
@param[in]	id		tablespace identifier
@param[in]	old_path	old file name
@param[in]	new_name	new table name in the
databasename/tablename format
@param[in]	new_path_in	new file name,
or NULL if it is located in the normal data directory
@return true if success */
bool
fil_rename_tablespace(
	ulint		id,
	const char*	old_path,
	const char*	new_name,
	const char*	new_path_in)
{
	bool		sleep		= false;
	bool		flush		= false;
	fil_space_t*	space;
	fil_node_t*	node;
	ulint		count		= 0;
	ut_a(id != 0);

	ut_ad(strchr(new_name, '/') != NULL);
retry:
	count++;

	if (!(count % 1000)) {
		ib::warn() << "Cannot rename file " << old_path
			<< " (space id " << id << "), retried " << count
			<< " times."
			" There are either pending IOs or flushes or"
			" the file is being extended.";
	}

	mutex_enter(&fil_system->mutex);

	space = fil_space_get_by_id(id);

	DBUG_EXECUTE_IF("fil_rename_tablespace_failure_1", space = NULL; );

	if (space == NULL) {
		ib::error() << "Cannot find space id " << id
			<< " in the tablespace memory cache, though the file '"
			<< old_path
			<< "' in a rename operation should have that id.";
func_exit:
		mutex_exit(&fil_system->mutex);
		return(false);
	}

	if (count > 25000) {
		space->stop_ios = false;
		goto func_exit;
	}
	if (space != fil_space_get_by_name(space->name)) {
		ib::error() << "Cannot find " << space->name
			<< " in tablespace memory cache";
		space->stop_ios = false;
		goto func_exit;
	}

	if (fil_space_get_by_name(new_name)) {
		ib::error() << new_name
			<< " is already in tablespace memory cache";
		space->stop_ios = false;
		goto func_exit;
	}

	/* We temporarily close the .ibd file because we do not trust that
	operating systems can rename an open file. For the closing we have to
	wait until there are no pending i/o's or flushes on the file. */

	space->stop_ios = true;

	/* The following code must change when InnoDB supports
	multiple datafiles per tablespace. */
	ut_a(UT_LIST_GET_LEN(space->chain) == 1);
	node = UT_LIST_GET_FIRST(space->chain);

	if (node->n_pending > 0
	    || node->n_pending_flushes > 0
	    || node->being_extended) {
		/* There are pending i/o's or flushes or the file is
		currently being extended, sleep for a while and
		retry */
		sleep = true;
	} else if (node->modification_counter > node->flush_counter) {
		/* Flush the space */
		sleep = flush = true;
	} else if (node->is_open()) {
		/* Close the file */

		fil_node_close_file(node);
	}

	mutex_exit(&fil_system->mutex);

	if (sleep) {
		os_thread_sleep(20000);

		if (flush) {
			fil_flush(id);
		}

		sleep = flush = false;
		goto retry;
	}
	ut_ad(space->stop_ios);
	char*	new_file_name = new_path_in == NULL
		? fil_make_filepath(NULL, new_name, IBD, false)
		: mem_strdup(new_path_in);
	char*	old_file_name = node->name;
	char*	new_space_name = mem_strdup(new_name);
	char*	old_space_name = space->name;
	ulint	old_fold = ut_fold_string(old_space_name);
	ulint	new_fold = ut_fold_string(new_space_name);

	ut_ad(strchr(old_file_name, OS_PATH_SEPARATOR) != NULL);
	ut_ad(strchr(new_file_name, OS_PATH_SEPARATOR) != NULL);

	if (!recv_recovery_on) {
		mtr_t		mtr;

		mtr.start();
		fil_name_write_rename(
			id, 0, old_file_name, new_file_name, &mtr);
		mtr.commit();
		log_mutex_enter();
	}

	/* log_sys->mutex is above fil_system->mutex in the latching order */
	ut_ad(log_mutex_own());
	mutex_enter(&fil_system->mutex);
	ut_ad(space->name == old_space_name);
	/* We already checked these. */
	ut_ad(space == fil_space_get_by_name(old_space_name));
	ut_ad(!fil_space_get_by_name(new_space_name));
	ut_ad(node->name == old_file_name);

	bool	success;

	DBUG_EXECUTE_IF("fil_rename_tablespace_failure_2",
			goto skip_rename; );

	success = os_file_rename(
		innodb_data_file_key, old_file_name, new_file_name);

	DBUG_EXECUTE_IF("fil_rename_tablespace_failure_2",
			skip_rename: success = false; );

	ut_ad(node->name == old_file_name);

	if (success) {
		node->name = new_file_name;
	}

	if (!recv_recovery_on) {
		log_mutex_exit();
	}

	ut_ad(space->name == old_space_name);
	if (success) {
		HASH_DELETE(fil_space_t, name_hash, fil_system->name_hash,
			    old_fold, space);
		space->name = new_space_name;
		HASH_INSERT(fil_space_t, name_hash, fil_system->name_hash,
			    new_fold, space);
	} else {
		/* Because nothing was renamed, we must free the new
		names, not the old ones. */
		old_file_name = new_file_name;
		old_space_name = new_space_name;
	}

	ut_ad(space->stop_ios);
	space->stop_ios = false;
	mutex_exit(&fil_system->mutex);

	ut_free(old_file_name);
	ut_free(old_space_name);

	return(success);
}

/** Create a tablespace file.
@param[in]	space_id	Tablespace ID
@param[in]	name		Tablespace name in dbname/tablename format.
@param[in]	path		Path and filename of the datafile to create.
@param[in]	flags		Tablespace flags
@param[in]	size		Initial size of the tablespace file in
                                pages, must be >= FIL_IBD_FILE_INITIAL_SIZE
@param[in]	mode		MariaDB encryption mode
@param[in]	key_id		MariaDB encryption key_id
@return DB_SUCCESS or error code */
dberr_t
fil_ibd_create(
	ulint		space_id,
	const char*	name,
	const char*	path,
	ulint		flags,
	ulint		size,
	fil_encryption_t mode,
	uint32_t	key_id)
{
	pfs_os_file_t	file;
	dberr_t		err;
	byte*		buf2;
	byte*		page;
	bool		success;
	bool		has_data_dir = FSP_FLAGS_HAS_DATA_DIR(flags) != 0;
	fil_space_t*	space = NULL;
	fil_space_crypt_t *crypt_data = NULL;

	ut_ad(!is_system_tablespace(space_id));
	ut_ad(!srv_read_only_mode);
	ut_a(space_id < SRV_LOG_SPACE_FIRST_ID);
	ut_a(size >= FIL_IBD_FILE_INITIAL_SIZE);
	ut_a(fsp_flags_is_valid(flags & ~FSP_FLAGS_MEM_MASK, space_id));

	/* Create the subdirectories in the path, if they are
	not there already. */
	err = os_file_create_subdirs_if_needed(path);
	if (err != DB_SUCCESS) {
		return(err);
	}

	file = os_file_create(
		innodb_data_file_key, path,
		OS_FILE_CREATE | OS_FILE_ON_ERROR_NO_EXIT,
		OS_FILE_NORMAL,
		OS_DATA_FILE,
		srv_read_only_mode,
		&success);

	if (!success) {
		/* The following call will print an error message */
		ulint	error = os_file_get_last_error(true);

		ib::error() << "Cannot create file '" << path << "'";

		if (error == OS_FILE_ALREADY_EXISTS) {
			ib::info() << "The file '" << path << "'"
				" already exists though the"
				" corresponding table did not exist"
				" in the InnoDB data dictionary."
				" You can resolve the problem by removing"
				" the file.";

			return(DB_TABLESPACE_EXISTS);
		}

		if (error == OS_FILE_DISK_FULL) {
			return(DB_OUT_OF_FILE_SPACE);
		}

		return(DB_ERROR);
	}

	const bool is_compressed = FSP_FLAGS_HAS_PAGE_COMPRESSION(flags);

#ifdef _WIN32
	if (is_compressed) {
		os_file_set_sparse_win32(file);
	}
#endif

	success = os_file_set_size(
		path, file,
		os_offset_t(size) << UNIV_PAGE_SIZE_SHIFT, is_compressed);

	if (!success) {
		os_file_close(file);
		os_file_delete(innodb_data_file_key, path);
		return(DB_OUT_OF_FILE_SPACE);
	}

	bool punch_hole = os_is_sparse_file_supported(file);

	ulint block_size = os_file_get_block_size(file, path);

	/* We have to write the space id to the file immediately and flush the
	file to disk. This is because in crash recovery we must be aware what
	tablespaces exist and what are their space id's, so that we can apply
	the log records to the right file. It may take quite a while until
	buffer pool flush algorithms write anything to the file and flush it to
	disk. If we would not write here anything, the file would be filled
	with zeros from the call of os_file_set_size(), until a buffer pool
	flush would write to it. */

	buf2 = static_cast<byte*>(ut_malloc_nokey(3 * UNIV_PAGE_SIZE));
	/* Align the memory for file i/o if we might have O_DIRECT set */
	page = static_cast<byte*>(ut_align(buf2, UNIV_PAGE_SIZE));

	memset(page, '\0', UNIV_PAGE_SIZE);

	flags |= FSP_FLAGS_PAGE_SSIZE();
	fsp_header_init_fields(page, space_id, flags);
	mach_write_to_4(page + FIL_PAGE_ARCH_LOG_NO_OR_SPACE_ID, space_id);

	const page_size_t	page_size(flags);
	IORequest		request(IORequest::WRITE);

	if (!page_size.is_compressed()) {

		buf_flush_init_for_writing(NULL, page, NULL, 0);

		err = os_file_write(
			request, path, file, page, 0, page_size.physical());
	} else {
		page_zip_des_t	page_zip;
		page_zip_set_size(&page_zip, page_size.physical());
		page_zip.data = page + UNIV_PAGE_SIZE;
#ifdef UNIV_DEBUG
		page_zip.m_start =
#endif /* UNIV_DEBUG */
			page_zip.m_end = page_zip.m_nonempty =
			page_zip.n_blobs = 0;

		buf_flush_init_for_writing(NULL, page, &page_zip, 0);

		err = os_file_write(
			request, path, file, page_zip.data, 0,
			page_size.physical());
	}

	ut_free(buf2);

	if (err != DB_SUCCESS) {

		ib::error()
			<< "Could not write the first page to"
			<< " tablespace '" << path << "'";

		os_file_close(file);
		os_file_delete(innodb_data_file_key, path);

		return(DB_ERROR);
	}

	success = os_file_flush(file);

	if (!success) {
		ib::error() << "File flush of tablespace '"
			<< path << "' failed";
		os_file_close(file);
		os_file_delete(innodb_data_file_key, path);
		return(DB_ERROR);
	}

	if (has_data_dir) {
		/* Make the ISL file if the IBD file is not
		in the default location. */
		err = RemoteDatafile::create_link_file(name, path);
		if (err != DB_SUCCESS) {
			os_file_close(file);
			os_file_delete(innodb_data_file_key, path);
			return(err);
		}
	}

	/* Create crypt data if the tablespace is either encrypted or user has
	requested it to remain unencrypted. */
	if (mode == FIL_ENCRYPTION_ON || mode == FIL_ENCRYPTION_OFF ||
		srv_encrypt_tables) {
		crypt_data = fil_space_create_crypt_data(mode, key_id);
	}

	space = fil_space_create(name, space_id, flags, FIL_TYPE_TABLESPACE,
				 crypt_data, mode);

	fil_node_t* node = NULL;

	if (space) {
		node = fil_node_create_low(path, size, space, false, true);
	}

	if (!space || !node) {
		if (crypt_data) {
			free(crypt_data);
		}

		err = DB_ERROR;
	} else {
		mtr_t			mtr;
		const fil_node_t*	file = UT_LIST_GET_FIRST(space->chain);

		mtr.start();
		fil_op_write_log(
			MLOG_FILE_CREATE2, space_id, 0, file->name,
			NULL, space->flags & ~FSP_FLAGS_MEM_MASK, &mtr);
		fil_name_write(space, 0, file, &mtr);
		mtr.commit();

		node->block_size = block_size;
		space->punch_hole = punch_hole;

		err = DB_SUCCESS;
	}

	os_file_close(file);

	if (err != DB_SUCCESS) {
		if (has_data_dir) {
			RemoteDatafile::delete_link_file(name);
		}

		os_file_delete(innodb_data_file_key, path);
	}

	return(err);
}

/** Try to open a single-table tablespace and optionally check that the
space id in it is correct. If this does not succeed, print an error message
to the .err log. This function is used to open a tablespace when we start
mysqld after the dictionary has been booted, and also in IMPORT TABLESPACE.

NOTE that we assume this operation is used either at the database startup
or under the protection of the dictionary mutex, so that two users cannot
race here. This operation does not leave the file associated with the
tablespace open, but closes it after we have looked at the space id in it.

If the validate boolean is set, we read the first page of the file and
check that the space id in the file is what we expect. We assume that
this function runs much faster if no check is made, since accessing the
file inode probably is much faster (the OS caches them) than accessing
the first page of the file.  This boolean may be initially false, but if
a remote tablespace is found it will be changed to true.

If the fix_dict boolean is set, then it is safe to use an internal SQL
statement to update the dictionary tables if they are incorrect.

@param[in]	validate	true if we should validate the tablespace
@param[in]	fix_dict	true if the dictionary is available to be fixed
@param[in]	purpose		FIL_TYPE_TABLESPACE or FIL_TYPE_TEMPORARY
@param[in]	id		tablespace ID
@param[in]	flags		expected FSP_SPACE_FLAGS
@param[in]	space_name	tablespace name of the datafile
If file-per-table, it is the table name in the databasename/tablename format
@param[in]	path_in		expected filepath, usually read from dictionary
@return DB_SUCCESS or error code */
dberr_t
fil_ibd_open(
	bool		validate,
	bool		fix_dict,
	fil_type_t	purpose,
	ulint		id,
	ulint		flags,
	const char*	space_name,
	const char*	path_in)
{
	dberr_t		err = DB_SUCCESS;
	bool		dict_filepath_same_as_default = false;
	bool		link_file_found = false;
	bool		link_file_is_bad = false;
	Datafile	df_default;	/* default location */
	Datafile	df_dict;	/* dictionary location */
	RemoteDatafile	df_remote;	/* remote location */
	ulint		tablespaces_found = 0;
	ulint		valid_tablespaces_found = 0;

	ut_ad(!fix_dict || rw_lock_own(dict_operation_lock, RW_LOCK_X));

	ut_ad(!fix_dict || mutex_own(&dict_sys->mutex));
	ut_ad(!fix_dict || !srv_read_only_mode);
	ut_ad(!fix_dict || srv_log_file_size != 0);
	ut_ad(fil_type_is_data(purpose));

	/* Table flags can be ULINT_UNDEFINED if
	dict_tf_to_fsp_flags_failure is set. */
	if (flags == ULINT_UNDEFINED) {
		return(DB_CORRUPTION);
	}

	ut_ad(fsp_flags_is_valid(flags & ~FSP_FLAGS_MEM_MASK, id));
	df_default.init(space_name, flags);
	df_dict.init(space_name, flags);
	df_remote.init(space_name, flags);

	/* Discover the correct file by looking in three possible locations
	while avoiding unecessary effort. */

	/* We will always look for an ibd in the default location. */
	df_default.make_filepath(NULL, space_name, IBD);

	/* Look for a filepath embedded in an ISL where the default file
	would be. */
	if (df_remote.open_read_only(true) == DB_SUCCESS) {
		ut_ad(df_remote.is_open());

		/* Always validate a file opened from an ISL pointer */
		validate = true;
		++tablespaces_found;
		link_file_found = true;
	} else if (df_remote.filepath() != NULL) {
		/* An ISL file was found but contained a bad filepath in it.
		Better validate anything we do find. */
		validate = true;
	}

	/* Attempt to open the tablespace at the dictionary filepath. */
	if (path_in) {
		if (df_default.same_filepath_as(path_in)) {
			dict_filepath_same_as_default = true;
		} else {
			/* Dict path is not the default path. Always validate
			remote files. If default is opened, it was moved. */
			validate = true;
			df_dict.set_filepath(path_in);
			if (df_dict.open_read_only(true) == DB_SUCCESS) {
				ut_ad(df_dict.is_open());
				++tablespaces_found;
			}
		}
	}

	/* Always look for a file at the default location. But don't log
	an error if the tablespace is already open in remote or dict. */
	ut_a(df_default.filepath());
	const bool	strict = (tablespaces_found == 0);
	if (df_default.open_read_only(strict) == DB_SUCCESS) {
		ut_ad(df_default.is_open());
		++tablespaces_found;
	}

	/* Check if multiple locations point to the same file. */
	if (tablespaces_found > 1 && df_default.same_as(df_remote)) {
		/* A link file was found with the default path in it.
		Use the default path and delete the link file. */
		--tablespaces_found;
		df_remote.delete_link_file();
		df_remote.close();
	}
	if (tablespaces_found > 1 && df_default.same_as(df_dict)) {
		--tablespaces_found;
		df_dict.close();
	}
	if (tablespaces_found > 1 && df_remote.same_as(df_dict)) {
		--tablespaces_found;
		df_dict.close();
	}

	/*  We have now checked all possible tablespace locations and
	have a count of how many unique files we found.  If things are
	normal, we only found 1. */
	/* For encrypted tablespace, we need to check the
	encryption in header of first page. */
	if (!validate && tablespaces_found == 1) {
		goto skip_validate;
	}

	/* Read and validate the first page of these three tablespace
	locations, if found. */
	valid_tablespaces_found +=
		(df_remote.validate_to_dd(id, flags) == DB_SUCCESS);

	valid_tablespaces_found +=
		(df_default.validate_to_dd(id, flags) == DB_SUCCESS);

	valid_tablespaces_found +=
		(df_dict.validate_to_dd(id, flags) == DB_SUCCESS);

	/* Make sense of these three possible locations.
	First, bail out if no tablespace files were found. */
	if (valid_tablespaces_found == 0) {
		os_file_get_last_error(true);
		ib::error() << "Could not find a valid tablespace file for `"
			<< space_name << "`. " << TROUBLESHOOT_DATADICT_MSG;
		return(DB_CORRUPTION);
	}
	if (!validate) {
		goto skip_validate;
	}

	/* Do not open any tablespaces if more than one tablespace with
	the correct space ID and flags were found. */
	if (tablespaces_found > 1) {
		ib::error() << "A tablespace for `" << space_name
			<< "` has been found in multiple places;";

		if (df_default.is_open()) {
			ib::error() << "Default location: "
				<< df_default.filepath()
				<< ", Space ID=" << df_default.space_id()
				<< ", Flags=" << df_default.flags();
		}
		if (df_remote.is_open()) {
			ib::error() << "Remote location: "
				<< df_remote.filepath()
				<< ", Space ID=" << df_remote.space_id()
				<< ", Flags=" << df_remote.flags();
		}
		if (df_dict.is_open()) {
			ib::error() << "Dictionary location: "
				<< df_dict.filepath()
				<< ", Space ID=" << df_dict.space_id()
				<< ", Flags=" << df_dict.flags();
		}

		/* Force-recovery will allow some tablespaces to be
		skipped by REDO if there was more than one file found.
		Unlike during the REDO phase of recovery, we now know
		if the tablespace is valid according to the dictionary,
		which was not available then. So if we did not force
		recovery and there is only one good tablespace, ignore
		any bad tablespaces. */
		if (valid_tablespaces_found > 1 || srv_force_recovery > 0) {
			ib::error() << "Will not open tablespace `"
				<< space_name << "`";

			/* If the file is not open it cannot be valid. */
			ut_ad(df_default.is_open() || !df_default.is_valid());
			ut_ad(df_dict.is_open()    || !df_dict.is_valid());
			ut_ad(df_remote.is_open()  || !df_remote.is_valid());

			/* Having established that, this is an easy way to
			look for corrupted data files. */
			if (df_default.is_open() != df_default.is_valid()
			    || df_dict.is_open() != df_dict.is_valid()
			    || df_remote.is_open() != df_remote.is_valid()) {
				return(DB_CORRUPTION);
			}
			return(DB_ERROR);
		}

		/* There is only one valid tablespace found and we did
		not use srv_force_recovery during REDO.  Use this one
		tablespace and clean up invalid tablespace pointers */
		if (df_default.is_open() && !df_default.is_valid()) {
			df_default.close();
			tablespaces_found--;
		}

		if (df_dict.is_open() && !df_dict.is_valid()) {
			df_dict.close();
			/* Leave dict.filepath so that SYS_DATAFILES
			can be corrected below. */
			tablespaces_found--;
		}

		if (df_remote.is_open() && !df_remote.is_valid()) {
			df_remote.close();
			tablespaces_found--;
			link_file_is_bad = true;
		}
	}

	/* At this point, there should be only one filepath. */
	ut_a(tablespaces_found == 1);
	ut_a(valid_tablespaces_found == 1);

	/* Only fix the dictionary at startup when there is only one thread.
	Calls to dict_load_table() can be done while holding other latches. */
	if (!fix_dict) {
		goto skip_validate;
	}

	/* We may need to update what is stored in SYS_DATAFILES or
	SYS_TABLESPACES or adjust the link file.  Since a failure to
	update SYS_TABLESPACES or SYS_DATAFILES does not prevent opening
	and using the tablespace either this time or the next, we do not
	check the return code or fail to open the tablespace. But if it
	fails, dict_update_filepath() will issue a warning to the log. */
	if (df_dict.filepath()) {
		ut_ad(path_in != NULL);
		ut_ad(df_dict.same_filepath_as(path_in));

		if (df_remote.is_open()) {
			if (!df_remote.same_filepath_as(path_in)) {
				dict_update_filepath(id, df_remote.filepath());
			}

		} else if (df_default.is_open()) {
			ut_ad(!dict_filepath_same_as_default);
			dict_update_filepath(id, df_default.filepath());
			if (link_file_is_bad) {
				RemoteDatafile::delete_link_file(space_name);
			}

		} else if (!link_file_found || link_file_is_bad) {
			ut_ad(df_dict.is_open());
			/* Fix the link file if we got our filepath
			from the dictionary but a link file did not
			exist or it did not point to a valid file. */
			RemoteDatafile::delete_link_file(space_name);
			RemoteDatafile::create_link_file(
				space_name, df_dict.filepath());
		}

	} else if (df_remote.is_open()) {
		if (dict_filepath_same_as_default) {
			dict_update_filepath(id, df_remote.filepath());

		} else if (path_in == NULL) {
			/* SYS_DATAFILES record for this space ID
			was not found. */
			dict_replace_tablespace_and_filepath(
				id, space_name, df_remote.filepath(), flags);
		}

	} else if (df_default.is_open()) {
		/* We opened the tablespace in the default location.
		SYS_DATAFILES.PATH needs to be updated if it is different
		from this default path or if the SYS_DATAFILES.PATH was not
		supplied and it should have been. Also update the dictionary
		if we found an ISL file (since !df_remote.is_open).  Since
		path_in is not suppled for file-per-table, we must assume
		that it matched the ISL. */
		if ((path_in != NULL && !dict_filepath_same_as_default)
		    || (path_in == NULL && DICT_TF_HAS_DATA_DIR(flags))
		    || df_remote.filepath() != NULL) {
			dict_replace_tablespace_and_filepath(
				id, space_name, df_default.filepath(), flags);
		}
	}

skip_validate:
	if (err == DB_SUCCESS) {
		const byte* first_page =
			df_default.is_open() ? df_default.get_first_page() :
			df_dict.is_open() ? df_dict.get_first_page() :
			df_remote.get_first_page();

		fil_space_crypt_t* crypt_data = first_page
			? fil_space_read_crypt_data(page_size_t(flags),
						    first_page)
			: NULL;

		fil_space_t* space = fil_space_create(
			space_name, id, flags, purpose, crypt_data);

		/* We do not measure the size of the file, that is why
		we pass the 0 below */

		if (fil_node_create_low(
			    df_remote.is_open() ? df_remote.filepath() :
			    df_dict.is_open() ? df_dict.filepath() :
			    df_default.filepath(), 0, space, false,
			    true) == NULL) {
			err = DB_ERROR;
		}

		if (err == DB_SUCCESS && validate
		    && purpose != FIL_TYPE_IMPORT && !srv_read_only_mode) {
			df_remote.close();
			df_dict.close();
			df_default.close();
			fsp_flags_try_adjust(id, flags & ~FSP_FLAGS_MEM_MASK);
		}
	}

	return(err);
}

/** Looks for a pre-existing fil_space_t with the given tablespace ID
and, if found, returns the name and filepath in newly allocated buffers
that the caller must free.
@param[in]	space_id	The tablespace ID to search for.
@param[out]	name		Name of the tablespace found.
@param[out]	filepath	The filepath of the first datafile for the
tablespace.
@return true if tablespace is found, false if not. */
bool
fil_space_read_name_and_filepath(
	ulint	space_id,
	char**	name,
	char**	filepath)
{
	bool	success = false;
	*name = NULL;
	*filepath = NULL;

	mutex_enter(&fil_system->mutex);

	fil_space_t*	space = fil_space_get_by_id(space_id);

	if (space != NULL) {
		*name = mem_strdup(space->name);

		fil_node_t* node = UT_LIST_GET_FIRST(space->chain);
		*filepath = mem_strdup(node->name);

		success = true;
	}

	mutex_exit(&fil_system->mutex);

	return(success);
}

/** Convert a file name to a tablespace name.
@param[in]	filename	directory/databasename/tablename.ibd
@return database/tablename string, to be freed with ut_free() */
char*
fil_path_to_space_name(
	const char*	filename)
{
	/* Strip the file name prefix and suffix, leaving
	only databasename/tablename. */
	ulint		filename_len	= strlen(filename);
	const char*	end		= filename + filename_len;
#ifdef HAVE_MEMRCHR
	const char*	tablename	= 1 + static_cast<const char*>(
		memrchr(filename, OS_PATH_SEPARATOR,
			filename_len));
	const char*	dbname		= 1 + static_cast<const char*>(
		memrchr(filename, OS_PATH_SEPARATOR,
			tablename - filename - 1));
#else /* HAVE_MEMRCHR */
	const char*	tablename	= filename;
	const char*	dbname		= NULL;

	while (const char* t = static_cast<const char*>(
		       memchr(tablename, OS_PATH_SEPARATOR,
			      end - tablename))) {
		dbname = tablename;
		tablename = t + 1;
	}
#endif /* HAVE_MEMRCHR */

	ut_ad(dbname != NULL);
	ut_ad(tablename > dbname);
	ut_ad(tablename < end);
	ut_ad(end - tablename > 4);
	ut_ad(memcmp(end - 4, DOT_IBD, 4) == 0);

	char*	name = mem_strdupl(dbname, end - dbname - 4);

	ut_ad(name[tablename - dbname - 1] == OS_PATH_SEPARATOR);
#if OS_PATH_SEPARATOR != '/'
	/* space->name uses '/', not OS_PATH_SEPARATOR. */
	name[tablename - dbname - 1] = '/';
#endif

	return(name);
}

/** Discover the correct IBD file to open given a remote or missing
filepath from the REDO log. Administrators can move a crashed
database to another location on the same machine and try to recover it.
Remote IBD files might be moved as well to the new location.
    The problem with this is that the REDO log contains the old location
which may be still accessible.  During recovery, if files are found in
both locations, we can chose on based on these priorities;
1. Default location
2. ISL location
3. REDO location
@param[in]	space_id	tablespace ID
@param[in]	df		Datafile object with path from redo
@return true if a valid datafile was found, false if not */
static
bool
fil_ibd_discover(
	ulint		space_id,
	Datafile&	df)
{
	Datafile	df_def_per;	/* default file-per-table datafile */
	RemoteDatafile	df_rem_per;	/* remote file-per-table datafile */

	/* Look for the datafile in the default location. */
	const char*	filename = df.filepath();
	const char*	basename = base_name(filename);

	/* If this datafile is file-per-table it will have a schema dir. */
	ulint		sep_found = 0;
	const char*	db = basename;
	for (; db > filename && sep_found < 2; db--) {
		if (db[0] == OS_PATH_SEPARATOR) {
			sep_found++;
		}
	}
	if (sep_found == 2) {
		db += 2;
		df_def_per.init(db, 0);
		df_def_per.make_filepath(NULL, db, IBD);
		if (df_def_per.open_read_only(false) == DB_SUCCESS
		    && df_def_per.validate_for_recovery() == DB_SUCCESS
		    && df_def_per.space_id() == space_id) {
			df.set_filepath(df_def_per.filepath());
			df.open_read_only(false);
			return(true);
		}

		/* Look for a remote file-per-table tablespace. */

		switch (srv_operation) {
		case SRV_OPERATION_BACKUP:
		case SRV_OPERATION_RESTORE_DELTA:
			ut_ad(0);
			break;
		case SRV_OPERATION_RESTORE_EXPORT:
		case SRV_OPERATION_RESTORE:
			break;
		case SRV_OPERATION_NORMAL:
			df_rem_per.set_name(db);
			if (df_rem_per.open_link_file() != DB_SUCCESS) {
				break;
			}

			/* An ISL file was found with contents. */
			if (df_rem_per.open_read_only(false) != DB_SUCCESS
				|| df_rem_per.validate_for_recovery()
				   != DB_SUCCESS) {

				/* Assume that this ISL file is intended to
				be used. Do not continue looking for another
				if this file cannot be opened or is not
				a valid IBD file. */
				ib::error() << "ISL file '"
					<< df_rem_per.link_filepath()
					<< "' was found but the linked file '"
					<< df_rem_per.filepath()
					<< "' could not be opened or is"
					" not correct.";
				return(false);
			}

			/* Use this file if it has the space_id from the
			MLOG record. */
			if (df_rem_per.space_id() == space_id) {
				df.set_filepath(df_rem_per.filepath());
				df.open_read_only(false);
				return(true);
			}

			/* Since old MLOG records can use the same basename
			in multiple CREATE/DROP TABLE sequences, this ISL
			file could be pointing to a later version of this
			basename.ibd file which has a different space_id.
			Keep looking. */
		}
	}

	/* No ISL files were found in the default location. Use the location
	given in the redo log. */
	if (df.open_read_only(false) == DB_SUCCESS
	    && df.validate_for_recovery() == DB_SUCCESS
	    && df.space_id() == space_id) {
		return(true);
	}

	/* A datafile was not discovered for the filename given. */
	return(false);
}
/** Open an ibd tablespace and add it to the InnoDB data structures.
This is similar to fil_ibd_open() except that it is used while processing
the REDO log, so the data dictionary is not available and very little
validation is done. The tablespace name is extracred from the
dbname/tablename.ibd portion of the filename, which assumes that the file
is a file-per-table tablespace.  Any name will do for now.  General
tablespace names will be read from the dictionary after it has been
recovered.  The tablespace flags are read at this time from the first page
of the file in validate_for_recovery().
@param[in]	space_id	tablespace ID
@param[in]	filename	path/to/databasename/tablename.ibd
@param[out]	space		the tablespace, or NULL on error
@return status of the operation */
enum fil_load_status
fil_ibd_load(
	ulint		space_id,
	const char*	filename,
	fil_space_t*&	space)
{
	/* If the a space is already in the file system cache with this
	space ID, then there is nothing to do. */
	mutex_enter(&fil_system->mutex);
	space = fil_space_get_by_id(space_id);
	mutex_exit(&fil_system->mutex);

	if (space != NULL) {
		/* Compare the filename we are trying to open with the
		filename from the first node of the tablespace we opened
		previously. Fail if it is different. */
		fil_node_t* node = UT_LIST_GET_FIRST(space->chain);
		if (0 != strcmp(innobase_basename(filename),
				innobase_basename(node->name))) {
			ib::info()
				<< "Ignoring data file '" << filename
				<< "' with space ID " << space->id
				<< ". Another data file called " << node->name
				<< " exists with the same space ID.";
				space = NULL;
				return(FIL_LOAD_ID_CHANGED);
		}
		return(FIL_LOAD_OK);
	}

	if (srv_operation == SRV_OPERATION_RESTORE) {
		/* Replace absolute DATA DIRECTORY file paths with
		short names relative to the backup directory. */
		if (const char* name = strrchr(filename, OS_PATH_SEPARATOR)) {
			while (--name > filename
			       && *name != OS_PATH_SEPARATOR);
			if (name > filename) {
				filename = name + 1;
			}
		}
	}

	Datafile	file;
	file.set_filepath(filename);
	file.open_read_only(false);

	if (!file.is_open()) {
		/* The file has been moved or it is a remote datafile. */
		if (!fil_ibd_discover(space_id, file)
		    || !file.is_open()) {
			return(FIL_LOAD_NOT_FOUND);
		}
	}

	os_offset_t	size;

	/* Read and validate the first page of the tablespace.
	Assign a tablespace name based on the tablespace type. */
	switch (file.validate_for_recovery()) {
		os_offset_t	minimum_size;
	case DB_SUCCESS:
		if (file.space_id() != space_id) {
			ib::info()
				<< "Ignoring data file '"
				<< file.filepath()
				<< "' with space ID " << file.space_id()
				<< ", since the redo log references "
				<< file.filepath() << " with space ID "
				<< space_id << ".";
			return(FIL_LOAD_ID_CHANGED);
		}
		/* Get and test the file size. */
		size = os_file_get_size(file.handle());

		/* Every .ibd file is created >= 4 pages in size.
		Smaller files cannot be OK. */
		minimum_size = FIL_IBD_FILE_INITIAL_SIZE * UNIV_PAGE_SIZE;

		if (size == static_cast<os_offset_t>(-1)) {
			/* The following call prints an error message */
			os_file_get_last_error(true);

			ib::error() << "Could not measure the size of"
				" single-table tablespace file '"
				<< file.filepath() << "'";
		} else if (size < minimum_size) {
			ib::error() << "The size of tablespace file '"
				<< file.filepath() << "' is only " << size
				<< ", should be at least " << minimum_size
				<< "!";
		} else {
			/* Everything is fine so far. */
			break;
		}

		/* fall through */

	case DB_TABLESPACE_EXISTS:
		return(FIL_LOAD_INVALID);

	default:
		return(FIL_LOAD_NOT_FOUND);
	}

	ut_ad(space == NULL);

	/* Adjust the memory-based flags that would normally be set by
	dict_tf_to_fsp_flags(). In recovery, we have no data dictionary. */
	ulint flags = file.flags();
	if (FSP_FLAGS_HAS_PAGE_COMPRESSION(flags)) {
		flags |= page_zip_level
			<< FSP_FLAGS_MEM_COMPRESSION_LEVEL;
	}

	const byte* first_page = file.get_first_page();
	fil_space_crypt_t* crypt_data = first_page
		? fil_space_read_crypt_data(page_size_t(flags), first_page)
		: NULL;
	space = fil_space_create(
		file.name(), space_id, flags, FIL_TYPE_TABLESPACE, crypt_data);

	if (space == NULL) {
		return(FIL_LOAD_INVALID);
	}

	ut_ad(space->id == file.space_id());
	ut_ad(space->id == space_id);

	/* We do not use the size information we have about the file, because
	the rounding formula for extents and pages is somewhat complex; we
	let fil_node_open() do that task. */

	if (!fil_node_create_low(file.filepath(), 0, space, false, false)) {
		ut_error;
	}

	return(FIL_LOAD_OK);
}

/***********************************************************************//**
A fault-tolerant function that tries to read the next file name in the
directory. We retry 100 times if os_file_readdir_next_file() returns -1. The
idea is to read as much good data as we can and jump over bad data.
@return 0 if ok, -1 if error even after the retries, 1 if at the end
of the directory */
int
fil_file_readdir_next_file(
/*=======================*/
	dberr_t*	err,	/*!< out: this is set to DB_ERROR if an error
				was encountered, otherwise not changed */
	const char*	dirname,/*!< in: directory name or path */
	os_file_dir_t	dir,	/*!< in: directory stream */
	os_file_stat_t*	info)	/*!< in/out: buffer where the
				info is returned */
{
	for (ulint i = 0; i < 100; i++) {
		int	ret = os_file_readdir_next_file(dirname, dir, info);

		if (ret != -1) {

			return(ret);
		}

		ib::error() << "os_file_readdir_next_file() returned -1 in"
			" directory " << dirname
			<< ", crash recovery may have failed"
			" for some .ibd files!";

		*err = DB_ERROR;
	}

	return(-1);
}

/*******************************************************************//**
Report that a tablespace for a table was not found. */
static
void
fil_report_missing_tablespace(
/*===========================*/
	const char*	name,			/*!< in: table name */
	ulint		space_id)		/*!< in: table's space id */
{
	ib::error() << "Table " << name
		<< " in the InnoDB data dictionary has tablespace id "
		<< space_id << ","
		" but tablespace with that id or name does not exist. Have"
		" you deleted or moved .ibd files?";
}

/** Try to adjust FSP_SPACE_FLAGS if they differ from the expectations.
(Typically when upgrading from MariaDB 10.1.0..10.1.20.)
@param[in]	space_id	tablespace ID
@param[in]	flags		desired tablespace flags */
UNIV_INTERN
void
fsp_flags_try_adjust(ulint space_id, ulint flags)
{
	ut_ad(!srv_read_only_mode);
	ut_ad(fsp_flags_is_valid(flags, space_id));
	if (!fil_space_get_size(space_id)) {
		return;
	}
	mtr_t	mtr;
	mtr.start();
	if (buf_block_t* b = buf_page_get(
		    page_id_t(space_id, 0), page_size_t(flags),
		    RW_X_LATCH, &mtr)) {
		ulint f = fsp_header_get_flags(b->frame);
		/* Suppress the message if only the DATA_DIR flag to differs. */
		if ((f ^ flags) & ~(1U << FSP_FLAGS_POS_RESERVED)) {
			ib::warn()
				<< "adjusting FSP_SPACE_FLAGS of tablespace "
				<< space_id
				<< " from " << ib::hex(f)
				<< " to " << ib::hex(flags);
		}
		if (f != flags) {
			mtr.set_named_space(space_id);
			mlog_write_ulint(FSP_HEADER_OFFSET
					 + FSP_SPACE_FLAGS + b->frame,
					 flags, MLOG_4BYTES, &mtr);
		}
	}
	mtr.commit();
}

/** Determine if a matching tablespace exists in the InnoDB tablespace
memory cache. Note that if we have not done a crash recovery at the database
startup, there may be many tablespaces which are not yet in the memory cache.
@param[in]	id		Tablespace ID
@param[in]	name		Tablespace name used in fil_space_create().
@param[in]	print_error_if_does_not_exist
				Print detailed error information to the
error log if a matching tablespace is not found from memory.
@param[in]	adjust_space	Whether to adjust space id on mismatch
@param[in]	heap		Heap memory
@param[in]	table_id	table id
@param[in]	table_flags	table flags
@return true if a matching tablespace exists in the memory cache */
bool
fil_space_for_table_exists_in_mem(
	ulint		id,
	const char*	name,
	bool		print_error_if_does_not_exist,
	bool		adjust_space,
	mem_heap_t*	heap,
	table_id_t	table_id,
	ulint		table_flags)
{
	fil_space_t*	fnamespace;
	fil_space_t*	space;

	const ulint	expected_flags = dict_tf_to_fsp_flags(table_flags);

	mutex_enter(&fil_system->mutex);

	/* Look if there is a space with the same id */

	space = fil_space_get_by_id(id);

	/* Look if there is a space with the same name; the name is the
	directory path from the datadir to the file */

	fnamespace = fil_space_get_by_name(name);
	bool valid = space && !((space->flags ^ expected_flags)
				& ~FSP_FLAGS_MEM_MASK);

	if (!space) {
	} else if (!valid || space == fnamespace) {
		/* Found with the same file name, or got a flag mismatch. */
		goto func_exit;
	} else if (adjust_space
		   && row_is_mysql_tmp_table_name(space->name)
		   && !row_is_mysql_tmp_table_name(name)) {
		/* Info from fnamespace comes from the ibd file
		itself, it can be different from data obtained from
		System tables since renaming files is not
		transactional. We shall adjust the ibd file name
		according to system table info. */
		mutex_exit(&fil_system->mutex);

		DBUG_EXECUTE_IF("ib_crash_before_adjust_fil_space",
				DBUG_SUICIDE(););

		const char*	tmp_name = dict_mem_create_temporary_tablename(
			heap, name, table_id);

		fil_rename_tablespace(
			fnamespace->id,
			UT_LIST_GET_FIRST(fnamespace->chain)->name,
			tmp_name, NULL);

		DBUG_EXECUTE_IF("ib_crash_after_adjust_one_fil_space",
				DBUG_SUICIDE(););

		fil_rename_tablespace(
			id, UT_LIST_GET_FIRST(space->chain)->name,
			name, NULL);

		DBUG_EXECUTE_IF("ib_crash_after_adjust_fil_space",
				DBUG_SUICIDE(););

		mutex_enter(&fil_system->mutex);
		fnamespace = fil_space_get_by_name(name);
		ut_ad(space == fnamespace);
		goto func_exit;
	}

	if (!print_error_if_does_not_exist) {
		valid = false;
		goto func_exit;
	}

	if (space == NULL) {
		if (fnamespace == NULL) {
			if (print_error_if_does_not_exist) {
				fil_report_missing_tablespace(name, id);
			}
		} else {
			ib::error() << "Table " << name << " in InnoDB data"
				" dictionary has tablespace id " << id
				<< ", but a tablespace with that id does not"
				" exist. There is a tablespace of name "
				<< fnamespace->name << " and id "
				<< fnamespace->id << ", though. Have you"
				" deleted or moved .ibd files?";
		}
error_exit:
		ib::info() << TROUBLESHOOT_DATADICT_MSG;
		valid = false;
		goto func_exit;
	}

	if (0 != strcmp(space->name, name)) {

		ib::error() << "Table " << name << " in InnoDB data dictionary"
			" has tablespace id " << id << ", but the tablespace"
			" with that id has name " << space->name << "."
			" Have you deleted or moved .ibd files?";

		if (fnamespace != NULL) {
			ib::error() << "There is a tablespace with the right"
				" name: " << fnamespace->name << ", but its id"
				" is " << fnamespace->id << ".";
		}

		goto error_exit;
	}

func_exit:
	if (valid) {
		/* Adjust the flags that are in FSP_FLAGS_MEM_MASK.
		FSP_SPACE_FLAGS will not be written back here. */
		space->flags = expected_flags;
	}
	mutex_exit(&fil_system->mutex);

	if (valid && !srv_read_only_mode) {
		fsp_flags_try_adjust(id, expected_flags & ~FSP_FLAGS_MEM_MASK);
	}

	return(valid);
}

/** Return the space ID based on the tablespace name.
The tablespace must be found in the tablespace memory cache.
This call is made from external to this module, so the mutex is not owned.
@param[in]	tablespace	Tablespace name
@return space ID if tablespace found, ULINT_UNDEFINED if space not. */
ulint
fil_space_get_id_by_name(
	const char*	tablespace)
{
	mutex_enter(&fil_system->mutex);

	/* Search for a space with the same name. */
	fil_space_t*	space = fil_space_get_by_name(tablespace);
	ulint		id = (space == NULL) ? ULINT_UNDEFINED : space->id;

	mutex_exit(&fil_system->mutex);

	return(id);
}

/*========== RESERVE FREE EXTENTS (for a B-tree split, for example) ===*/

/*******************************************************************//**
Tries to reserve free extents in a file space.
@return true if succeed */
bool
fil_space_reserve_free_extents(
/*===========================*/
	ulint	id,		/*!< in: space id */
	ulint	n_free_now,	/*!< in: number of free extents now */
	ulint	n_to_reserve)	/*!< in: how many one wants to reserve */
{
	fil_space_t*	space;
	bool		success;

	ut_ad(fil_system);

	mutex_enter(&fil_system->mutex);

	space = fil_space_get_by_id(id);

	ut_a(space);

	if (space->n_reserved_extents + n_to_reserve > n_free_now) {
		success = false;
	} else {
		space->n_reserved_extents += n_to_reserve;
		success = true;
	}

	mutex_exit(&fil_system->mutex);

	return(success);
}

/*******************************************************************//**
Releases free extents in a file space. */
void
fil_space_release_free_extents(
/*===========================*/
	ulint	id,		/*!< in: space id */
	ulint	n_reserved)	/*!< in: how many one reserved */
{
	fil_space_t*	space;

	ut_ad(fil_system);

	mutex_enter(&fil_system->mutex);

	space = fil_space_get_by_id(id);

	ut_a(space);
	ut_a(space->n_reserved_extents >= n_reserved);

	space->n_reserved_extents -= n_reserved;

	mutex_exit(&fil_system->mutex);
}

/*******************************************************************//**
Gets the number of reserved extents. If the database is silent, this number
should be zero. */
ulint
fil_space_get_n_reserved_extents(
/*=============================*/
	ulint	id)		/*!< in: space id */
{
	fil_space_t*	space;
	ulint		n;

	ut_ad(fil_system);

	mutex_enter(&fil_system->mutex);

	space = fil_space_get_by_id(id);

	ut_a(space);

	n = space->n_reserved_extents;

	mutex_exit(&fil_system->mutex);

	return(n);
}

/*============================ FILE I/O ================================*/

/********************************************************************//**
NOTE: you must call fil_mutex_enter_and_prepare_for_io() first!

Prepares a file node for i/o. Opens the file if it is closed. Updates the
pending i/o's field in the node and the system appropriately. Takes the node
off the LRU list if it is in the LRU list. The caller must hold the fil_sys
mutex.
@return false if the file can't be opened, otherwise true */
static
bool
fil_node_prepare_for_io(
/*====================*/
	fil_node_t*	node,	/*!< in: file node */
	fil_system_t*	system,	/*!< in: tablespace memory cache */
	fil_space_t*	space)	/*!< in: space */
{
	ut_ad(node && system && space);
	ut_ad(mutex_own(&(system->mutex)));

	if (system->n_open > system->max_n_open + 5) {
		ib::warn() << "Open files " << system->n_open
			<< " exceeds the limit " << system->max_n_open;
	}

	if (!node->is_open()) {
		/* File is closed: open it */
		ut_a(node->n_pending == 0);

		if (!fil_node_open_file(node)) {
			return(false);
		}
	}

	if (node->n_pending == 0 && fil_space_belongs_in_lru(space)) {
		/* The node is in the LRU list, remove it */

		ut_a(UT_LIST_GET_LEN(system->LRU) > 0);

		UT_LIST_REMOVE(system->LRU, node);
	}

	node->n_pending++;

	return(true);
}

/** Update the data structures when an i/o operation finishes.
@param[in,out] node		file node
@param[in] type			IO context */
static
void
fil_node_complete_io(fil_node_t* node, const IORequest& type)
{
	ut_ad(mutex_own(&fil_system->mutex));
	ut_a(node->n_pending > 0);

	--node->n_pending;

	ut_ad(type.validate());

	if (type.is_write()) {

		ut_ad(!srv_read_only_mode
		      || fsp_is_system_temporary(node->space->id));

		++fil_system->modification_counter;

		node->modification_counter = fil_system->modification_counter;

		if (fil_buffering_disabled(node->space)) {

			/* We don't need to keep track of unflushed
			changes as user has explicitly disabled
			buffering. */
			ut_ad(!node->space->is_in_unflushed_spaces);
			node->flush_counter = node->modification_counter;

		} else if (!node->space->is_in_unflushed_spaces) {

			node->space->is_in_unflushed_spaces = true;

			UT_LIST_ADD_FIRST(
				fil_system->unflushed_spaces, node->space);
		}
	}

	if (node->n_pending == 0 && fil_space_belongs_in_lru(node->space)) {

		/* The node must be put back to the LRU list */
		UT_LIST_ADD_FIRST(fil_system->LRU, node);
	}
}

/** Report information about an invalid page access. */
static
void
fil_report_invalid_page_access(
	ulint		block_offset,	/*!< in: block offset */
	ulint		space_id,	/*!< in: space id */
	const char*	space_name,	/*!< in: space name */
	ulint		byte_offset,	/*!< in: byte offset */
	ulint		len,		/*!< in: I/O length */
	bool		is_read)	/*!< in: I/O type */
{
	ib::fatal()
		<< "Trying to " << (is_read ? "read" : "write")
		<< " page number " << block_offset << " in"
		" space " << space_id << ", space name " << space_name << ","
		" which is outside the tablespace bounds. Byte offset "
		<< byte_offset << ", len " << len <<
		(space_id == 0 && !srv_was_started
		? "Please check that the configuration matches"
		" the InnoDB system tablespace location (ibdata files)"
		: "");
}

/** Reads or writes data. This operation could be asynchronous (aio).

@param[in,out] type	IO context
@param[in] sync		true if synchronous aio is desired
@param[in] page_id	page id
@param[in] page_size	page size
@param[in] byte_offset	remainder of offset in bytes; in aio this
			must be divisible by the OS block size
@param[in] len		how many bytes to read or write; this must
			not cross a file boundary; in aio this must
			be a block size multiple
@param[in,out] buf	buffer where to store read data or from where
			to write; in aio this must be appropriately
			aligned
@param[in] message	message for aio handler if non-sync aio
			used, else ignored
@param[in] ignore_missing_space true=ignore missing space duging read
@return DB_SUCCESS, DB_TABLESPACE_DELETED or DB_TABLESPACE_TRUNCATED
	if we are trying to do i/o on a tablespace which does not exist */
dberr_t
fil_io(
	const IORequest&	type,
	bool			sync,
	const page_id_t&	page_id,
	const page_size_t&	page_size,
	ulint			byte_offset,
	ulint			len,
	void*			buf,
	void*			message,
	bool			ignore_missing_space)
{
	os_offset_t		offset;
	IORequest		req_type(type);

	ut_ad(req_type.validate());

	ut_ad(len > 0);
	ut_ad(byte_offset < UNIV_PAGE_SIZE);
	ut_ad(!page_size.is_compressed() || byte_offset == 0);
	ut_ad(UNIV_PAGE_SIZE == (ulong)(1 << UNIV_PAGE_SIZE_SHIFT));
#if (1 << UNIV_PAGE_SIZE_SHIFT_MAX) != UNIV_PAGE_SIZE_MAX
# error "(1 << UNIV_PAGE_SIZE_SHIFT_MAX) != UNIV_PAGE_SIZE_MAX"
#endif
#if (1 << UNIV_PAGE_SIZE_SHIFT_MIN) != UNIV_PAGE_SIZE_MIN
# error "(1 << UNIV_PAGE_SIZE_SHIFT_MIN) != UNIV_PAGE_SIZE_MIN"
#endif
	ut_ad(fil_validate_skip());

	/* ibuf bitmap pages must be read in the sync AIO mode: */
	ut_ad(recv_no_ibuf_operations
	      || req_type.is_write()
	      || !ibuf_bitmap_page(page_id, page_size)
	      || sync
	      || req_type.is_log());

	ulint	mode;

	if (sync) {

		mode = OS_AIO_SYNC;

	} else if (req_type.is_log()) {

		mode = OS_AIO_LOG;

	} else if (req_type.is_read()
		   && !recv_no_ibuf_operations
		   && ibuf_page(page_id, page_size, NULL)) {

		mode = OS_AIO_IBUF;

		/* Reduce probability of deadlock bugs in connection with ibuf:
		do not let the ibuf i/o handler sleep */

		req_type.clear_do_not_wake();
	} else {
		mode = OS_AIO_NORMAL;
	}

	if (req_type.is_read()) {

		srv_stats.data_read.add(len);

	} else if (req_type.is_write()) {

		ut_ad(!srv_read_only_mode
		      || fsp_is_system_temporary(page_id.space()));

		srv_stats.data_written.add(len);
	}

	/* Reserve the fil_system mutex and make sure that we can open at
	least one file while holding it, if the file is not already open */

	fil_mutex_enter_and_prepare_for_io(page_id.space());

	fil_space_t*	space = fil_space_get_by_id(page_id.space());

	/* If we are deleting a tablespace we don't allow async read operations
	on that. However, we do allow write operations and sync read operations. */
	if (space == NULL
	    || (req_type.is_read()
		&& !sync
		&& space->stop_new_ops
		&& !space->is_being_truncated)) {

		mutex_exit(&fil_system->mutex);

		if (!req_type.ignore_missing() && !ignore_missing_space) {
			ib::error()
				<< "Trying to do I/O to a tablespace which"
				" does not exist. I/O type: "
				<< (req_type.is_read() ? "read" : "write")
				<< ", page: " << page_id
				<< ", I/O length: " << len << " bytes";
		}

		return(DB_TABLESPACE_DELETED);
	}

	ut_ad(mode != OS_AIO_IBUF || fil_type_is_data(space->purpose));

	ulint		cur_page_no = page_id.page_no();
	fil_node_t*	node = UT_LIST_GET_FIRST(space->chain);

	for (;;) {

		if (node == NULL) {

			if (req_type.ignore_missing()) {
				mutex_exit(&fil_system->mutex);
				return(DB_ERROR);
			}

			fil_report_invalid_page_access(
				page_id.page_no(), page_id.space(),
				space->name, byte_offset, len,
				req_type.is_read());

		} else if (fil_is_user_tablespace_id(space->id)
			   && node->size == 0) {

			/* We do not know the size of a single-table tablespace
			before we open the file */
			break;

		} else if (node->size > cur_page_no) {
			/* Found! */
			break;

		} else {
			if (space->id != TRX_SYS_SPACE
			    && UT_LIST_GET_LEN(space->chain) == 1
			    && (srv_is_tablespace_truncated(space->id)
				|| space->is_being_truncated
				|| srv_was_tablespace_truncated(space))
			    && req_type.is_read()) {

				/* Handle page which is outside the truncated
				tablespace bounds when recovering from a crash
				happened during a truncation */
				mutex_exit(&fil_system->mutex);
				return(DB_TABLESPACE_TRUNCATED);
			}

			cur_page_no -= node->size;

			node = UT_LIST_GET_NEXT(chain, node);
		}
	}

	/* Open file if closed */
	if (!fil_node_prepare_for_io(node, fil_system, space)) {
		if (fil_type_is_data(space->purpose)
		    && fil_is_user_tablespace_id(space->id)) {
			mutex_exit(&fil_system->mutex);

			if (!req_type.ignore_missing()) {
				ib::error()
					<< "Trying to do I/O to a tablespace"
					" which exists without .ibd data file."
					" I/O type: "
					<< (req_type.is_read()
					    ? "read" : "write")
					<< ", page: "
					<< page_id_t(page_id.space(),
						     cur_page_no)
					<< ", I/O length: " << len << " bytes";
			}

			return(DB_TABLESPACE_DELETED);
		}

		/* The tablespace is for log. Currently, we just assert here
		to prevent handling errors along the way fil_io returns.
		Also, if the log files are missing, it would be hard to
		promise the server can continue running. */
		ut_a(0);
	}

	/* Check that at least the start offset is within the bounds of a
	single-table tablespace, including rollback tablespaces. */
	if (node->size <= cur_page_no
	    && space->id != TRX_SYS_SPACE
	    && fil_type_is_data(space->purpose)) {

		if (req_type.ignore_missing()) {
			/* If we can tolerate the non-existent pages, we
			should return with DB_ERROR and let caller decide
			what to do. */
			fil_node_complete_io(node, req_type);
			mutex_exit(&fil_system->mutex);
			return(DB_ERROR);
		}

		fil_report_invalid_page_access(
			page_id.page_no(), page_id.space(),
			space->name, byte_offset, len, req_type.is_read());
	}

	/* Now we have made the changes in the data structures of fil_system */
	mutex_exit(&fil_system->mutex);

	/* Calculate the low 32 bits and the high 32 bits of the file offset */

	if (!page_size.is_compressed()) {

		offset = ((os_offset_t) cur_page_no
			  << UNIV_PAGE_SIZE_SHIFT) + byte_offset;

		ut_a(node->size - cur_page_no
		     >= ((byte_offset + len + (UNIV_PAGE_SIZE - 1))
			 / UNIV_PAGE_SIZE));
	} else {
		ulint	size_shift;

		switch (page_size.physical()) {
		case 1024: size_shift = 10; break;
		case 2048: size_shift = 11; break;
		case 4096: size_shift = 12; break;
		case 8192: size_shift = 13; break;
		case 16384: size_shift = 14; break;
		case 32768: size_shift = 15; break;
		case 65536: size_shift = 16; break;
		default: ut_error;
		}

		offset = ((os_offset_t) cur_page_no << size_shift)
			+ byte_offset;

		ut_a(node->size - cur_page_no
		     >= (len + (page_size.physical() - 1))
		     / page_size.physical());
	}

	/* Do AIO */

	ut_a(byte_offset % OS_FILE_LOG_BLOCK_SIZE == 0);
	ut_a((len % OS_FILE_LOG_BLOCK_SIZE) == 0);

	const char* name = node->name == NULL ? space->name : node->name;

	req_type.set_fil_node(node);

	/* Queue the aio request */
	dberr_t err = os_aio(
		req_type,
		mode, name, node->handle, buf, offset, len,
		space->purpose != FIL_TYPE_TEMPORARY
		&& srv_read_only_mode,
		node, message);

	/* We an try to recover the page from the double write buffer if
	the decompression fails or the page is corrupt. */

	ut_a(req_type.is_dblwr_recover() || err == DB_SUCCESS);

	if (sync) {
		/* The i/o operation is already completed when we return from
		os_aio: */

		mutex_enter(&fil_system->mutex);

		fil_node_complete_io(node, req_type);

		mutex_exit(&fil_system->mutex);

		ut_ad(fil_validate_skip());
	}

	return(err);
}

/**********************************************************************//**
Waits for an aio operation to complete. This function is used to write the
handler for completed requests. The aio array of pending requests is divided
into segments (see os0file.cc for more info). The thread specifies which
segment it wants to wait for. */
void
fil_aio_wait(
/*=========*/
	ulint	segment)	/*!< in: the number of the segment in the aio
				array to wait for */
{
	fil_node_t*	node;
	IORequest	type;
	void*		message;

	ut_ad(fil_validate_skip());

	dberr_t	err = os_aio_handler(segment, &node, &message, &type);

	ut_a(err == DB_SUCCESS);

	if (node == NULL) {
		ut_ad(srv_shutdown_state == SRV_SHUTDOWN_EXIT_THREADS);
		return;
	}

	srv_set_io_thread_op_info(segment, "complete io for fil node");

	mutex_enter(&fil_system->mutex);

	fil_node_complete_io(node, type);
	const fil_type_t	purpose	= node->space->purpose;
	const ulint		space_id= node->space->id;
	const bool		dblwr	= node->space->use_doublewrite();

	mutex_exit(&fil_system->mutex);

	ut_ad(fil_validate_skip());

	/* Do the i/o handling */
	/* IMPORTANT: since i/o handling for reads will read also the insert
	buffer in tablespace 0, you have to be very careful not to introduce
	deadlocks in the i/o system. We keep tablespace 0 data files always
	open, and use a special i/o thread to serve insert buffer requests. */

	switch (purpose) {
	case FIL_TYPE_LOG:
		srv_set_io_thread_op_info(segment, "complete io for log");
		log_io_complete(static_cast<log_group_t*>(message));
		return;
	case FIL_TYPE_TABLESPACE:
	case FIL_TYPE_TEMPORARY:
	case FIL_TYPE_IMPORT:
		srv_set_io_thread_op_info(segment, "complete io for buf page");

		/* async single page writes from the dblwr buffer don't have
		access to the page */
		buf_page_t* bpage = static_cast<buf_page_t*>(message);
		if (!bpage) {
			return;
		}

		ulint offset = bpage->id.page_no();
		dberr_t err = buf_page_io_complete(bpage, dblwr);
		if (err == DB_SUCCESS) {
			return;
		}

		ut_ad(type.is_read());
		if (recv_recovery_is_on() && !srv_force_recovery) {
			recv_sys->found_corrupt_fs = true;
		}

		if (fil_space_t* space = fil_space_acquire_for_io(space_id)) {
			if (space == node->space) {
				ib::error() << "Failed to read file '"
					    << node->name
					    << "' at offset " << offset
					    << ": " << ut_strerr(err);
			}

			fil_space_release_for_io(space);
		}
		return;
	}

	ut_ad(0);
}

/**********************************************************************//**
Flushes to disk possible writes cached by the OS. If the space does not exist
or is being dropped, does not do anything. */
void
fil_flush(
/*======*/
	ulint	space_id)	/*!< in: file space id (this can be a group of
				log files or a tablespace of the database) */
{
	mutex_enter(&fil_system->mutex);

	if (fil_space_t* space = fil_space_get_by_id(space_id)) {
		if (space->purpose != FIL_TYPE_TEMPORARY
		    && !space->is_stopping()) {
			fil_flush_low(space);
		}
	}

	mutex_exit(&fil_system->mutex);
}

/** Flush a tablespace.
@param[in,out]	space	tablespace to flush */
void
fil_flush(fil_space_t* space)
{
	ut_ad(space->n_pending_ios > 0);
	ut_ad(space->purpose == FIL_TYPE_TABLESPACE
	      || space->purpose == FIL_TYPE_IMPORT);

	if (!space->is_stopping()) {
		mutex_enter(&fil_system->mutex);
		if (!space->is_stopping()) {
			fil_flush_low(space);
		}
		mutex_exit(&fil_system->mutex);
	}
}

/** Flush to disk the writes in file spaces of the given type
possibly cached by the OS.
@param[in]	purpose	FIL_TYPE_TABLESPACE or FIL_TYPE_LOG */
void
fil_flush_file_spaces(
	fil_type_t	purpose)
{
	fil_space_t*	space;
	ulint*		space_ids;
	ulint		n_space_ids;

	ut_ad(purpose == FIL_TYPE_TABLESPACE || purpose == FIL_TYPE_LOG);

	mutex_enter(&fil_system->mutex);

	n_space_ids = UT_LIST_GET_LEN(fil_system->unflushed_spaces);
	if (n_space_ids == 0) {

		mutex_exit(&fil_system->mutex);
		return;
	}

	/* Assemble a list of space ids to flush.  Previously, we
	traversed fil_system->unflushed_spaces and called UT_LIST_GET_NEXT()
	on a space that was just removed from the list by fil_flush().
	Thus, the space could be dropped and the memory overwritten. */
	space_ids = static_cast<ulint*>(
		ut_malloc_nokey(n_space_ids * sizeof(*space_ids)));

	n_space_ids = 0;

	for (space = UT_LIST_GET_FIRST(fil_system->unflushed_spaces);
	     space;
	     space = UT_LIST_GET_NEXT(unflushed_spaces, space)) {

		if (space->purpose == purpose
		    && !space->is_stopping()) {

			space_ids[n_space_ids++] = space->id;
		}
	}

	mutex_exit(&fil_system->mutex);

	/* Flush the spaces.  It will not hurt to call fil_flush() on
	a non-existing space id. */
	for (ulint i = 0; i < n_space_ids; i++) {

		fil_flush(space_ids[i]);
	}

	ut_free(space_ids);
}

/** Functor to validate the file node list of a tablespace. */
struct	Check {
	/** Total size of file nodes visited so far */
	ulint	size;
	/** Total number of open files visited so far */
	ulint	n_open;

	/** Constructor */
	Check() : size(0), n_open(0) {}

	/** Visit a file node
	@param[in]	elem	file node to visit */
	void	operator()(const fil_node_t* elem)
	{
		ut_a(elem->is_open() || !elem->n_pending);
		n_open += elem->is_open();
		size += elem->size;
	}

	/** Validate a tablespace.
	@param[in]	space	tablespace to validate
	@return		number of open file nodes */
	static ulint validate(const fil_space_t* space)
	{
		ut_ad(mutex_own(&fil_system->mutex));
		Check	check;
		ut_list_validate(space->chain, check);
		ut_a(space->size == check.size);
		return(check.n_open);
	}
};

/******************************************************************//**
Checks the consistency of the tablespace cache.
@return true if ok */
bool
fil_validate(void)
/*==============*/
{
	fil_space_t*	space;
	fil_node_t*	fil_node;
	ulint		n_open		= 0;

	mutex_enter(&fil_system->mutex);

	/* Look for spaces in the hash table */

	for (ulint i = 0; i < hash_get_n_cells(fil_system->spaces); i++) {

		for (space = static_cast<fil_space_t*>(
				HASH_GET_FIRST(fil_system->spaces, i));
		     space != 0;
		     space = static_cast<fil_space_t*>(
				HASH_GET_NEXT(hash, space))) {

			n_open += Check::validate(space);
		}
	}

	ut_a(fil_system->n_open == n_open);

	UT_LIST_CHECK(fil_system->LRU);

	for (fil_node = UT_LIST_GET_FIRST(fil_system->LRU);
	     fil_node != 0;
	     fil_node = UT_LIST_GET_NEXT(LRU, fil_node)) {

		ut_a(fil_node->n_pending == 0);
		ut_a(!fil_node->being_extended);
		ut_a(fil_node->is_open());
		ut_a(fil_space_belongs_in_lru(fil_node->space));
	}

	mutex_exit(&fil_system->mutex);

	return(true);
}

/********************************************************************//**
Returns true if file address is undefined.
@return true if undefined */
bool
fil_addr_is_null(
/*=============*/
	fil_addr_t	addr)	/*!< in: address */
{
	return(addr.page == FIL_NULL);
}

/********************************************************************//**
Get the predecessor of a file page.
@return FIL_PAGE_PREV */
ulint
fil_page_get_prev(
/*==============*/
	const byte*	page)	/*!< in: file page */
{
	return(mach_read_from_4(page + FIL_PAGE_PREV));
}

/********************************************************************//**
Get the successor of a file page.
@return FIL_PAGE_NEXT */
ulint
fil_page_get_next(
/*==============*/
	const byte*	page)	/*!< in: file page */
{
	return(mach_read_from_4(page + FIL_PAGE_NEXT));
}

/*********************************************************************//**
Sets the file page type. */
void
fil_page_set_type(
/*==============*/
	byte*	page,	/*!< in/out: file page */
	ulint	type)	/*!< in: type */
{
	ut_ad(page);

	mach_write_to_2(page + FIL_PAGE_TYPE, type);
}

/** Reset the page type.
Data files created before MySQL 5.1 may contain garbage in FIL_PAGE_TYPE.
In MySQL 3.23.53, only undo log pages and index pages were tagged.
Any other pages were written with uninitialized bytes in FIL_PAGE_TYPE.
@param[in]	page_id	page number
@param[in,out]	page	page with invalid FIL_PAGE_TYPE
@param[in]	type	expected page type
@param[in,out]	mtr	mini-transaction */
void
fil_page_reset_type(
	const page_id_t&	page_id,
	byte*			page,
	ulint			type,
	mtr_t*			mtr)
{
	ib::info()
		<< "Resetting invalid page " << page_id << " type "
		<< fil_page_get_type(page) << " to " << type << ".";
	mlog_write_ulint(page + FIL_PAGE_TYPE, type, MLOG_2BYTES, mtr);
}

/****************************************************************//**
Closes the tablespace memory cache. */
void
fil_close(void)
/*===========*/
{
	if (fil_system) {
		hash_table_free(fil_system->spaces);

		hash_table_free(fil_system->name_hash);

		ut_a(UT_LIST_GET_LEN(fil_system->LRU) == 0);
		ut_a(UT_LIST_GET_LEN(fil_system->unflushed_spaces) == 0);
		ut_a(UT_LIST_GET_LEN(fil_system->space_list) == 0);

		mutex_free(&fil_system->mutex);

		ut_free(fil_system);
		fil_system = NULL;

		fil_space_crypt_cleanup();
	}
}

/********************************************************************//**
Delete the tablespace file and any related files like .cfg.
This should not be called for temporary tables.
@param[in] ibd_filepath File path of the IBD tablespace */
void
fil_delete_file(
/*============*/
	const char*	ibd_filepath)
{
	/* Force a delete of any stale .ibd files that are lying around. */

	ib::info() << "Deleting " << ibd_filepath;
	os_file_delete_if_exists(innodb_data_file_key, ibd_filepath, NULL);

	char*	cfg_filepath = fil_make_filepath(
		ibd_filepath, NULL, CFG, false);
	if (cfg_filepath != NULL) {
		os_file_delete_if_exists(
			innodb_data_file_key, cfg_filepath, NULL);
		ut_free(cfg_filepath);
	}
}

/**
Iterate over all the spaces in the space list and fetch the
tablespace names. It will return a copy of the name that must be
freed by the caller using: delete[].
@return DB_SUCCESS if all OK. */
dberr_t
fil_get_space_names(
/*================*/
	space_name_list_t&	space_name_list)
				/*!< in/out: List to append to */
{
	fil_space_t*	space;
	dberr_t		err = DB_SUCCESS;

	mutex_enter(&fil_system->mutex);

	for (space = UT_LIST_GET_FIRST(fil_system->space_list);
	     space != NULL;
	     space = UT_LIST_GET_NEXT(space_list, space)) {

		if (space->purpose == FIL_TYPE_TABLESPACE) {
			ulint	len;
			char*	name;

			len = ::strlen(space->name);
			name = UT_NEW_ARRAY_NOKEY(char, len + 1);

			if (name == 0) {
				/* Caller to free elements allocated so far. */
				err = DB_OUT_OF_MEMORY;
				break;
			}

			memcpy(name, space->name, len);
			name[len] = 0;

			space_name_list.push_back(name);
		}
	}

	mutex_exit(&fil_system->mutex);

	return(err);
}

/** Generate redo log for swapping two .ibd files
@param[in]	old_table	old table
@param[in]	new_table	new table
@param[in]	tmp_name	temporary table name
@param[in,out]	mtr		mini-transaction
@return innodb error code */
dberr_t
fil_mtr_rename_log(
	const dict_table_t*	old_table,
	const dict_table_t*	new_table,
	const char*		tmp_name,
	mtr_t*			mtr)
{
	dberr_t	err;

	bool	old_is_file_per_table =
		!is_system_tablespace(old_table->space);

	bool	new_is_file_per_table =
		!is_system_tablespace(new_table->space);

	/* If neither table is file-per-table,
	there will be no renaming of files. */
	if (!old_is_file_per_table && !new_is_file_per_table) {
		return(DB_SUCCESS);
	}

	const char*	old_dir = DICT_TF_HAS_DATA_DIR(old_table->flags)
		? old_table->data_dir_path
		: NULL;

	char*	old_path = fil_make_filepath(
		old_dir, old_table->name.m_name, IBD, (old_dir != NULL));
	if (old_path == NULL) {
		return(DB_OUT_OF_MEMORY);
	}

	if (old_is_file_per_table) {
		char*	tmp_path = fil_make_filepath(
			old_dir, tmp_name, IBD, (old_dir != NULL));
		if (tmp_path == NULL) {
			ut_free(old_path);
			return(DB_OUT_OF_MEMORY);
		}

		/* Temp filepath must not exist. */
		err = fil_rename_tablespace_check(
			old_table->space, old_path, tmp_path,
			dict_table_is_discarded(old_table));
		if (err != DB_SUCCESS) {
			ut_free(old_path);
			ut_free(tmp_path);
			return(err);
		}

		fil_name_write_rename(
			old_table->space, 0, old_path, tmp_path, mtr);

		ut_free(tmp_path);
	}

	if (new_is_file_per_table) {
		const char*	new_dir = DICT_TF_HAS_DATA_DIR(new_table->flags)
			? new_table->data_dir_path
			: NULL;
		char*	new_path = fil_make_filepath(
				new_dir, new_table->name.m_name,
				IBD, (new_dir != NULL));
		if (new_path == NULL) {
			ut_free(old_path);
			return(DB_OUT_OF_MEMORY);
		}

		/* Destination filepath must not exist unless this ALTER
		TABLE starts and ends with a file_per-table tablespace. */
		if (!old_is_file_per_table) {
			err = fil_rename_tablespace_check(
				new_table->space, new_path, old_path,
				dict_table_is_discarded(new_table));
			if (err != DB_SUCCESS) {
				ut_free(old_path);
				ut_free(new_path);
				return(err);
			}
		}

		fil_name_write_rename(
			new_table->space, 0, new_path, old_path, mtr);

		ut_free(new_path);
	}

	ut_free(old_path);

	return(DB_SUCCESS);
}

#ifdef UNIV_DEBUG
/** Check that a tablespace is valid for mtr_commit().
@param[in]	space	persistent tablespace that has been changed */
static
void
fil_space_validate_for_mtr_commit(
	const fil_space_t*	space)
{
	ut_ad(!mutex_own(&fil_system->mutex));
	ut_ad(space != NULL);
	ut_ad(space->purpose == FIL_TYPE_TABLESPACE);
	ut_ad(!is_predefined_tablespace(space->id));

	/* We are serving mtr_commit(). While there is an active
	mini-transaction, we should have !space->stop_new_ops. This is
	guaranteed by meta-data locks or transactional locks, or
	dict_operation_lock (X-lock in DROP, S-lock in purge).

	However, a file I/O thread can invoke change buffer merge
	while fil_check_pending_operations() is waiting for operations
	to quiesce. This is not a problem, because
	ibuf_merge_or_delete_for_page() would call
	fil_space_acquire() before mtr_start() and
	fil_space_release() after mtr_commit(). This is why
	n_pending_ops should not be zero if stop_new_ops is set. */
	ut_ad(!space->stop_new_ops
	      || space->is_being_truncated /* TRUNCATE sets stop_new_ops */
	      || space->n_pending_ops > 0);
}
#endif /* UNIV_DEBUG */

/** Write a MLOG_FILE_NAME record for a persistent tablespace.
@param[in]	space	tablespace
@param[in,out]	mtr	mini-transaction */
static
void
fil_names_write(
	const fil_space_t*	space,
	mtr_t*			mtr)
{
	ut_ad(UT_LIST_GET_LEN(space->chain) == 1);
	fil_name_write(space, 0, UT_LIST_GET_FIRST(space->chain), mtr);
}

/** Note that a non-predefined persistent tablespace has been modified
by redo log.
@param[in,out]	space	tablespace */
void
fil_names_dirty(
	fil_space_t*	space)
{
	ut_ad(log_mutex_own());
	ut_ad(recv_recovery_is_on());
	ut_ad(log_sys->lsn != 0);
	ut_ad(space->max_lsn == 0);
	ut_d(fil_space_validate_for_mtr_commit(space));

	UT_LIST_ADD_LAST(fil_system->named_spaces, space);
	space->max_lsn = log_sys->lsn;
}

/** Write MLOG_FILE_NAME records when a non-predefined persistent
tablespace was modified for the first time since the latest
fil_names_clear().
@param[in,out]	space	tablespace
@param[in,out]	mtr	mini-transaction */
void
fil_names_dirty_and_write(
	fil_space_t*	space,
	mtr_t*		mtr)
{
	ut_ad(log_mutex_own());
	ut_d(fil_space_validate_for_mtr_commit(space));
	ut_ad(space->max_lsn == log_sys->lsn);

	UT_LIST_ADD_LAST(fil_system->named_spaces, space);
	fil_names_write(space, mtr);

	DBUG_EXECUTE_IF("fil_names_write_bogus",
			{
				char bogus_name[] = "./test/bogus file.ibd";
				os_normalize_path(bogus_name);
				fil_name_write(
					SRV_LOG_SPACE_FIRST_ID, 0,
					bogus_name, mtr);
			});
}

/** On a log checkpoint, reset fil_names_dirty_and_write() flags
and write out MLOG_FILE_NAME and MLOG_CHECKPOINT if needed.
@param[in]	lsn		checkpoint LSN
@param[in]	do_write	whether to always write MLOG_CHECKPOINT
@return whether anything was written to the redo log
@retval false	if no flags were set and nothing written
@retval true	if anything was written to the redo log */
bool
fil_names_clear(
	lsn_t	lsn,
	bool	do_write)
{
	mtr_t	mtr;
	ulint	mtr_checkpoint_size = LOG_CHECKPOINT_FREE_PER_THREAD;

	DBUG_EXECUTE_IF(
		"increase_mtr_checkpoint_size",
		mtr_checkpoint_size = 75 * 1024;
		);

	ut_ad(log_mutex_own());

	if (log_sys->append_on_checkpoint) {
		mtr_write_log(log_sys->append_on_checkpoint);
		do_write = true;
	}

	mtr.start();

	for (fil_space_t* space = UT_LIST_GET_FIRST(fil_system->named_spaces);
	     space != NULL; ) {
		fil_space_t*	next = UT_LIST_GET_NEXT(named_spaces, space);

		ut_ad(space->max_lsn > 0);
		if (space->max_lsn < lsn) {
			/* The tablespace was last dirtied before the
			checkpoint LSN. Remove it from the list, so
			that if the tablespace is not going to be
			modified any more, subsequent checkpoints will
			avoid calling fil_names_write() on it. */
			space->max_lsn = 0;
			UT_LIST_REMOVE(fil_system->named_spaces, space);
		}

		/* max_lsn is the last LSN where fil_names_dirty_and_write()
		was called. If we kept track of "min_lsn" (the first LSN
		where max_lsn turned nonzero), we could avoid the
		fil_names_write() call if min_lsn > lsn. */

		fil_names_write(space, &mtr);
		do_write = true;

		const mtr_buf_t* mtr_log = mtr_get_log(&mtr);

		/** If the mtr buffer size exceeds the size of
		LOG_CHECKPOINT_FREE_PER_THREAD then commit the multi record
		mini-transaction, start the new mini-transaction to
		avoid the parsing buffer overflow error during recovery. */

		if (mtr_log->size() > mtr_checkpoint_size) {
			ut_ad(mtr_log->size() < (RECV_PARSING_BUF_SIZE / 2));
			mtr.commit_checkpoint(lsn, false);
			mtr.start();
		}

		space = next;
	}

	if (do_write) {
		mtr.commit_checkpoint(lsn, true);
	} else {
		ut_ad(!mtr.has_modifications());
	}

	return(do_write);
}

/** Truncate a single-table tablespace. The tablespace must be cached
in the memory cache.
@param space_id			space id
@param dir_path			directory path
@param tablename		the table name in the usual
				databasename/tablename format of InnoDB
@param flags			tablespace flags
@param trunc_to_default		truncate to default size if tablespace
				is being newly re-initialized.
@return DB_SUCCESS or error */
dberr_t
truncate_t::truncate(
/*=================*/
	ulint		space_id,
	const char*	dir_path,
	const char*	tablename,
	ulint		flags,
	bool		trunc_to_default)
{
	dberr_t		err = DB_SUCCESS;
	char*		path;

	ut_a(!is_system_tablespace(space_id));

	if (FSP_FLAGS_HAS_DATA_DIR(flags)) {
		ut_ad(dir_path != NULL);
		path = fil_make_filepath(dir_path, tablename, IBD, true);
	} else {
		path = fil_make_filepath(NULL, tablename, IBD, false);
	}

	if (path == NULL) {
		return(DB_OUT_OF_MEMORY);
	}

	mutex_enter(&fil_system->mutex);

	fil_space_t*	space = fil_space_get_by_id(space_id);

	/* The following code must change when InnoDB supports
	multiple datafiles per tablespace. */
	ut_a(UT_LIST_GET_LEN(space->chain) == 1);

	fil_node_t*	node = UT_LIST_GET_FIRST(space->chain);

	if (trunc_to_default) {
		space->size = node->size = FIL_IBD_FILE_INITIAL_SIZE;
	}

	const bool already_open = node->is_open();

	if (!already_open) {

		bool	ret;

		node->handle = os_file_create_simple_no_error_handling(
			innodb_data_file_key, path, OS_FILE_OPEN,
			OS_FILE_READ_WRITE,
			fsp_is_system_temporary(space_id)
			? false : srv_read_only_mode, &ret);

		if (!ret) {
			ib::error() << "Failed to open tablespace file "
				<< path << ".";

			ut_free(path);

			return(DB_ERROR);
		}

		ut_a(node->is_open());
	}

	os_offset_t	trunc_size = trunc_to_default
		? FIL_IBD_FILE_INITIAL_SIZE
		: space->size;

	const bool success = os_file_truncate(
		path, node->handle, trunc_size * UNIV_PAGE_SIZE);

	if (!success) {
		ib::error() << "Cannot truncate file " << path
			<< " in TRUNCATE TABLESPACE.";
		err = DB_ERROR;
	}

	space->stop_new_ops = false;
	space->is_being_truncated = false;

	/* If we opened the file in this function, close it. */
	if (!already_open) {
		bool	closed = os_file_close(node->handle);

		if (!closed) {

			ib::error() << "Failed to close tablespace file "
				<< path << ".";

			err = DB_ERROR;
		} else {
			node->handle = OS_FILE_CLOSED;
		}
	}

	mutex_exit(&fil_system->mutex);

	ut_free(path);

	return(err);
}

/* Unit Tests */
#ifdef UNIV_ENABLE_UNIT_TEST_MAKE_FILEPATH
#define MF  fil_make_filepath
#define DISPLAY ib::info() << path
void
test_make_filepath()
{
	char* path;
	const char* long_path =
		"this/is/a/very/long/path/including/a/very/"
		"looooooooooooooooooooooooooooooooooooooooooooooooo"
		"oooooooooooooooooooooooooooooooooooooooooooooooooo"
		"oooooooooooooooooooooooooooooooooooooooooooooooooo"
		"oooooooooooooooooooooooooooooooooooooooooooooooooo"
		"oooooooooooooooooooooooooooooooooooooooooooooooooo"
		"oooooooooooooooooooooooooooooooooooooooooooooooooo"
		"oooooooooooooooooooooooooooooooooooooooooooooooooo"
		"oooooooooooooooooooooooooooooooooooooooooooooooooo"
		"oooooooooooooooooooooooooooooooooooooooooooooooooo"
		"oooooooooooooooooooooooooooooooooooooooooooooooong"
		"/folder/name";
	path = MF("/this/is/a/path/with/a/filename", NULL, IBD, false); DISPLAY;
	path = MF("/this/is/a/path/with/a/filename", NULL, ISL, false); DISPLAY;
	path = MF("/this/is/a/path/with/a/filename", NULL, CFG, false); DISPLAY;
	path = MF("/this/is/a/path/with/a/filename.ibd", NULL, IBD, false); DISPLAY;
	path = MF("/this/is/a/path/with/a/filename.ibd", NULL, IBD, false); DISPLAY;
	path = MF("/this/is/a/path/with/a/filename.dat", NULL, IBD, false); DISPLAY;
	path = MF(NULL, "tablespacename", NO_EXT, false); DISPLAY;
	path = MF(NULL, "tablespacename", IBD, false); DISPLAY;
	path = MF(NULL, "dbname/tablespacename", NO_EXT, false); DISPLAY;
	path = MF(NULL, "dbname/tablespacename", IBD, false); DISPLAY;
	path = MF(NULL, "dbname/tablespacename", ISL, false); DISPLAY;
	path = MF(NULL, "dbname/tablespacename", CFG, false); DISPLAY;
	path = MF(NULL, "dbname\\tablespacename", NO_EXT, false); DISPLAY;
	path = MF(NULL, "dbname\\tablespacename", IBD, false); DISPLAY;
	path = MF("/this/is/a/path", "dbname/tablespacename", IBD, false); DISPLAY;
	path = MF("/this/is/a/path", "dbname/tablespacename", IBD, true); DISPLAY;
	path = MF("./this/is/a/path", "dbname/tablespacename.ibd", IBD, true); DISPLAY;
	path = MF("this\\is\\a\\path", "dbname/tablespacename", IBD, true); DISPLAY;
	path = MF("/this/is/a/path", "dbname\\tablespacename", IBD, true); DISPLAY;
	path = MF(long_path, NULL, IBD, false); DISPLAY;
	path = MF(long_path, "tablespacename", IBD, false); DISPLAY;
	path = MF(long_path, "tablespacename", IBD, true); DISPLAY;
}
#endif /* UNIV_ENABLE_UNIT_TEST_MAKE_FILEPATH */
/* @} */

/** Release the reserved free extents.
@param[in]	n_reserved	number of reserved extents */
void
fil_space_t::release_free_extents(ulint	n_reserved)
{
	ut_ad(rw_lock_own(&latch, RW_LOCK_X));

	ut_a(n_reserved_extents >= n_reserved);
	n_reserved_extents -= n_reserved;
}

/** Return the next fil_space_t.
Once started, the caller must keep calling this until it returns NULL.
fil_space_acquire() and fil_space_release() are invoked here which
blocks a concurrent operation from dropping the tablespace.
@param[in]	prev_space	Pointer to the previous fil_space_t.
If NULL, use the first fil_space_t on fil_system->space_list.
@return pointer to the next fil_space_t.
@retval NULL if this was the last*/
fil_space_t*
fil_space_next(fil_space_t* prev_space)
{
	fil_space_t*		space=prev_space;

	mutex_enter(&fil_system->mutex);

	if (prev_space == NULL) {
		space = UT_LIST_GET_FIRST(fil_system->space_list);

		/* We can trust that space is not NULL because at least the
		system tablespace is always present and loaded first. */
		space->n_pending_ops++;
	} else {
		ut_ad(space->n_pending_ops > 0);

		/* Move on to the next fil_space_t */
		space->n_pending_ops--;
		space = UT_LIST_GET_NEXT(space_list, space);

		/* Skip spaces that are being created by
		fil_ibd_create(), or dropped, or !tablespace. */
		while (space != NULL
			&& (UT_LIST_GET_LEN(space->chain) == 0
			    || space->is_stopping()
			    || space->purpose != FIL_TYPE_TABLESPACE)) {
			space = UT_LIST_GET_NEXT(space_list, space);
		}

		if (space != NULL) {
			space->n_pending_ops++;
		}
	}

	mutex_exit(&fil_system->mutex);

	return(space);
}

/**
Remove space from key rotation list if there are no more
pending operations.
@param[in,out]	space		Tablespace */
static
void
fil_space_remove_from_keyrotation(fil_space_t* space)
{
	ut_ad(mutex_own(&fil_system->mutex));
	ut_ad(space);

	if (space->n_pending_ops == 0 && space->is_in_rotation_list) {
		space->is_in_rotation_list = false;
		ut_a(UT_LIST_GET_LEN(fil_system->rotation_list) > 0);
		UT_LIST_REMOVE(fil_system->rotation_list, space);
	}
}


/** Return the next fil_space_t from key rotation list.
Once started, the caller must keep calling this until it returns NULL.
fil_space_acquire() and fil_space_release() are invoked here which
blocks a concurrent operation from dropping the tablespace.
@param[in]	prev_space	Pointer to the previous fil_space_t.
If NULL, use the first fil_space_t on fil_system->space_list.
@return pointer to the next fil_space_t.
@retval NULL if this was the last*/
fil_space_t*
fil_space_keyrotate_next(
	fil_space_t*	prev_space)
{
	fil_space_t* space = prev_space;
	fil_space_t* old   = NULL;

	mutex_enter(&fil_system->mutex);

	if (UT_LIST_GET_LEN(fil_system->rotation_list) == 0) {
		if (space) {
			ut_ad(space->n_pending_ops > 0);
			space->n_pending_ops--;
			fil_space_remove_from_keyrotation(space);
		}
		mutex_exit(&fil_system->mutex);
		return(NULL);
	}

	if (prev_space == NULL) {
		space = UT_LIST_GET_FIRST(fil_system->rotation_list);

		/* We can trust that space is not NULL because we
		checked list length above */
	} else {
		ut_ad(space->n_pending_ops > 0);

		/* Move on to the next fil_space_t */
		space->n_pending_ops--;

		old = space;
		space = UT_LIST_GET_NEXT(rotation_list, space);

		fil_space_remove_from_keyrotation(old);
	}

	/* Skip spaces that are being created by fil_ibd_create(),
	or dropped or truncated. Note that rotation_list contains only
	space->purpose == FIL_TYPE_TABLESPACE. */
	while (space != NULL
	       && (UT_LIST_GET_LEN(space->chain) == 0
		   || space->is_stopping())) {

		old = space;
		space = UT_LIST_GET_NEXT(rotation_list, space);
		fil_space_remove_from_keyrotation(old);
	}

	if (space != NULL) {
		space->n_pending_ops++;
	}

	mutex_exit(&fil_system->mutex);

	return(space);
}

/** Determine the block size of the data file.
@param[in]	space		tablespace
@param[in]	offset		page number
@return	block size */
UNIV_INTERN
ulint
fil_space_get_block_size(const fil_space_t* space, unsigned offset)
{
	ulint block_size = 512;

	for (fil_node_t* node = UT_LIST_GET_FIRST(space->chain);
	     node != NULL;
	     node = UT_LIST_GET_NEXT(chain, node)) {
		block_size = node->block_size;
		if (node->size > offset) {
			ut_ad(node->size <= 0xFFFFFFFFU);
			break;
		}
		offset -= static_cast<unsigned>(node->size);
	}

	/* Currently supporting block size up to 4K,
	fall back to default if bigger requested. */
	if (block_size > 4096) {
		block_size = 512;
	}

	return block_size;
}

/*******************************************************************//**
Returns the table space by a given id, NULL if not found. */
fil_space_t*
fil_space_found_by_id(
/*==================*/
	ulint	id)	/*!< in: space id */
{
	fil_space_t* space = NULL;
	mutex_enter(&fil_system->mutex);
	space = fil_space_get_by_id(id);

	/* Not found if space is being deleted */
	if (space && space->stop_new_ops) {
		space = NULL;
	}

	mutex_exit(&fil_system->mutex);
	return space;
}

/**
Get should we punch hole to tablespace.
@param[in]	node		File node
@return true, if punch hole should be tried, false if not. */
bool
fil_node_should_punch_hole(
	const fil_node_t*	node)
{
	return (node->space->punch_hole);
}

/**
Set punch hole to tablespace to given value.
@param[in]	node		File node
@param[in]	val		value to be set. */
void
fil_space_set_punch_hole(
	fil_node_t*		node,
	bool			val)
{
	node->space->punch_hole = val;
}<|MERGE_RESOLUTION|>--- conflicted
+++ resolved
@@ -3027,21 +3027,10 @@
 	space from the flush_list. Note that if a block is IO-fixed
 	we'll wait for IO to complete.
 
-<<<<<<< HEAD
 	To deal with potential read requests, we will check the
 	::stop_new_ops flag in fil_io(). */
-=======
-	To deal with potential read requests by checking the
-	::stop_new_ops flag in fil_io() */
 
 	buf_LRU_flush_or_remove_pages(id, NULL);
->>>>>>> 6aa50bad
-
-	buf_LRU_flush_or_remove_pages(id, NULL
-#ifdef BTR_CUR_HASH_ADAPT
-				      , drop_ahi
-#endif /* BTR_CUR_HASH_ADAPT */
-				      );
 
 	/* If it is a delete then also delete any generated files, otherwise
 	when we drop the database the remove directory will fail. */
@@ -3321,15 +3310,7 @@
 {
 	dberr_t	err;
 
-<<<<<<< HEAD
-	switch (err = fil_delete_tablespace(id
-#ifdef BTR_CUR_HASH_ADAPT
-					    , true
-#endif /* BTR_CUR_HASH_ADAPT */
-					    )) {
-=======
 	switch (err = fil_delete_tablespace(id)) {
->>>>>>> 6aa50bad
 	case DB_SUCCESS:
 		break;
 
