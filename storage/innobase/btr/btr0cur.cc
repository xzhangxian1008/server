--- conflicted
+++ resolved
@@ -3,7 +3,7 @@
 Copyright (c) 1994, 2016, Oracle and/or its affiliates. All Rights Reserved.
 Copyright (c) 2008, Google Inc.
 Copyright (c) 2012, Facebook Inc.
-Copyright (c) 2015, 2018, MariaDB Corporation.
+Copyright (c) 2015, 2017, MariaDB Corporation.
 
 Portions of this file contain modifications contributed and copyrighted by
 Google, Inc. Those modifications are gratefully acknowledged and are described
@@ -3922,23 +3922,6 @@
 	      || row_get_rec_trx_id(rec, index, offsets));
 
 #ifdef BTR_CUR_HASH_ADAPT
-<<<<<<< HEAD
-	if (block->index) {
-		/* TO DO: Can we skip this if none of the fields
-		index->search_info->curr_n_fields
-		are being updated? */
-
-		/* The function row_upd_changes_ord_field_binary works only
-		if the update vector was built for a clustered index, we must
-		NOT call it if index is secondary */
-
-		if (!dict_index_is_clust(index)
-		    || row_upd_changes_ord_field_binary(index, update, thr,
-							NULL, NULL)) {
-			ut_ad(!(update->info_bits & REC_INFO_MIN_REC_FLAG));
-			/* Remove possible hash index pointer to this record */
-			btr_search_update_hash_on_delete(cursor);
-=======
 	{
 		rw_lock_t* ahi_latch = block->index
 			? btr_get_search_latch(block->index) : NULL;
@@ -3953,15 +3936,15 @@
 			if (!dict_index_is_clust(index)
 			    || row_upd_changes_ord_field_binary(
 				    index, update, thr, NULL, NULL)) {
-
+				ut_ad(!(update->info_bits
+					& REC_INFO_MIN_REC_FLAG));
 				/* Remove possible hash index pointer
 				to this record */
 				btr_search_update_hash_on_delete(cursor);
 			}
->>>>>>> e2e74003
-		}
-
-		rw_lock_x_lock(ahi_latch);
+
+			rw_lock_x_lock(ahi_latch);
+		}
 
 		assert_block_ahi_valid(block);
 #endif /* BTR_CUR_HASH_ADAPT */
