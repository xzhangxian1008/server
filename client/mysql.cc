--- conflicted
+++ resolved
@@ -1,12 +1,7 @@
 /*
-<<<<<<< HEAD
-   Copyright (c) 2000, 2013, Oracle and/or its affiliates.
+   Copyright (c) 2000, 2014, Oracle and/or its affiliates.
    Copyright (c) 2009, 2013, Monty Program Ab.
    Copyright (c) 2013, 2014, SkySQL Ab
-=======
-   Copyright (c) 2000, 2014, Oracle and/or its affiliates.
-   Copyright (c) 2009, 2014, Monty Program Ab.
->>>>>>> 124428a9
 
    This program is free software; you can redistribute it and/or modify
    it under the terms of the GNU General Public License as published by
