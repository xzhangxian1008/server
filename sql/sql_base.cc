--- conflicted
+++ resolved
@@ -2239,20 +2239,13 @@
   DBUG_ENTER("table_is_used");
   do
   {
-<<<<<<< HEAD
     char *key= table->s->table_cache_key.str;
     uint key_length= table->s->table_cache_key.length;
 
     DBUG_PRINT("loop", ("table_name: %s", table->alias));
-    for (TABLE *search=(TABLE*) hash_search(&open_cache,
-					    (byte*) key,key_length) ;
-=======
-    char *key= table->s->table_cache_key;
-    uint key_length= table->s->key_length;
     HASH_SEARCH_STATE state;
     for (TABLE *search= (TABLE*) hash_first(&open_cache, (byte*) key,
                                              key_length, &state);
->>>>>>> 1938052b
 	 search ;
          search= (TABLE*) hash_next(&open_cache, (byte*) key,
                                     key_length, &state))
